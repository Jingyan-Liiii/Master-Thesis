--- conflicted
+++ resolved
@@ -12,18 +12,6 @@
 to create a (soft-)link "scip" in the lib/ directory pointing to the
 main directory of your SCIP version (e.g., "../../scip").
 
-<<<<<<< HEAD
-The Makefile options are the same as in SCIP, for a detailed description
-of those, have a look at the INSTALL file in your SCIP directory.
-
-The compilation only works, if SCIP was previously compiled with exactly
-the same options. For example, if you want to compile in optimzed
-compilation mode and use Soplex as LP solver, you should first compile SCIP
-via "make OPT=opt LPS=spx", then switch to the GCG directory and compile
-GCG with "make OPT=opt LPS=spx". too.
-The GCG makefile also provides the possibility to compile SCIP from your
-GCG directory via the "SCIP" target, e.g., "make OPT=opt LPS=spx scip".
-=======
 If you do not create the soft link yourself, the Makefile will ask you
 where SCIP is located. You need a recent version of SCIP (for GCG 1.0.0
 this is SCIP 3.0.0).
@@ -46,5 +34,4 @@
 doc/html/index.html with your favorite web browser. You need doxygen 1.8.0
 to build the documentation.
 
-Bugs can be reported via email to gcg-bugs AT or.rwth-aachen.de
->>>>>>> 58eb6282
+Bugs can be reported via email to gcg-bugs AT or.rwth-aachen.de
# SCIP version 4.0.0

# branching score function ('s'um, 'p'roduct, 'q'uotient)
# [type: char, advanced: TRUE, range: {spq}, default: p]
branching/scorefunc = p

# branching score factor to weigh downward and upward gain prediction in sum score function
# [type: real, advanced: TRUE, range: [0,1], default: 0.167]
branching/scorefac = 0.167

# should branching on binary variables be preferred?
# [type: bool, advanced: FALSE, range: {TRUE,FALSE}, default: FALSE]
branching/preferbinary = FALSE

# minimal relative distance of branching point to bounds when branching on a continuous variable
# [type: real, advanced: FALSE, range: [0,0.5], default: 0.2]
branching/clamp = 0.2

# strategy for normalization of LP gain when updating pseudocosts of continuous variables (divide by movement of 'l'p value, reduction in 'd'omain width, or reduction in domain width of 's'ibling)
# [type: char, advanced: FALSE, range: {dls}, default: s]
branching/lpgainnormalize = s

# should updating pseudo costs for continuous variables be delayed to the time after separation?
# [type: bool, advanced: FALSE, range: {TRUE,FALSE}, default: TRUE]
branching/delaypscostupdate = TRUE

# should pseudo costs be updated also in diving and probing mode?
# [type: bool, advanced: FALSE, range: {TRUE,FALSE}, default: TRUE]
branching/divingpscost = TRUE

# should all strong branching children be regarded even if one is detected to be infeasible? (only with propagation)
# [type: bool, advanced: TRUE, range: {TRUE,FALSE}, default: FALSE]
branching/forceallchildren = FALSE

# child node to be regarded first during strong branching (only with propagation): 'u'p child, 'd'own child, 'h'istory-based, or 'a'utomatic
# [type: char, advanced: TRUE, range: {aduh}, default: a]
branching/firstsbchild = a

# should LP solutions during strong branching with propagation be checked for feasibility?
# [type: bool, advanced: TRUE, range: {TRUE,FALSE}, default: TRUE]
branching/checksol = TRUE

# should LP solutions during strong branching with propagation be rounded? (only when checksbsol=TRUE)
# [type: bool, advanced: TRUE, range: {TRUE,FALSE}, default: TRUE]
branching/roundsbsol = TRUE

# score adjustment near zero by adding epsilon (TRUE) or using maximum (FALSE)
# [type: bool, advanced: TRUE, range: {TRUE,FALSE}, default: FALSE]
branching/sumadjustscore = FALSE

# should automatic tree compression after the presolving be enabled?
# [type: bool, advanced: TRUE, range: {TRUE,FALSE}, default: FALSE]
compression/enable = FALSE

# should conflict analysis be enabled?
# [type: bool, advanced: FALSE, range: {TRUE,FALSE}, default: TRUE]
conflict/enable = TRUE

# should conflicts based on an old cutoff bound be removed from the conflict pool after improving the primal bound?
# [type: bool, advanced: TRUE, range: {TRUE,FALSE}, default: TRUE]
conflict/cleanboundexceedings = TRUE

# should propagation conflict analysis be used?
# [type: bool, advanced: FALSE, range: {TRUE,FALSE}, default: TRUE]
conflict/useprop = TRUE

# should infeasible LP conflict analysis be used? ('o'ff, 'c'onflict graph, 'd'ual ray, 'b'oth conflict graph and dual ray)
# [type: char, advanced: FALSE, range: {ocdb}, default: b]
conflict/useinflp = b

# should bound exceeding LP conflict analysis be used? ('o'ff, 'c'onflict graph, 'd'ual ray, 'b'oth conflict graph and dual ray)
# [type: char, advanced: FALSE, range: {ocdb}, default: o]
conflict/useboundlp = o

# should infeasible/bound exceeding strong branching conflict analysis be used?
# [type: bool, advanced: FALSE, range: {TRUE,FALSE}, default: FALSE]
conflict/usesb = FALSE

# should pseudo solution conflict analysis be used?
# [type: bool, advanced: FALSE, range: {TRUE,FALSE}, default: TRUE]
conflict/usepseudo = TRUE

# maximal fraction of variables involved in a conflict constraint
# [type: real, advanced: TRUE, range: [0,1.79769313486232e+308], default: 0.1]
conflict/maxvarsfac = 0.1

# minimal absolute maximum of variables involved in a conflict constraint
# [type: int, advanced: TRUE, range: [0,2147483647], default: 30]
conflict/minmaxvars = 30

# maximal number of LP resolving loops during conflict analysis (-1: no limit)
# [type: int, advanced: TRUE, range: [-1,2147483647], default: 2]
conflict/maxlploops = 2

# maximal number of LP iterations in each LP resolving loop (-1: no limit)
# [type: int, advanced: TRUE, range: [-1,2147483647], default: 10]
conflict/lpiterations = 10

# number of depth levels up to which first UIP's are used in conflict analysis (-1: use All-FirstUIP rule)
# [type: int, advanced: TRUE, range: [-1,2147483647], default: -1]
conflict/fuiplevels = -1

# maximal number of intermediate conflict constraints generated in conflict graph (-1: use every intermediate constraint)
# [type: int, advanced: TRUE, range: [-1,2147483647], default: -1]
conflict/interconss = -1

# number of depth levels up to which UIP reconvergence constraints are generated (-1: generate reconvergence constraints in all depth levels)
# [type: int, advanced: TRUE, range: [-1,2147483647], default: -1]
conflict/reconvlevels = -1

# maximal number of conflict constraints accepted at an infeasible node (-1: use all generated conflict constraints)
# [type: int, advanced: TRUE, range: [-1,2147483647], default: 10]
conflict/maxconss = 10

# maximal size of conflict store (-1: auto, 0: disable storage)
# [type: int, advanced: TRUE, range: [-1,2147483647], default: 10000]
conflict/maxstoresize = 10000

# should binary conflicts be preferred?
# [type: bool, advanced: FALSE, range: {TRUE,FALSE}, default: FALSE]
conflict/preferbinary = FALSE

# should conflict constraints be generated that are only valid locally?
# [type: bool, advanced: TRUE, range: {TRUE,FALSE}, default: TRUE]
conflict/allowlocal = TRUE

# should conflict constraints be attached only to the local subtree where they can be useful?
# [type: bool, advanced: TRUE, range: {TRUE,FALSE}, default: FALSE]
conflict/settlelocal = FALSE

# should earlier nodes be repropagated in order to replace branching decisions by deductions?
# [type: bool, advanced: TRUE, range: {TRUE,FALSE}, default: TRUE]
conflict/repropagate = TRUE

# should constraints be kept for repropagation even if they are too long?
# [type: bool, advanced: TRUE, range: {TRUE,FALSE}, default: TRUE]
conflict/keepreprop = TRUE

# should the conflict constraints be separated?
# [type: bool, advanced: TRUE, range: {TRUE,FALSE}, default: TRUE]
conflict/separate = TRUE

# should the conflict constraints be subject to aging?
# [type: bool, advanced: TRUE, range: {TRUE,FALSE}, default: TRUE]
conflict/dynamic = TRUE

# should the conflict's relaxations be subject to LP aging and cleanup?
# [type: bool, advanced: TRUE, range: {TRUE,FALSE}, default: TRUE]
conflict/removable = TRUE

# score factor for depth level in bound relaxation heuristic
# [type: real, advanced: TRUE, range: [-1.79769313486232e+308,1.79769313486232e+308], default: 1]
conflict/graph/depthscorefac = 1

# score factor for impact on acticity in bound relaxation heuristic
# [type: real, advanced: TRUE, range: [-1.79769313486232e+308,1.79769313486232e+308], default: 1]
conflict/proofscorefac = 1

# score factor for up locks in bound relaxation heuristic
# [type: real, advanced: TRUE, range: [-1.79769313486232e+308,1.79769313486232e+308], default: 0]
conflict/uplockscorefac = 0

# score factor for down locks in bound relaxation heuristic
# [type: real, advanced: TRUE, range: [-1.79769313486232e+308,1.79769313486232e+308], default: 0]
conflict/downlockscorefac = 0

# factor to decrease importance of variables' earlier conflict scores
# [type: real, advanced: TRUE, range: [1e-06,1], default: 0.98]
conflict/scorefac = 0.98

# number of successful conflict analysis calls that trigger a restart (0: disable conflict restarts)
# [type: int, advanced: FALSE, range: [0,2147483647], default: 0]
conflict/restartnum = 0

# factor to increase restartnum with after each restart
# [type: real, advanced: FALSE, range: [0,1.79769313486232e+308], default: 1.5]
conflict/restartfac = 1.5

# should relaxed bounds be ignored?
# [type: bool, advanced: TRUE, range: {TRUE,FALSE}, default: FALSE]
conflict/ignorerelaxedbd = FALSE

# maximal number of variables to try to detect global bound implications and shorten the whole conflict set (0: disabled)
# [type: int, advanced: TRUE, range: [0,2147483647], default: 250]
conflict/maxvarsdetectimpliedbounds = 250

# try to shorten the whole conflict set or terminate early (depending on the 'maxvarsdetectimpliedbounds' parameter)
# [type: bool, advanced: TRUE, range: {TRUE,FALSE}, default: TRUE]
conflict/fullshortenconflict = TRUE

# the weight the VSIDS score is weight by updating the VSIDS for a variable if it is part of a conflict
# [type: real, advanced: FALSE, range: [0,1], default: 0]
conflict/conflictweight = 0

# the weight the VSIDS score is weight by updating the VSIDS for a variable if it is part of a conflict graph
# [type: real, advanced: FALSE, range: [0,1], default: 1]
conflict/conflictgraphweight = 1

# apply MIR function to dual rays
# [type: bool, advanced: TRUE, range: {TRUE,FALSE}, default: FALSE]
conflict/usemir = FALSE

# prefer a ray after applying the MIR function if the proof is still valid, use both rays otherwise
# [type: bool, advanced: TRUE, range: {TRUE,FALSE}, default: TRUE]
conflict/prefermir = TRUE

# minimal improvement of primal bound to remove conflicts based on a previous incumbent
# [type: real, advanced: TRUE, range: [0,1], default: 0.05]
conflict/minimprove = 0.05

# weight of the size of a conflict used in score calculation
# [type: real, advanced: TRUE, range: [0,1], default: 0.001]
conflict/weightsize = 0.001

# weight of the repropagation depth of a conflict used in score calculation
# [type: real, advanced: TRUE, range: [0,1], default: 0.1]
conflict/weightrepropdepth = 0.1

# weight of the valid depth of a conflict used in score calculation
# [type: real, advanced: TRUE, range: [0,1], default: 1]
conflict/weightvaliddepth = 1

# maximum age an unnecessary constraint can reach before it is deleted (0: dynamic, -1: keep all constraints)
# [type: int, advanced: TRUE, range: [-1,2147483647], default: 0]
constraints/agelimit = 0

# age of a constraint after which it is marked obsolete (0: dynamic, -1 do not mark constraints obsolete)
# [type: int, advanced: TRUE, range: [-1,2147483647], default: -1]
constraints/obsoleteage = -1

# should enforcement of pseudo solution be disabled?
# [type: bool, advanced: TRUE, range: {TRUE,FALSE}, default: FALSE]
constraints/disableenfops = FALSE

# verbosity level of output
# [type: int, advanced: FALSE, range: [0,5], default: 4]
display/verblevel = 4

# maximal number of characters in a node information line
# [type: int, advanced: FALSE, range: [0,2147483647], default: 139]
display/width = 139

# frequency for displaying node information lines
# [type: int, advanced: FALSE, range: [-1,2147483647], default: 100]
display/freq = 100

# frequency for displaying header lines (every n'th node information line)
# [type: int, advanced: FALSE, range: [-1,2147483647], default: 15]
display/headerfreq = 15

# should the LP solver display status messages?
# [type: bool, advanced: FALSE, range: {TRUE,FALSE}, default: FALSE]
display/lpinfo = FALSE

# display all violations for a given start solution / the best solution after the solving process?
# [type: bool, advanced: FALSE, range: {TRUE,FALSE}, default: FALSE]
display/allviols = FALSE

# should statistics be collected for variable domain value pairs?
# [type: bool, advanced: FALSE, range: {TRUE,FALSE}, default: FALSE]
history/valuebased = FALSE

# should variable histories be merged from sub-SCIPs whenever possible?
# [type: bool, advanced: FALSE, range: {TRUE,FALSE}, default: FALSE]
history/allowmerge = FALSE

# should variable histories be transferred to initialize SCIP copies?
# [type: bool, advanced: FALSE, range: {TRUE,FALSE}, default: FALSE]
history/allowtransfer = FALSE

# maximal time in seconds to run
# [type: real, advanced: FALSE, range: [0,1e+20], default: 1e+20]
limits/time = 1e+20

# maximal number of nodes to process (-1: no limit)
# [type: longint, advanced: FALSE, range: [-1,9223372036854775807], default: -1]
limits/nodes = -1

# maximal number of total nodes (incl. restarts) to process (-1: no limit)
# [type: longint, advanced: FALSE, range: [-1,9223372036854775807], default: -1]
limits/totalnodes = -1

# solving stops, if the given number of nodes was processed since the last improvement of the primal solution value (-1: no limit)
# [type: longint, advanced: FALSE, range: [-1,9223372036854775807], default: -1]
limits/stallnodes = -1

# maximal memory usage in MB; reported memory usage is lower than real memory usage!
# [type: real, advanced: FALSE, range: [0,8796093022208], default: 8796093022208]
limits/memory = 8796093022208

# solving stops, if the relative gap = |primal - dual|/MIN(|dual|,|primal|) is below the given value
# [type: real, advanced: FALSE, range: [0,1.79769313486232e+308], default: 0]
limits/gap = 0

# solving stops, if the absolute gap = |primalbound - dualbound| is below the given value
# [type: real, advanced: FALSE, range: [0,1.79769313486232e+308], default: 0]
limits/absgap = 0

# solving stops, if the given number of solutions were found (-1: no limit)
# [type: int, advanced: FALSE, range: [-1,2147483647], default: -1]
limits/solutions = -1

# solving stops, if the given number of solution improvements were found (-1: no limit)
# [type: int, advanced: FALSE, range: [-1,2147483647], default: -1]
limits/bestsol = -1

# maximal number of solutions to store in the solution storage
# [type: int, advanced: FALSE, range: [1,2147483647], default: 100]
limits/maxsol = 100

# maximal number of solutions candidates to store in the solution storage of the original problem
# [type: int, advanced: FALSE, range: [0,2147483647], default: 10]
limits/maxorigsol = 10

# solving stops, if the given number of restarts was triggered (-1: no limit)
# [type: int, advanced: FALSE, range: [-1,2147483647], default: -1]
limits/restarts = -1

# if solve exceeds this number of nodes for the first time, an automatic restart is triggered (-1: no automatic restart)
# [type: int, advanced: FALSE, range: [-1,2147483647], default: -1]
limits/autorestartnodes = -1

# frequency for solving LP at the nodes (-1: never; 0: only root LP)
# [type: int, advanced: FALSE, range: [-1,65534], default: 1]
lp/solvefreq = 1

# iteration limit for each single LP solve (-1: no limit)
# [type: longint, advanced: TRUE, range: [-1,9223372036854775807], default: -1]
lp/iterlim = -1

# iteration limit for initial root LP solve (-1: no limit)
# [type: longint, advanced: TRUE, range: [-1,9223372036854775807], default: -1]
lp/rootiterlim = -1

# maximal depth for solving LP at the nodes (-1: no depth limit)
# [type: int, advanced: FALSE, range: [-1,65534], default: -1]
lp/solvedepth = -1

# LP algorithm for solving initial LP relaxations (automatic 's'implex, 'p'rimal simplex, 'd'ual simplex, 'b'arrier, barrier with 'c'rossover)
# [type: char, advanced: FALSE, range: {spdbc}, default: s]
lp/initalgorithm = s

# LP algorithm for resolving LP relaxations if a starting basis exists (automatic 's'implex, 'p'rimal simplex, 'd'ual simplex, 'b'arrier, barrier with 'c'rossover)
# [type: char, advanced: FALSE, range: {spdbc}, default: s]
lp/resolvealgorithm = s

# LP pricing strategy ('l'pi default, 'a'uto, 'f'ull pricing, 'p'artial, 's'teepest edge pricing, 'q'uickstart steepest edge pricing, 'd'evex pricing)
# [type: char, advanced: FALSE, range: {lafpsqd}, default: l]
lp/pricing = l

# should lp state be cleared at the end of probing mode when lp was initially unsolved, e.g., when called right after presolving?
# [type: bool, advanced: TRUE, range: {TRUE,FALSE}, default: TRUE]
lp/clearinitialprobinglp = TRUE

# should the LP be resolved to restore the state at start of diving (if FALSE we buffer the solution values)?
# [type: bool, advanced: TRUE, range: {TRUE,FALSE}, default: FALSE]
lp/resolverestore = FALSE

# should the buffers for storing LP solution values during diving be freed at end of diving?
# [type: bool, advanced: TRUE, range: {TRUE,FALSE}, default: FALSE]
lp/freesolvalbuffers = FALSE

# maximum age a dynamic column can reach before it is deleted from the LP (-1: don't delete columns due to aging)
# [type: int, advanced: TRUE, range: [-1,2147483647], default: 10]
lp/colagelimit = 10

# maximum age a dynamic row can reach before it is deleted from the LP (-1: don't delete rows due to aging)
# [type: int, advanced: TRUE, range: [-1,2147483647], default: 10]
lp/rowagelimit = 10

# should new non-basic columns be removed after LP solving?
# [type: bool, advanced: TRUE, range: {TRUE,FALSE}, default: FALSE]
lp/cleanupcols = FALSE

# should new non-basic columns be removed after root LP solving?
# [type: bool, advanced: TRUE, range: {TRUE,FALSE}, default: FALSE]
lp/cleanupcolsroot = FALSE

# should new basic rows be removed after LP solving?
# [type: bool, advanced: TRUE, range: {TRUE,FALSE}, default: TRUE]
lp/cleanuprows = TRUE

# should new basic rows be removed after root LP solving?
# [type: bool, advanced: TRUE, range: {TRUE,FALSE}, default: TRUE]
lp/cleanuprowsroot = TRUE

# should LP solver's return status be checked for stability?
# [type: bool, advanced: TRUE, range: {TRUE,FALSE}, default: TRUE]
lp/checkstability = TRUE

# maximum condition number of LP basis counted as stable (-1.0: no limit)
# [type: real, advanced: TRUE, range: [-1,1.79769313486232e+308], default: -1]
lp/conditionlimit = -1

# should LP solutions be checked for primal feasibility, resolving LP when numerical troubles occur?
# [type: bool, advanced: TRUE, range: {TRUE,FALSE}, default: TRUE]
lp/checkprimfeas = TRUE

# should LP solutions be checked for dual feasibility, resolving LP when numerical troubles occur?
# [type: bool, advanced: TRUE, range: {TRUE,FALSE}, default: TRUE]
lp/checkdualfeas = TRUE

# which FASTMIP setting of LP solver should be used? 0: off, 1: low
# [type: int, advanced: TRUE, range: [0,1], default: 1]
lp/fastmip = 1

# LP scaling (0: none, 1: normal, 2: aggressive)
# [type: int, advanced: TRUE, range: [0,2], default: 1]
lp/scaling = 1

# should presolving of LP solver be used?
# [type: bool, advanced: TRUE, range: {TRUE,FALSE}, default: TRUE]
lp/presolving = TRUE

# should the lexicographic dual algorithm be used?
# [type: bool, advanced: TRUE, range: {TRUE,FALSE}, default: FALSE]
lp/lexdualalgo = FALSE

# should the lexicographic dual algorithm be applied only at the root node
# [type: bool, advanced: TRUE, range: {TRUE,FALSE}, default: TRUE]
lp/lexdualrootonly = TRUE

# maximum number of rounds in the lexicographic dual algorithm (-1: unbounded)
# [type: int, advanced: TRUE, range: [-1,2147483647], default: 2]
lp/lexdualmaxrounds = 2

# choose fractional basic variables in lexicographic dual algorithm?
# [type: bool, advanced: TRUE, range: {TRUE,FALSE}, default: FALSE]
lp/lexdualbasic = FALSE

# turn on the lex dual algorithm only when stalling?
# [type: bool, advanced: TRUE, range: {TRUE,FALSE}, default: TRUE]
lp/lexdualstalling = TRUE

# disable the cutoff bound in the LP solver? (0: enabled, 1: disabled, 2: auto)
# [type: int, advanced: TRUE, range: [0,2], default: 2]
lp/disablecutoff = 2

# simplex algorithm shall use row representation of the basis if number of rows divided by number of columns exceeds this value (-1.0 to disable row representation)
# [type: real, advanced: TRUE, range: [-1,1.79769313486232e+308], default: 1.2]
lp/rowrepswitch = 1.2

# number of threads used for solving the LP (0: automatic)
# [type: int, advanced: TRUE, range: [0,64], default: 0]
lp/threads = 0

# factor of average LP iterations that is used as LP iteration limit for LP resolve (-1: unlimited)
# [type: real, advanced: TRUE, range: [-1,1.79769313486232e+308], default: -1]
lp/resolveiterfac = -1

# minimum number of iterations that are allowed for LP resolve
# [type: int, advanced: TRUE, range: [1,2147483647], default: 1000]
lp/resolveitermin = 1000

# LP solution polishing method (0: disabled, 1: only root, 2: always)
# [type: int, advanced: TRUE, range: [0,2], default: 0]
lp/solutionpolishing = 0

# solver to use for solving NLPs; leave empty to select NLPI with highest priority
# [type: string, advanced: FALSE, default: ""]
nlp/solver = ""

# should the NLP relaxation be always disabled (also for NLPs/MINLPs)?
# [type: bool, advanced: FALSE, range: {TRUE,FALSE}, default: FALSE]
nlp/disable = FALSE

# fraction of maximal memory usage resulting in switch to memory saving mode
# [type: real, advanced: FALSE, range: [0,1], default: 0.8]
memory/savefac = 0.8

# memory growing factor for dynamically allocated arrays
# [type: real, advanced: TRUE, range: [1,10], default: 1.2]
memory/arraygrowfac = 1.2

# initial size of dynamically allocated arrays
# [type: int, advanced: TRUE, range: [0,2147483647], default: 4]
memory/arraygrowinit = 4

# memory growing factor for tree array
# [type: real, advanced: TRUE, range: [1,10], default: 2]
memory/treegrowfac = 2

# initial size of tree array
# [type: int, advanced: TRUE, range: [0,2147483647], default: 65536]
memory/treegrowinit = 65536

# memory growing factor for path array
# [type: real, advanced: TRUE, range: [1,10], default: 2]
memory/pathgrowfac = 2

# initial size of path array
# [type: int, advanced: TRUE, range: [0,2147483647], default: 256]
memory/pathgrowinit = 256

# should the CTRL-C interrupt be caught by SCIP?
# [type: bool, advanced: FALSE, range: {TRUE,FALSE}, default: TRUE]
misc/catchctrlc = TRUE

# should a hashtable be used to map from variable names to variables?
# [type: bool, advanced: FALSE, range: {TRUE,FALSE}, default: TRUE]
misc/usevartable = TRUE

# should a hashtable be used to map from constraint names to constraints?
# [type: bool, advanced: FALSE, range: {TRUE,FALSE}, default: TRUE]
misc/useconstable = TRUE

# should smaller hashtables be used? yields better performance for small problems with about 100 variables
# [type: bool, advanced: FALSE, range: {TRUE,FALSE}, default: FALSE]
misc/usesmalltables = FALSE

# should the statistics be reset if the transformed problem is freed (in case of a Benders decomposition this parameter should be set to FALSE)
# [type: bool, advanced: FALSE, range: {TRUE,FALSE}, default: TRUE]
misc/resetstat = TRUE

# should only solutions be checked which improve the primal bound
# [type: bool, advanced: FALSE, range: {TRUE,FALSE}, default: FALSE]
misc/improvingsols = FALSE

# should the reason be printed if a given start solution is infeasible
# [type: bool, advanced: FALSE, range: {TRUE,FALSE}, default: TRUE]
misc/printreason = TRUE

# should the usage of external memory be estimated?
# [type: bool, advanced: FALSE, range: {TRUE,FALSE}, default: TRUE]
misc/estimexternmem = TRUE

# should SCIP try to transfer original solutions to the transformed space (after presolving)?
# [type: bool, advanced: FALSE, range: {TRUE,FALSE}, default: TRUE]
misc/transorigsols = TRUE

# should SCIP try to transfer transformed solutions to the original space (after solving)?
# [type: bool, advanced: FALSE, range: {TRUE,FALSE}, default: TRUE]
misc/transsolsorig = TRUE

# should SCIP calculate the primal dual integral value?
# [type: bool, advanced: FALSE, range: {TRUE,FALSE}, default: TRUE]
misc/calcintegral = TRUE

# should SCIP try to remove infinite fixings from solutions copied to the solution store?
# [type: bool, advanced: FALSE, range: {TRUE,FALSE}, default: FALSE]
misc/finitesolutionstore = FALSE

# should the best solution be transformed to the orignal space and be output in command line run?
# [type: bool, advanced: FALSE, range: {TRUE,FALSE}, default: TRUE]
misc/outputorigsol = TRUE

# should dual reductions in propagation methods and presolver be allowed?
# [type: bool, advanced: FALSE, range: {TRUE,FALSE}, default: TRUE]
misc/allowdualreds = TRUE

# should propagation to the current objective be allowed in propagation methods?
# [type: bool, advanced: FALSE, range: {TRUE,FALSE}, default: TRUE]
misc/allowobjprop = TRUE

# objective value for reference purposes
# [type: real, advanced: FALSE, range: [-1.79769313486232e+308,1.79769313486232e+308], default: 1e+99]
misc/referencevalue = 1e+99

# global shift of all random seeds in the plugins and the LP random seed
# [type: int, advanced: FALSE, range: [0,2147483647], default: 0]
randomization/randomseedshift = 0

# seed value for permuting the problem after reading/transformation (0: no permutation)
# [type: int, advanced: FALSE, range: [0,2147483647], default: 0]
randomization/permutationseed = 0

# should order of constraints be permuted (depends on permutationseed)?
# [type: bool, advanced: TRUE, range: {TRUE,FALSE}, default: TRUE]
randomization/permuteconss = TRUE

# should order of variables be permuted (depends on permutationseed)?
# [type: bool, advanced: TRUE, range: {TRUE,FALSE}, default: FALSE]
randomization/permutevars = FALSE

# random seed for LP solver, e.g. for perturbations in the simplex (0: LP default)
# [type: int, advanced: FALSE, range: [0,2147483647], default: 0]
randomization/lpseed = 0

# child selection rule ('d'own, 'u'p, 'p'seudo costs, 'i'nference, 'l'p value, 'r'oot LP value difference, 'h'ybrid inference/root LP value difference)
# [type: char, advanced: FALSE, range: {dupilrh}, default: h]
nodeselection/childsel = h

# values larger than this are considered infinity
# [type: real, advanced: FALSE, range: [10000000000,1e+98], default: 1e+20]
numerics/infinity = 1e+20

# absolute values smaller than this are considered zero
# [type: real, advanced: FALSE, range: [1e-20,0.001], default: 1e-09]
numerics/epsilon = 1e-09

# absolute values of sums smaller than this are considered zero
# [type: real, advanced: FALSE, range: [1e-17,0.001], default: 1e-06]
numerics/sumepsilon = 1e-06

# feasibility tolerance for constraints
# [type: real, advanced: FALSE, range: [1e-17,0.001], default: 1e-06]
numerics/feastol = 1e-06

# feasibility tolerance factor; for checking the feasibility of the best solution
# [type: real, advanced: FALSE, range: [0,1.79769313486232e+308], default: 1]
numerics/checkfeastolfac = 1

# primal feasibility tolerance of LP solver
# [type: real, advanced: FALSE, range: [1e-17,0.001], default: 1e-06]
numerics/lpfeastol = 1e-06

# feasibility tolerance for reduced costs in LP solution
# [type: real, advanced: FALSE, range: [1e-17,0.001], default: 1e-07]
numerics/dualfeastol = 1e-07

# LP convergence tolerance used in barrier algorithm
# [type: real, advanced: TRUE, range: [1e-17,0.001], default: 1e-10]
numerics/barrierconvtol = 1e-10

# minimal relative improve for strengthening bounds
# [type: real, advanced: TRUE, range: [1e-17,1e+98], default: 0.05]
numerics/boundstreps = 0.05

# minimal variable distance value to use for branching pseudo cost updates
# [type: real, advanced: TRUE, range: [1e-17,1], default: 0.1]
numerics/pseudocosteps = 0.1

# minimal objective distance value to use for branching pseudo cost updates
# [type: real, advanced: TRUE, range: [0,1.79769313486232e+308], default: 0.0001]
numerics/pseudocostdelta = 0.0001

# minimal decrease factor that causes the recomputation of a value (e.g., pseudo objective) instead of an update
# [type: real, advanced: TRUE, range: [0,1.79769313486232e+308], default: 10000000]
numerics/recomputefac = 10000000

# values larger than this are considered huge and should be handled separately (e.g., in activity computation)
# [type: real, advanced: TRUE, range: [0,1e+98], default: 1e+15]
numerics/hugeval = 1e+15

# maximal number of presolving rounds (-1: unlimited, 0: off)
# [type: int, advanced: FALSE, range: [-1,2147483647], default: -1]
presolving/maxrounds = -1

# abort presolve, if at most this fraction of the problem was changed in last presolve round
# [type: real, advanced: TRUE, range: [0,1], default: 0.0008]
presolving/abortfac = 0.0008

# maximal number of restarts (-1: unlimited)
# [type: int, advanced: FALSE, range: [-1,2147483647], default: -1]
presolving/maxrestarts = -1

# fraction of integer variables that were fixed in the root node triggering a restart with preprocessing after root node evaluation
# [type: real, advanced: TRUE, range: [0,1], default: 0.025]
presolving/restartfac = 0.025

# fraction of integer variables that were fixed in the root node triggering an immediate restart with preprocessing
# [type: real, advanced: TRUE, range: [0,1], default: 0.1]
presolving/immrestartfac = 0.1

# fraction of integer variables that were globally fixed during the solving process triggering a restart with preprocessing
# [type: real, advanced: TRUE, range: [0,1], default: 1]
presolving/subrestartfac = 1

# minimal fraction of integer variables removed after restart to allow for an additional restart
# [type: real, advanced: TRUE, range: [0,1], default: 0.1]
presolving/restartminred = 0.1

# should multi-aggregation of variables be forbidden?
# [type: bool, advanced: TRUE, range: {TRUE,FALSE}, default: FALSE]
presolving/donotmultaggr = FALSE

# should aggregation of variables be forbidden?
# [type: bool, advanced: TRUE, range: {TRUE,FALSE}, default: FALSE]
presolving/donotaggr = FALSE

# maximal number of variables priced in per pricing round
# [type: int, advanced: FALSE, range: [1,2147483647], default: 100]
pricing/maxvars = 100

# maximal number of priced variables at the root node
# [type: int, advanced: FALSE, range: [1,2147483647], default: 2000]
pricing/maxvarsroot = 2000

# pricing is aborted, if fac * pricing/maxvars pricing candidates were found
# [type: real, advanced: FALSE, range: [1,1.79769313486232e+308], default: 2]
pricing/abortfac = 2

# should variables created at the current node be deleted when the node is solved in case they are not present in the LP anymore?
# [type: bool, advanced: FALSE, range: {TRUE,FALSE}, default: FALSE]
pricing/delvars = FALSE

# should variables created at the root node be deleted when the root is solved in case they are not present in the LP anymore?
# [type: bool, advanced: FALSE, range: {TRUE,FALSE}, default: FALSE]
pricing/delvarsroot = FALSE

# maximal number of propagation rounds per node (-1: unlimited)
# [type: int, advanced: FALSE, range: [-1,2147483647], default: 100]
propagating/maxrounds = 100

# maximal number of propagation rounds in the root node (-1: unlimited)
# [type: int, advanced: FALSE, range: [-1,2147483647], default: 1000]
propagating/maxroundsroot = 1000

# should propagation be aborted immediately? setting this to FALSE could help conflict analysis to produce more conflict constraints
# [type: bool, advanced: FALSE, range: {TRUE,FALSE}, default: TRUE]
propagating/abortoncutoff = TRUE

# should reoptimization used?
# [type: bool, advanced: FALSE, range: {TRUE,FALSE}, default: FALSE]
reoptimization/enable = FALSE

# maximal number of saved nodes
# [type: int, advanced: TRUE, range: [-1,2147483647], default: 2147483647]
reoptimization/maxsavednodes = 2147483647

# maximal number of bound changes between two stored nodes on one path
# [type: int, advanced: TRUE, range: [0,2147483647], default: 2147483647]
reoptimization/maxdiffofnodes = 2147483647

# save global constraints to separate infeasible subtrees.
# [type: bool, advanced: FALSE, range: {TRUE,FALSE}, default: TRUE]
reoptimization/globalcons/sepainfsubtrees = TRUE

# separate the optimal solution, i.e., for constrained shortest path
# [type: bool, advanced: TRUE, range: {TRUE,FALSE}, default: FALSE]
reoptimization/sepabestsol = FALSE

# use variable history of the previous solve if the objctive function has changed only slightly
# [type: bool, advanced: TRUE, range: {TRUE,FALSE}, default: FALSE]
reoptimization/storevarhistory = FALSE

<<<<<<< HEAD
# re-use pseudo costs if the objective function changed only slightly 
=======
# re-use pseudo costs if the objective function changed only slightly
>>>>>>> 0bb0607c
# [type: bool, advanced: TRUE, range: {TRUE,FALSE}, default: FALSE]
reoptimization/usepscost = FALSE

# at which reopttype should the LP be solved? (1: transit, 3: strong branched, 4: w/ added logicor, 5: only leafs).
# [type: int, advanced: TRUE, range: [1,5], default: 1]
reoptimization/solvelp = 1

# maximal number of bound changes at node to skip solving the LP
# [type: int, advanced: TRUE, range: [0,2147483647], default: 1]
reoptimization/solvelpdiff = 1

# number of best solutions which should be saved for the following runs. (-1: save all)
# [type: int, advanced: TRUE, range: [0,2147483647], default: 2147483647]
reoptimization/savesols = 2147483647

# similarity of two sequential objective function to disable solving the root LP.
# [type: real, advanced: TRUE, range: [-1,1], default: 0.8]
reoptimization/objsimrootLP = 0.8

# similarity of two objective functions to re-use stored solutions
# [type: real, advanced: TRUE, range: [-1,1], default: -1]
reoptimization/objsimsol = -1

# minimum similarity for using reoptimization of the search tree.
# [type: real, advanced: TRUE, range: [-1,1], default: -1]
reoptimization/delay = -1

# time limit over all reoptimization rounds?.
# [type: bool, advanced: TRUE, range: {TRUE,FALSE}, default: FALSE]
reoptimization/commontimelimit = FALSE

# replace branched inner nodes by their child nodes, if the number of bound changes is not to large
# [type: bool, advanced: TRUE, range: {TRUE,FALSE}, default: TRUE]
reoptimization/shrinkinner = TRUE

# try to fix variables at the root node before reoptimizing by probing like strong branching
# [type: bool, advanced: TRUE, range: {TRUE,FALSE}, default: TRUE]
reoptimization/strongbranchinginit = TRUE

# delete stored nodes which were not reoptimized
# [type: bool, advanced: TRUE, range: {TRUE,FALSE}, default: TRUE]
reoptimization/reducetofrontier = TRUE

# force a restart if the last n optimal solutions were found by heuristic reoptsols
# [type: int, advanced: TRUE, range: [1,2147483647], default: 3]
reoptimization/forceheurrestart = 3

# save constraint propagations
# [type: bool, advanced: TRUE, range: {TRUE,FALSE}, default: FALSE]
reoptimization/saveconsprop = FALSE

# use constraints to reconstruct the subtree pruned be dual reduction when reactivating the node
# [type: bool, advanced: TRUE, range: {TRUE,FALSE}, default: TRUE]
reoptimization/usesplitcons = TRUE

# use 'd'efault, 'r'andom or a variable ordering based on 'i'nference score for interdiction branching used during reoptimization
# [type: char, advanced: TRUE, range: {dir}, default: d]
reoptimization/varorderinterdiction = d

# reoptimize cuts found at the root node
# [type: bool, advanced: TRUE, range: {TRUE,FALSE}, default: FALSE]
reoptimization/usecuts = FALSE

# maximal age of a cut to be use for reoptimization
# [type: int, advanced: TRUE, range: [0,2147483647], default: 0]
reoptimization/maxcutage = 0

# maximal relative distance from current node's dual bound to primal bound compared to best node's dual bound for applying separation (0.0: only on current best node, 1.0: on all nodes)
# [type: real, advanced: FALSE, range: [0,1], default: 1]
separating/maxbounddist = 1

# minimal efficacy for a cut to enter the LP
# [type: real, advanced: FALSE, range: [0,1e+98], default: 0.05]
separating/minefficacy = 0.05

# minimal efficacy for a cut to enter the LP in the root node
# [type: real, advanced: FALSE, range: [0,1e+98], default: 0.001]
separating/minefficacyroot = 0.001

# minimal orthogonality for a cut to enter the LP
# [type: real, advanced: FALSE, range: [0,1], default: 0.5]
separating/minortho = 0.5

# minimal orthogonality for a cut to enter the LP in the root node
# [type: real, advanced: FALSE, range: [0,1], default: 0.5]
separating/minorthoroot = 0.5

# factor to scale objective parallelism of cut in separation score calculation
# [type: real, advanced: TRUE, range: [0,1e+98], default: 0.0001]
separating/objparalfac = 0.0001

# factor to scale orthogonality of cut in separation score calculation (0.0 to disable orthogonality calculation)
# [type: real, advanced: TRUE, range: [0,1e+98], default: 1]
separating/orthofac = 1

# minimum cut activity quotient to convert cuts into constraints during a restart (0.0: all cuts are converted)
# [type: real, advanced: FALSE, range: [0,1], default: 0.8]
separating/minactivityquot = 0.8

# function used for calc. scalar prod. in orthogonality test ('e'uclidean, 'd'iscrete)
# [type: char, advanced: TRUE, range: {ed}, default: e]
separating/orthofunc = e

# row norm to use for efficacy calculation ('e'uclidean, 'm'aximum, 's'um, 'd'iscrete)
# [type: char, advanced: TRUE, range: {emsd}, default: e]
separating/efficacynorm = e

# cut selection during restart ('a'ge, activity 'q'uotient)
# [type: char, advanced: TRUE, range: {aq}, default: a]
separating/cutselrestart = a

# cut selection for sub SCIPs  ('a'ge, activity 'q'uotient)
# [type: char, advanced: TRUE, range: {aq}, default: a]
separating/cutselsubscip = a

# maximal number of runs for which separation is enabled (-1: unlimited)
# [type: int, advanced: TRUE, range: [-1,2147483647], default: -1]
separating/maxruns = -1

# maximal number of separation rounds per node (-1: unlimited)
# [type: int, advanced: FALSE, range: [-1,2147483647], default: 5]
separating/maxrounds = 5

# maximal number of separation rounds in the root node (-1: unlimited)
# [type: int, advanced: FALSE, range: [-1,2147483647], default: -1]
separating/maxroundsroot = -1

# maximal number of separation rounds in the root node of a subsequent run (-1: unlimited)
# [type: int, advanced: TRUE, range: [-1,2147483647], default: 1]
separating/maxroundsrootsubrun = 1

# maximal additional number of separation rounds in subsequent price-and-cut loops (-1: no additional restriction)
# [type: int, advanced: TRUE, range: [-1,2147483647], default: 1]
separating/maxaddrounds = 1

# maximal number of consecutive separation rounds without objective or integrality improvement (-1: no additional restriction)
# [type: int, advanced: FALSE, range: [-1,2147483647], default: 5]
separating/maxstallrounds = 5

# maximal number of cuts separated per separation round (0: disable local separation)
# [type: int, advanced: FALSE, range: [0,2147483647], default: 100]
separating/maxcuts = 100

# maximal number of separated cuts at the root node (0: disable root node separation)
# [type: int, advanced: FALSE, range: [0,2147483647], default: 2000]
separating/maxcutsroot = 2000

# maximum age a cut can reach before it is deleted from the global cut pool, or -1 to keep all cuts
# [type: int, advanced: TRUE, range: [-1,2147483647], default: 100]
separating/cutagelimit = 100

# separation frequency for the global cut pool (-1: disable global cut pool, 0: only separate pool at the root)
# [type: int, advanced: FALSE, range: [-1,65534], default: 0]
separating/poolfreq = 0

# factor on cut infeasibility to limit feasibility tolerance for relaxation solver (-1: off)
# [type: real, advanced: TRUE, range: [-1,1], default: -1]
separating/feastolfac = -1

# parallel optimisation mode, 0: opportunistic or 1: deterministic.
# [type: int, advanced: FALSE, range: [0,1], default: 1]
parallel/mode = 1

# the minimum number of threads used during parallel solve
# [type: int, advanced: FALSE, range: [0,64], default: 1]
parallel/minnthreads = 1

# the maximum number of threads used during parallel solve
# [type: int, advanced: FALSE, range: [0,64], default: 8]
parallel/maxnthreads = 8

# set different random seeds in each concurrent solver?
# [type: bool, advanced: FALSE, range: {TRUE,FALSE}, default: TRUE]
concurrent/changeseeds = TRUE

# use different child selection rules in each concurrent solver?
# [type: bool, advanced: FALSE, range: {TRUE,FALSE}, default: TRUE]
concurrent/changechildsel = TRUE

# should the concurrent solvers communicate global variable bound changes?
# [type: bool, advanced: FALSE, range: {TRUE,FALSE}, default: TRUE]
concurrent/commvarbnds = TRUE

# should the problem be presolved before it is copied to the concurrent solvers?
# [type: bool, advanced: FALSE, range: {TRUE,FALSE}, default: TRUE]
concurrent/presolvebefore = TRUE

# maximum number of solutions that will be shared in a one synchronization
# [type: int, advanced: FALSE, range: [0,2147483647], default: 5131912]
concurrent/initseed = 5131912

# initial frequency of synchronization with other threads
# [type: real, advanced: FALSE, range: [0,1.79769313486232e+308], default: 10]
concurrent/sync/freqinit = 10

# maximal frequency of synchronization with other threads
# [type: real, advanced: FALSE, range: [0,1.79769313486232e+308], default: 10]
concurrent/sync/freqmax = 10

# factor by which the frequency of synchronization is changed
# [type: real, advanced: FALSE, range: [1,1.79769313486232e+308], default: 1.5]
concurrent/sync/freqfactor = 1.5

# when adapting the synchronization frequency this value is the targeted relative difference by which the absolute gap decreases per synchronization
# [type: real, advanced: FALSE, range: [0,1.79769313486232e+308], default: 0.001]
concurrent/sync/targetprogress = 0.001

# maximum number of solutions that will be shared in a single synchronization
# [type: int, advanced: FALSE, range: [0,1000], default: 3]
concurrent/sync/maxnsols = 3

# maximum number of synchronizations before reading is enforced regardless of delay
# [type: int, advanced: TRUE, range: [0,100], default: 7]
concurrent/sync/maxnsyncdelay = 7

# minimum delay before synchronization data is read
# [type: real, advanced: FALSE, range: [0,1.79769313486232e+308], default: 10]
concurrent/sync/minsyncdelay = 10

# how many of the N best solutions should be considered for synchronization?
# [type: int, advanced: FALSE, range: [0,2147483647], default: 10]
concurrent/sync/nbestsols = 10

# path prefix for parameter setting files of concurrent solvers
# [type: string, advanced: FALSE, default: ""]
concurrent/paramsetprefix = ""

# default clock type (1: CPU user seconds, 2: wall clock time)
# [type: int, advanced: FALSE, range: [1,2], default: 1]
timing/clocktype = 1

# is timing enabled?
# [type: bool, advanced: FALSE, range: {TRUE,FALSE}, default: TRUE]
timing/enabled = TRUE

# belongs reading time to solving time?
# [type: bool, advanced: FALSE, range: {TRUE,FALSE}, default: FALSE]
timing/reading = FALSE

# should clock checks of solving time be performed less frequently (note: time limit could be exceeded slightly)
# [type: bool, advanced: FALSE, range: {TRUE,FALSE}, default: FALSE]
timing/rareclockcheck = FALSE

# should timing for statistic output be performed?
# [type: bool, advanced: FALSE, range: {TRUE,FALSE}, default: TRUE]
timing/statistictiming = TRUE

# name of the VBC tool output file, or - if no VBC tool output should be created
# [type: string, advanced: FALSE, default: "-"]
visual/vbcfilename = "-"

# name of the BAK tool output file, or - if no BAK tool output should be created
# [type: string, advanced: FALSE, default: "-"]
visual/bakfilename = "-"

# should the real solving time be used instead of a time step counter in visualization?
# [type: bool, advanced: FALSE, range: {TRUE,FALSE}, default: TRUE]
visual/realtime = TRUE

# should the node where solutions are found be visualized?
# [type: bool, advanced: FALSE, range: {TRUE,FALSE}, default: FALSE]
visual/dispsols = FALSE

# should be output the external value of the objective?
# [type: bool, advanced: FALSE, range: {TRUE,FALSE}, default: TRUE]
visual/objextern = TRUE

# should model constraints be marked as initial?
# [type: bool, advanced: FALSE, range: {TRUE,FALSE}, default: TRUE]
reading/initialconss = TRUE

# should model constraints be subject to aging?
# [type: bool, advanced: FALSE, range: {TRUE,FALSE}, default: TRUE]
reading/dynamicconss = TRUE

# should columns be added and removed dynamically to the LP?
# [type: bool, advanced: FALSE, range: {TRUE,FALSE}, default: FALSE]
reading/dynamiccols = FALSE

# should rows be added and removed dynamically to the LP?
# [type: bool, advanced: FALSE, range: {TRUE,FALSE}, default: FALSE]
reading/dynamicrows = FALSE

# should all constraints be written (including the redundant constraints)?
# [type: bool, advanced: FALSE, range: {TRUE,FALSE}, default: FALSE]
write/allconss = FALSE

# should variables set to zero be printed?
# [type: bool, advanced: FALSE, range: {TRUE,FALSE}, default: FALSE]
write/printzeros = FALSE

# when writing a generic problem the index for the first variable should start with?
# [type: int, advanced: FALSE, range: [0,1073741823], default: 0]
write/genericnamesoffset = 0

# priority of conflict handler <linear>
# [type: int, advanced: TRUE, range: [-2147483648,2147483647], default: -1000000]
conflict/linear/priority = -1000000

# frequency for separating cuts (-1: never, 0: only in root node)
# [type: int, advanced: FALSE, range: [-1,65534], default: 0]
constraints/linear/sepafreq = 0

# frequency for propagating domains (-1: never, 0: only in root node)
# [type: int, advanced: FALSE, range: [-1,65534], default: 1]
constraints/linear/propfreq = 1

# timing when constraint propagation should be called (1:BEFORELP, 2:DURINGLPLOOP, 4:AFTERLPLOOP, 15:ALWAYS)
# [type: int, advanced: TRUE, range: [1,15], default: 1]
constraints/linear/proptiming = 1

# frequency for using all instead of only the useful constraints in separation, propagation and enforcement (-1: never, 0: only in first evaluation)
# [type: int, advanced: TRUE, range: [-1,65534], default: 100]
constraints/linear/eagerfreq = 100

# maximal number of presolving rounds the constraint handler participates in (-1: no limit)
# [type: int, advanced: TRUE, range: [-1,2147483647], default: -1]
constraints/linear/maxprerounds = -1

# should separation method be delayed, if other separators found cuts?
# [type: bool, advanced: TRUE, range: {TRUE,FALSE}, default: FALSE]
constraints/linear/delaysepa = FALSE

# should propagation method be delayed, if other propagators found reductions?
# [type: bool, advanced: TRUE, range: {TRUE,FALSE}, default: FALSE]
constraints/linear/delayprop = FALSE

# timing mask of the constraint handler's presolving method (4:FAST, 8:MEDIUM, 16:EXHAUSTIVE, 32:FINAL)
# [type: int, advanced: TRUE, range: [4,60], default: 20]
constraints/linear/presoltiming = 20

# multiplier on propagation frequency, how often the bounds are tightened (-1: never, 0: only at root)
# [type: int, advanced: TRUE, range: [-1,65534], default: 1]
constraints/linear/tightenboundsfreq = 1

# maximal number of separation rounds per node (-1: unlimited)
# [type: int, advanced: FALSE, range: [-1,2147483647], default: 5]
constraints/linear/maxrounds = 5

# maximal number of separation rounds per node in the root node (-1: unlimited)
# [type: int, advanced: FALSE, range: [-1,2147483647], default: -1]
constraints/linear/maxroundsroot = -1

# maximal number of cuts separated per separation round
# [type: int, advanced: FALSE, range: [0,2147483647], default: 50]
constraints/linear/maxsepacuts = 50

# maximal number of cuts separated per separation round in the root node
# [type: int, advanced: FALSE, range: [0,2147483647], default: 200]
constraints/linear/maxsepacutsroot = 200

# should pairwise constraint comparison be performed in presolving?
# [type: bool, advanced: TRUE, range: {TRUE,FALSE}, default: TRUE]
constraints/linear/presolpairwise = TRUE

# should hash table be used for detecting redundant constraints in advance
# [type: bool, advanced: TRUE, range: {TRUE,FALSE}, default: TRUE]
constraints/linear/presolusehashing = TRUE

# number for minimal pairwise presolve comparisons
# [type: int, advanced: TRUE, range: [1,2147483647], default: 200000]
constraints/linear/nmincomparisons = 200000

# minimal gain per minimal pairwise presolve comparisons to repeat pairwise comparison round
# [type: real, advanced: TRUE, range: [0,1], default: 1e-06]
constraints/linear/mingainpernmincomparisons = 1e-06

# maximal allowed relative gain in maximum norm for constraint aggregation (0.0: disable constraint aggregation)
# [type: real, advanced: TRUE, range: [0,1.79769313486232e+308], default: 0]
constraints/linear/maxaggrnormscale = 0

# maximum activity delta to run easy propagation on linear constraint (faster, but numerically less stable)
# [type: real, advanced: TRUE, range: [0,1.79769313486232e+308], default: 1000000]
constraints/linear/maxeasyactivitydelta = 1000000

# maximal relative distance from current node's dual bound to primal bound compared to best node's dual bound for separating knapsack cardinality cuts
# [type: real, advanced: TRUE, range: [0,1], default: 0]
constraints/linear/maxcardbounddist = 0

# should all constraints be subject to cardinality cut generation instead of only the ones with non-zero dual value?
# [type: bool, advanced: FALSE, range: {TRUE,FALSE}, default: FALSE]
constraints/linear/separateall = FALSE

# should presolving search for aggregations in equations
# [type: bool, advanced: TRUE, range: {TRUE,FALSE}, default: TRUE]
constraints/linear/aggregatevariables = TRUE

# should presolving try to simplify inequalities
# [type: bool, advanced: TRUE, range: {TRUE,FALSE}, default: TRUE]
constraints/linear/simplifyinequalities = TRUE

# should dual presolving steps be performed?
# [type: bool, advanced: TRUE, range: {TRUE,FALSE}, default: TRUE]
constraints/linear/dualpresolving = TRUE

# should stuffing of singleton continuous variables be performed?
# [type: bool, advanced: TRUE, range: {TRUE,FALSE}, default: TRUE]
constraints/linear/singletonstuffing = TRUE

# should single variable stuffing be performed, which tries to fulfill constraints using the cheapest variable?
# [type: bool, advanced: TRUE, range: {TRUE,FALSE}, default: FALSE]
constraints/linear/singlevarstuffing = FALSE

# apply binaries sorting in decr. order of coeff abs value?
# [type: bool, advanced: TRUE, range: {TRUE,FALSE}, default: TRUE]
constraints/linear/sortvars = TRUE

# should the violation for a constraint with side 0.0 be checked relative to 1.0 (FALSE) or to the maximum absolute value in the activity (TRUE)?
# [type: bool, advanced: TRUE, range: {TRUE,FALSE}, default: FALSE]
constraints/linear/checkrelmaxabs = FALSE

# should presolving try to detect constraints parallel to the objective function defining an upper bound and prevent these constraints from entering the LP?
# [type: bool, advanced: TRUE, range: {TRUE,FALSE}, default: TRUE]
constraints/linear/detectcutoffbound = TRUE

# should presolving try to detect constraints parallel to the objective function defining a lower bound and prevent these constraints from entering the LP?
# [type: bool, advanced: TRUE, range: {TRUE,FALSE}, default: TRUE]
constraints/linear/detectlowerbound = TRUE

# should presolving try to detect subsets of constraints parallel to the objective function?
# [type: bool, advanced: TRUE, range: {TRUE,FALSE}, default: TRUE]
constraints/linear/detectpartialobjective = TRUE

# should presolving and propagation try to improve bounds, detect infeasibility, and extract sub-constraints from ranged rows and equations?
# [type: bool, advanced: TRUE, range: {TRUE,FALSE}, default: TRUE]
constraints/linear/rangedrowpropagation = TRUE

# should presolving and propagation extract sub-constraints from ranged rows and equations?
# [type: bool, advanced: TRUE, range: {TRUE,FALSE}, default: TRUE]
constraints/linear/rangedrowartcons = TRUE

# maximum depth to apply ranged row propagation
# [type: int, advanced: TRUE, range: [0,2147483647], default: 2147483647]
constraints/linear/rangedrowmaxdepth = 2147483647

# frequency for applying ranged row propagation
# [type: int, advanced: TRUE, range: [1,65534], default: 1]
constraints/linear/rangedrowfreq = 1

# should multi-aggregations only be performed if the constraint can be removed afterwards?
# [type: bool, advanced: TRUE, range: {TRUE,FALSE}, default: FALSE]
constraints/linear/multaggrremove = FALSE

# frequency for separating cuts (-1: never, 0: only in root node)
# [type: int, advanced: FALSE, range: [-1,65534], default: -1]
constraints/integral/sepafreq = -1

# frequency for propagating domains (-1: never, 0: only in root node)
# [type: int, advanced: FALSE, range: [-1,65534], default: -1]
constraints/integral/propfreq = -1

# timing when constraint propagation should be called (1:BEFORELP, 2:DURINGLPLOOP, 4:AFTERLPLOOP, 15:ALWAYS)
# [type: int, advanced: TRUE, range: [1,15], default: 1]
constraints/integral/proptiming = 1

# frequency for using all instead of only the useful constraints in separation, propagation and enforcement (-1: never, 0: only in first evaluation)
# [type: int, advanced: TRUE, range: [-1,65534], default: -1]
constraints/integral/eagerfreq = -1

# maximal number of presolving rounds the constraint handler participates in (-1: no limit)
# [type: int, advanced: TRUE, range: [-1,2147483647], default: 0]
constraints/integral/maxprerounds = 0

# should separation method be delayed, if other separators found cuts?
# [type: bool, advanced: TRUE, range: {TRUE,FALSE}, default: FALSE]
constraints/integral/delaysepa = FALSE

# should propagation method be delayed, if other propagators found reductions?
# [type: bool, advanced: TRUE, range: {TRUE,FALSE}, default: FALSE]
constraints/integral/delayprop = FALSE

# timing mask of the constraint handler's presolving method (4:FAST, 8:MEDIUM, 16:EXHAUSTIVE, 32:FINAL)
# [type: int, advanced: TRUE, range: [4,60], default: 28]
constraints/integral/presoltiming = 28

# frequency for separating cuts (-1: never, 0: only in root node)
# [type: int, advanced: FALSE, range: [-1,65534], default: 0]
constraints/knapsack/sepafreq = 0

# frequency for propagating domains (-1: never, 0: only in root node)
# [type: int, advanced: FALSE, range: [-1,65534], default: 1]
constraints/knapsack/propfreq = 1

# timing when constraint propagation should be called (1:BEFORELP, 2:DURINGLPLOOP, 4:AFTERLPLOOP, 15:ALWAYS)
# [type: int, advanced: TRUE, range: [1,15], default: 1]
constraints/knapsack/proptiming = 1

# frequency for using all instead of only the useful constraints in separation, propagation and enforcement (-1: never, 0: only in first evaluation)
# [type: int, advanced: TRUE, range: [-1,65534], default: 100]
constraints/knapsack/eagerfreq = 100

# maximal number of presolving rounds the constraint handler participates in (-1: no limit)
# [type: int, advanced: TRUE, range: [-1,2147483647], default: -1]
constraints/knapsack/maxprerounds = -1

# should separation method be delayed, if other separators found cuts?
# [type: bool, advanced: TRUE, range: {TRUE,FALSE}, default: FALSE]
constraints/knapsack/delaysepa = FALSE

# should propagation method be delayed, if other propagators found reductions?
# [type: bool, advanced: TRUE, range: {TRUE,FALSE}, default: FALSE]
constraints/knapsack/delayprop = FALSE

# timing mask of the constraint handler's presolving method (4:FAST, 8:MEDIUM, 16:EXHAUSTIVE, 32:FINAL)
# [type: int, advanced: TRUE, range: [4,60], default: 28]
constraints/knapsack/presoltiming = 28

# enable linear upgrading for constraint handler <knapsack>
# [type: bool, advanced: FALSE, range: {TRUE,FALSE}, default: TRUE]
constraints/linear/upgrade/knapsack = TRUE

# multiplier on separation frequency, how often knapsack cuts are separated (-1: never, 0: only at root)
# [type: int, advanced: TRUE, range: [-1,65534], default: 1]
constraints/knapsack/sepacardfreq = 1

# maximal relative distance from current node's dual bound to primal bound compared to best node's dual bound for separating knapsack cuts
# [type: real, advanced: TRUE, range: [0,1], default: 0]
constraints/knapsack/maxcardbounddist = 0

# lower clique size limit for greedy clique extraction algorithm (relative to largest clique)
# [type: real, advanced: TRUE, range: [0,1], default: 0.5]
constraints/knapsack/cliqueextractfactor = 0.5

# maximal number of separation rounds per node (-1: unlimited)
# [type: int, advanced: FALSE, range: [-1,2147483647], default: 5]
constraints/knapsack/maxrounds = 5

# maximal number of separation rounds per node in the root node (-1: unlimited)
# [type: int, advanced: FALSE, range: [-1,2147483647], default: -1]
constraints/knapsack/maxroundsroot = -1

# maximal number of cuts separated per separation round
# [type: int, advanced: FALSE, range: [0,2147483647], default: 50]
constraints/knapsack/maxsepacuts = 50

# maximal number of cuts separated per separation round in the root node
# [type: int, advanced: FALSE, range: [0,2147483647], default: 200]
constraints/knapsack/maxsepacutsroot = 200

# should disaggregation of knapsack constraints be allowed in preprocessing?
# [type: bool, advanced: TRUE, range: {TRUE,FALSE}, default: TRUE]
constraints/knapsack/disaggregation = TRUE

# should presolving try to simplify knapsacks
# [type: bool, advanced: TRUE, range: {TRUE,FALSE}, default: TRUE]
constraints/knapsack/simplifyinequalities = TRUE

# should negated clique information be used in solving process
# [type: bool, advanced: TRUE, range: {TRUE,FALSE}, default: TRUE]
constraints/knapsack/negatedclique = TRUE

# should pairwise constraint comparison be performed in presolving?
# [type: bool, advanced: TRUE, range: {TRUE,FALSE}, default: TRUE]
constraints/knapsack/presolpairwise = TRUE

# should hash table be used for detecting redundant constraints in advance
# [type: bool, advanced: TRUE, range: {TRUE,FALSE}, default: TRUE]
constraints/knapsack/presolusehashing = TRUE

# should dual presolving steps be performed?
# [type: bool, advanced: TRUE, range: {TRUE,FALSE}, default: TRUE]
constraints/knapsack/dualpresolving = TRUE

# should GUB information be used for separation?
# [type: bool, advanced: TRUE, range: {TRUE,FALSE}, default: FALSE]
constraints/knapsack/usegubs = FALSE

# should presolving try to detect constraints parallel to the objective function defining an upper bound and prevent these constraints from entering the LP?
# [type: bool, advanced: TRUE, range: {TRUE,FALSE}, default: TRUE]
constraints/knapsack/detectcutoffbound = TRUE

# should presolving try to detect constraints parallel to the objective function defining a lower bound and prevent these constraints from entering the LP?
# [type: bool, advanced: TRUE, range: {TRUE,FALSE}, default: TRUE]
constraints/knapsack/detectlowerbound = TRUE

# should clique partition information be updated when old partition seems outdated?
# [type: bool, advanced: TRUE, range: {TRUE,FALSE}, default: FALSE]
constraints/knapsack/updatecliquepartitions = FALSE

# factor on the growth of global cliques to decide when to update a previous (negated) clique partition (used only if updatecliquepartitions is set to TRUE)
# [type: real, advanced: TRUE, range: [1,10], default: 1.5]
constraints/knapsack/clqpartupdatefac = 1.5

# priority of conflict handler <logicor>
# [type: int, advanced: TRUE, range: [-2147483648,2147483647], default: 800000]
conflict/logicor/priority = 800000

# frequency for separating cuts (-1: never, 0: only in root node)
# [type: int, advanced: FALSE, range: [-1,65534], default: 0]
constraints/logicor/sepafreq = 0

# frequency for propagating domains (-1: never, 0: only in root node)
# [type: int, advanced: FALSE, range: [-1,65534], default: 1]
constraints/logicor/propfreq = 1

# timing when constraint propagation should be called (1:BEFORELP, 2:DURINGLPLOOP, 4:AFTERLPLOOP, 15:ALWAYS)
# [type: int, advanced: TRUE, range: [1,15], default: 1]
constraints/logicor/proptiming = 1

# frequency for using all instead of only the useful constraints in separation, propagation and enforcement (-1: never, 0: only in first evaluation)
# [type: int, advanced: TRUE, range: [-1,65534], default: 100]
constraints/logicor/eagerfreq = 100

# maximal number of presolving rounds the constraint handler participates in (-1: no limit)
# [type: int, advanced: TRUE, range: [-1,2147483647], default: -1]
constraints/logicor/maxprerounds = -1

# should separation method be delayed, if other separators found cuts?
# [type: bool, advanced: TRUE, range: {TRUE,FALSE}, default: FALSE]
constraints/logicor/delaysepa = FALSE

# should propagation method be delayed, if other propagators found reductions?
# [type: bool, advanced: TRUE, range: {TRUE,FALSE}, default: FALSE]
constraints/logicor/delayprop = FALSE

# timing mask of the constraint handler's presolving method (4:FAST, 8:MEDIUM, 16:EXHAUSTIVE, 32:FINAL)
# [type: int, advanced: TRUE, range: [4,60], default: 28]
constraints/logicor/presoltiming = 28

# enable linear upgrading for constraint handler <logicor>
# [type: bool, advanced: FALSE, range: {TRUE,FALSE}, default: TRUE]
constraints/linear/upgrade/logicor = TRUE

# should pairwise constraint comparison be performed in presolving?
# [type: bool, advanced: TRUE, range: {TRUE,FALSE}, default: TRUE]
constraints/logicor/presolpairwise = TRUE

# should hash table be used for detecting redundant constraints in advance
# [type: bool, advanced: TRUE, range: {TRUE,FALSE}, default: TRUE]
constraints/logicor/presolusehashing = TRUE

# should dual presolving steps be performed?
# [type: bool, advanced: TRUE, range: {TRUE,FALSE}, default: TRUE]
constraints/logicor/dualpresolving = TRUE

# should negated clique information be used in presolving
# [type: bool, advanced: TRUE, range: {TRUE,FALSE}, default: TRUE]
constraints/logicor/negatedclique = TRUE

# should implications/cliques be used in presolving
# [type: bool, advanced: TRUE, range: {TRUE,FALSE}, default: TRUE]
constraints/logicor/implications = TRUE

# should pairwise constraint comparison try to strengthen constraints by removing superflous non-zeros?
# [type: bool, advanced: TRUE, range: {TRUE,FALSE}, default: TRUE]
constraints/logicor/strengthen = TRUE

# priority of conflict handler <setppc>
# [type: int, advanced: TRUE, range: [-2147483648,2147483647], default: 700000]
conflict/setppc/priority = 700000

# frequency for separating cuts (-1: never, 0: only in root node)
# [type: int, advanced: FALSE, range: [-1,65534], default: 0]
constraints/setppc/sepafreq = 0

# frequency for propagating domains (-1: never, 0: only in root node)
# [type: int, advanced: FALSE, range: [-1,65534], default: 1]
constraints/setppc/propfreq = 1

# timing when constraint propagation should be called (1:BEFORELP, 2:DURINGLPLOOP, 4:AFTERLPLOOP, 15:ALWAYS)
# [type: int, advanced: TRUE, range: [1,15], default: 1]
constraints/setppc/proptiming = 1

# frequency for using all instead of only the useful constraints in separation, propagation and enforcement (-1: never, 0: only in first evaluation)
# [type: int, advanced: TRUE, range: [-1,65534], default: 100]
constraints/setppc/eagerfreq = 100

# maximal number of presolving rounds the constraint handler participates in (-1: no limit)
# [type: int, advanced: TRUE, range: [-1,2147483647], default: -1]
constraints/setppc/maxprerounds = -1

# should separation method be delayed, if other separators found cuts?
# [type: bool, advanced: TRUE, range: {TRUE,FALSE}, default: FALSE]
constraints/setppc/delaysepa = FALSE

# should propagation method be delayed, if other propagators found reductions?
# [type: bool, advanced: TRUE, range: {TRUE,FALSE}, default: FALSE]
constraints/setppc/delayprop = FALSE

# timing mask of the constraint handler's presolving method (4:FAST, 8:MEDIUM, 16:EXHAUSTIVE, 32:FINAL)
# [type: int, advanced: TRUE, range: [4,60], default: 28]
constraints/setppc/presoltiming = 28

# enable linear upgrading for constraint handler <setppc>
# [type: bool, advanced: FALSE, range: {TRUE,FALSE}, default: TRUE]
constraints/linear/upgrade/setppc = TRUE

# number of children created in pseudo branching (0: disable pseudo branching)
# [type: int, advanced: TRUE, range: [0,2147483647], default: 2]
constraints/setppc/npseudobranches = 2

# should pairwise constraint comparison be performed in presolving?
# [type: bool, advanced: TRUE, range: {TRUE,FALSE}, default: TRUE]
constraints/setppc/presolpairwise = TRUE

# should hash table be used for detecting redundant constraints in advance
# [type: bool, advanced: TRUE, range: {TRUE,FALSE}, default: TRUE]
constraints/setppc/presolusehashing = TRUE

# should dual presolving steps be performed?
# [type: bool, advanced: TRUE, range: {TRUE,FALSE}, default: TRUE]
constraints/setppc/dualpresolving = TRUE

#  should we try to lift variables into other clique constraints, fix variables, aggregate them, and also shrink the amount of variables in clique constraints
# [type: bool, advanced: TRUE, range: {TRUE,FALSE}, default: FALSE]
constraints/setppc/cliquelifting = FALSE

# should we try to generate extra cliques out of all binary variables to maybe fasten redundant constraint detection
# [type: bool, advanced: TRUE, range: {TRUE,FALSE}, default: FALSE]
constraints/setppc/addvariablesascliques = FALSE

# should we try to shrink the number of variables in a clique constraints, by replacing more than one variable by only one
# [type: bool, advanced: TRUE, range: {TRUE,FALSE}, default: TRUE]
constraints/setppc/cliqueshrinking = TRUE

# frequency for separating cuts (-1: never, 0: only in root node)
# [type: int, advanced: FALSE, range: [-1,65534], default: 0]
constraints/varbound/sepafreq = 0

# frequency for propagating domains (-1: never, 0: only in root node)
# [type: int, advanced: FALSE, range: [-1,65534], default: 1]
constraints/varbound/propfreq = 1

# timing when constraint propagation should be called (1:BEFORELP, 2:DURINGLPLOOP, 4:AFTERLPLOOP, 15:ALWAYS)
# [type: int, advanced: TRUE, range: [1,15], default: 1]
constraints/varbound/proptiming = 1

# frequency for using all instead of only the useful constraints in separation, propagation and enforcement (-1: never, 0: only in first evaluation)
# [type: int, advanced: TRUE, range: [-1,65534], default: 100]
constraints/varbound/eagerfreq = 100

# maximal number of presolving rounds the constraint handler participates in (-1: no limit)
# [type: int, advanced: TRUE, range: [-1,2147483647], default: -1]
constraints/varbound/maxprerounds = -1

# should separation method be delayed, if other separators found cuts?
# [type: bool, advanced: TRUE, range: {TRUE,FALSE}, default: FALSE]
constraints/varbound/delaysepa = FALSE

# should propagation method be delayed, if other propagators found reductions?
# [type: bool, advanced: TRUE, range: {TRUE,FALSE}, default: FALSE]
constraints/varbound/delayprop = FALSE

# timing mask of the constraint handler's presolving method (4:FAST, 8:MEDIUM, 16:EXHAUSTIVE, 32:FINAL)
# [type: int, advanced: TRUE, range: [4,60], default: 12]
constraints/varbound/presoltiming = 12

# enable linear upgrading for constraint handler <varbound>
# [type: bool, advanced: FALSE, range: {TRUE,FALSE}, default: TRUE]
constraints/linear/upgrade/varbound = TRUE

# should pairwise constraint comparison be performed in presolving?
# [type: bool, advanced: TRUE, range: {TRUE,FALSE}, default: TRUE]
constraints/varbound/presolpairwise = TRUE

# maximum coefficient in varbound constraint to be added as a row into LP
# [type: real, advanced: TRUE, range: [0,1e+20], default: 1000000000]
constraints/varbound/maxlpcoef = 1000000000

# should bound widening be used in conflict analysis?
# [type: bool, advanced: FALSE, range: {TRUE,FALSE}, default: TRUE]
constraints/varbound/usebdwidening = TRUE

# only use improving bounds
# [type: bool, advanced: FALSE, range: {TRUE,FALSE}, default: FALSE]
reading/bndreader/improveonly = FALSE

# should fixed and aggregated variables be printed (if not, re-parsing might fail)
# [type: bool, advanced: FALSE, range: {TRUE,FALSE}, default: TRUE]
reading/cipreader/writefixedvars = TRUE

# should an artificial objective, depending on the number of clauses a variable appears in, be used?
# [type: bool, advanced: FALSE, range: {TRUE,FALSE}, default: FALSE]
reading/cnfreader/useobj = FALSE

# have integer variables no upper bound by default (depending on GAMS version)?
# [type: bool, advanced: FALSE, range: {TRUE,FALSE}, default: FALSE]
reading/gmsreader/freeints = FALSE

# shall characters '#', '*', '+', '/', and '-' in variable and constraint names be replaced by '_'?
# [type: bool, advanced: FALSE, range: {TRUE,FALSE}, default: FALSE]
reading/gmsreader/replaceforbiddenchars = FALSE

# default M value for big-M reformulation of indicator constraints in case no bound on slack variable is given
# [type: real, advanced: FALSE, range: [0,1.79769313486232e+308], default: 1000000]
reading/gmsreader/bigmdefault = 1000000

# which reformulation to use for indicator constraints: 'b'ig-M, 's'os1
# [type: char, advanced: FALSE, range: {bs}, default: s]
reading/gmsreader/indicatorreform = s

# is it allowed to use the gams function signpower(x,a)?
# [type: bool, advanced: FALSE, range: {TRUE,FALSE}, default: FALSE]
reading/gmsreader/signpower = FALSE

# should possible "and" constraint be linearized when writing the lp file?
# [type: bool, advanced: TRUE, range: {TRUE,FALSE}, default: TRUE]
reading/lpreader/linearize-and-constraints = TRUE

# should an aggregated linearization for and constraints be used?
# [type: bool, advanced: TRUE, range: {TRUE,FALSE}, default: TRUE]
reading/lpreader/aggrlinearization-ands = TRUE

# should possible "and" constraint be linearized when writing the mps file?
# [type: bool, advanced: TRUE, range: {TRUE,FALSE}, default: TRUE]
reading/mpsreader/linearize-and-constraints = TRUE

# should an aggregated linearization for and constraints be used?
# [type: bool, advanced: TRUE, range: {TRUE,FALSE}, default: TRUE]
reading/mpsreader/aggrlinearization-ands = TRUE

# should model constraints be subject to aging?
# [type: bool, advanced: FALSE, range: {TRUE,FALSE}, default: FALSE]
reading/opbreader/dynamicconss = FALSE

# use '*' between coefficients and variables by writing to problem?
# [type: bool, advanced: TRUE, range: {TRUE,FALSE}, default: FALSE]
reading/opbreader/multisymbol = FALSE

# should the output format be binary(P4) (otherwise plain(P1) format)
# [type: bool, advanced: FALSE, range: {TRUE,FALSE}, default: TRUE]
reading/pbmreader/binary = TRUE

# maximum number of rows in the scaled picture (-1 for no limit)
# [type: int, advanced: FALSE, range: [-1,2147483647], default: 1000]
reading/pbmreader/maxrows = 1000

# maximum number of columns in the scaled picture (-1 for no limit)
# [type: int, advanced: FALSE, range: [-1,2147483647], default: 1000]
reading/pbmreader/maxcols = 1000

# priority of presolver <boundshift>
# [type: int, advanced: TRUE, range: [-536870912,536870911], default: 7900000]
presolving/boundshift/priority = 7900000

# maximal number of presolving rounds the presolver participates in (-1: no limit)
# [type: int, advanced: FALSE, range: [-1,2147483647], default: 0]
presolving/boundshift/maxrounds = 0

# timing mask of presolver <boundshift> (4:FAST, 8:MEDIUM, 16:EXHAUSTIVE, 32:FINAL)
# [type: int, advanced: TRUE, range: [4,60], default: 4]
presolving/boundshift/timing = 4

# absolute value of maximum shift
# [type: longint, advanced: TRUE, range: [0,9223372036854775807], default: 9223372036854775807]
presolving/boundshift/maxshift = 9223372036854775807

# is flipping allowed (multiplying with -1)?
# [type: bool, advanced: TRUE, range: {TRUE,FALSE}, default: TRUE]
presolving/boundshift/flipping = TRUE

# shift only integer ranges?
# [type: bool, advanced: TRUE, range: {TRUE,FALSE}, default: TRUE]
presolving/boundshift/integer = TRUE

# priority of presolver <implics>
# [type: int, advanced: TRUE, range: [-536870912,536870911], default: -10000]
presolving/implics/priority = -10000

# maximal number of presolving rounds the presolver participates in (-1: no limit)
# [type: int, advanced: FALSE, range: [-1,2147483647], default: -1]
presolving/implics/maxrounds = -1

# timing mask of presolver <implics> (4:FAST, 8:MEDIUM, 16:EXHAUSTIVE, 32:FINAL)
# [type: int, advanced: TRUE, range: [4,60], default: 8]
presolving/implics/timing = 8

# priority of presolver <inttobinary>
# [type: int, advanced: TRUE, range: [-536870912,536870911], default: 7000000]
presolving/inttobinary/priority = 7000000

# maximal number of presolving rounds the presolver participates in (-1: no limit)
# [type: int, advanced: FALSE, range: [-1,2147483647], default: -1]
presolving/inttobinary/maxrounds = -1

# timing mask of presolver <inttobinary> (4:FAST, 8:MEDIUM, 16:EXHAUSTIVE, 32:FINAL)
# [type: int, advanced: TRUE, range: [4,60], default: 4]
presolving/inttobinary/timing = 4

# priority of presolver <trivial>
# [type: int, advanced: TRUE, range: [-536870912,536870911], default: 9000000]
presolving/trivial/priority = 9000000

# maximal number of presolving rounds the presolver participates in (-1: no limit)
# [type: int, advanced: FALSE, range: [-1,2147483647], default: -1]
presolving/trivial/maxrounds = -1

# timing mask of presolver <trivial> (4:FAST, 8:MEDIUM, 16:EXHAUSTIVE, 32:FINAL)
# [type: int, advanced: TRUE, range: [4,60], default: 4]
presolving/trivial/timing = 4

# priority of presolver <domcol>
# [type: int, advanced: TRUE, range: [-536870912,536870911], default: -1000]
presolving/domcol/priority = -1000

# maximal number of presolving rounds the presolver participates in (-1: no limit)
# [type: int, advanced: FALSE, range: [-1,2147483647], default: -1]
presolving/domcol/maxrounds = -1

# timing mask of presolver <domcol> (4:FAST, 8:MEDIUM, 16:EXHAUSTIVE, 32:FINAL)
# [type: int, advanced: TRUE, range: [4,60], default: 16]
presolving/domcol/timing = 16

# minimal number of pair comparisons
# [type: int, advanced: FALSE, range: [100,1048576], default: 1024]
presolving/domcol/numminpairs = 1024

# maximal number of pair comparisons
# [type: int, advanced: FALSE, range: [1024,1000000000], default: 1048576]
presolving/domcol/nummaxpairs = 1048576

# should predictive bound strengthening be applied?
# [type: bool, advanced: FALSE, range: {TRUE,FALSE}, default: FALSE]
presolving/domcol/predbndstr = FALSE

# should reductions for continuous variables be performed?
# [type: bool, advanced: FALSE, range: {TRUE,FALSE}, default: TRUE]
presolving/domcol/continuousred = TRUE

# priority of presolver <convertinttobin>
# [type: int, advanced: TRUE, range: [-536870912,536870911], default: 6000000]
presolving/convertinttobin/priority = 6000000

# maximal number of presolving rounds the presolver participates in (-1: no limit)
# [type: int, advanced: FALSE, range: [-1,2147483647], default: 0]
presolving/convertinttobin/maxrounds = 0

# timing mask of presolver <convertinttobin> (4:FAST, 8:MEDIUM, 16:EXHAUSTIVE, 32:FINAL)
# [type: int, advanced: TRUE, range: [4,60], default: 4]
presolving/convertinttobin/timing = 4

# absolute value of maximum domain size for converting an integer variable to binaries variables
# [type: longint, advanced: TRUE, range: [0,9223372036854775807], default: 9223372036854775807]
presolving/convertinttobin/maxdomainsize = 9223372036854775807

# should only integer variables with a domain size of 2^p - 1 be converted(, there we don't need an knapsack-constraint for restricting the sum of the binaries)
# [type: bool, advanced: TRUE, range: {TRUE,FALSE}, default: FALSE]
presolving/convertinttobin/onlypoweroftwo = FALSE

# should only integer variables with uplocks equals downlocks be converted
# [type: bool, advanced: TRUE, range: {TRUE,FALSE}, default: FALSE]
presolving/convertinttobin/samelocksinbothdirections = FALSE

# priority of node selection rule <bfs> in standard mode
# [type: int, advanced: FALSE, range: [-536870912,1073741823], default: 100000]
nodeselection/bfs/stdpriority = 100000

# priority of node selection rule <bfs> in memory saving mode
# [type: int, advanced: TRUE, range: [-536870912,536870911], default: 0]
nodeselection/bfs/memsavepriority = 0

# minimal plunging depth, before new best node may be selected (-1 for dynamic setting)
# [type: int, advanced: TRUE, range: [-1,2147483647], default: -1]
nodeselection/bfs/minplungedepth = -1

# maximal plunging depth, before new best node is forced to be selected (-1 for dynamic setting)
# [type: int, advanced: TRUE, range: [-1,2147483647], default: -1]
nodeselection/bfs/maxplungedepth = -1

# maximal quotient (curlowerbound - lowerbound)/(cutoffbound - lowerbound) where plunging is performed
# [type: real, advanced: TRUE, range: [0,1.79769313486232e+308], default: 0.25]
nodeselection/bfs/maxplungequot = 0.25

# priority of node selection rule <dfs> in standard mode
# [type: int, advanced: FALSE, range: [-536870912,1073741823], default: 0]
nodeselection/dfs/stdpriority = 0

# priority of node selection rule <dfs> in memory saving mode
# [type: int, advanced: TRUE, range: [-536870912,536870911], default: 100000]
nodeselection/dfs/memsavepriority = 100000

# priority of node selection rule <estimate> in standard mode
# [type: int, advanced: FALSE, range: [-536870912,1073741823], default: 200000]
nodeselection/estimate/stdpriority = 200000

# priority of node selection rule <estimate> in memory saving mode
# [type: int, advanced: TRUE, range: [-536870912,536870911], default: 100]
nodeselection/estimate/memsavepriority = 100

# minimal plunging depth, before new best node may be selected (-1 for dynamic setting)
# [type: int, advanced: TRUE, range: [-1,2147483647], default: -1]
nodeselection/estimate/minplungedepth = -1

# maximal plunging depth, before new best node is forced to be selected (-1 for dynamic setting)
# [type: int, advanced: TRUE, range: [-1,2147483647], default: -1]
nodeselection/estimate/maxplungedepth = -1

# maximal quotient (estimate - lowerbound)/(cutoffbound - lowerbound) where plunging is performed
# [type: real, advanced: TRUE, range: [0,1.79769313486232e+308], default: 0.25]
nodeselection/estimate/maxplungequot = 0.25

# frequency at which the best node instead of the best estimate is selected (0: never)
# [type: int, advanced: FALSE, range: [0,2147483647], default: 10]
nodeselection/estimate/bestnodefreq = 10

# depth until breadth-first search is applied
# [type: int, advanced: FALSE, range: [-1,2147483647], default: -1]
nodeselection/estimate/breadthfirstdepth = -1

# number of nodes before doing plunging the first time
# [type: int, advanced: FALSE, range: [0,2147483647], default: 0]
nodeselection/estimate/plungeoffset = 0

# priority of node selection rule <hybridestim> in standard mode
# [type: int, advanced: FALSE, range: [-536870912,1073741823], default: 50000]
nodeselection/hybridestim/stdpriority = 50000

# priority of node selection rule <hybridestim> in memory saving mode
# [type: int, advanced: TRUE, range: [-536870912,536870911], default: 50]
nodeselection/hybridestim/memsavepriority = 50

# minimal plunging depth, before new best node may be selected (-1 for dynamic setting)
# [type: int, advanced: TRUE, range: [-1,2147483647], default: -1]
nodeselection/hybridestim/minplungedepth = -1

# maximal plunging depth, before new best node is forced to be selected (-1 for dynamic setting)
# [type: int, advanced: TRUE, range: [-1,2147483647], default: -1]
nodeselection/hybridestim/maxplungedepth = -1

# maximal quotient (estimate - lowerbound)/(cutoffbound - lowerbound) where plunging is performed
# [type: real, advanced: TRUE, range: [0,1.79769313486232e+308], default: 0.25]
nodeselection/hybridestim/maxplungequot = 0.25

# frequency at which the best node instead of the hybrid best estimate / best bound is selected (0: never)
# [type: int, advanced: FALSE, range: [0,2147483647], default: 1000]
nodeselection/hybridestim/bestnodefreq = 1000

# weight of estimate value in node selection score (0: pure best bound search, 1: pure best estimate search)
# [type: real, advanced: TRUE, range: [0,1], default: 0.1]
nodeselection/hybridestim/estimweight = 0.1

# priority of node selection rule <restartdfs> in standard mode
# [type: int, advanced: FALSE, range: [-536870912,1073741823], default: 10000]
nodeselection/restartdfs/stdpriority = 10000

# priority of node selection rule <restartdfs> in memory saving mode
# [type: int, advanced: TRUE, range: [-536870912,536870911], default: 50000]
nodeselection/restartdfs/memsavepriority = 50000

# frequency for selecting the best node instead of the deepest one
# [type: int, advanced: FALSE, range: [0,2147483647], default: 100]
nodeselection/restartdfs/selectbestfreq = 100

# count only leaf nodes (otherwise all nodes)?
# [type: bool, advanced: FALSE, range: {TRUE,FALSE}, default: TRUE]
nodeselection/restartdfs/countonlyleaves = TRUE

# priority of propagator <dualfix>
# [type: int, advanced: TRUE, range: [-536870912,536870911], default: 8000000]
propagating/dualfix/priority = 8000000

# frequency for calling propagator <dualfix> (-1: never, 0: only in root node)
# [type: int, advanced: FALSE, range: [-1,65534], default: 0]
propagating/dualfix/freq = 0

# should propagator be delayed, if other propagators found reductions?
# [type: bool, advanced: TRUE, range: {TRUE,FALSE}, default: FALSE]
propagating/dualfix/delay = FALSE

# timing when propagator should be called (1:BEFORELP, 2:DURINGLPLOOP, 4:AFTERLPLOOP, 15:ALWAYS))
# [type: int, advanced: TRUE, range: [1,15], default: 1]
propagating/dualfix/timingmask = 1

# presolving priority of propagator <dualfix>
# [type: int, advanced: TRUE, range: [-536870912,536870911], default: 8000000]
propagating/dualfix/presolpriority = 8000000

# maximal number of presolving rounds the propagator participates in (-1: no limit)
# [type: int, advanced: FALSE, range: [-1,2147483647], default: -1]
propagating/dualfix/maxprerounds = -1

# timing mask of the presolving method of propagator <dualfix> (4:FAST, 8:MEDIUM, 16:EXHAUSTIVE, 32:FINAL)
# [type: int, advanced: TRUE, range: [2,60], default: 4]
propagating/dualfix/presoltiming = 4

# priority of propagator <pseudoobj>
# [type: int, advanced: TRUE, range: [-536870912,536870911], default: 3000000]
propagating/pseudoobj/priority = 3000000

# frequency for calling propagator <pseudoobj> (-1: never, 0: only in root node)
# [type: int, advanced: FALSE, range: [-1,65534], default: 1]
propagating/pseudoobj/freq = 1

# should propagator be delayed, if other propagators found reductions?
# [type: bool, advanced: TRUE, range: {TRUE,FALSE}, default: FALSE]
propagating/pseudoobj/delay = FALSE

# timing when propagator should be called (1:BEFORELP, 2:DURINGLPLOOP, 4:AFTERLPLOOP, 15:ALWAYS))
# [type: int, advanced: TRUE, range: [1,15], default: 7]
propagating/pseudoobj/timingmask = 7

# presolving priority of propagator <pseudoobj>
# [type: int, advanced: TRUE, range: [-536870912,536870911], default: 6000000]
propagating/pseudoobj/presolpriority = 6000000

# maximal number of presolving rounds the propagator participates in (-1: no limit)
# [type: int, advanced: FALSE, range: [-1,2147483647], default: -1]
propagating/pseudoobj/maxprerounds = -1

# timing mask of the presolving method of propagator <pseudoobj> (4:FAST, 8:MEDIUM, 16:EXHAUSTIVE, 32:FINAL)
# [type: int, advanced: TRUE, range: [2,60], default: 4]
propagating/pseudoobj/presoltiming = 4

# minimal number of successive non-binary variable propagator whithout a bound reduction before aborted
# [type: int, advanced: TRUE, range: [0,2147483647], default: 100]
propagating/pseudoobj/minuseless = 100

# maximal fraction of non-binary variables with non-zero objective without a bound reduction before aborted
# [type: real, advanced: TRUE, range: [0,1], default: 0.1]
propagating/pseudoobj/maxvarsfrac = 0.1

# do we want to propagate all non-binary variables if we are propagating the root node
# [type: bool, advanced: TRUE, range: {TRUE,FALSE}, default: TRUE]
propagating/pseudoobj/propfullinroot = TRUE

# propagate new cutoff bound directly globally
# [type: bool, advanced: TRUE, range: {TRUE,FALSE}, default: TRUE]
propagating/pseudoobj/propcutoffbound = TRUE

# should the propagator be forced even if active pricer are present?
# [type: bool, advanced: TRUE, range: {TRUE,FALSE}, default: FALSE]
propagating/pseudoobj/force = FALSE

# number of variable added after the propgatore is reinitialized?
# [type: int, advanced: TRUE, range: [0,2147483647], default: 1000]
propagating/pseudoobj/maxnewvars = 1000

# use implications to strengthen the propagation of binary variable (increasing the objective change)?
# [type: bool, advanced: TRUE, range: {TRUE,FALSE}, default: TRUE]
propagating/pseudoobj/propuseimplics = TRUE

# use implications to strengthen the resolve propagation of binary variable (increasing the objective change)?
# [type: bool, advanced: TRUE, range: {TRUE,FALSE}, default: TRUE]
propagating/pseudoobj/respropuseimplics = TRUE

# maximum number of binary variables the implications are used if turned on (-1: unlimited)?
# [type: int, advanced: TRUE, range: [-1,2147483647], default: 50000]
propagating/pseudoobj/maximplvars = 50000

# priority of propagator <rootredcost>
# [type: int, advanced: TRUE, range: [-536870912,536870911], default: 10000000]
propagating/rootredcost/priority = 10000000

# frequency for calling propagator <rootredcost> (-1: never, 0: only in root node)
# [type: int, advanced: FALSE, range: [-1,65534], default: 1]
propagating/rootredcost/freq = 1

# should propagator be delayed, if other propagators found reductions?
# [type: bool, advanced: TRUE, range: {TRUE,FALSE}, default: FALSE]
propagating/rootredcost/delay = FALSE

# timing when propagator should be called (1:BEFORELP, 2:DURINGLPLOOP, 4:AFTERLPLOOP, 15:ALWAYS))
# [type: int, advanced: TRUE, range: [1,15], default: 5]
propagating/rootredcost/timingmask = 5

# presolving priority of propagator <rootredcost>
# [type: int, advanced: TRUE, range: [-536870912,536870911], default: 0]
propagating/rootredcost/presolpriority = 0

# maximal number of presolving rounds the propagator participates in (-1: no limit)
# [type: int, advanced: FALSE, range: [-1,2147483647], default: -1]
propagating/rootredcost/maxprerounds = -1

# timing mask of the presolving method of propagator <rootredcost> (4:FAST, 8:MEDIUM, 16:EXHAUSTIVE, 32:FINAL)
# [type: int, advanced: TRUE, range: [2,60], default: 28]
propagating/rootredcost/presoltiming = 28

# should only binary variables be propagated?
# [type: bool, advanced: TRUE, range: {TRUE,FALSE}, default: FALSE]
propagating/rootredcost/onlybinary = FALSE

# should the propagator be forced even if active pricer are present?
# [type: bool, advanced: TRUE, range: {TRUE,FALSE}, default: FALSE]
propagating/rootredcost/force = FALSE

# priority of propagator <genvbounds>
# [type: int, advanced: TRUE, range: [-536870912,536870911], default: 3000000]
propagating/genvbounds/priority = 3000000

# frequency for calling propagator <genvbounds> (-1: never, 0: only in root node)
# [type: int, advanced: FALSE, range: [-1,65534], default: 1]
propagating/genvbounds/freq = 1

# should propagator be delayed, if other propagators found reductions?
# [type: bool, advanced: TRUE, range: {TRUE,FALSE}, default: FALSE]
propagating/genvbounds/delay = FALSE

# timing when propagator should be called (1:BEFORELP, 2:DURINGLPLOOP, 4:AFTERLPLOOP, 15:ALWAYS))
# [type: int, advanced: TRUE, range: [1,15], default: 15]
propagating/genvbounds/timingmask = 15

# presolving priority of propagator <genvbounds>
# [type: int, advanced: TRUE, range: [-536870912,536870911], default: -2000000]
propagating/genvbounds/presolpriority = -2000000

# maximal number of presolving rounds the propagator participates in (-1: no limit)
# [type: int, advanced: FALSE, range: [-1,2147483647], default: -1]
propagating/genvbounds/maxprerounds = -1

# timing mask of the presolving method of propagator <genvbounds> (4:FAST, 8:MEDIUM, 16:EXHAUSTIVE, 32:FINAL)
# [type: int, advanced: TRUE, range: [2,60], default: 4]
propagating/genvbounds/presoltiming = 4

# apply global propagation?
# [type: bool, advanced: TRUE, range: {TRUE,FALSE}, default: TRUE]
propagating/genvbounds/global = TRUE

# apply genvbounds in root node if no new incumbent was found?
# [type: bool, advanced: TRUE, range: {TRUE,FALSE}, default: TRUE]
propagating/genvbounds/propinrootnode = TRUE

# sort genvbounds and wait for bound change events?
# [type: bool, advanced: TRUE, range: {TRUE,FALSE}, default: TRUE]
propagating/genvbounds/sort = TRUE

# should genvbounds be transformed to (linear) constraints?
# [type: bool, advanced: TRUE, range: {TRUE,FALSE}, default: FALSE]
propagating/genvbounds/propasconss = FALSE

# priority of propagator <probing>
# [type: int, advanced: TRUE, range: [-536870912,536870911], default: -100000]
propagating/probing/priority = -100000

# frequency for calling propagator <probing> (-1: never, 0: only in root node)
# [type: int, advanced: FALSE, range: [-1,65534], default: -1]
propagating/probing/freq = -1

# should propagator be delayed, if other propagators found reductions?
# [type: bool, advanced: TRUE, range: {TRUE,FALSE}, default: TRUE]
propagating/probing/delay = TRUE

# timing when propagator should be called (1:BEFORELP, 2:DURINGLPLOOP, 4:AFTERLPLOOP, 15:ALWAYS))
# [type: int, advanced: TRUE, range: [1,15], default: 4]
propagating/probing/timingmask = 4

# presolving priority of propagator <probing>
# [type: int, advanced: TRUE, range: [-536870912,536870911], default: -100000]
propagating/probing/presolpriority = -100000

# maximal number of presolving rounds the propagator participates in (-1: no limit)
# [type: int, advanced: FALSE, range: [-1,2147483647], default: -1]
propagating/probing/maxprerounds = -1

# timing mask of the presolving method of propagator <probing> (4:FAST, 8:MEDIUM, 16:EXHAUSTIVE, 32:FINAL)
# [type: int, advanced: TRUE, range: [2,60], default: 16]
propagating/probing/presoltiming = 16

# maximal number of runs, probing participates in (-1: no limit)
# [type: int, advanced: FALSE, range: [-1,2147483647], default: 1]
propagating/probing/maxruns = 1

# maximal number of propagation rounds in probing subproblems (-1: no limit, 0: auto)
# [type: int, advanced: TRUE, range: [-1,2147483647], default: -1]
propagating/probing/proprounds = -1

# maximal number of fixings found, until probing is interrupted (0: don't iterrupt)
# [type: int, advanced: TRUE, range: [0,2147483647], default: 25]
propagating/probing/maxfixings = 25

# maximal number of successive probings without fixings, until probing is aborted (0: don't abort)
# [type: int, advanced: TRUE, range: [0,2147483647], default: 1000]
propagating/probing/maxuseless = 1000

# maximal number of successive probings without fixings, bound changes, and implications, until probing is aborted (0: don't abort)
# [type: int, advanced: TRUE, range: [0,2147483647], default: 50]
propagating/probing/maxtotaluseless = 50

# maximal number of probings without fixings, until probing is aborted (0: don't abort)
# [type: int, advanced: TRUE, range: [0,2147483647], default: 0]
propagating/probing/maxsumuseless = 0

# maximal depth until propagation is executed(-1: no limit)
# [type: int, advanced: TRUE, range: [-1,2147483647], default: -1]
propagating/probing/maxdepth = -1

# priority of propagator <redcost>
# [type: int, advanced: TRUE, range: [-536870912,536870911], default: 1000000]
propagating/redcost/priority = 1000000

# frequency for calling propagator <redcost> (-1: never, 0: only in root node)
# [type: int, advanced: FALSE, range: [-1,65534], default: 1]
propagating/redcost/freq = 1

# should propagator be delayed, if other propagators found reductions?
# [type: bool, advanced: TRUE, range: {TRUE,FALSE}, default: FALSE]
propagating/redcost/delay = FALSE

# timing when propagator should be called (1:BEFORELP, 2:DURINGLPLOOP, 4:AFTERLPLOOP, 15:ALWAYS))
# [type: int, advanced: TRUE, range: [1,15], default: 6]
propagating/redcost/timingmask = 6

# presolving priority of propagator <redcost>
# [type: int, advanced: TRUE, range: [-536870912,536870911], default: 0]
propagating/redcost/presolpriority = 0

# maximal number of presolving rounds the propagator participates in (-1: no limit)
# [type: int, advanced: FALSE, range: [-1,2147483647], default: -1]
propagating/redcost/maxprerounds = -1

# timing mask of the presolving method of propagator <redcost> (4:FAST, 8:MEDIUM, 16:EXHAUSTIVE, 32:FINAL)
# [type: int, advanced: TRUE, range: [2,60], default: 28]
propagating/redcost/presoltiming = 28

# should reduced cost fixing be also applied to continuous variables?
# [type: bool, advanced: FALSE, range: {TRUE,FALSE}, default: FALSE]
propagating/redcost/continuous = FALSE

# should implications be used to strength the reduced cost for binary variables?
# [type: bool, advanced: FALSE, range: {TRUE,FALSE}, default: TRUE]
propagating/redcost/useimplics = TRUE

# should the propagator be forced even if active pricer are present?
# [type: bool, advanced: TRUE, range: {TRUE,FALSE}, default: FALSE]
propagating/redcost/force = FALSE

# priority of propagator <vbounds>
# [type: int, advanced: TRUE, range: [-536870912,536870911], default: 3000000]
propagating/vbounds/priority = 3000000

# frequency for calling propagator <vbounds> (-1: never, 0: only in root node)
# [type: int, advanced: FALSE, range: [-1,65534], default: 1]
propagating/vbounds/freq = 1

# should propagator be delayed, if other propagators found reductions?
# [type: bool, advanced: TRUE, range: {TRUE,FALSE}, default: FALSE]
propagating/vbounds/delay = FALSE

# timing when propagator should be called (1:BEFORELP, 2:DURINGLPLOOP, 4:AFTERLPLOOP, 15:ALWAYS))
# [type: int, advanced: TRUE, range: [1,15], default: 5]
propagating/vbounds/timingmask = 5

# presolving priority of propagator <vbounds>
# [type: int, advanced: TRUE, range: [-536870912,536870911], default: 0]
propagating/vbounds/presolpriority = 0

# maximal number of presolving rounds the propagator participates in (-1: no limit)
# [type: int, advanced: FALSE, range: [-1,2147483647], default: -1]
propagating/vbounds/maxprerounds = -1

# timing mask of the presolving method of propagator <vbounds> (4:FAST, 8:MEDIUM, 16:EXHAUSTIVE, 32:FINAL)
# [type: int, advanced: TRUE, range: [2,60], default: 28]
propagating/vbounds/presoltiming = 28

# should bound widening be used to initialize conflict analysis?
# [type: bool, advanced: FALSE, range: {TRUE,FALSE}, default: TRUE]
propagating/vbounds/usebdwidening = TRUE

# should implications be propagated?
# [type: bool, advanced: TRUE, range: {TRUE,FALSE}, default: FALSE]
propagating/vbounds/useimplics = FALSE

# should cliques be propagated?
# [type: bool, advanced: TRUE, range: {TRUE,FALSE}, default: FALSE]
propagating/vbounds/usecliques = FALSE

# should vbounds be propagated?
# [type: bool, advanced: TRUE, range: {TRUE,FALSE}, default: TRUE]
propagating/vbounds/usevbounds = TRUE

# should the bounds be topologically sorted in advance?
# [type: bool, advanced: FALSE, range: {TRUE,FALSE}, default: TRUE]
propagating/vbounds/dotoposort = TRUE

# should cliques be regarded for the topological sort?
# [type: bool, advanced: TRUE, range: {TRUE,FALSE}, default: FALSE]
propagating/vbounds/sortcliques = FALSE

# should cycles in the variable bound graph be identified?
# [type: bool, advanced: FALSE, range: {TRUE,FALSE}, default: FALSE]
propagating/vbounds/detectcycles = FALSE

# priority of propagator <obbt>
# [type: int, advanced: TRUE, range: [-536870912,536870911], default: -1000000]
propagating/obbt/priority = -1000000

# frequency for calling propagator <obbt> (-1: never, 0: only in root node)
# [type: int, advanced: FALSE, range: [-1,65534], default: 0]
propagating/obbt/freq = 0

# should propagator be delayed, if other propagators found reductions?
# [type: bool, advanced: TRUE, range: {TRUE,FALSE}, default: TRUE]
propagating/obbt/delay = TRUE

# timing when propagator should be called (1:BEFORELP, 2:DURINGLPLOOP, 4:AFTERLPLOOP, 15:ALWAYS))
# [type: int, advanced: TRUE, range: [1,15], default: 4]
propagating/obbt/timingmask = 4

# presolving priority of propagator <obbt>
# [type: int, advanced: TRUE, range: [-536870912,536870911], default: 0]
propagating/obbt/presolpriority = 0

# maximal number of presolving rounds the propagator participates in (-1: no limit)
# [type: int, advanced: FALSE, range: [-1,2147483647], default: -1]
propagating/obbt/maxprerounds = -1

# timing mask of the presolving method of propagator <obbt> (4:FAST, 8:MEDIUM, 16:EXHAUSTIVE, 32:FINAL)
# [type: int, advanced: TRUE, range: [2,60], default: 28]
propagating/obbt/presoltiming = 28

# should obbt try to provide genvbounds if possible?
# [type: bool, advanced: TRUE, range: {TRUE,FALSE}, default: TRUE]
propagating/obbt/creategenvbounds = TRUE

# should coefficients in filtering be normalized w.r.t. the domains sizes?
# [type: bool, advanced: TRUE, range: {TRUE,FALSE}, default: TRUE]
propagating/obbt/normalize = TRUE

# try to filter bounds in so-called filter rounds by solving auxiliary LPs?
# [type: bool, advanced: TRUE, range: {TRUE,FALSE}, default: FALSE]
propagating/obbt/applyfilterrounds = FALSE

# try to filter bounds with the LP solution after each solve?
# [type: bool, advanced: TRUE, range: {TRUE,FALSE}, default: TRUE]
propagating/obbt/applytrivialfilter = TRUE

# should we try to generate genvbounds during trivial and aggressive filtering?
# [type: bool, advanced: TRUE, range: {TRUE,FALSE}, default: TRUE]
propagating/obbt/genvbdsduringfilter = TRUE

# try to create genvbounds during separation process?
# [type: bool, advanced: TRUE, range: {TRUE,FALSE}, default: TRUE]
propagating/obbt/genvbdsduringsepa = TRUE

# minimal number of filtered bounds to apply another filter round
# [type: int, advanced: TRUE, range: [1,2147483647], default: 2]
propagating/obbt/minfilter = 2

# multiple of root node LP iterations used as total LP iteration limit for obbt (<= 0: no limit )
# [type: real, advanced: FALSE, range: [-1.79769313486232e+308,1.79769313486232e+308], default: 10]
propagating/obbt/itlimitfactor = 10

# minimum LP iteration limit
# [type: longint, advanced: FALSE, range: [0,9223372036854775807], default: 5000]
propagating/obbt/minitlimit = 5000

# feasibility tolerance for reduced costs used in obbt; this value is used if SCIP's dual feastol is greater
# [type: real, advanced: FALSE, range: [0,1.79769313486232e+308], default: 1e-09]
propagating/obbt/dualfeastol = 1e-09

# maximum condition limit used in LP solver (-1.0: no limit)
# [type: real, advanced: FALSE, range: [-1,1.79769313486232e+308], default: -1]
propagating/obbt/conditionlimit = -1

# minimal relative improve for strengthening bounds
# [type: real, advanced: FALSE, range: [0,1], default: 0.001]
propagating/obbt/boundstreps = 0.001

# only apply obbt on non-convex variables
# [type: bool, advanced: TRUE, range: {TRUE,FALSE}, default: FALSE]
propagating/obbt/onlynonconvexvars = FALSE

# should integral bounds be tightened during the probing mode?
# [type: bool, advanced: TRUE, range: {TRUE,FALSE}, default: TRUE]
propagating/obbt/tightintboundsprobing = TRUE

# should continuous bounds be tightened during the probing mode?
# [type: bool, advanced: TRUE, range: {TRUE,FALSE}, default: FALSE]
propagating/obbt/tightcontboundsprobing = FALSE

# select the type of ordering algorithm which should be used (0: no special ordering, 1: greedy, 2: greedy reverse)
# [type: int, advanced: TRUE, range: [0,2], default: 1]
propagating/obbt/orderingalgo = 1

# should the obbt LP solution be separated?
# [type: bool, advanced: TRUE, range: {TRUE,FALSE}, default: FALSE]
propagating/obbt/separatesol = FALSE

# minimum number of iteration spend to separate an obbt LP solution
# [type: int, advanced: TRUE, range: [0,2147483647], default: 0]
propagating/obbt/sepaminiter = 0

# maximum number of iteration spend to separate an obbt LP solution
# [type: int, advanced: TRUE, range: [0,2147483647], default: 10]
propagating/obbt/sepamaxiter = 10

# trigger a propagation round after that many bound tightenings (0: no propagation)
# [type: int, advanced: TRUE, range: [0,2147483647], default: 0]
propagating/obbt/propagatefreq = 0

# priority of heuristic <actconsdiving>
# [type: int, advanced: TRUE, range: [-536870912,536870911], default: -1003700]
heuristics/actconsdiving/priority = -1003700

# frequency for calling primal heuristic <actconsdiving> (-1: never, 0: only at depth freqofs)
# [type: int, advanced: FALSE, range: [-1,65534], default: -1]
heuristics/actconsdiving/freq = -1

# frequency offset for calling primal heuristic <actconsdiving>
# [type: int, advanced: FALSE, range: [0,65534], default: 5]
heuristics/actconsdiving/freqofs = 5

# maximal depth level to call primal heuristic <actconsdiving> (-1: no limit)
# [type: int, advanced: TRUE, range: [-1,65534], default: -1]
heuristics/actconsdiving/maxdepth = -1

# minimal relative depth to start diving
# [type: real, advanced: TRUE, range: [0,1], default: 0]
heuristics/actconsdiving/minreldepth = 0

# maximal relative depth to start diving
# [type: real, advanced: TRUE, range: [0,1], default: 1]
heuristics/actconsdiving/maxreldepth = 1

# maximal fraction of diving LP iterations compared to node LP iterations
# [type: real, advanced: FALSE, range: [0,1.79769313486232e+308], default: 0.05]
heuristics/actconsdiving/maxlpiterquot = 0.05

# additional number of allowed LP iterations
# [type: int, advanced: FALSE, range: [0,2147483647], default: 1000]
heuristics/actconsdiving/maxlpiterofs = 1000

# maximal quotient (curlowerbound - lowerbound)/(cutoffbound - lowerbound) where diving is performed (0.0: no limit)
# [type: real, advanced: TRUE, range: [0,1], default: 0.8]
heuristics/actconsdiving/maxdiveubquot = 0.8

# maximal quotient (curlowerbound - lowerbound)/(avglowerbound - lowerbound) where diving is performed (0.0: no limit)
# [type: real, advanced: TRUE, range: [0,1.79769313486232e+308], default: 0]
heuristics/actconsdiving/maxdiveavgquot = 0

# maximal UBQUOT when no solution was found yet (0.0: no limit)
# [type: real, advanced: TRUE, range: [0,1], default: 1]
heuristics/actconsdiving/maxdiveubquotnosol = 1

# maximal AVGQUOT when no solution was found yet (0.0: no limit)
# [type: real, advanced: TRUE, range: [0,1.79769313486232e+308], default: 1]
heuristics/actconsdiving/maxdiveavgquotnosol = 1

# use one level of backtracking if infeasibility is encountered?
# [type: bool, advanced: FALSE, range: {TRUE,FALSE}, default: TRUE]
heuristics/actconsdiving/backtrack = TRUE

# percentage of immediate domain changes during probing to trigger LP resolve
# [type: real, advanced: FALSE, range: [0,1.79769313486232e+308], default: 0.15]
heuristics/actconsdiving/lpresolvedomchgquot = 0.15

# LP solve frequency for diving heuristics (0: only after enough domain changes have been found)
# [type: int, advanced: FALSE, range: [0,2147483647], default: 0]
heuristics/actconsdiving/lpsolvefreq = 0

# should only LP branching candidates be considered instead of the slower but more general constraint handler diving variable selection?
# [type: bool, advanced: FALSE, range: {TRUE,FALSE}, default: TRUE]
heuristics/actconsdiving/onlylpbranchcands = TRUE

# priority of heuristic <clique>
# [type: int, advanced: TRUE, range: [-536870912,536870911], default: -1000500]
heuristics/clique/priority = -1000500

# frequency for calling primal heuristic <clique> (-1: never, 0: only at depth freqofs)
# [type: int, advanced: FALSE, range: [-1,65534], default: -1]
heuristics/clique/freq = -1

# frequency offset for calling primal heuristic <clique>
# [type: int, advanced: FALSE, range: [0,65534], default: 0]
heuristics/clique/freqofs = 0

# maximal depth level to call primal heuristic <clique> (-1: no limit)
# [type: int, advanced: TRUE, range: [-1,65534], default: -1]
heuristics/clique/maxdepth = -1

# value to increase nodenumber to determine the next run
# [type: real, advanced: TRUE, range: [0,1.79769313486232e+308], default: 1.1]
heuristics/clique/multiplier = 1.1

# initial random seed value to permutate variables
# [type: int, advanced: TRUE, range: [1,2147483647], default: 61]
heuristics/clique/initseed = 61

# minimum percentage of integer variables that have to be fixable
# [type: real, advanced: FALSE, range: [0,1], default: 0.25]
heuristics/clique/minfixingrate = 0.25

# maximum number of nodes to regard in the subproblem
# [type: longint, advanced: TRUE, range: [0,9223372036854775807], default: 5000]
heuristics/clique/maxnodes = 5000

# number of nodes added to the contingent of the total nodes
# [type: longint, advanced: FALSE, range: [0,9223372036854775807], default: 500]
heuristics/clique/nodesofs = 500

# minimum number of nodes required to start the subproblem
# [type: longint, advanced: TRUE, range: [0,9223372036854775807], default: 500]
heuristics/clique/minnodes = 500

# contingent of sub problem nodes in relation to the number of nodes of the original problem
# [type: real, advanced: FALSE, range: [0,1], default: 0.1]
heuristics/clique/nodesquot = 0.1

# factor by which clique heuristic should at least improve the incumbent
# [type: real, advanced: TRUE, range: [0,1], default: 0.01]
heuristics/clique/minimprove = 0.01

# maximum number of propagation rounds during probing (-1 infinity)
# [type: int, advanced: TRUE, range: [-1,536870911], default: 2]
heuristics/clique/maxproprounds = 2

# should all active cuts from cutpool be copied to constraints in subproblem?
# [type: bool, advanced: TRUE, range: {TRUE,FALSE}, default: TRUE]
heuristics/clique/copycuts = TRUE

# priority of heuristic <coefdiving>
# [type: int, advanced: TRUE, range: [-536870912,536870911], default: -1001000]
heuristics/coefdiving/priority = -1001000

# frequency for calling primal heuristic <coefdiving> (-1: never, 0: only at depth freqofs)
# [type: int, advanced: FALSE, range: [-1,65534], default: 10]
heuristics/coefdiving/freq = 10

# frequency offset for calling primal heuristic <coefdiving>
# [type: int, advanced: FALSE, range: [0,65534], default: 1]
heuristics/coefdiving/freqofs = 1

# maximal depth level to call primal heuristic <coefdiving> (-1: no limit)
# [type: int, advanced: TRUE, range: [-1,65534], default: -1]
heuristics/coefdiving/maxdepth = -1

# minimal relative depth to start diving
# [type: real, advanced: TRUE, range: [0,1], default: 0]
heuristics/coefdiving/minreldepth = 0

# maximal relative depth to start diving
# [type: real, advanced: TRUE, range: [0,1], default: 1]
heuristics/coefdiving/maxreldepth = 1

# maximal fraction of diving LP iterations compared to node LP iterations
# [type: real, advanced: FALSE, range: [0,1.79769313486232e+308], default: 0.05]
heuristics/coefdiving/maxlpiterquot = 0.05

# additional number of allowed LP iterations
# [type: int, advanced: FALSE, range: [0,2147483647], default: 1000]
heuristics/coefdiving/maxlpiterofs = 1000

# maximal quotient (curlowerbound - lowerbound)/(cutoffbound - lowerbound) where diving is performed (0.0: no limit)
# [type: real, advanced: TRUE, range: [0,1], default: 0.8]
heuristics/coefdiving/maxdiveubquot = 0.8

# maximal quotient (curlowerbound - lowerbound)/(avglowerbound - lowerbound) where diving is performed (0.0: no limit)
# [type: real, advanced: TRUE, range: [0,1.79769313486232e+308], default: 0]
heuristics/coefdiving/maxdiveavgquot = 0

# maximal UBQUOT when no solution was found yet (0.0: no limit)
# [type: real, advanced: TRUE, range: [0,1], default: 0.1]
heuristics/coefdiving/maxdiveubquotnosol = 0.1

# maximal AVGQUOT when no solution was found yet (0.0: no limit)
# [type: real, advanced: TRUE, range: [0,1.79769313486232e+308], default: 0]
heuristics/coefdiving/maxdiveavgquotnosol = 0

# use one level of backtracking if infeasibility is encountered?
# [type: bool, advanced: FALSE, range: {TRUE,FALSE}, default: TRUE]
heuristics/coefdiving/backtrack = TRUE

# percentage of immediate domain changes during probing to trigger LP resolve
# [type: real, advanced: FALSE, range: [0,1.79769313486232e+308], default: 0.15]
heuristics/coefdiving/lpresolvedomchgquot = 0.15

# LP solve frequency for diving heuristics (0: only after enough domain changes have been found)
# [type: int, advanced: FALSE, range: [0,2147483647], default: 0]
heuristics/coefdiving/lpsolvefreq = 0

# should only LP branching candidates be considered instead of the slower but more general constraint handler diving variable selection?
# [type: bool, advanced: FALSE, range: {TRUE,FALSE}, default: FALSE]
heuristics/coefdiving/onlylpbranchcands = FALSE

# priority of heuristic <crossover>
# [type: int, advanced: TRUE, range: [-536870912,536870911], default: -1104000]
heuristics/crossover/priority = -1104000

# frequency for calling primal heuristic <crossover> (-1: never, 0: only at depth freqofs)
# [type: int, advanced: FALSE, range: [-1,65534], default: 30]
heuristics/crossover/freq = 30

# frequency offset for calling primal heuristic <crossover>
# [type: int, advanced: FALSE, range: [0,65534], default: 0]
heuristics/crossover/freqofs = 0

# maximal depth level to call primal heuristic <crossover> (-1: no limit)
# [type: int, advanced: TRUE, range: [-1,65534], default: -1]
heuristics/crossover/maxdepth = -1

# number of nodes added to the contingent of the total nodes
# [type: longint, advanced: FALSE, range: [0,9223372036854775807], default: 500]
heuristics/crossover/nodesofs = 500

# maximum number of nodes to regard in the subproblem
# [type: longint, advanced: TRUE, range: [0,9223372036854775807], default: 5000]
heuristics/crossover/maxnodes = 5000

# minimum number of nodes required to start the subproblem
# [type: longint, advanced: TRUE, range: [0,9223372036854775807], default: 50]
heuristics/crossover/minnodes = 50

# number of solutions to be taken into account
# [type: int, advanced: FALSE, range: [2,2147483647], default: 3]
heuristics/crossover/nusedsols = 3

# number of nodes without incumbent change that heuristic should wait
# [type: longint, advanced: TRUE, range: [0,9223372036854775807], default: 200]
heuristics/crossover/nwaitingnodes = 200

# contingent of sub problem nodes in relation to the number of nodes of the original problem
# [type: real, advanced: FALSE, range: [0,1], default: 0.1]
heuristics/crossover/nodesquot = 0.1

# minimum percentage of integer variables that have to be fixed
# [type: real, advanced: FALSE, range: [0,1], default: 0.666]
heuristics/crossover/minfixingrate = 0.666

# factor by which Crossover should at least improve the incumbent
# [type: real, advanced: TRUE, range: [0,1], default: 0.01]
heuristics/crossover/minimprove = 0.01

# factor by which the limit on the number of LP depends on the node limit
# [type: real, advanced: TRUE, range: [1,1.79769313486232e+308], default: 2]
heuristics/crossover/lplimfac = 2

# should the choice which sols to take be randomized?
# [type: bool, advanced: TRUE, range: {TRUE,FALSE}, default: TRUE]
heuristics/crossover/randomization = TRUE

# should the nwaitingnodes parameter be ignored at the root node?
# [type: bool, advanced: TRUE, range: {TRUE,FALSE}, default: FALSE]
heuristics/crossover/dontwaitatroot = FALSE

# should subproblem be created out of the rows in the LP rows?
# [type: bool, advanced: TRUE, range: {TRUE,FALSE}, default: FALSE]
heuristics/crossover/uselprows = FALSE

# if uselprows == FALSE, should all active cuts from cutpool be copied to constraints in subproblem?
# [type: bool, advanced: TRUE, range: {TRUE,FALSE}, default: TRUE]
heuristics/crossover/copycuts = TRUE

# should the subproblem be permuted to increase diversification?
# [type: bool, advanced: TRUE, range: {TRUE,FALSE}, default: FALSE]
heuristics/crossover/permute = FALSE

# limit on number of improving incumbent solutions in sub-CIP
# [type: int, advanced: FALSE, range: [-1,2147483647], default: -1]
heuristics/crossover/bestsollimit = -1

# should uct node selection be used at the beginning of the search?
# [type: bool, advanced: TRUE, range: {TRUE,FALSE}, default: FALSE]
heuristics/crossover/useuct = FALSE

# priority of heuristic <dins>
# [type: int, advanced: TRUE, range: [-536870912,536870911], default: -1105000]
heuristics/dins/priority = -1105000

# frequency for calling primal heuristic <dins> (-1: never, 0: only at depth freqofs)
# [type: int, advanced: FALSE, range: [-1,65534], default: -1]
heuristics/dins/freq = -1

# frequency offset for calling primal heuristic <dins>
# [type: int, advanced: FALSE, range: [0,65534], default: 0]
heuristics/dins/freqofs = 0

# maximal depth level to call primal heuristic <dins> (-1: no limit)
# [type: int, advanced: TRUE, range: [-1,65534], default: -1]
heuristics/dins/maxdepth = -1

# number of nodes added to the contingent of the total nodes
# [type: longint, advanced: FALSE, range: [0,9223372036854775807], default: 5000]
heuristics/dins/nodesofs = 5000

# contingent of sub problem nodes in relation to the number of nodes of the original problem
# [type: real, advanced: FALSE, range: [0,1], default: 0.05]
heuristics/dins/nodesquot = 0.05

# minimum number of nodes required to start the subproblem
# [type: longint, advanced: FALSE, range: [0,9223372036854775807], default: 50]
heuristics/dins/minnodes = 50

# number of pool-solutions to be checked for flag array update (for hard fixing of binary variables)
# [type: int, advanced: FALSE, range: [1,2147483647], default: 5]
heuristics/dins/solnum = 5

# radius (using Manhattan metric) of the incumbent's neighborhood to be searched
# [type: int, advanced: FALSE, range: [1,2147483647], default: 18]
heuristics/dins/neighborhoodsize = 18

# maximum number of nodes to regard in the subproblem
# [type: longint, advanced: TRUE, range: [0,9223372036854775807], default: 5000]
heuristics/dins/maxnodes = 5000

# factor by which dins should at least improve the incumbent
# [type: real, advanced: TRUE, range: [0,1], default: 0.01]
heuristics/dins/minimprove = 0.01

# number of nodes without incumbent change that heuristic should wait
# [type: longint, advanced: TRUE, range: [0,9223372036854775807], default: 200]
heuristics/dins/nwaitingnodes = 200

# factor by which the limit on the number of LP depends on the node limit
# [type: real, advanced: TRUE, range: [1,1.79769313486232e+308], default: 1.5]
heuristics/dins/lplimfac = 1.5

# minimum percentage of integer variables that have to be fixable
# [type: real, advanced: FALSE, range: [0,1], default: 0.3]
heuristics/dins/minfixingrate = 0.3

# should subproblem be created out of the rows in the LP rows?
# [type: bool, advanced: TRUE, range: {TRUE,FALSE}, default: FALSE]
heuristics/dins/uselprows = FALSE

# if uselprows == FALSE, should all active cuts from cutpool be copied to constraints in subproblem?
# [type: bool, advanced: TRUE, range: {TRUE,FALSE}, default: TRUE]
heuristics/dins/copycuts = TRUE

# should uct node selection be used at the beginning of the search?
# [type: bool, advanced: TRUE, range: {TRUE,FALSE}, default: FALSE]
heuristics/dins/useuct = FALSE

# limit on number of improving incumbent solutions in sub-CIP
# [type: int, advanced: FALSE, range: [-1,2147483647], default: 3]
heuristics/dins/bestsollimit = 3

# priority of heuristic <dualval>
# [type: int, advanced: TRUE, range: [-536870912,536870911], default: 0]
heuristics/dualval/priority = 0

# frequency for calling primal heuristic <dualval> (-1: never, 0: only at depth freqofs)
# [type: int, advanced: FALSE, range: [-1,65534], default: -1]
heuristics/dualval/freq = -1

# frequency offset for calling primal heuristic <dualval>
# [type: int, advanced: FALSE, range: [0,65534], default: 0]
heuristics/dualval/freqofs = 0

# maximal depth level to call primal heuristic <dualval> (-1: no limit)
# [type: int, advanced: TRUE, range: [-1,65534], default: -1]
heuristics/dualval/maxdepth = -1

# exit if objective doesn't improve
# [type: bool, advanced: TRUE, range: {TRUE,FALSE}, default: FALSE]
heuristics/dualval/forceimprovements = FALSE

# add constraint to ensure that discrete vars are improving
# [type: bool, advanced: TRUE, range: {TRUE,FALSE}, default: TRUE]
heuristics/dualval/onlycheaper = TRUE

# disable the heuristic if it was not called at a leaf of the B&B tree
# [type: bool, advanced: FALSE, range: {TRUE,FALSE}, default: FALSE]
heuristics/dualval/onlyleaves = FALSE

# relax the indicator variables by introducing continuous copies
# [type: bool, advanced: FALSE, range: {TRUE,FALSE}, default: FALSE]
heuristics/dualval/relaxindicators = FALSE

# relax the continous variables
# [type: bool, advanced: FALSE, range: {TRUE,FALSE}, default: FALSE]
heuristics/dualval/relaxcontvars = FALSE

# verblevel of the heuristic, default is 0 to display nothing
# [type: int, advanced: FALSE, range: [0,4], default: 0]
heuristics/dualval/heurverblevel = 0

# verblevel of the nlp solver, can be 0 or 1
# [type: int, advanced: FALSE, range: [0,1], default: 0]
heuristics/dualval/nlpverblevel = 0

# number of ranks that should be displayed when the heuristic is called
# [type: int, advanced: FALSE, range: [0,2147483647], default: 10]
heuristics/dualval/rankvalue = 10

# maximal number of recursive calls of the heuristic (if dynamicdepth is off)
# [type: int, advanced: FALSE, range: [0,2147483647], default: 25]
heuristics/dualval/maxcalls = 25

# says if and how the recursion depth is computed at runtime
# [type: int, advanced: FALSE, range: [0,1], default: 0]
heuristics/dualval/dynamicdepth = 0

# maximal number of variables that may have maximal rank, quit if there are more, turn off by setting -1
# [type: int, advanced: FALSE, range: [-1,2147483647], default: 50]
heuristics/dualval/maxequalranks = 50

# minimal gap for which we still run the heuristic, if gap is less we return without doing anything
# [type: real, advanced: FALSE, range: [0,100], default: 5]
heuristics/dualval/mingap = 5

# value added to objective of slack variables, must not be zero
# [type: real, advanced: FALSE, range: [0.1,1e+20], default: 1]
heuristics/dualval/lambdaslack = 1

# scaling factor for the objective function
# [type: real, advanced: FALSE, range: [0,1], default: 0]
heuristics/dualval/lambdaobj = 0

# priority of heuristic <feaspump>
# [type: int, advanced: TRUE, range: [-536870912,536870911], default: -1000000]
heuristics/feaspump/priority = -1000000

# frequency for calling primal heuristic <feaspump> (-1: never, 0: only at depth freqofs)
# [type: int, advanced: FALSE, range: [-1,65534], default: 20]
heuristics/feaspump/freq = 20

# frequency offset for calling primal heuristic <feaspump>
# [type: int, advanced: FALSE, range: [0,65534], default: 0]
heuristics/feaspump/freqofs = 0

# maximal depth level to call primal heuristic <feaspump> (-1: no limit)
# [type: int, advanced: TRUE, range: [-1,65534], default: -1]
heuristics/feaspump/maxdepth = -1

# maximal fraction of diving LP iterations compared to node LP iterations
# [type: real, advanced: FALSE, range: [0,1.79769313486232e+308], default: 0.01]
heuristics/feaspump/maxlpiterquot = 0.01

# factor by which the regard of the objective is decreased in each round, 1.0 for dynamic
# [type: real, advanced: FALSE, range: [0,1], default: 0.1]
heuristics/feaspump/objfactor = 0.1

# initial weight of the objective function in the convex combination
# [type: real, advanced: FALSE, range: [0,1], default: 1]
heuristics/feaspump/alpha = 1

# threshold difference for the convex parameter to perform perturbation
# [type: real, advanced: FALSE, range: [0,1], default: 1]
heuristics/feaspump/alphadiff = 1

# additional number of allowed LP iterations
# [type: int, advanced: FALSE, range: [0,2147483647], default: 1000]
heuristics/feaspump/maxlpiterofs = 1000

# total number of feasible solutions found up to which heuristic is called (-1: no limit)
# [type: int, advanced: TRUE, range: [-1,2147483647], default: 10]
heuristics/feaspump/maxsols = 10

# maximal number of pumping loops (-1: no limit)
# [type: int, advanced: TRUE, range: [-1,2147483647], default: 10000]
heuristics/feaspump/maxloops = 10000

# maximal number of pumping rounds without fractionality improvement (-1: no limit)
# [type: int, advanced: TRUE, range: [-1,2147483647], default: 10]
heuristics/feaspump/maxstallloops = 10

# minimum number of random variables to flip, if a 1-cycle is encountered
# [type: int, advanced: TRUE, range: [1,2147483647], default: 10]
heuristics/feaspump/minflips = 10

# maximum length of cycles to be checked explicitly in each round
# [type: int, advanced: TRUE, range: [1,100], default: 3]
heuristics/feaspump/cyclelength = 3

# number of iterations until a random perturbation is forced
# [type: int, advanced: TRUE, range: [1,2147483647], default: 100]
heuristics/feaspump/perturbfreq = 100

# radius (using Manhattan metric) of the neighborhood to be searched in stage 3
# [type: int, advanced: FALSE, range: [1,2147483647], default: 18]
heuristics/feaspump/neighborhoodsize = 18

# should the feasibility pump be called at root node before cut separation?
# [type: bool, advanced: FALSE, range: {TRUE,FALSE}, default: TRUE]
heuristics/feaspump/beforecuts = TRUE

# should an iterative round-and-propagate scheme be used to find the integral points?
# [type: bool, advanced: FALSE, range: {TRUE,FALSE}, default: FALSE]
heuristics/feaspump/usefp20 = FALSE

# should a random perturbation be performed if a feasible solution was found?
# [type: bool, advanced: FALSE, range: {TRUE,FALSE}, default: TRUE]
heuristics/feaspump/pertsolfound = TRUE

# should we solve a local branching sub-MIP if no solution could be found?
# [type: bool, advanced: FALSE, range: {TRUE,FALSE}, default: FALSE]
heuristics/feaspump/stage3 = FALSE

# should all active cuts from cutpool be copied to constraints in subproblem?
# [type: bool, advanced: TRUE, range: {TRUE,FALSE}, default: TRUE]
heuristics/feaspump/copycuts = TRUE

# priority of heuristic <fixandinfer>
# [type: int, advanced: TRUE, range: [-536870912,536870911], default: -500000]
heuristics/fixandinfer/priority = -500000

# frequency for calling primal heuristic <fixandinfer> (-1: never, 0: only at depth freqofs)
# [type: int, advanced: FALSE, range: [-1,65534], default: -1]
heuristics/fixandinfer/freq = -1

# frequency offset for calling primal heuristic <fixandinfer>
# [type: int, advanced: FALSE, range: [0,65534], default: 0]
heuristics/fixandinfer/freqofs = 0

# maximal depth level to call primal heuristic <fixandinfer> (-1: no limit)
# [type: int, advanced: TRUE, range: [-1,65534], default: -1]
heuristics/fixandinfer/maxdepth = -1

# maximal number of propagation rounds in probing subproblems (-1: no limit, 0: auto)
# [type: int, advanced: TRUE, range: [-1,2147483647], default: 0]
heuristics/fixandinfer/proprounds = 0

# minimal number of fixings to apply before dive may be aborted
# [type: int, advanced: TRUE, range: [0,2147483647], default: 100]
heuristics/fixandinfer/minfixings = 100

# priority of heuristic <fracdiving>
# [type: int, advanced: TRUE, range: [-536870912,536870911], default: -1003000]
heuristics/fracdiving/priority = -1003000

# frequency for calling primal heuristic <fracdiving> (-1: never, 0: only at depth freqofs)
# [type: int, advanced: FALSE, range: [-1,65534], default: 10]
heuristics/fracdiving/freq = 10

# frequency offset for calling primal heuristic <fracdiving>
# [type: int, advanced: FALSE, range: [0,65534], default: 3]
heuristics/fracdiving/freqofs = 3

# maximal depth level to call primal heuristic <fracdiving> (-1: no limit)
# [type: int, advanced: TRUE, range: [-1,65534], default: -1]
heuristics/fracdiving/maxdepth = -1

# minimal relative depth to start diving
# [type: real, advanced: TRUE, range: [0,1], default: 0]
heuristics/fracdiving/minreldepth = 0

# maximal relative depth to start diving
# [type: real, advanced: TRUE, range: [0,1], default: 1]
heuristics/fracdiving/maxreldepth = 1

# maximal fraction of diving LP iterations compared to node LP iterations
# [type: real, advanced: FALSE, range: [0,1.79769313486232e+308], default: 0.05]
heuristics/fracdiving/maxlpiterquot = 0.05

# additional number of allowed LP iterations
# [type: int, advanced: FALSE, range: [0,2147483647], default: 1000]
heuristics/fracdiving/maxlpiterofs = 1000

# maximal quotient (curlowerbound - lowerbound)/(cutoffbound - lowerbound) where diving is performed (0.0: no limit)
# [type: real, advanced: TRUE, range: [0,1], default: 0.8]
heuristics/fracdiving/maxdiveubquot = 0.8

# maximal quotient (curlowerbound - lowerbound)/(avglowerbound - lowerbound) where diving is performed (0.0: no limit)
# [type: real, advanced: TRUE, range: [0,1.79769313486232e+308], default: 0]
heuristics/fracdiving/maxdiveavgquot = 0

# maximal UBQUOT when no solution was found yet (0.0: no limit)
# [type: real, advanced: TRUE, range: [0,1], default: 0.1]
heuristics/fracdiving/maxdiveubquotnosol = 0.1

# maximal AVGQUOT when no solution was found yet (0.0: no limit)
# [type: real, advanced: TRUE, range: [0,1.79769313486232e+308], default: 0]
heuristics/fracdiving/maxdiveavgquotnosol = 0

# use one level of backtracking if infeasibility is encountered?
# [type: bool, advanced: FALSE, range: {TRUE,FALSE}, default: TRUE]
heuristics/fracdiving/backtrack = TRUE

# percentage of immediate domain changes during probing to trigger LP resolve
# [type: real, advanced: FALSE, range: [0,1.79769313486232e+308], default: 0.15]
heuristics/fracdiving/lpresolvedomchgquot = 0.15

# LP solve frequency for diving heuristics (0: only after enough domain changes have been found)
# [type: int, advanced: FALSE, range: [0,2147483647], default: 0]
heuristics/fracdiving/lpsolvefreq = 0

# should only LP branching candidates be considered instead of the slower but more general constraint handler diving variable selection?
# [type: bool, advanced: FALSE, range: {TRUE,FALSE}, default: FALSE]
heuristics/fracdiving/onlylpbranchcands = FALSE

# priority of heuristic <guideddiving>
# [type: int, advanced: TRUE, range: [-536870912,536870911], default: -1007000]
heuristics/guideddiving/priority = -1007000

# frequency for calling primal heuristic <guideddiving> (-1: never, 0: only at depth freqofs)
# [type: int, advanced: FALSE, range: [-1,65534], default: 10]
heuristics/guideddiving/freq = 10

# frequency offset for calling primal heuristic <guideddiving>
# [type: int, advanced: FALSE, range: [0,65534], default: 7]
heuristics/guideddiving/freqofs = 7

# maximal depth level to call primal heuristic <guideddiving> (-1: no limit)
# [type: int, advanced: TRUE, range: [-1,65534], default: -1]
heuristics/guideddiving/maxdepth = -1

# minimal relative depth to start diving
# [type: real, advanced: TRUE, range: [0,1], default: 0]
heuristics/guideddiving/minreldepth = 0

# maximal relative depth to start diving
# [type: real, advanced: TRUE, range: [0,1], default: 1]
heuristics/guideddiving/maxreldepth = 1

# maximal fraction of diving LP iterations compared to node LP iterations
# [type: real, advanced: FALSE, range: [0,1.79769313486232e+308], default: 0.05]
heuristics/guideddiving/maxlpiterquot = 0.05

# additional number of allowed LP iterations
# [type: int, advanced: FALSE, range: [0,2147483647], default: 1000]
heuristics/guideddiving/maxlpiterofs = 1000

# maximal quotient (curlowerbound - lowerbound)/(cutoffbound - lowerbound) where diving is performed (0.0: no limit)
# [type: real, advanced: TRUE, range: [0,1], default: 0.8]
heuristics/guideddiving/maxdiveubquot = 0.8

# maximal quotient (curlowerbound - lowerbound)/(avglowerbound - lowerbound) where diving is performed (0.0: no limit)
# [type: real, advanced: TRUE, range: [0,1.79769313486232e+308], default: 0]
heuristics/guideddiving/maxdiveavgquot = 0

# maximal UBQUOT when no solution was found yet (0.0: no limit)
# [type: real, advanced: TRUE, range: [0,1], default: 1]
heuristics/guideddiving/maxdiveubquotnosol = 1

# maximal AVGQUOT when no solution was found yet (0.0: no limit)
# [type: real, advanced: TRUE, range: [0,1.79769313486232e+308], default: 1]
heuristics/guideddiving/maxdiveavgquotnosol = 1

# use one level of backtracking if infeasibility is encountered?
# [type: bool, advanced: FALSE, range: {TRUE,FALSE}, default: TRUE]
heuristics/guideddiving/backtrack = TRUE

# percentage of immediate domain changes during probing to trigger LP resolve
# [type: real, advanced: FALSE, range: [0,1.79769313486232e+308], default: 0.15]
heuristics/guideddiving/lpresolvedomchgquot = 0.15

# LP solve frequency for diving heuristics (0: only after enough domain changes have been found)
# [type: int, advanced: FALSE, range: [0,2147483647], default: 0]
heuristics/guideddiving/lpsolvefreq = 0

# should only LP branching candidates be considered instead of the slower but more general constraint handler diving variable selection?
# [type: bool, advanced: FALSE, range: {TRUE,FALSE}, default: FALSE]
heuristics/guideddiving/onlylpbranchcands = FALSE

# priority of heuristic <intdiving>
# [type: int, advanced: TRUE, range: [-536870912,536870911], default: -1003500]
heuristics/intdiving/priority = -1003500

# frequency for calling primal heuristic <intdiving> (-1: never, 0: only at depth freqofs)
# [type: int, advanced: FALSE, range: [-1,65534], default: -1]
heuristics/intdiving/freq = -1

# frequency offset for calling primal heuristic <intdiving>
# [type: int, advanced: FALSE, range: [0,65534], default: 9]
heuristics/intdiving/freqofs = 9

# maximal depth level to call primal heuristic <intdiving> (-1: no limit)
# [type: int, advanced: TRUE, range: [-1,65534], default: -1]
heuristics/intdiving/maxdepth = -1

# minimal relative depth to start diving
# [type: real, advanced: TRUE, range: [0,1], default: 0]
heuristics/intdiving/minreldepth = 0

# maximal relative depth to start diving
# [type: real, advanced: TRUE, range: [0,1], default: 1]
heuristics/intdiving/maxreldepth = 1

# maximal fraction of diving LP iterations compared to node LP iterations
# [type: real, advanced: FALSE, range: [0,1.79769313486232e+308], default: 0.05]
heuristics/intdiving/maxlpiterquot = 0.05

# additional number of allowed LP iterations
# [type: int, advanced: FALSE, range: [0,2147483647], default: 1000]
heuristics/intdiving/maxlpiterofs = 1000

# maximal quotient (curlowerbound - lowerbound)/(cutoffbound - lowerbound) where diving is performed (0.0: no limit)
# [type: real, advanced: TRUE, range: [0,1], default: 0.8]
heuristics/intdiving/maxdiveubquot = 0.8

# maximal quotient (curlowerbound - lowerbound)/(avglowerbound - lowerbound) where diving is performed (0.0: no limit)
# [type: real, advanced: TRUE, range: [0,1.79769313486232e+308], default: 0]
heuristics/intdiving/maxdiveavgquot = 0

# maximal UBQUOT when no solution was found yet (0.0: no limit)
# [type: real, advanced: TRUE, range: [0,1], default: 0.1]
heuristics/intdiving/maxdiveubquotnosol = 0.1

# maximal AVGQUOT when no solution was found yet (0.0: no limit)
# [type: real, advanced: TRUE, range: [0,1.79769313486232e+308], default: 0]
heuristics/intdiving/maxdiveavgquotnosol = 0

# use one level of backtracking if infeasibility is encountered?
# [type: bool, advanced: FALSE, range: {TRUE,FALSE}, default: TRUE]
heuristics/intdiving/backtrack = TRUE

# priority of heuristic <intshifting>
# [type: int, advanced: TRUE, range: [-536870912,536870911], default: -10000]
heuristics/intshifting/priority = -10000

# frequency for calling primal heuristic <intshifting> (-1: never, 0: only at depth freqofs)
# [type: int, advanced: FALSE, range: [-1,65534], default: 10]
heuristics/intshifting/freq = 10

# frequency offset for calling primal heuristic <intshifting>
# [type: int, advanced: FALSE, range: [0,65534], default: 0]
heuristics/intshifting/freqofs = 0

# maximal depth level to call primal heuristic <intshifting> (-1: no limit)
# [type: int, advanced: TRUE, range: [-1,65534], default: -1]
heuristics/intshifting/maxdepth = -1

# priority of heuristic <linesearchdiving>
# [type: int, advanced: TRUE, range: [-536870912,536870911], default: -1006000]
heuristics/linesearchdiving/priority = -1006000

# frequency for calling primal heuristic <linesearchdiving> (-1: never, 0: only at depth freqofs)
# [type: int, advanced: FALSE, range: [-1,65534], default: 10]
heuristics/linesearchdiving/freq = 10

# frequency offset for calling primal heuristic <linesearchdiving>
# [type: int, advanced: FALSE, range: [0,65534], default: 6]
heuristics/linesearchdiving/freqofs = 6

# maximal depth level to call primal heuristic <linesearchdiving> (-1: no limit)
# [type: int, advanced: TRUE, range: [-1,65534], default: -1]
heuristics/linesearchdiving/maxdepth = -1

# minimal relative depth to start diving
# [type: real, advanced: TRUE, range: [0,1], default: 0]
heuristics/linesearchdiving/minreldepth = 0

# maximal relative depth to start diving
# [type: real, advanced: TRUE, range: [0,1], default: 1]
heuristics/linesearchdiving/maxreldepth = 1

# maximal fraction of diving LP iterations compared to node LP iterations
# [type: real, advanced: FALSE, range: [0,1.79769313486232e+308], default: 0.05]
heuristics/linesearchdiving/maxlpiterquot = 0.05

# additional number of allowed LP iterations
# [type: int, advanced: FALSE, range: [0,2147483647], default: 1000]
heuristics/linesearchdiving/maxlpiterofs = 1000

# maximal quotient (curlowerbound - lowerbound)/(cutoffbound - lowerbound) where diving is performed (0.0: no limit)
# [type: real, advanced: TRUE, range: [0,1], default: 0.8]
heuristics/linesearchdiving/maxdiveubquot = 0.8

# maximal quotient (curlowerbound - lowerbound)/(avglowerbound - lowerbound) where diving is performed (0.0: no limit)
# [type: real, advanced: TRUE, range: [0,1.79769313486232e+308], default: 0]
heuristics/linesearchdiving/maxdiveavgquot = 0

# maximal UBQUOT when no solution was found yet (0.0: no limit)
# [type: real, advanced: TRUE, range: [0,1], default: 0.1]
heuristics/linesearchdiving/maxdiveubquotnosol = 0.1

# maximal AVGQUOT when no solution was found yet (0.0: no limit)
# [type: real, advanced: TRUE, range: [0,1.79769313486232e+308], default: 0]
heuristics/linesearchdiving/maxdiveavgquotnosol = 0

# use one level of backtracking if infeasibility is encountered?
# [type: bool, advanced: FALSE, range: {TRUE,FALSE}, default: TRUE]
heuristics/linesearchdiving/backtrack = TRUE

# percentage of immediate domain changes during probing to trigger LP resolve
# [type: real, advanced: FALSE, range: [0,1.79769313486232e+308], default: 0.15]
heuristics/linesearchdiving/lpresolvedomchgquot = 0.15

# LP solve frequency for diving heuristics (0: only after enough domain changes have been found)
# [type: int, advanced: FALSE, range: [0,2147483647], default: 0]
heuristics/linesearchdiving/lpsolvefreq = 0

# should only LP branching candidates be considered instead of the slower but more general constraint handler diving variable selection?
# [type: bool, advanced: FALSE, range: {TRUE,FALSE}, default: FALSE]
heuristics/linesearchdiving/onlylpbranchcands = FALSE

# priority of heuristic <localbranching>
# [type: int, advanced: TRUE, range: [-536870912,536870911], default: -1102000]
heuristics/localbranching/priority = -1102000

# frequency for calling primal heuristic <localbranching> (-1: never, 0: only at depth freqofs)
# [type: int, advanced: FALSE, range: [-1,65534], default: -1]
heuristics/localbranching/freq = -1

# frequency offset for calling primal heuristic <localbranching>
# [type: int, advanced: FALSE, range: [0,65534], default: 0]
heuristics/localbranching/freqofs = 0

# maximal depth level to call primal heuristic <localbranching> (-1: no limit)
# [type: int, advanced: TRUE, range: [-1,65534], default: -1]
heuristics/localbranching/maxdepth = -1

# number of nodes added to the contingent of the total nodes
# [type: int, advanced: FALSE, range: [0,2147483647], default: 1000]
heuristics/localbranching/nodesofs = 1000

# radius (using Manhattan metric) of the incumbent's neighborhood to be searched
# [type: int, advanced: FALSE, range: [1,2147483647], default: 18]
heuristics/localbranching/neighborhoodsize = 18

# contingent of sub problem nodes in relation to the number of nodes of the original problem
# [type: real, advanced: FALSE, range: [0,1], default: 0.05]
heuristics/localbranching/nodesquot = 0.05

# factor by which the limit on the number of LP depends on the node limit
# [type: real, advanced: TRUE, range: [1,1.79769313486232e+308], default: 1.5]
heuristics/localbranching/lplimfac = 1.5

# minimum number of nodes required to start the subproblem
# [type: int, advanced: TRUE, range: [0,2147483647], default: 1000]
heuristics/localbranching/minnodes = 1000

# maximum number of nodes to regard in the subproblem
# [type: int, advanced: TRUE, range: [0,2147483647], default: 10000]
heuristics/localbranching/maxnodes = 10000

# number of nodes without incumbent change that heuristic should wait
# [type: int, advanced: TRUE, range: [0,2147483647], default: 200]
heuristics/localbranching/nwaitingnodes = 200

# factor by which localbranching should at least improve the incumbent
# [type: real, advanced: TRUE, range: [0,1], default: 0.01]
heuristics/localbranching/minimprove = 0.01

# should subproblem be created out of the rows in the LP rows?
# [type: bool, advanced: TRUE, range: {TRUE,FALSE}, default: FALSE]
heuristics/localbranching/uselprows = FALSE

# if uselprows == FALSE, should all active cuts from cutpool be copied to constraints in subproblem?
# [type: bool, advanced: TRUE, range: {TRUE,FALSE}, default: TRUE]
heuristics/localbranching/copycuts = TRUE

# limit on number of improving incumbent solutions in sub-CIP
# [type: int, advanced: FALSE, range: [-1,2147483647], default: 3]
heuristics/localbranching/bestsollimit = 3

# should uct node selection be used at the beginning of the search?
# [type: bool, advanced: TRUE, range: {TRUE,FALSE}, default: FALSE]
heuristics/localbranching/useuct = FALSE

# priority of heuristic <mutation>
# [type: int, advanced: TRUE, range: [-536870912,536870911], default: -1103000]
heuristics/mutation/priority = -1103000

# frequency for calling primal heuristic <mutation> (-1: never, 0: only at depth freqofs)
# [type: int, advanced: FALSE, range: [-1,65534], default: -1]
heuristics/mutation/freq = -1

# frequency offset for calling primal heuristic <mutation>
# [type: int, advanced: FALSE, range: [0,65534], default: 8]
heuristics/mutation/freqofs = 8

# maximal depth level to call primal heuristic <mutation> (-1: no limit)
# [type: int, advanced: TRUE, range: [-1,65534], default: -1]
heuristics/mutation/maxdepth = -1

# number of nodes added to the contingent of the total nodes
# [type: int, advanced: FALSE, range: [0,2147483647], default: 500]
heuristics/mutation/nodesofs = 500

# maximum number of nodes to regard in the subproblem
# [type: int, advanced: TRUE, range: [0,2147483647], default: 5000]
heuristics/mutation/maxnodes = 5000

# minimum number of nodes required to start the subproblem
# [type: int, advanced: TRUE, range: [0,2147483647], default: 500]
heuristics/mutation/minnodes = 500

# number of nodes without incumbent change that heuristic should wait
# [type: int, advanced: TRUE, range: [0,2147483647], default: 200]
heuristics/mutation/nwaitingnodes = 200

# contingent of sub problem nodes in relation to the number of nodes of the original problem
# [type: real, advanced: FALSE, range: [0,1], default: 0.1]
heuristics/mutation/nodesquot = 0.1

# percentage of integer variables that have to be fixed
# [type: real, advanced: FALSE, range: [1e-06,0.999999], default: 0.8]
heuristics/mutation/minfixingrate = 0.8

# factor by which mutation should at least improve the incumbent
# [type: real, advanced: TRUE, range: [0,1], default: 0.01]
heuristics/mutation/minimprove = 0.01

# should subproblem be created out of the rows in the LP rows?
# [type: bool, advanced: TRUE, range: {TRUE,FALSE}, default: FALSE]
heuristics/mutation/uselprows = FALSE

# if uselprows == FALSE, should all active cuts from cutpool be copied to constraints in subproblem?
# [type: bool, advanced: TRUE, range: {TRUE,FALSE}, default: TRUE]
heuristics/mutation/copycuts = TRUE

# limit on number of improving incumbent solutions in sub-CIP
# [type: int, advanced: FALSE, range: [-1,2147483647], default: -1]
heuristics/mutation/bestsollimit = -1

# should uct node selection be used at the beginning of the search?
# [type: bool, advanced: TRUE, range: {TRUE,FALSE}, default: FALSE]
heuristics/mutation/useuct = FALSE

# priority of heuristic <nlpdiving>
# [type: int, advanced: TRUE, range: [-536870912,536870911], default: -1003000]
heuristics/nlpdiving/priority = -1003000

# frequency for calling primal heuristic <nlpdiving> (-1: never, 0: only at depth freqofs)
# [type: int, advanced: FALSE, range: [-1,65534], default: 10]
heuristics/nlpdiving/freq = 10

# frequency offset for calling primal heuristic <nlpdiving>
# [type: int, advanced: FALSE, range: [0,65534], default: 3]
heuristics/nlpdiving/freqofs = 3

# maximal depth level to call primal heuristic <nlpdiving> (-1: no limit)
# [type: int, advanced: TRUE, range: [-1,65534], default: -1]
heuristics/nlpdiving/maxdepth = -1

# minimal relative depth to start diving
# [type: real, advanced: TRUE, range: [0,1], default: 0]
heuristics/nlpdiving/minreldepth = 0

# maximal relative depth to start diving
# [type: real, advanced: TRUE, range: [0,1], default: 1]
heuristics/nlpdiving/maxreldepth = 1

# minimial absolute number of allowed NLP iterations
# [type: int, advanced: FALSE, range: [0,2147483647], default: 200]
heuristics/nlpdiving/maxnlpiterabs = 200

# additional allowed number of NLP iterations relative to successfully found solutions
# [type: int, advanced: FALSE, range: [0,2147483647], default: 10]
heuristics/nlpdiving/maxnlpiterrel = 10

# maximal quotient (curlowerbound - lowerbound)/(cutoffbound - lowerbound) where diving is performed (0.0: no limit)
# [type: real, advanced: TRUE, range: [0,1], default: 0.8]
heuristics/nlpdiving/maxdiveubquot = 0.8

# maximal quotient (curlowerbound - lowerbound)/(avglowerbound - lowerbound) where diving is performed (0.0: no limit)
# [type: real, advanced: TRUE, range: [0,1.79769313486232e+308], default: 0]
heuristics/nlpdiving/maxdiveavgquot = 0

# maximal UBQUOT when no solution was found yet (0.0: no limit)
# [type: real, advanced: TRUE, range: [0,1], default: 0.1]
heuristics/nlpdiving/maxdiveubquotnosol = 0.1

# maximal AVGQUOT when no solution was found yet (0.0: no limit)
# [type: real, advanced: TRUE, range: [0,1.79769313486232e+308], default: 0]
heuristics/nlpdiving/maxdiveavgquotnosol = 0

# maximal number of NLPs with feasible solution to solve during one dive
# [type: int, advanced: FALSE, range: [1,2147483647], default: 10]
heuristics/nlpdiving/maxfeasnlps = 10

# use one level of backtracking if infeasibility is encountered?
# [type: bool, advanced: FALSE, range: {TRUE,FALSE}, default: TRUE]
heuristics/nlpdiving/backtrack = TRUE

# should the LP relaxation be solved before the NLP relaxation?
# [type: bool, advanced: TRUE, range: {TRUE,FALSE}, default: FALSE]
heuristics/nlpdiving/lp = FALSE

# prefer variables that are also fractional in LP solution?
# [type: bool, advanced: TRUE, range: {TRUE,FALSE}, default: FALSE]
heuristics/nlpdiving/preferlpfracs = FALSE

# heuristic will not run if less then this percentage of calls succeeded (0.0: no limit)
# [type: real, advanced: FALSE, range: [0,1], default: 0.1]
heuristics/nlpdiving/minsuccquot = 0.1

# percentage of fractional variables that should be fixed before the next NLP solve
# [type: real, advanced: FALSE, range: [0,1], default: 0.2]
heuristics/nlpdiving/fixquot = 0.2

# should variables in a minimal cover be preferred?
# [type: bool, advanced: FALSE, range: {TRUE,FALSE}, default: TRUE]
heuristics/nlpdiving/prefercover = TRUE

# should a sub-MIP be solved if all cover variables are fixed?
# [type: bool, advanced: FALSE, range: {TRUE,FALSE}, default: FALSE]
heuristics/nlpdiving/solvesubmip = FALSE

# should the NLP solver stop early if it converges slow?
# [type: bool, advanced: FALSE, range: {TRUE,FALSE}, default: TRUE]
heuristics/nlpdiving/nlpfastfail = TRUE

# which point should be used as starting point for the NLP solver? ('n'one, last 'f'easible, from dive's'tart)
# [type: char, advanced: TRUE, range: {fns}, default: s]
heuristics/nlpdiving/nlpstart = s

# which variable selection should be used? ('f'ractionality, 'c'oefficient, 'p'seudocost, 'g'uided, 'd'ouble, 'v'eclen)
# [type: char, advanced: FALSE, range: {fcpgdv}, default: d]
heuristics/nlpdiving/varselrule = d

# priority of heuristic <objpscostdiving>
# [type: int, advanced: TRUE, range: [-536870912,536870911], default: -1004000]
heuristics/objpscostdiving/priority = -1004000

# frequency for calling primal heuristic <objpscostdiving> (-1: never, 0: only at depth freqofs)
# [type: int, advanced: FALSE, range: [-1,65534], default: 20]
heuristics/objpscostdiving/freq = 20

# frequency offset for calling primal heuristic <objpscostdiving>
# [type: int, advanced: FALSE, range: [0,65534], default: 4]
heuristics/objpscostdiving/freqofs = 4

# maximal depth level to call primal heuristic <objpscostdiving> (-1: no limit)
# [type: int, advanced: TRUE, range: [-1,65534], default: -1]
heuristics/objpscostdiving/maxdepth = -1

# minimal relative depth to start diving
# [type: real, advanced: TRUE, range: [0,1], default: 0]
heuristics/objpscostdiving/minreldepth = 0

# maximal relative depth to start diving
# [type: real, advanced: TRUE, range: [0,1], default: 1]
heuristics/objpscostdiving/maxreldepth = 1

# maximal fraction of diving LP iterations compared to total iteration number
# [type: real, advanced: FALSE, range: [0,1], default: 0.01]
heuristics/objpscostdiving/maxlpiterquot = 0.01

# additional number of allowed LP iterations
# [type: int, advanced: FALSE, range: [0,2147483647], default: 1000]
heuristics/objpscostdiving/maxlpiterofs = 1000

# total number of feasible solutions found up to which heuristic is called (-1: no limit)
# [type: int, advanced: TRUE, range: [-1,2147483647], default: -1]
heuristics/objpscostdiving/maxsols = -1

# maximal diving depth: number of binary/integer variables times depthfac
# [type: real, advanced: TRUE, range: [0,1.79769313486232e+308], default: 0.5]
heuristics/objpscostdiving/depthfac = 0.5

# maximal diving depth factor if no feasible solution was found yet
# [type: real, advanced: TRUE, range: [0,1.79769313486232e+308], default: 2]
heuristics/objpscostdiving/depthfacnosol = 2

# priority of heuristic <octane>
# [type: int, advanced: TRUE, range: [-536870912,536870911], default: -1008000]
heuristics/octane/priority = -1008000

# frequency for calling primal heuristic <octane> (-1: never, 0: only at depth freqofs)
# [type: int, advanced: FALSE, range: [-1,65534], default: -1]
heuristics/octane/freq = -1

# frequency offset for calling primal heuristic <octane>
# [type: int, advanced: FALSE, range: [0,65534], default: 0]
heuristics/octane/freqofs = 0

# maximal depth level to call primal heuristic <octane> (-1: no limit)
# [type: int, advanced: TRUE, range: [-1,65534], default: -1]
heuristics/octane/maxdepth = -1

# number of 0-1-points to be tested as possible solutions by OCTANE
# [type: int, advanced: TRUE, range: [1,2147483647], default: 100]
heuristics/octane/fmax = 100

# number of 0-1-points to be tested at first whether they violate a common row
# [type: int, advanced: TRUE, range: [1,2147483647], default: 10]
heuristics/octane/ffirst = 10

# execute OCTANE only in the space of fractional variables (TRUE) or in the full space?
# [type: bool, advanced: TRUE, range: {TRUE,FALSE}, default: TRUE]
heuristics/octane/usefracspace = TRUE

# should the inner normal of the objective be used as one ray direction?
# [type: bool, advanced: TRUE, range: {TRUE,FALSE}, default: TRUE]
heuristics/octane/useobjray = TRUE

# should the average of the basic cone be used as one ray direction?
# [type: bool, advanced: TRUE, range: {TRUE,FALSE}, default: TRUE]
heuristics/octane/useavgray = TRUE

# should the difference between the root solution and the current LP solution be used as one ray direction?
# [type: bool, advanced: TRUE, range: {TRUE,FALSE}, default: FALSE]
heuristics/octane/usediffray = FALSE

# should the weighted average of the basic cone be used as one ray direction?
# [type: bool, advanced: TRUE, range: {TRUE,FALSE}, default: TRUE]
heuristics/octane/useavgwgtray = TRUE

# should the weighted average of the nonbasic cone be used as one ray direction?
# [type: bool, advanced: TRUE, range: {TRUE,FALSE}, default: TRUE]
heuristics/octane/useavgnbray = TRUE

# priority of heuristic <oneopt>
# [type: int, advanced: TRUE, range: [-536870912,536870911], default: -20000]
heuristics/oneopt/priority = -20000

# frequency for calling primal heuristic <oneopt> (-1: never, 0: only at depth freqofs)
# [type: int, advanced: FALSE, range: [-1,65534], default: 1]
heuristics/oneopt/freq = 1

# frequency offset for calling primal heuristic <oneopt>
# [type: int, advanced: FALSE, range: [0,65534], default: 0]
heuristics/oneopt/freqofs = 0

# maximal depth level to call primal heuristic <oneopt> (-1: no limit)
# [type: int, advanced: TRUE, range: [-1,65534], default: -1]
heuristics/oneopt/maxdepth = -1

# should the objective be weighted with the potential shifting value when sorting the shifting candidates?
# [type: bool, advanced: TRUE, range: {TRUE,FALSE}, default: TRUE]
heuristics/oneopt/weightedobj = TRUE

# should the heuristic be called before and during the root node?
# [type: bool, advanced: TRUE, range: {TRUE,FALSE}, default: TRUE]
heuristics/oneopt/duringroot = TRUE

# should the construction of the LP be forced even if LP solving is deactivated?
# [type: bool, advanced: TRUE, range: {TRUE,FALSE}, default: FALSE]
heuristics/oneopt/forcelpconstruction = FALSE

# should the heuristic be called before presolving?
# [type: bool, advanced: TRUE, range: {TRUE,FALSE}, default: FALSE]
heuristics/oneopt/beforepresol = FALSE

# should the heuristic continue to run as long as improvements are found?
# [type: bool, advanced: TRUE, range: {TRUE,FALSE}, default: TRUE]
heuristics/oneopt/useloop = TRUE

# priority of heuristic <proximity>
# [type: int, advanced: TRUE, range: [-536870912,536870911], default: -2000000]
heuristics/proximity/priority = -2000000

# frequency for calling primal heuristic <proximity> (-1: never, 0: only at depth freqofs)
# [type: int, advanced: FALSE, range: [-1,65534], default: -1]
heuristics/proximity/freq = -1

# frequency offset for calling primal heuristic <proximity>
# [type: int, advanced: FALSE, range: [0,65534], default: 0]
heuristics/proximity/freqofs = 0

# maximal depth level to call primal heuristic <proximity> (-1: no limit)
# [type: int, advanced: TRUE, range: [-1,65534], default: -1]
heuristics/proximity/maxdepth = -1

# should subproblem be constructed based on LP row information?
# [type: bool, advanced: TRUE, range: {TRUE,FALSE}, default: FALSE]
heuristics/proximity/uselprows = FALSE

# should the heuristic immediately run again on its newly found solution?
# [type: bool, advanced: TRUE, range: {TRUE,FALSE}, default: TRUE]
heuristics/proximity/restart = TRUE

# should the heuristic solve a final LP in case of continuous objective variables?
# [type: bool, advanced: TRUE, range: {TRUE,FALSE}, default: FALSE]
heuristics/proximity/usefinallp = FALSE

# maximum number of nodes to regard in the subproblem
# [type: longint, advanced: TRUE, range: [0,9223372036854775807], default: 10000]
heuristics/proximity/maxnodes = 10000

# number of nodes added to the contingent of the total nodes
# [type: longint, advanced: TRUE, range: [0,9223372036854775807], default: 50]
heuristics/proximity/nodesofs = 50

# minimum number of nodes required to start the subproblem
# [type: longint, advanced: TRUE, range: [0,9223372036854775807], default: 1]
heuristics/proximity/minnodes = 1

# maximum number of LP iterations to be performed in the subproblem
# [type: longint, advanced: TRUE, range: [-1,9223372036854775807], default: 100000]
heuristics/proximity/maxlpiters = 100000

# minimum number of LP iterations performed in subproblem
# [type: longint, advanced: TRUE, range: [0,9223372036854775807], default: 200]
heuristics/proximity/minlpiters = 200

# waiting nodes since last incumbent before heuristic is executed
# [type: longint, advanced: TRUE, range: [0,9223372036854775807], default: 100]
heuristics/proximity/waitingnodes = 100

# factor by which proximity should at least improve the incumbent
# [type: real, advanced: TRUE, range: [0,1], default: 0.02]
heuristics/proximity/minimprove = 0.02

# sub-MIP node limit w.r.t number of original nodes
# [type: real, advanced: TRUE, range: [0,1e+20], default: 0.1]
heuristics/proximity/nodesquot = 0.1

# threshold for percentage of binary variables required to start
# [type: real, advanced: TRUE, range: [0,1], default: 0.1]
heuristics/proximity/binvarquot = 0.1

# quotient of sub-MIP LP iterations with respect to LP iterations so far
# [type: real, advanced: TRUE, range: [0,1], default: 0.2]
heuristics/proximity/lpitersquot = 0.2

# minimum primal-dual gap for which the heuristic is executed
# [type: real, advanced: TRUE, range: [0,1e+20], default: 0.01]
heuristics/proximity/mingap = 0.01

# should uct node selection be used at the beginning of the search?
# [type: bool, advanced: TRUE, range: {TRUE,FALSE}, default: FALSE]
heuristics/proximity/useuct = FALSE

# priority of heuristic <pscostdiving>
# [type: int, advanced: TRUE, range: [-536870912,536870911], default: -1002000]
heuristics/pscostdiving/priority = -1002000

# frequency for calling primal heuristic <pscostdiving> (-1: never, 0: only at depth freqofs)
# [type: int, advanced: FALSE, range: [-1,65534], default: 10]
heuristics/pscostdiving/freq = 10

# frequency offset for calling primal heuristic <pscostdiving>
# [type: int, advanced: FALSE, range: [0,65534], default: 2]
heuristics/pscostdiving/freqofs = 2

# maximal depth level to call primal heuristic <pscostdiving> (-1: no limit)
# [type: int, advanced: TRUE, range: [-1,65534], default: -1]
heuristics/pscostdiving/maxdepth = -1

# minimal relative depth to start diving
# [type: real, advanced: TRUE, range: [0,1], default: 0]
heuristics/pscostdiving/minreldepth = 0

# maximal relative depth to start diving
# [type: real, advanced: TRUE, range: [0,1], default: 1]
heuristics/pscostdiving/maxreldepth = 1

# maximal fraction of diving LP iterations compared to node LP iterations
# [type: real, advanced: FALSE, range: [0,1.79769313486232e+308], default: 0.05]
heuristics/pscostdiving/maxlpiterquot = 0.05

# additional number of allowed LP iterations
# [type: int, advanced: FALSE, range: [0,2147483647], default: 1000]
heuristics/pscostdiving/maxlpiterofs = 1000

# maximal quotient (curlowerbound - lowerbound)/(cutoffbound - lowerbound) where diving is performed (0.0: no limit)
# [type: real, advanced: TRUE, range: [0,1], default: 0.8]
heuristics/pscostdiving/maxdiveubquot = 0.8

# maximal quotient (curlowerbound - lowerbound)/(avglowerbound - lowerbound) where diving is performed (0.0: no limit)
# [type: real, advanced: TRUE, range: [0,1.79769313486232e+308], default: 0]
heuristics/pscostdiving/maxdiveavgquot = 0

# maximal UBQUOT when no solution was found yet (0.0: no limit)
# [type: real, advanced: TRUE, range: [0,1], default: 0.1]
heuristics/pscostdiving/maxdiveubquotnosol = 0.1

# maximal AVGQUOT when no solution was found yet (0.0: no limit)
# [type: real, advanced: TRUE, range: [0,1.79769313486232e+308], default: 0]
heuristics/pscostdiving/maxdiveavgquotnosol = 0

# use one level of backtracking if infeasibility is encountered?
# [type: bool, advanced: FALSE, range: {TRUE,FALSE}, default: TRUE]
heuristics/pscostdiving/backtrack = TRUE

# percentage of immediate domain changes during probing to trigger LP resolve
# [type: real, advanced: FALSE, range: [0,1.79769313486232e+308], default: 0.15]
heuristics/pscostdiving/lpresolvedomchgquot = 0.15

# LP solve frequency for diving heuristics (0: only after enough domain changes have been found)
# [type: int, advanced: FALSE, range: [0,2147483647], default: 0]
heuristics/pscostdiving/lpsolvefreq = 0

# should only LP branching candidates be considered instead of the slower but more general constraint handler diving variable selection?
# [type: bool, advanced: FALSE, range: {TRUE,FALSE}, default: TRUE]
heuristics/pscostdiving/onlylpbranchcands = TRUE

# priority of heuristic <randrounding>
# [type: int, advanced: TRUE, range: [-536870912,536870911], default: -200]
heuristics/randrounding/priority = -200

# frequency for calling primal heuristic <randrounding> (-1: never, 0: only at depth freqofs)
# [type: int, advanced: FALSE, range: [-1,65534], default: 20]
heuristics/randrounding/freq = 20

# frequency offset for calling primal heuristic <randrounding>
# [type: int, advanced: FALSE, range: [0,65534], default: 0]
heuristics/randrounding/freqofs = 0

# maximal depth level to call primal heuristic <randrounding> (-1: no limit)
# [type: int, advanced: TRUE, range: [-1,65534], default: -1]
heuristics/randrounding/maxdepth = -1

# should the heuristic only be called once per node?
# [type: bool, advanced: TRUE, range: {TRUE,FALSE}, default: FALSE]
heuristics/randrounding/oncepernode = FALSE

# should the heuristic apply the variable lock strategy of simple rounding, if possible?
# [type: bool, advanced: TRUE, range: {TRUE,FALSE}, default: FALSE]
heuristics/randrounding/usesimplerounding = FALSE

# should the probing part of the heuristic be applied exclusively at the root node?
# [type: bool, advanced: TRUE, range: {TRUE,FALSE}, default: TRUE]
heuristics/randrounding/propagateonlyroot = TRUE

# limit of rounds for each propagation call
# [type: int, advanced: TRUE, range: [-1,2147483647], default: 1]
heuristics/randrounding/maxproprounds = 1

# priority of heuristic <rens>
# [type: int, advanced: TRUE, range: [-536870912,536870911], default: -1100000]
heuristics/rens/priority = -1100000

# frequency for calling primal heuristic <rens> (-1: never, 0: only at depth freqofs)
# [type: int, advanced: FALSE, range: [-1,65534], default: 0]
heuristics/rens/freq = 0

# frequency offset for calling primal heuristic <rens>
# [type: int, advanced: FALSE, range: [0,65534], default: 0]
heuristics/rens/freqofs = 0

# maximal depth level to call primal heuristic <rens> (-1: no limit)
# [type: int, advanced: TRUE, range: [-1,65534], default: -1]
heuristics/rens/maxdepth = -1

# minimum percentage of integer variables that have to be fixable
# [type: real, advanced: FALSE, range: [0,1], default: 0.5]
heuristics/rens/minfixingrate = 0.5

# maximum number of nodes to regard in the subproblem
# [type: longint, advanced: TRUE, range: [0,9223372036854775807], default: 5000]
heuristics/rens/maxnodes = 5000

# number of nodes added to the contingent of the total nodes
# [type: longint, advanced: FALSE, range: [0,9223372036854775807], default: 500]
heuristics/rens/nodesofs = 500

# minimum number of nodes required to start the subproblem
# [type: longint, advanced: TRUE, range: [0,9223372036854775807], default: 50]
heuristics/rens/minnodes = 50

# contingent of sub problem nodes in relation to the number of nodes of the original problem
# [type: real, advanced: FALSE, range: [0,1], default: 0.1]
heuristics/rens/nodesquot = 0.1

# factor by which RENS should at least improve the incumbent
# [type: real, advanced: TRUE, range: [0,1], default: 0.01]
heuristics/rens/minimprove = 0.01

# factor by which the limit on the number of LP depends on the node limit
# [type: real, advanced: TRUE, range: [1,1.79769313486232e+308], default: 2]
heuristics/rens/lplimfac = 2

# solution that is used for fixing values ('l'p relaxation, 'n'lp relaxation)
# [type: char, advanced: FALSE, range: {nl}, default: l]
heuristics/rens/startsol = l

# should general integers get binary bounds [floor(.),ceil(.)] ?
# [type: bool, advanced: TRUE, range: {TRUE,FALSE}, default: TRUE]
heuristics/rens/binarybounds = TRUE

# should subproblem be created out of the rows in the LP rows?
# [type: bool, advanced: TRUE, range: {TRUE,FALSE}, default: FALSE]
heuristics/rens/uselprows = FALSE

# if uselprows == FALSE, should all active cuts from cutpool be copied to constraints in subproblem?
# [type: bool, advanced: TRUE, range: {TRUE,FALSE}, default: TRUE]
heuristics/rens/copycuts = TRUE

# should the RENS sub-CIP get its own full time limit? This is only for tesing and not recommended!
# [type: bool, advanced: TRUE, range: {TRUE,FALSE}, default: FALSE]
heuristics/rens/extratime = FALSE

# should all subproblem solutions be added to the original SCIP?
# [type: bool, advanced: TRUE, range: {TRUE,FALSE}, default: FALSE]
heuristics/rens/addallsols = FALSE

# should the RENS sub-CIP be solved with cuts, conflicts, strong branching,... This is only for tesing and not recommended!
# [type: bool, advanced: TRUE, range: {TRUE,FALSE}, default: FALSE]
heuristics/rens/fullscale = FALSE

# limit on number of improving incumbent solutions in sub-CIP
# [type: int, advanced: FALSE, range: [-1,2147483647], default: -1]
heuristics/rens/bestsollimit = -1

# should uct node selection be used at the beginning of the search?
# [type: bool, advanced: TRUE, range: {TRUE,FALSE}, default: FALSE]
heuristics/rens/useuct = FALSE

# priority of heuristic <rins>
# [type: int, advanced: TRUE, range: [-536870912,536870911], default: -1101000]
heuristics/rins/priority = -1101000

# frequency for calling primal heuristic <rins> (-1: never, 0: only at depth freqofs)
# [type: int, advanced: FALSE, range: [-1,65534], default: 25]
heuristics/rins/freq = 25

# frequency offset for calling primal heuristic <rins>
# [type: int, advanced: FALSE, range: [0,65534], default: 0]
heuristics/rins/freqofs = 0

# maximal depth level to call primal heuristic <rins> (-1: no limit)
# [type: int, advanced: TRUE, range: [-1,65534], default: -1]
heuristics/rins/maxdepth = -1

# number of nodes added to the contingent of the total nodes
# [type: int, advanced: FALSE, range: [0,2147483647], default: 500]
heuristics/rins/nodesofs = 500

# maximum number of nodes to regard in the subproblem
# [type: int, advanced: TRUE, range: [0,2147483647], default: 5000]
heuristics/rins/maxnodes = 5000

# minimum number of nodes required to start the subproblem
# [type: int, advanced: TRUE, range: [0,2147483647], default: 50]
heuristics/rins/minnodes = 50

# contingent of sub problem nodes in relation to the number of nodes of the original problem
# [type: real, advanced: FALSE, range: [0,1], default: 0.1]
heuristics/rins/nodesquot = 0.1

# number of nodes without incumbent change that heuristic should wait
# [type: int, advanced: TRUE, range: [0,2147483647], default: 200]
heuristics/rins/nwaitingnodes = 200

# factor by which rins should at least improve the incumbent
# [type: real, advanced: TRUE, range: [0,1], default: 0.01]
heuristics/rins/minimprove = 0.01

# minimum percentage of integer variables that have to be fixed
# [type: real, advanced: FALSE, range: [0,1], default: 0.3]
heuristics/rins/minfixingrate = 0.3

# factor by which the limit on the number of LP depends on the node limit
# [type: real, advanced: TRUE, range: [1,1.79769313486232e+308], default: 2]
heuristics/rins/lplimfac = 2

# should subproblem be created out of the rows in the LP rows?
# [type: bool, advanced: TRUE, range: {TRUE,FALSE}, default: FALSE]
heuristics/rins/uselprows = FALSE

# if uselprows == FALSE, should all active cuts from cutpool be copied to constraints in subproblem?
# [type: bool, advanced: TRUE, range: {TRUE,FALSE}, default: TRUE]
heuristics/rins/copycuts = TRUE

# should uct node selection be used at the beginning of the search?
# [type: bool, advanced: TRUE, range: {TRUE,FALSE}, default: FALSE]
heuristics/rins/useuct = FALSE

# priority of heuristic <rootsoldiving>
# [type: int, advanced: TRUE, range: [-536870912,536870911], default: -1005000]
heuristics/rootsoldiving/priority = -1005000

# frequency for calling primal heuristic <rootsoldiving> (-1: never, 0: only at depth freqofs)
# [type: int, advanced: FALSE, range: [-1,65534], default: 20]
heuristics/rootsoldiving/freq = 20

# frequency offset for calling primal heuristic <rootsoldiving>
# [type: int, advanced: FALSE, range: [0,65534], default: 5]
heuristics/rootsoldiving/freqofs = 5

# maximal depth level to call primal heuristic <rootsoldiving> (-1: no limit)
# [type: int, advanced: TRUE, range: [-1,65534], default: -1]
heuristics/rootsoldiving/maxdepth = -1

# minimal relative depth to start diving
# [type: real, advanced: TRUE, range: [0,1], default: 0]
heuristics/rootsoldiving/minreldepth = 0

# maximal relative depth to start diving
# [type: real, advanced: TRUE, range: [0,1], default: 1]
heuristics/rootsoldiving/maxreldepth = 1

# maximal fraction of diving LP iterations compared to node LP iterations
# [type: real, advanced: FALSE, range: [0,1.79769313486232e+308], default: 0.01]
heuristics/rootsoldiving/maxlpiterquot = 0.01

# additional number of allowed LP iterations
# [type: int, advanced: FALSE, range: [0,2147483647], default: 1000]
heuristics/rootsoldiving/maxlpiterofs = 1000

# total number of feasible solutions found up to which heuristic is called (-1: no limit)
# [type: int, advanced: TRUE, range: [-1,2147483647], default: -1]
heuristics/rootsoldiving/maxsols = -1

# maximal diving depth: number of binary/integer variables times depthfac
# [type: real, advanced: TRUE, range: [0,1.79769313486232e+308], default: 0.5]
heuristics/rootsoldiving/depthfac = 0.5

# maximal diving depth factor if no feasible solution was found yet
# [type: real, advanced: TRUE, range: [0,1.79769313486232e+308], default: 2]
heuristics/rootsoldiving/depthfacnosol = 2

# soft rounding factor to fade out objective coefficients
# [type: real, advanced: TRUE, range: [0,1], default: 0.9]
heuristics/rootsoldiving/alpha = 0.9

# priority of heuristic <rounding>
# [type: int, advanced: TRUE, range: [-536870912,536870911], default: -1000]
heuristics/rounding/priority = -1000

# frequency for calling primal heuristic <rounding> (-1: never, 0: only at depth freqofs)
# [type: int, advanced: FALSE, range: [-1,65534], default: 1]
heuristics/rounding/freq = 1

# frequency offset for calling primal heuristic <rounding>
# [type: int, advanced: FALSE, range: [0,65534], default: 0]
heuristics/rounding/freqofs = 0

# maximal depth level to call primal heuristic <rounding> (-1: no limit)
# [type: int, advanced: TRUE, range: [-1,65534], default: -1]
heuristics/rounding/maxdepth = -1

# number of calls per found solution that are considered as standard success, a higher factor causes the heuristic to be called more often
# [type: int, advanced: TRUE, range: [-1,2147483647], default: 100]
heuristics/rounding/successfactor = 100

# should the heuristic only be called once per node?
# [type: bool, advanced: TRUE, range: {TRUE,FALSE}, default: FALSE]
heuristics/rounding/oncepernode = FALSE

# priority of heuristic <shiftandpropagate>
# [type: int, advanced: TRUE, range: [-536870912,536870911], default: 1000]
heuristics/shiftandpropagate/priority = 1000

# frequency for calling primal heuristic <shiftandpropagate> (-1: never, 0: only at depth freqofs)
# [type: int, advanced: FALSE, range: [-1,65534], default: 0]
heuristics/shiftandpropagate/freq = 0

# frequency offset for calling primal heuristic <shiftandpropagate>
# [type: int, advanced: FALSE, range: [0,65534], default: 0]
heuristics/shiftandpropagate/freqofs = 0

# maximal depth level to call primal heuristic <shiftandpropagate> (-1: no limit)
# [type: int, advanced: TRUE, range: [-1,65534], default: -1]
heuristics/shiftandpropagate/maxdepth = -1

# The number of propagation rounds used for each propagation
# [type: int, advanced: TRUE, range: [-1,1000], default: 10]
heuristics/shiftandpropagate/nproprounds = 10

# Should continuous variables be relaxed?
# [type: bool, advanced: TRUE, range: {TRUE,FALSE}, default: TRUE]
heuristics/shiftandpropagate/relax = TRUE

# Should domains be reduced by probing?
# [type: bool, advanced: TRUE, range: {TRUE,FALSE}, default: TRUE]
heuristics/shiftandpropagate/probing = TRUE

# Should heuristic only be executed if no primal solution was found, yet?
# [type: bool, advanced: TRUE, range: {TRUE,FALSE}, default: TRUE]
heuristics/shiftandpropagate/onlywithoutsol = TRUE

# The number of cutoffs before heuristic stops
# [type: int, advanced: TRUE, range: [-1,1000000], default: 15]
heuristics/shiftandpropagate/cutoffbreaker = 15

# the key for variable sorting: (n)orms down, norms (u)p, (v)iolations down, viola(t)ions up, or (r)andom
# [type: char, advanced: TRUE, range: {nrtuv}, default: v]
heuristics/shiftandpropagate/sortkey = v

# Should variables be sorted for the heuristic?
# [type: bool, advanced: TRUE, range: {TRUE,FALSE}, default: TRUE]
heuristics/shiftandpropagate/sortvars = TRUE

# should variable statistics be collected during probing?
# [type: bool, advanced: TRUE, range: {TRUE,FALSE}, default: TRUE]
heuristics/shiftandpropagate/collectstats = TRUE

# Should the heuristic stop calculating optimal shift values when no more rows are violated?
# [type: bool, advanced: TRUE, range: {TRUE,FALSE}, default: TRUE]
heuristics/shiftandpropagate/stopafterfeasible = TRUE

# Should binary variables be shifted first?
# [type: bool, advanced: TRUE, range: {TRUE,FALSE}, default: TRUE]
heuristics/shiftandpropagate/preferbinaries = TRUE

# should variables with a zero shifting value be delayed instead of being fixed?
# [type: bool, advanced: TRUE, range: {TRUE,FALSE}, default: FALSE]
heuristics/shiftandpropagate/nozerofixing = FALSE

# should binary variables with no locks in one direction be fixed to that direction?
# [type: bool, advanced: TRUE, range: {TRUE,FALSE}, default: TRUE]
heuristics/shiftandpropagate/fixbinlocks = TRUE

# should binary variables with no locks be preferred in the ordering?
# [type: bool, advanced: TRUE, range: {TRUE,FALSE}, default: FALSE]
heuristics/shiftandpropagate/binlocksfirst = FALSE

# should coefficients and left/right hand sides be normalized by max row coeff?
# [type: bool, advanced: TRUE, range: {TRUE,FALSE}, default: TRUE]
heuristics/shiftandpropagate/normalize = TRUE

# should row weight be increased every time the row is violated?
# [type: bool, advanced: TRUE, range: {TRUE,FALSE}, default: FALSE]
heuristics/shiftandpropagate/updateweights = FALSE

# should implicit integer variables be treated as continuous variables?
# [type: bool, advanced: TRUE, range: {TRUE,FALSE}, default: TRUE]
heuristics/shiftandpropagate/impliscontinuous = TRUE

# should the heuristic choose the best candidate in every round? (set to FALSE for static order)?
# [type: bool, advanced: TRUE, range: {TRUE,FALSE}, default: FALSE]
heuristics/shiftandpropagate/selectbest = FALSE

# maximum percentage of allowed cutoffs before stopping the heuristic
# [type: real, advanced: TRUE, range: [0,2], default: 0]
heuristics/shiftandpropagate/maxcutoffquot = 0

# priority of heuristic <shifting>
# [type: int, advanced: TRUE, range: [-536870912,536870911], default: -5000]
heuristics/shifting/priority = -5000

# frequency for calling primal heuristic <shifting> (-1: never, 0: only at depth freqofs)
# [type: int, advanced: FALSE, range: [-1,65534], default: 10]
heuristics/shifting/freq = 10

# frequency offset for calling primal heuristic <shifting>
# [type: int, advanced: FALSE, range: [0,65534], default: 0]
heuristics/shifting/freqofs = 0

# maximal depth level to call primal heuristic <shifting> (-1: no limit)
# [type: int, advanced: TRUE, range: [-1,65534], default: -1]
heuristics/shifting/maxdepth = -1

# priority of heuristic <subnlp>
# [type: int, advanced: TRUE, range: [-536870912,536870911], default: -2000000]
heuristics/subnlp/priority = -2000000

# frequency for calling primal heuristic <subnlp> (-1: never, 0: only at depth freqofs)
# [type: int, advanced: FALSE, range: [-1,65534], default: 1]
heuristics/subnlp/freq = 1

# frequency offset for calling primal heuristic <subnlp>
# [type: int, advanced: FALSE, range: [0,65534], default: 0]
heuristics/subnlp/freqofs = 0

# maximal depth level to call primal heuristic <subnlp> (-1: no limit)
# [type: int, advanced: TRUE, range: [-1,65534], default: -1]
heuristics/subnlp/maxdepth = -1

# verbosity level of NLP solver
# [type: int, advanced: FALSE, range: [0,2147483647], default: 0]
heuristics/subnlp/nlpverblevel = 0

# iteration limit of NLP solver; 0 to use solver default
# [type: int, advanced: FALSE, range: [0,2147483647], default: 0]
heuristics/subnlp/nlpiterlimit = 0

# time limit of NLP solver; 0 to use solver default
# [type: real, advanced: FALSE, range: [0,1e+20], default: 0]
heuristics/subnlp/nlptimelimit = 0

# name of an NLP solver specific options file
# [type: string, advanced: TRUE, default: ""]
heuristics/subnlp/nlpoptfile = ""

# if SCIP does not accept a NLP feasible solution, resolve NLP with feas. tolerance reduced by this factor (set to 1.0 to turn off resolve)
# [type: real, advanced: TRUE, range: [0,1], default: 0.001]
heuristics/subnlp/resolvetolfactor = 0.001

# should the NLP resolve be started from the original starting point or the infeasible solution?
# [type: bool, advanced: TRUE, range: {TRUE,FALSE}, default: TRUE]
heuristics/subnlp/resolvefromscratch = TRUE

# number of iterations added to the contingent of the total number of iterations
# [type: int, advanced: FALSE, range: [0,2147483647], default: 500]
heuristics/subnlp/iteroffset = 500

# contingent of NLP iterations in relation to the number of nodes in SCIP
# [type: real, advanced: FALSE, range: [0,1e+20], default: 0.1]
heuristics/subnlp/iterquotient = 0.1

# contingent of NLP iterations in relation to the number of nodes in SCIP
# [type: int, advanced: FALSE, range: [0,2147483647], default: 300]
heuristics/subnlp/itermin = 300

# whether to run NLP heuristic always if starting point available (does not use iteroffset,iterquot,itermin)
# [type: bool, advanced: FALSE, range: {TRUE,FALSE}, default: FALSE]
heuristics/subnlp/runalways = FALSE

# factor by which NLP heuristic should at least improve the incumbent
# [type: real, advanced: TRUE, range: [0,1], default: 0.01]
heuristics/subnlp/minimprove = 0.01

# limit on number of presolve rounds in sub-SCIP (-1 for unlimited, 0 for no presolve)
# [type: int, advanced: TRUE, range: [-1,2147483647], default: -1]
heuristics/subnlp/maxpresolverounds = -1

# whether to add constraints that forbid specific fixings that turned out to be infeasible
# [type: bool, advanced: FALSE, range: {TRUE,FALSE}, default: TRUE]
heuristics/subnlp/forbidfixings = TRUE

# whether to keep SCIP copy or to create new copy each time heuristic is applied
# [type: bool, advanced: TRUE, range: {TRUE,FALSE}, default: TRUE]
heuristics/subnlp/keepcopy = TRUE

# priority of heuristic <trivial>
# [type: int, advanced: TRUE, range: [-536870912,536870911], default: 10000]
heuristics/trivial/priority = 10000

# frequency for calling primal heuristic <trivial> (-1: never, 0: only at depth freqofs)
# [type: int, advanced: FALSE, range: [-1,65534], default: 0]
heuristics/trivial/freq = 0

# frequency offset for calling primal heuristic <trivial>
# [type: int, advanced: FALSE, range: [0,65534], default: 0]
heuristics/trivial/freqofs = 0

# maximal depth level to call primal heuristic <trivial> (-1: no limit)
# [type: int, advanced: TRUE, range: [-1,65534], default: -1]
heuristics/trivial/maxdepth = -1

# priority of heuristic <trysol>
# [type: int, advanced: TRUE, range: [-536870912,536870911], default: -3000000]
heuristics/trysol/priority = -3000000

# frequency for calling primal heuristic <trysol> (-1: never, 0: only at depth freqofs)
# [type: int, advanced: FALSE, range: [-1,65534], default: 1]
heuristics/trysol/freq = 1

# frequency offset for calling primal heuristic <trysol>
# [type: int, advanced: FALSE, range: [0,65534], default: 0]
heuristics/trysol/freqofs = 0

# maximal depth level to call primal heuristic <trysol> (-1: no limit)
# [type: int, advanced: TRUE, range: [-1,65534], default: -1]
heuristics/trysol/maxdepth = -1

# priority of heuristic <twoopt>
# [type: int, advanced: TRUE, range: [-536870912,536870911], default: -20100]
heuristics/twoopt/priority = -20100

# frequency for calling primal heuristic <twoopt> (-1: never, 0: only at depth freqofs)
# [type: int, advanced: FALSE, range: [-1,65534], default: -1]
heuristics/twoopt/freq = -1

# frequency offset for calling primal heuristic <twoopt>
# [type: int, advanced: FALSE, range: [0,65534], default: 0]
heuristics/twoopt/freqofs = 0

# maximal depth level to call primal heuristic <twoopt> (-1: no limit)
# [type: int, advanced: TRUE, range: [-1,65534], default: -1]
heuristics/twoopt/maxdepth = -1

#  Should Integer-2-Optimization be applied or not?
# [type: bool, advanced: TRUE, range: {TRUE,FALSE}, default: FALSE]
heuristics/twoopt/intopt = FALSE

# user parameter to determine number of nodes to wait after last best solution before calling heuristic
# [type: int, advanced: TRUE, range: [0,10000], default: 0]
heuristics/twoopt/waitingnodes = 0

# maximum number of slaves for one master variable
# [type: int, advanced: TRUE, range: [-1,1000000], default: 199]
heuristics/twoopt/maxnslaves = 199

# parameter to determine the percentage of rows two variables have to share before they are considered equal
# [type: real, advanced: TRUE, range: [0,1], default: 0.5]
heuristics/twoopt/matchingrate = 0.5

# priority of heuristic <undercover>
# [type: int, advanced: TRUE, range: [-536870912,536870911], default: -1110000]
heuristics/undercover/priority = -1110000

# frequency for calling primal heuristic <undercover> (-1: never, 0: only at depth freqofs)
# [type: int, advanced: FALSE, range: [-1,65534], default: 0]
heuristics/undercover/freq = 0

# frequency offset for calling primal heuristic <undercover>
# [type: int, advanced: FALSE, range: [0,65534], default: 0]
heuristics/undercover/freqofs = 0

# maximal depth level to call primal heuristic <undercover> (-1: no limit)
# [type: int, advanced: TRUE, range: [-1,65534], default: -1]
heuristics/undercover/maxdepth = -1

# prioritized sequence of fixing values used ('l'p relaxation, 'n'lp relaxation, 'i'ncumbent solution)
# [type: string, advanced: FALSE, default: "li"]
heuristics/undercover/fixingalts = "li"

# maximum number of nodes to regard in the subproblem
# [type: longint, advanced: TRUE, range: [0,9223372036854775807], default: 500]
heuristics/undercover/maxnodes = 500

# minimum number of nodes required to start the subproblem
# [type: longint, advanced: TRUE, range: [0,9223372036854775807], default: 500]
heuristics/undercover/minnodes = 500

# number of nodes added to the contingent of the total nodes
# [type: longint, advanced: FALSE, range: [0,9223372036854775807], default: 500]
heuristics/undercover/nodesofs = 500

# weight for conflict score in fixing order
# [type: real, advanced: TRUE, range: [-1.79769313486232e+308,1.79769313486232e+308], default: 1000]
heuristics/undercover/conflictweight = 1000

# weight for cutoff score in fixing order
# [type: real, advanced: TRUE, range: [0,1.79769313486232e+308], default: 1]
heuristics/undercover/cutoffweight = 1

# weight for inference score in fixing order
# [type: real, advanced: TRUE, range: [-1.79769313486232e+308,1.79769313486232e+308], default: 1]
heuristics/undercover/inferenceweight = 1

# maximum coversize (as fraction of total number of variables)
# [type: real, advanced: TRUE, range: [0,1], default: 1]
heuristics/undercover/maxcoversizevars = 1

# maximum coversize maximum coversize (as ratio to the percentage of non-affected constraints)
# [type: real, advanced: TRUE, range: [0,1.79769313486232e+308], default: 1.79769313486232e+308]
heuristics/undercover/maxcoversizeconss = 1.79769313486232e+308

# minimum percentage of nonlinear constraints in the original problem
# [type: real, advanced: TRUE, range: [0,1], default: 0.15]
heuristics/undercover/mincoveredrel = 0.15

# factor by which the heuristic should at least improve the incumbent
# [type: real, advanced: TRUE, range: [-1,1], default: 0]
heuristics/undercover/minimprove = 0

# contingent of sub problem nodes in relation to the number of nodes of the original problem
# [type: real, advanced: FALSE, range: [0,1], default: 0.1]
heuristics/undercover/nodesquot = 0.1

# fraction of covering variables in the last cover which need to change their value when recovering
# [type: real, advanced: TRUE, range: [0,1], default: 0.9]
heuristics/undercover/recoverdiv = 0.9

# minimum number of nonlinear constraints in the original problem
# [type: int, advanced: TRUE, range: [0,2147483647], default: 5]
heuristics/undercover/mincoveredabs = 5

# maximum number of backtracks in fix-and-propagate
# [type: int, advanced: TRUE, range: [0,2147483647], default: 6]
heuristics/undercover/maxbacktracks = 6

# maximum number of recoverings
# [type: int, advanced: TRUE, range: [0,2147483647], default: 0]
heuristics/undercover/maxrecovers = 0

# maximum number of reorderings of the fixing order
# [type: int, advanced: TRUE, range: [0,2147483647], default: 1]
heuristics/undercover/maxreorders = 1

# objective function of the covering problem (influenced nonlinear 'c'onstraints/'t'erms, 'd'omain size, 'l'ocks, 'm'in of up/down locks, 'u'nit penalties)
# [type: char, advanced: TRUE, range: {cdlmtu}, default: u]
heuristics/undercover/coveringobj = u

# order in which variables should be fixed (increasing 'C'onflict score, decreasing 'c'onflict score, increasing 'V'ariable index, decreasing 'v'ariable index
# [type: char, advanced: TRUE, range: {CcVv}, default: v]
heuristics/undercover/fixingorder = v

# should the heuristic be called at root node before cut separation?
# [type: bool, advanced: TRUE, range: {TRUE,FALSE}, default: TRUE]
heuristics/undercover/beforecuts = TRUE

# should integer variables in the cover be fixed first?
# [type: bool, advanced: TRUE, range: {TRUE,FALSE}, default: FALSE]
heuristics/undercover/fixintfirst = FALSE

# shall LP values for integer vars be rounded according to locks?
# [type: bool, advanced: TRUE, range: {TRUE,FALSE}, default: TRUE]
heuristics/undercover/locksrounding = TRUE

# should we only fix variables in order to obtain a convex problem?
# [type: bool, advanced: FALSE, range: {TRUE,FALSE}, default: FALSE]
heuristics/undercover/onlyconvexify = FALSE

# should the NLP heuristic be called to polish a feasible solution?
# [type: bool, advanced: FALSE, range: {TRUE,FALSE}, default: TRUE]
heuristics/undercover/postnlp = TRUE

# should bounddisjunction constraints be covered (or just copied)?
# [type: bool, advanced: TRUE, range: {TRUE,FALSE}, default: FALSE]
heuristics/undercover/coverbd = FALSE

# should all active cuts from cutpool be copied to constraints in subproblem?
# [type: bool, advanced: TRUE, range: {TRUE,FALSE}, default: TRUE]
heuristics/undercover/copycuts = TRUE

# shall the cover be reused if a conflict was added after an infeasible subproblem?
# [type: bool, advanced: TRUE, range: {TRUE,FALSE}, default: FALSE]
heuristics/undercover/reusecover = FALSE

# priority of heuristic <vbounds>
# [type: int, advanced: TRUE, range: [-536870912,536870911], default: -1106000]
heuristics/vbounds/priority = -1106000

# frequency for calling primal heuristic <vbounds> (-1: never, 0: only at depth freqofs)
# [type: int, advanced: FALSE, range: [-1,65534], default: -1]
heuristics/vbounds/freq = -1

# frequency offset for calling primal heuristic <vbounds>
# [type: int, advanced: FALSE, range: [0,65534], default: 0]
heuristics/vbounds/freqofs = 0

# maximal depth level to call primal heuristic <vbounds> (-1: no limit)
# [type: int, advanced: TRUE, range: [-1,65534], default: -1]
heuristics/vbounds/maxdepth = -1

# minimum percentage of integer variables that have to be fixable
# [type: real, advanced: FALSE, range: [0,1], default: 0.25]
heuristics/vbounds/minfixingrate = 0.25

# maximum number of nodes to regard in the subproblem
# [type: longint, advanced: TRUE, range: [0,9223372036854775807], default: 5000]
heuristics/vbounds/maxnodes = 5000

# number of nodes added to the contingent of the total nodes
# [type: longint, advanced: FALSE, range: [0,9223372036854775807], default: 500]
heuristics/vbounds/nodesofs = 500

# minimum number of nodes required to start the subproblem
# [type: longint, advanced: TRUE, range: [0,9223372036854775807], default: 500]
heuristics/vbounds/minnodes = 500

# contingent of sub problem nodes in relation to the number of nodes of the original problem
# [type: real, advanced: FALSE, range: [0,1], default: 0.1]
heuristics/vbounds/nodesquot = 0.1

# factor by which vbounds heuristic should at least improve the incumbent
# [type: real, advanced: TRUE, range: [0,1], default: 0.01]
heuristics/vbounds/minimprove = 0.01

# maximum number of propagation rounds during probing (-1 infinity)
# [type: int, advanced: TRUE, range: [-1,536870911], default: 2]
heuristics/vbounds/maxproprounds = 2

# should all active cuts from cutpool be copied to constraints in subproblem?
# [type: bool, advanced: TRUE, range: {TRUE,FALSE}, default: TRUE]
heuristics/vbounds/copycuts = TRUE

# priority of heuristic <veclendiving>
# [type: int, advanced: TRUE, range: [-536870912,536870911], default: -1003100]
heuristics/veclendiving/priority = -1003100

# frequency for calling primal heuristic <veclendiving> (-1: never, 0: only at depth freqofs)
# [type: int, advanced: FALSE, range: [-1,65534], default: 10]
heuristics/veclendiving/freq = 10

# frequency offset for calling primal heuristic <veclendiving>
# [type: int, advanced: FALSE, range: [0,65534], default: 4]
heuristics/veclendiving/freqofs = 4

# maximal depth level to call primal heuristic <veclendiving> (-1: no limit)
# [type: int, advanced: TRUE, range: [-1,65534], default: -1]
heuristics/veclendiving/maxdepth = -1

# minimal relative depth to start diving
# [type: real, advanced: TRUE, range: [0,1], default: 0]
heuristics/veclendiving/minreldepth = 0

# maximal relative depth to start diving
# [type: real, advanced: TRUE, range: [0,1], default: 1]
heuristics/veclendiving/maxreldepth = 1

# maximal fraction of diving LP iterations compared to node LP iterations
# [type: real, advanced: FALSE, range: [0,1.79769313486232e+308], default: 0.05]
heuristics/veclendiving/maxlpiterquot = 0.05

# additional number of allowed LP iterations
# [type: int, advanced: FALSE, range: [0,2147483647], default: 1000]
heuristics/veclendiving/maxlpiterofs = 1000

# maximal quotient (curlowerbound - lowerbound)/(cutoffbound - lowerbound) where diving is performed (0.0: no limit)
# [type: real, advanced: TRUE, range: [0,1], default: 0.8]
heuristics/veclendiving/maxdiveubquot = 0.8

# maximal quotient (curlowerbound - lowerbound)/(avglowerbound - lowerbound) where diving is performed (0.0: no limit)
# [type: real, advanced: TRUE, range: [0,1.79769313486232e+308], default: 0]
heuristics/veclendiving/maxdiveavgquot = 0

# maximal UBQUOT when no solution was found yet (0.0: no limit)
# [type: real, advanced: TRUE, range: [0,1], default: 0.1]
heuristics/veclendiving/maxdiveubquotnosol = 0.1

# maximal AVGQUOT when no solution was found yet (0.0: no limit)
# [type: real, advanced: TRUE, range: [0,1.79769313486232e+308], default: 0]
heuristics/veclendiving/maxdiveavgquotnosol = 0

# use one level of backtracking if infeasibility is encountered?
# [type: bool, advanced: FALSE, range: {TRUE,FALSE}, default: TRUE]
heuristics/veclendiving/backtrack = TRUE

# percentage of immediate domain changes during probing to trigger LP resolve
# [type: real, advanced: FALSE, range: [0,1.79769313486232e+308], default: 0.15]
heuristics/veclendiving/lpresolvedomchgquot = 0.15

# LP solve frequency for diving heuristics (0: only after enough domain changes have been found)
# [type: int, advanced: FALSE, range: [0,2147483647], default: 0]
heuristics/veclendiving/lpsolvefreq = 0

# should only LP branching candidates be considered instead of the slower but more general constraint handler diving variable selection?
# [type: bool, advanced: FALSE, range: {TRUE,FALSE}, default: FALSE]
heuristics/veclendiving/onlylpbranchcands = FALSE

# priority of heuristic <zirounding>
# [type: int, advanced: TRUE, range: [-536870912,536870911], default: -500]
heuristics/zirounding/priority = -500

# frequency for calling primal heuristic <zirounding> (-1: never, 0: only at depth freqofs)
# [type: int, advanced: FALSE, range: [-1,65534], default: 1]
heuristics/zirounding/freq = 1

# frequency offset for calling primal heuristic <zirounding>
# [type: int, advanced: FALSE, range: [0,65534], default: 0]
heuristics/zirounding/freqofs = 0

# maximal depth level to call primal heuristic <zirounding> (-1: no limit)
# [type: int, advanced: TRUE, range: [-1,65534], default: -1]
heuristics/zirounding/maxdepth = -1

# determines maximum number of rounding loops
# [type: int, advanced: TRUE, range: [-1,2147483647], default: 2]
heuristics/zirounding/maxroundingloops = 2

# flag to determine if Zirounding is deactivated after a certain percentage of unsuccessful calls
# [type: bool, advanced: TRUE, range: {TRUE,FALSE}, default: TRUE]
heuristics/zirounding/stopziround = TRUE

# if percentage of found solutions falls below this parameter, Zirounding will be deactivated
# [type: real, advanced: TRUE, range: [0,1], default: 0.02]
heuristics/zirounding/stoppercentage = 0.02

# determines the minimum number of calls before percentage-based deactivation of Zirounding is applied
# [type: int, advanced: TRUE, range: [1,2147483647], default: 1000]
heuristics/zirounding/minstopncalls = 1000

# priority of heuristic <zeroobj>
# [type: int, advanced: TRUE, range: [-536870912,536870911], default: 100]
heuristics/zeroobj/priority = 100

# frequency for calling primal heuristic <zeroobj> (-1: never, 0: only at depth freqofs)
# [type: int, advanced: FALSE, range: [-1,65534], default: -1]
heuristics/zeroobj/freq = -1

# frequency offset for calling primal heuristic <zeroobj>
# [type: int, advanced: FALSE, range: [0,65534], default: 0]
heuristics/zeroobj/freqofs = 0

# maximal depth level to call primal heuristic <zeroobj> (-1: no limit)
# [type: int, advanced: TRUE, range: [-1,65534], default: 0]
heuristics/zeroobj/maxdepth = 0

# maximum number of nodes to regard in the subproblem
# [type: longint, advanced: TRUE, range: [0,9223372036854775807], default: 1000]
heuristics/zeroobj/maxnodes = 1000

# number of nodes added to the contingent of the total nodes
# [type: longint, advanced: FALSE, range: [0,9223372036854775807], default: 100]
heuristics/zeroobj/nodesofs = 100

# minimum number of nodes required to start the subproblem
# [type: longint, advanced: TRUE, range: [0,9223372036854775807], default: 100]
heuristics/zeroobj/minnodes = 100

# maximum number of LP iterations to be performed in the subproblem
# [type: longint, advanced: TRUE, range: [-1,9223372036854775807], default: 5000]
heuristics/zeroobj/maxlpiters = 5000

# contingent of sub problem nodes in relation to the number of nodes of the original problem
# [type: real, advanced: FALSE, range: [0,1], default: 0.1]
heuristics/zeroobj/nodesquot = 0.1

# factor by which zeroobj should at least improve the incumbent
# [type: real, advanced: TRUE, range: [0,1], default: 0.01]
heuristics/zeroobj/minimprove = 0.01

# should all subproblem solutions be added to the original SCIP?
# [type: bool, advanced: TRUE, range: {TRUE,FALSE}, default: FALSE]
heuristics/zeroobj/addallsols = FALSE

# should heuristic only be executed if no primal solution was found, yet?
# [type: bool, advanced: TRUE, range: {TRUE,FALSE}, default: TRUE]
heuristics/zeroobj/onlywithoutsol = TRUE

# should uct node selection be used at the beginning of the search?
# [type: bool, advanced: TRUE, range: {TRUE,FALSE}, default: FALSE]
heuristics/zeroobj/useuct = FALSE

# priority of heuristic <simplerounding>
# [type: int, advanced: TRUE, range: [-536870912,536870911], default: 0]
heuristics/simplerounding/priority = 0

# frequency for calling primal heuristic <simplerounding> (-1: never, 0: only at depth freqofs)
# [type: int, advanced: FALSE, range: [-1,65534], default: 1]
heuristics/simplerounding/freq = 1

# frequency offset for calling primal heuristic <simplerounding>
# [type: int, advanced: FALSE, range: [0,65534], default: 0]
heuristics/simplerounding/freqofs = 0

# maximal depth level to call primal heuristic <simplerounding> (-1: no limit)
# [type: int, advanced: TRUE, range: [-1,65534], default: -1]
heuristics/simplerounding/maxdepth = -1

# should the heuristic only be called once per node?
# [type: bool, advanced: TRUE, range: {TRUE,FALSE}, default: FALSE]
heuristics/simplerounding/oncepernode = FALSE

# priority of separator <clique>
# [type: int, advanced: TRUE, range: [-536870912,536870911], default: -5000]
separating/clique/priority = -5000

# frequency for calling separator <clique> (-1: never, 0: only in root node)
# [type: int, advanced: FALSE, range: [-1,65534], default: 0]
separating/clique/freq = 0

# maximal relative distance from current node's dual bound to primal bound compared to best node's dual bound for applying separator <clique> (0.0: only on current best node, 1.0: on all nodes)
# [type: real, advanced: TRUE, range: [0,1], default: 0]
separating/clique/maxbounddist = 0

# should separator be delayed, if other separators found cuts?
# [type: bool, advanced: TRUE, range: {TRUE,FALSE}, default: FALSE]
separating/clique/delay = FALSE

# factor for scaling weights
# [type: real, advanced: TRUE, range: [1,1.79769313486232e+308], default: 1000]
separating/clique/scaleval = 1000

# maximal number of nodes in branch and bound tree (-1: no limit)
# [type: int, advanced: TRUE, range: [-1,2147483647], default: 10000]
separating/clique/maxtreenodes = 10000

# frequency for premature backtracking up to tree level 1 (0: no backtracking)
# [type: int, advanced: TRUE, range: [0,2147483647], default: 1000]
separating/clique/backtrackfreq = 1000

# maximal number of clique cuts separated per separation round (-1: no limit)
# [type: int, advanced: FALSE, range: [-1,2147483647], default: 10]
separating/clique/maxsepacuts = 10

# maximal number of zero-valued variables extending the clique (-1: no limit)
# [type: int, advanced: TRUE, range: [-1,2147483647], default: 1000]
separating/clique/maxzeroextensions = 1000

# maximal memory size of dense clique table (in kb)
# [type: real, advanced: TRUE, range: [0,2097151.99902344], default: 20000]
separating/clique/cliquetablemem = 20000

# minimal density of cliques to use a dense clique table
# [type: real, advanced: TRUE, range: [0,1], default: 0]
separating/clique/cliquedensity = 0

# priority of separator <cmir>
# [type: int, advanced: TRUE, range: [-536870912,536870911], default: -3000]
separating/cmir/priority = -3000

# frequency for calling separator <cmir> (-1: never, 0: only in root node)
# [type: int, advanced: FALSE, range: [-1,65534], default: 0]
separating/cmir/freq = 0

# maximal relative distance from current node's dual bound to primal bound compared to best node's dual bound for applying separator <cmir> (0.0: only on current best node, 1.0: on all nodes)
# [type: real, advanced: TRUE, range: [0,1], default: 0]
separating/cmir/maxbounddist = 0

# should separator be delayed, if other separators found cuts?
# [type: bool, advanced: TRUE, range: {TRUE,FALSE}, default: FALSE]
separating/cmir/delay = FALSE

# maximal number of cmir separation rounds per node (-1: unlimited)
# [type: int, advanced: FALSE, range: [-1,2147483647], default: 3]
separating/cmir/maxrounds = 3

# maximal number of cmir separation rounds in the root node (-1: unlimited)
# [type: int, advanced: FALSE, range: [-1,2147483647], default: 10]
separating/cmir/maxroundsroot = 10

# maximal number of rows to start aggregation with per separation round (-1: unlimited)
# [type: int, advanced: TRUE, range: [-1,2147483647], default: 100]
separating/cmir/maxtries = 100

# maximal number of rows to start aggregation with per separation round in the root node (-1: unlimited)
# [type: int, advanced: TRUE, range: [-1,2147483647], default: -1]
separating/cmir/maxtriesroot = -1

# maximal number of consecutive unsuccessful aggregation tries (-1: unlimited)
# [type: int, advanced: TRUE, range: [-1,2147483647], default: 20]
separating/cmir/maxfails = 20

# maximal number of consecutive unsuccessful aggregation tries in the root node (-1: unlimited)
# [type: int, advanced: TRUE, range: [-1,2147483647], default: 100]
separating/cmir/maxfailsroot = 100

# maximal number of aggregations for each row per separation round
# [type: int, advanced: TRUE, range: [0,2147483647], default: 3]
separating/cmir/maxaggrs = 3

# maximal number of aggregations for each row per separation round in the root node
# [type: int, advanced: TRUE, range: [0,2147483647], default: 6]
separating/cmir/maxaggrsroot = 6

# maximal number of cmir cuts separated per separation round
# [type: int, advanced: FALSE, range: [0,2147483647], default: 100]
separating/cmir/maxsepacuts = 100

# maximal number of cmir cuts separated per separation round in the root node
# [type: int, advanced: FALSE, range: [0,2147483647], default: 500]
separating/cmir/maxsepacutsroot = 500

# maximal slack of rows to be used in aggregation
# [type: real, advanced: TRUE, range: [0,1.79769313486232e+308], default: 0]
separating/cmir/maxslack = 0

# maximal slack of rows to be used in aggregation in the root node
# [type: real, advanced: TRUE, range: [0,1.79769313486232e+308], default: 0.1]
separating/cmir/maxslackroot = 0.1

# weight of row density in the aggregation scoring of the rows
# [type: real, advanced: TRUE, range: [0,1.79769313486232e+308], default: 0.0001]
separating/cmir/densityscore = 0.0001

# weight of slack in the aggregation scoring of the rows
# [type: real, advanced: TRUE, range: [0,1.79769313486232e+308], default: 0.001]
separating/cmir/slackscore = 0.001

# maximal density of aggregated row
# [type: real, advanced: TRUE, range: [0,1], default: 0.2]
separating/cmir/maxaggdensity = 0.2

# maximal density of row to be used in aggregation
# [type: real, advanced: TRUE, range: [0,1], default: 0.05]
separating/cmir/maxrowdensity = 0.05

# additional number of variables allowed in row on top of density
# [type: int, advanced: TRUE, range: [0,2147483647], default: 100]
separating/cmir/densityoffset = 100

# maximal row aggregation factor
# [type: real, advanced: TRUE, range: [0,1.79769313486232e+308], default: 10000]
separating/cmir/maxrowfac = 10000

# maximal number of different deltas to try (-1: unlimited)
# [type: int, advanced: TRUE, range: [-1,2147483647], default: -1]
separating/cmir/maxtestdelta = -1

# maximal number of active continuous variables in aggregated row
# [type: int, advanced: TRUE, range: [0,2147483647], default: 10]
separating/cmir/maxconts = 10

# maximal number of active continuous variables in aggregated row in the root node
# [type: int, advanced: TRUE, range: [0,2147483647], default: 10]
separating/cmir/maxcontsroot = 10

# tolerance for bound distances used to select continuous variable in current aggregated constraint to be eliminated
# [type: real, advanced: TRUE, range: [0,1.79769313486232e+308], default: 0.1]
separating/cmir/aggrtol = 0.1

# should negative values also be tested in scaling?
# [type: bool, advanced: TRUE, range: {TRUE,FALSE}, default: TRUE]
separating/cmir/trynegscaling = TRUE

# should an additional variable be complemented if f0 = 0?
# [type: bool, advanced: TRUE, range: {TRUE,FALSE}, default: TRUE]
separating/cmir/fixintegralrhs = TRUE

# should generated cuts be removed from the LP if they are no longer tight?
# [type: bool, advanced: FALSE, range: {TRUE,FALSE}, default: TRUE]
separating/cmir/dynamiccuts = TRUE

# priority of separator <flowcover>
# [type: int, advanced: TRUE, range: [-536870912,536870911], default: -4000]
separating/flowcover/priority = -4000

# frequency for calling separator <flowcover> (-1: never, 0: only in root node)
# [type: int, advanced: FALSE, range: [-1,65534], default: 0]
separating/flowcover/freq = 0

# maximal relative distance from current node's dual bound to primal bound compared to best node's dual bound for applying separator <flowcover> (0.0: only on current best node, 1.0: on all nodes)
# [type: real, advanced: TRUE, range: [0,1], default: 0]
separating/flowcover/maxbounddist = 0

# should separator be delayed, if other separators found cuts?
# [type: bool, advanced: TRUE, range: {TRUE,FALSE}, default: FALSE]
separating/flowcover/delay = FALSE

# maximal number of separation rounds per node (-1: unlimited)
# [type: int, advanced: FALSE, range: [-1,2147483647], default: 5]
separating/flowcover/maxrounds = 5

# maximal number of separation rounds in the root node (-1: unlimited)
# [type: int, advanced: FALSE, range: [-1,2147483647], default: 15]
separating/flowcover/maxroundsroot = 15

# maximal number of rows to separate flow cover cuts for per separation round (-1: unlimited)
# [type: int, advanced: TRUE, range: [-1,2147483647], default: 100]
separating/flowcover/maxtries = 100

# maximal number of rows to separate flow cover cuts for per separation round in the root (-1: unlimited)
# [type: int, advanced: TRUE, range: [-1,2147483647], default: -1]
separating/flowcover/maxtriesroot = -1

# maximal number of consecutive fails to generate a cut per separation round (-1: unlimited)
# [type: int, advanced: TRUE, range: [-1,2147483647], default: 50]
separating/flowcover/maxfails = 50

# maximal number of consecutive fails to generate a cut per separation round in the root (-1: unlimited)
# [type: int, advanced: TRUE, range: [-1,2147483647], default: 100]
separating/flowcover/maxfailsroot = 100

# maximal number of flow cover cuts separated per separation round
# [type: int, advanced: FALSE, range: [0,2147483647], default: 100]
separating/flowcover/maxsepacuts = 100

# maximal number of flow cover cuts separated per separation round in the root
# [type: int, advanced: FALSE, range: [0,2147483647], default: 200]
separating/flowcover/maxsepacutsroot = 200

# maximal slack of rows to separate flow cover cuts for
# [type: real, advanced: TRUE, range: [0,1.79769313486232e+308], default: 1.79769313486232e+308]
separating/flowcover/maxslack = 1.79769313486232e+308

# maximal slack of rows to separate flow cover cuts for in the root
# [type: real, advanced: TRUE, range: [0,1.79769313486232e+308], default: 1.79769313486232e+308]
separating/flowcover/maxslackroot = 1.79769313486232e+308

# weight of slack in the scoring of the rows
# [type: real, advanced: TRUE, range: [0,1.79769313486232e+308], default: 0.001]
separating/flowcover/slackscore = 0.001

# maximal density of row to separate flow cover cuts for
# [type: real, advanced: TRUE, range: [0,1], default: 1]
separating/flowcover/maxrowdensity = 1

# should generated cuts be removed from the LP if they are no longer tight?
# [type: bool, advanced: FALSE, range: {TRUE,FALSE}, default: TRUE]
separating/flowcover/dynamiccuts = TRUE

# should flow cover cuts be separated for 0-1 single node flow set with reversed arcs in addition?
# [type: bool, advanced: TRUE, range: {TRUE,FALSE}, default: TRUE]
separating/flowcover/multbyminusone = TRUE

# cut generation heuristic: maximal number of different deltas to try
# [type: int, advanced: TRUE, range: [0,2147483647], default: 10]
separating/flowcover/maxtestdelta = 10

# priority of separator <gomory>
# [type: int, advanced: TRUE, range: [-536870912,536870911], default: -1000]
separating/gomory/priority = -1000

# frequency for calling separator <gomory> (-1: never, 0: only in root node)
# [type: int, advanced: FALSE, range: [-1,65534], default: 0]
separating/gomory/freq = 0

# maximal relative distance from current node's dual bound to primal bound compared to best node's dual bound for applying separator <gomory> (0.0: only on current best node, 1.0: on all nodes)
# [type: real, advanced: TRUE, range: [0,1], default: 0]
separating/gomory/maxbounddist = 0

# should separator be delayed, if other separators found cuts?
# [type: bool, advanced: TRUE, range: {TRUE,FALSE}, default: FALSE]
separating/gomory/delay = FALSE

# maximal number of gomory separation rounds per node (-1: unlimited)
# [type: int, advanced: FALSE, range: [-1,2147483647], default: 5]
separating/gomory/maxrounds = 5

# maximal number of gomory separation rounds in the root node (-1: unlimited)
# [type: int, advanced: FALSE, range: [-1,2147483647], default: 10]
separating/gomory/maxroundsroot = 10

# maximal number of gomory cuts separated per separation round
# [type: int, advanced: FALSE, range: [0,2147483647], default: 50]
separating/gomory/maxsepacuts = 50

# maximal number of gomory cuts separated per separation round in the root node
# [type: int, advanced: FALSE, range: [0,2147483647], default: 200]
separating/gomory/maxsepacutsroot = 200

# maximal rank of a gomory cut that could not be scaled to integral coefficients (-1: unlimited)
# [type: int, advanced: FALSE, range: [-1,2147483647], default: 3]
separating/gomory/maxrank = 3

# maximal rank of a gomory cut that could be scaled to integral coefficients (-1: unlimited)
# [type: int, advanced: FALSE, range: [-1,2147483647], default: -1]
separating/gomory/maxrankintegral = -1

# minimal integrality violation of a basis variable in order to try Gomory cut
# [type: real, advanced: FALSE, range: [0.0001,0.5], default: 0.01]
separating/gomory/away = 0.01

# maximal valid range max(|weights|)/min(|weights|) of row weights
# [type: real, advanced: TRUE, range: [1,1.79769313486232e+308], default: 10000]
separating/gomory/maxweightrange = 10000

# should generated cuts be removed from the LP if they are no longer tight?
# [type: bool, advanced: FALSE, range: {TRUE,FALSE}, default: TRUE]
separating/gomory/dynamiccuts = TRUE

# try to scale cuts to integral coefficients
# [type: bool, advanced: TRUE, range: {TRUE,FALSE}, default: TRUE]
separating/gomory/makeintegral = TRUE

# if conversion to integral coefficients failed still consider the cut
# [type: bool, advanced: TRUE, range: {TRUE,FALSE}, default: TRUE]
separating/gomory/forcecuts = TRUE

# separate rows with integral slack
# [type: bool, advanced: TRUE, range: {TRUE,FALSE}, default: TRUE]
separating/gomory/separaterows = TRUE

# should cuts be added to the delayed cut pool?
# [type: bool, advanced: TRUE, range: {TRUE,FALSE}, default: TRUE]
separating/gomory/delayedcuts = TRUE

# choose side types of row (lhs/rhs) based on basis information?
# [type: bool, advanced: TRUE, range: {TRUE,FALSE}, default: FALSE]
separating/gomory/sidetypebasis = FALSE

# priority of separator <impliedbounds>
# [type: int, advanced: TRUE, range: [-536870912,536870911], default: -50]
separating/impliedbounds/priority = -50

# frequency for calling separator <impliedbounds> (-1: never, 0: only in root node)
# [type: int, advanced: FALSE, range: [-1,65534], default: 0]
separating/impliedbounds/freq = 0

# maximal relative distance from current node's dual bound to primal bound compared to best node's dual bound for applying separator <impliedbounds> (0.0: only on current best node, 1.0: on all nodes)
# [type: real, advanced: TRUE, range: [0,1], default: 0]
separating/impliedbounds/maxbounddist = 0

# should separator be delayed, if other separators found cuts?
# [type: bool, advanced: TRUE, range: {TRUE,FALSE}, default: FALSE]
separating/impliedbounds/delay = FALSE

# should violated inequalities for cliques with 2 variables be separated?
# [type: bool, advanced: TRUE, range: {TRUE,FALSE}, default: TRUE]
separating/impliedbounds/usetwosizecliques = TRUE

# priority of separator <intobj>
# [type: int, advanced: TRUE, range: [-536870912,536870911], default: -100]
separating/intobj/priority = -100

# frequency for calling separator <intobj> (-1: never, 0: only in root node)
# [type: int, advanced: FALSE, range: [-1,65534], default: -1]
separating/intobj/freq = -1

# maximal relative distance from current node's dual bound to primal bound compared to best node's dual bound for applying separator <intobj> (0.0: only on current best node, 1.0: on all nodes)
# [type: real, advanced: TRUE, range: [0,1], default: 0]
separating/intobj/maxbounddist = 0

# should separator be delayed, if other separators found cuts?
# [type: bool, advanced: TRUE, range: {TRUE,FALSE}, default: FALSE]
separating/intobj/delay = FALSE

# priority of separator <mcf>
# [type: int, advanced: TRUE, range: [-536870912,536870911], default: -10000]
separating/mcf/priority = -10000

# frequency for calling separator <mcf> (-1: never, 0: only in root node)
# [type: int, advanced: FALSE, range: [-1,65534], default: 0]
separating/mcf/freq = 0

# maximal relative distance from current node's dual bound to primal bound compared to best node's dual bound for applying separator <mcf> (0.0: only on current best node, 1.0: on all nodes)
# [type: real, advanced: TRUE, range: [0,1], default: 0]
separating/mcf/maxbounddist = 0

# should separator be delayed, if other separators found cuts?
# [type: bool, advanced: TRUE, range: {TRUE,FALSE}, default: FALSE]
separating/mcf/delay = FALSE

# number of clusters to generate in the shrunken network -- default separation
# [type: int, advanced: TRUE, range: [2,32], default: 5]
separating/mcf/nclusters = 5

# maximal valid range max(|weights|)/min(|weights|) of row weights
# [type: real, advanced: TRUE, range: [1,1.79769313486232e+308], default: 1000000]
separating/mcf/maxweightrange = 1000000

# maximal number of different deltas to try (-1: unlimited)  -- default separation
# [type: int, advanced: TRUE, range: [-1,2147483647], default: 20]
separating/mcf/maxtestdelta = 20

# should negative values also be tested in scaling?
# [type: bool, advanced: TRUE, range: {TRUE,FALSE}, default: FALSE]
separating/mcf/trynegscaling = FALSE

# should an additional variable be complemented if f0 = 0?
# [type: bool, advanced: TRUE, range: {TRUE,FALSE}, default: TRUE]
separating/mcf/fixintegralrhs = TRUE

# should generated cuts be removed from the LP if they are no longer tight?
# [type: bool, advanced: FALSE, range: {TRUE,FALSE}, default: TRUE]
separating/mcf/dynamiccuts = TRUE

# model type of network (0: auto, 1:directed, 2:undirected)
# [type: int, advanced: TRUE, range: [0,2], default: 0]
separating/mcf/modeltype = 0

# maximal number of mcf cuts separated per separation round
# [type: int, advanced: FALSE, range: [-1,2147483647], default: 100]
separating/mcf/maxsepacuts = 100

# maximal number of mcf cuts separated per separation round in the root node  -- default separation
# [type: int, advanced: FALSE, range: [-1,2147483647], default: 200]
separating/mcf/maxsepacutsroot = 200

# maximum inconsistency ratio for separation at all
# [type: real, advanced: TRUE, range: [0,1.79769313486232e+308], default: 0.02]
separating/mcf/maxinconsistencyratio = 0.02

# maximum inconsistency ratio of arcs not to be deleted
# [type: real, advanced: TRUE, range: [0,1.79769313486232e+308], default: 0.5]
separating/mcf/maxarcinconsistencyratio = 0.5

# should we separate only if the cuts shores are connected?
# [type: bool, advanced: TRUE, range: {TRUE,FALSE}, default: TRUE]
separating/mcf/checkcutshoreconnectivity = TRUE

# should we separate inequalities based on single-node cuts?
# [type: bool, advanced: TRUE, range: {TRUE,FALSE}, default: TRUE]
separating/mcf/separatesinglenodecuts = TRUE

# should we separate flowcutset inequalities on the network cuts?
# [type: bool, advanced: TRUE, range: {TRUE,FALSE}, default: TRUE]
separating/mcf/separateflowcutset = TRUE

# should we separate knapsack cover inequalities on the network cuts?
# [type: bool, advanced: TRUE, range: {TRUE,FALSE}, default: TRUE]
separating/mcf/separateknapsack = TRUE

# priority of separator <oddcycle>
# [type: int, advanced: TRUE, range: [-536870912,536870911], default: -15000]
separating/oddcycle/priority = -15000

# frequency for calling separator <oddcycle> (-1: never, 0: only in root node)
# [type: int, advanced: FALSE, range: [-1,65534], default: -1]
separating/oddcycle/freq = -1

# maximal relative distance from current node's dual bound to primal bound compared to best node's dual bound for applying separator <oddcycle> (0.0: only on current best node, 1.0: on all nodes)
# [type: real, advanced: TRUE, range: [0,1], default: 1]
separating/oddcycle/maxbounddist = 1

# should separator be delayed, if other separators found cuts?
# [type: bool, advanced: TRUE, range: {TRUE,FALSE}, default: FALSE]
separating/oddcycle/delay = FALSE

# should the search method by Groetschel, Lovasz, Schrijver be used? Otherwise use levelgraph method by Hoffman, Padberg.
# [type: bool, advanced: FALSE, range: {TRUE,FALSE}, default: TRUE]
separating/oddcycle/usegls = TRUE

# should odd cycle cuts be lifted?
# [type: bool, advanced: FALSE, range: {TRUE,FALSE}, default: FALSE]
separating/oddcycle/liftoddcycles = FALSE

# maximal number of oddcycle cuts separated per separation round
# [type: int, advanced: FALSE, range: [0,2147483647], default: 5000]
separating/oddcycle/maxsepacuts = 5000

# maximal number of oddcycle cuts separated per separation round in the root node
# [type: int, advanced: FALSE, range: [0,2147483647], default: 5000]
separating/oddcycle/maxsepacutsroot = 5000

# maximal number of oddcycle separation rounds per node (-1: unlimited)
# [type: int, advanced: FALSE, range: [-1,2147483647], default: 10]
separating/oddcycle/maxrounds = 10

# maximal number of oddcycle separation rounds in the root node (-1: unlimited)
# [type: int, advanced: FALSE, range: [-1,2147483647], default: 10]
separating/oddcycle/maxroundsroot = 10

# factor for scaling of the arc-weights
# [type: int, advanced: TRUE, range: [1,2147483647], default: 1000]
separating/oddcycle/scalingfactor = 1000

# add links between a variable and its negated
# [type: bool, advanced: TRUE, range: {TRUE,FALSE}, default: TRUE]
separating/oddcycle/addselfarcs = TRUE

# try to repair violated cycles with double appearance of a variable
# [type: bool, advanced: TRUE, range: {TRUE,FALSE}, default: TRUE]
separating/oddcycle/repaircycles = TRUE

# separate triangles found as 3-cycles or repaired larger cycles
# [type: bool, advanced: TRUE, range: {TRUE,FALSE}, default: TRUE]
separating/oddcycle/includetriangles = TRUE

# even if a variable is already covered by a cut, still try it as start node for a cycle search
# [type: bool, advanced: TRUE, range: {TRUE,FALSE}, default: FALSE]
separating/oddcycle/multiplecuts = FALSE

# even if a variable is already covered by a cut, still allow another cut to cover it too
# [type: bool, advanced: TRUE, range: {TRUE,FALSE}, default: TRUE]
separating/oddcycle/allowmultiplecuts = TRUE

# choose lifting candidate by coef*lpvalue or only by coef
# [type: bool, advanced: TRUE, range: {TRUE,FALSE}, default: FALSE]
separating/oddcycle/lpliftcoef = FALSE

# calculate lifting coefficient of every candidate in every step (or only if its chosen)
# [type: bool, advanced: TRUE, range: {TRUE,FALSE}, default: TRUE]
separating/oddcycle/recalcliftcoef = TRUE

# use sorted variable array (unsorted(0),maxlp(1),minlp(2),maxfrac(3),minfrac(4))
# [type: int, advanced: TRUE, range: [0,4], default: 3]
separating/oddcycle/sortswitch = 3

# sort level of the root neighbors by fractionality (maxfrac)
# [type: bool, advanced: TRUE, range: {TRUE,FALSE}, default: TRUE]
separating/oddcycle/sortrootneighbors = TRUE

# percentage of variables to try the chosen method on [0-100]
# [type: int, advanced: TRUE, range: [0,100], default: 0]
separating/oddcycle/percenttestvars = 0

# offset of variables to try the chosen method on (additional to the percentage of testvars)
# [type: int, advanced: TRUE, range: [0,2147483647], default: 100]
separating/oddcycle/offsettestvars = 100

# percentage of nodes allowed in the same level of the level graph [0-100]
# [type: int, advanced: TRUE, range: [0,100], default: 100]
separating/oddcycle/maxpernodeslevel = 100

# offset of nodes allowed in the same level of the level graph (additional to the percentage of levelnodes)
# [type: int, advanced: TRUE, range: [0,2147483647], default: 10]
separating/oddcycle/offsetnodeslevel = 10

# maximal number of levels in level graph
# [type: int, advanced: TRUE, range: [0,2147483647], default: 20]
separating/oddcycle/maxnlevels = 20

# maximal number of oddcycle cuts generated per chosen variable as root of the level graph
# [type: int, advanced: TRUE, range: [0,2147483647], default: 1]
separating/oddcycle/maxcutsroot = 1

# maximal number of oddcycle cuts generated in every level of the level graph
# [type: int, advanced: TRUE, range: [0,2147483647], default: 50]
separating/oddcycle/maxcutslevel = 50

# minimal weight on an edge (in level graph or bipartite graph)
# [type: int, advanced: TRUE, range: [0,2147483647], default: 0]
separating/oddcycle/maxreference = 0

# number of unsuccessful calls at current node
# [type: int, advanced: TRUE, range: [0,2147483647], default: 3]
separating/oddcycle/maxunsucessfull = 3

# maximal number of other cuts s.t. separation is applied (-1 for direct call)
# [type: int, advanced: TRUE, range: [-1,2147483647], default: -1]
separating/oddcycle/cutthreshold = -1

# priority of separator <strongcg>
# [type: int, advanced: TRUE, range: [-536870912,536870911], default: -2000]
separating/strongcg/priority = -2000

# frequency for calling separator <strongcg> (-1: never, 0: only in root node)
# [type: int, advanced: FALSE, range: [-1,65534], default: 0]
separating/strongcg/freq = 0

# maximal relative distance from current node's dual bound to primal bound compared to best node's dual bound for applying separator <strongcg> (0.0: only on current best node, 1.0: on all nodes)
# [type: real, advanced: TRUE, range: [0,1], default: 0]
separating/strongcg/maxbounddist = 0

# should separator be delayed, if other separators found cuts?
# [type: bool, advanced: TRUE, range: {TRUE,FALSE}, default: FALSE]
separating/strongcg/delay = FALSE

# maximal number of strong CG separation rounds per node (-1: unlimited)
# [type: int, advanced: FALSE, range: [-1,2147483647], default: 5]
separating/strongcg/maxrounds = 5

# maximal number of strong CG separation rounds in the root node (-1: unlimited)
# [type: int, advanced: FALSE, range: [-1,2147483647], default: 20]
separating/strongcg/maxroundsroot = 20

# maximal number of strong CG cuts separated per separation round
# [type: int, advanced: FALSE, range: [0,2147483647], default: 50]
separating/strongcg/maxsepacuts = 50

# maximal number of strong CG cuts separated per separation round in the root node
# [type: int, advanced: FALSE, range: [0,2147483647], default: 500]
separating/strongcg/maxsepacutsroot = 500

# maximal valid range max(|weights|)/min(|weights|) of row weights
# [type: real, advanced: TRUE, range: [1,1.79769313486232e+308], default: 10000]
separating/strongcg/maxweightrange = 10000

# should generated cuts be removed from the LP if they are no longer tight?
# [type: bool, advanced: FALSE, range: {TRUE,FALSE}, default: TRUE]
separating/strongcg/dynamiccuts = TRUE

# priority of separator <zerohalf>
# [type: int, advanced: TRUE, range: [-536870912,536870911], default: -6000]
separating/zerohalf/priority = -6000

# frequency for calling separator <zerohalf> (-1: never, 0: only in root node)
# [type: int, advanced: FALSE, range: [-1,65534], default: -1]
separating/zerohalf/freq = -1

# maximal relative distance from current node's dual bound to primal bound compared to best node's dual bound for applying separator <zerohalf> (0.0: only on current best node, 1.0: on all nodes)
# [type: real, advanced: TRUE, range: [0,1], default: 0]
separating/zerohalf/maxbounddist = 0

# should separator be delayed, if other separators found cuts?
# [type: bool, advanced: TRUE, range: {TRUE,FALSE}, default: FALSE]
separating/zerohalf/delay = FALSE

# maximal number of zerohalf separation rounds per node (-1: unlimited)
# [type: int, advanced: FALSE, range: [-1,2147483647], default: 5]
separating/zerohalf/maxrounds = 5

# maximal number of zerohalf separation rounds in the root node (-1: unlimited)
# [type: int, advanced: FALSE, range: [-1,2147483647], default: 10]
separating/zerohalf/maxroundsroot = 10

# maximal number of {0,1/2}-cuts separated per separation round
# [type: int, advanced: FALSE, range: [0,2147483647], default: 50]
separating/zerohalf/maxsepacuts = 50

# maximal number of {0,1/2}-cuts separated per separation round in the root node
# [type: int, advanced: FALSE, range: [0,2147483647], default: 500]
separating/zerohalf/maxsepacutsroot = 500

# should generated cuts be removed from the LP if they are no longer tight?
# [type: bool, advanced: FALSE, range: {TRUE,FALSE}, default: TRUE]
separating/zerohalf/dynamiccuts = TRUE

# maximal number of {0,1/2}-cuts determined per separation round
   #                      (this includes separated but inefficacious cuts)
# [type: int, advanced: TRUE, range: [0,1000000], default: 100]
separating/zerohalf/maxcutsfound = 100

# maximal number of {0,1/2}-cuts determined per separation round in the root node
   #                      (this includes separated but inefficacious cuts)
# [type: int, advanced: TRUE, range: [0,1000000], default: 1000]
separating/zerohalf/maxcutsfoundroot = 1000

# separating cuts only if depth <= maxdepth (-1: unlimited)
# [type: int, advanced: TRUE, range: [-1,2147483647], default: -1]
separating/zerohalf/maxdepth = -1

# maximal number of calls (-1: unlimited)
# [type: longint, advanced: TRUE, range: [-1,9223372036854775807], default: -1]
separating/zerohalf/maxncalls = -1

# should continuous variables be relaxed by adding variable bounds?
# [type: bool, advanced: TRUE, range: {TRUE,FALSE}, default: FALSE]
separating/zerohalf/relaxcontvars = FALSE

# should rows be scaled to make fractional coefficients integer?
# [type: bool, advanced: TRUE, range: {TRUE,FALSE}, default: TRUE]
separating/zerohalf/scalefraccoeffs = TRUE

# should zerohalf cuts found in previous callbacks ignored?
# [type: bool, advanced: TRUE, range: {TRUE,FALSE}, default: FALSE]
separating/zerohalf/ignoreprevzhcuts = FALSE

# should only original LP rows be considered (i.e. ignore previously added LP rows)?
# [type: bool, advanced: TRUE, range: {TRUE,FALSE}, default: FALSE]
separating/zerohalf/onlyorigrows = FALSE

# should zerohalf cuts be filtered using a cutpool?
# [type: bool, advanced: TRUE, range: {TRUE,FALSE}, default: TRUE]
separating/zerohalf/usezhcutpool = TRUE

# should cuts be added to the delayed cut pool?
# [type: bool, advanced: TRUE, range: {TRUE,FALSE}, default: TRUE]
separating/zerohalf/delayedcuts = TRUE

# maximal number of different deltas to try for cmir (-1: unlimited, 0: delta=1)
# [type: int, advanced: TRUE, range: [-1,2147483647], default: 10]
separating/zerohalf/maxtestdelta = 10

# should negative values also be tested in scaling for cmir?
# [type: bool, advanced: TRUE, range: {TRUE,FALSE}, default: TRUE]
separating/zerohalf/trynegscaling = TRUE

# should problem be decomposed into subproblems (if possible) before applying preprocessing?
# [type: bool, advanced: FALSE, range: {TRUE,FALSE}, default: FALSE]
separating/zerohalf/preprocessing/decomposeproblem = FALSE

# value of delta parameter used in preprocessing method 'd'
# [type: real, advanced: FALSE, range: [0,1], default: 0.5]
separating/zerohalf/preprocessing/delta = 0.5

# preprocessing methods and ordering:
   #                      'd' columns with small LP solution,
   #                      'G' modified Gaussian elimination,
   #                      'i' identical columns,
   #                      'I' identical rows,
   #                      'L' large slack rows,
   #                      'M' large slack rows (minslack),
   #                      's' column singletons,
   #                      'X' add trivial zerohalf cuts,
   #                      'z' zero columns,
   #                      'Z' zero rows,
   #                      'C' fast {'z','s'},
   #                      'R' fast {'Z','L','I'}
   #
   #                      '-' no preprocessing
   #
# [type: string, advanced: FALSE, default: "CXGXIM"]
separating/zerohalf/preprocessing/ppmethods = "CXGXIM"

# should the cuts be forced to enter the LP?
# [type: bool, advanced: FALSE, range: {TRUE,FALSE}, default: FALSE]
separating/zerohalf/separating/forcecutstolp = FALSE

# should the cuts be forced to enter SCIP's sepastore?
# [type: bool, advanced: FALSE, range: {TRUE,FALSE}, default: FALSE]
separating/zerohalf/separating/forcecutstosepastore = FALSE

# minimal violation of a {0,1/2}-cut to be separated
# [type: real, advanced: FALSE, range: [0.001,0.5], default: 0.3]
separating/zerohalf/separating/minviolation = 0.3

# separating methods and ordering:
   #                      '!' stop further processing if a cut was found,
   #                      '2' exact polynomial time algorithm (only if matrix has max 2 odd entries per row),
   #                      'e' enumeration heuristics (k=1: try all preprocessed rows),
   #                      'E' enumeration heuristics (k=2: try all combinations of up to two preprocessed rows),
   #                      'g' Extended Gaussian elimination heuristics,
   #                      's' auxiliary IP heuristics (i.e. number of solved nodes is limited)
   #                      'S' auxiliary IP exact      (i.e. unlimited number of nodes)
   #
   #                      '-' no processing
   #
# [type: string, advanced: FALSE, default: "2g"]
separating/zerohalf/separating/sepamethods = "2g"

# optional settings file of the auxiliary IP (-: none)
# [type: string, advanced: FALSE, default: "-"]
separating/zerohalf/separating/auxip/settingsfile = "-"

# limits/solutions setting of the auxiliary IP
# [type: int, advanced: FALSE, range: [-1,2147483647], default: -1]
separating/zerohalf/separating/auxip/sollimit = -1

# penalty factor used with objective function 'p' of auxiliary IP
# [type: real, advanced: FALSE, range: [0,1], default: 0.001]
separating/zerohalf/separating/auxip/penaltyfactor = 0.001

# should all (proper) solutions of the auxiliary IP be used to generate cuts instead of using only the best?
# [type: bool, advanced: FALSE, range: {TRUE,FALSE}, default: TRUE]
separating/zerohalf/separating/auxip/useallsols = TRUE

# auxiliary IP objective:
   #                      'v' maximize cut violation,
   #                      'u' minimize number of aggregated rows in cut,
   #                      'w' minimize number of aggregated rows in cut
   #                          weighted by the number of rows in the aggregation,
   #                      'p' maximize cut violation and penalize a high number
   #                          of aggregated rows in the cut weighted by the number
   #                          of rows in the aggregation and the penalty factor p
   #
# [type: char, advanced: FALSE, range: {uvwp}, default: v]
separating/zerohalf/separating/auxip/objective = v

# priority of separator <closecuts>
# [type: int, advanced: TRUE, range: [-536870912,536870911], default: 1000000]
separating/closecuts/priority = 1000000

# frequency for calling separator <closecuts> (-1: never, 0: only in root node)
# [type: int, advanced: FALSE, range: [-1,65534], default: -1]
separating/closecuts/freq = -1

# maximal relative distance from current node's dual bound to primal bound compared to best node's dual bound for applying separator <closecuts> (0.0: only on current best node, 1.0: on all nodes)
# [type: real, advanced: TRUE, range: [0,1], default: 1]
separating/closecuts/maxbounddist = 1

# should separator be delayed, if other separators found cuts?
# [type: bool, advanced: TRUE, range: {TRUE,FALSE}, default: FALSE]
separating/closecuts/delay = FALSE

# generate close cuts w.r.t. relative interior point (best solution otherwise)?
# [type: bool, advanced: TRUE, range: {TRUE,FALSE}, default: TRUE]
separating/closecuts/separelint = TRUE

# convex combination value for close cuts
# [type: real, advanced: TRUE, range: [0,1], default: 0.3]
separating/closecuts/sepacombvalue = 0.3

# threshold on number of generated cuts below which the ordinary separation is started
# [type: int, advanced: TRUE, range: [-1,2147483647], default: 50]
separating/closecuts/closethres = 50

# include an objective cutoff when computing the relative interior?
# [type: bool, advanced: TRUE, range: {TRUE,FALSE}, default: FALSE]
separating/closecuts/inclobjcutoff = FALSE

# recompute relative interior point in each separation call?
# [type: bool, advanced: TRUE, range: {TRUE,FALSE}, default: FALSE]
separating/closecuts/recomputerelint = FALSE

# turn off separation in current node after unsuccessful calls (-1 never turn off)
# [type: int, advanced: TRUE, range: [-1,2147483647], default: 0]
separating/closecuts/maxunsuccessful = 0

# factor for maximal LP iterations in relative interior computation compared to node LP iterations (negative for no limit)
# [type: real, advanced: TRUE, range: [-1,1.79769313486232e+308], default: 10]
separating/closecuts/maxlpiterfactor = 10

# priority of separator <rapidlearning>
# [type: int, advanced: TRUE, range: [-536870912,536870911], default: -1200000]
separating/rapidlearning/priority = -1200000

# frequency for calling separator <rapidlearning> (-1: never, 0: only in root node)
# [type: int, advanced: FALSE, range: [-1,65534], default: -1]
separating/rapidlearning/freq = -1

# maximal relative distance from current node's dual bound to primal bound compared to best node's dual bound for applying separator <rapidlearning> (0.0: only on current best node, 1.0: on all nodes)
# [type: real, advanced: TRUE, range: [0,1], default: 1]
separating/rapidlearning/maxbounddist = 1

# should separator be delayed, if other separators found cuts?
# [type: bool, advanced: TRUE, range: {TRUE,FALSE}, default: FALSE]
separating/rapidlearning/delay = FALSE

# should the found conflicts be applied in the original SCIP?
# [type: bool, advanced: TRUE, range: {TRUE,FALSE}, default: TRUE]
separating/rapidlearning/applyconflicts = TRUE

# should the found global bound deductions be applied in the original SCIP?
# [type: bool, advanced: TRUE, range: {TRUE,FALSE}, default: TRUE]
separating/rapidlearning/applybdchgs = TRUE

# should the inference values be used as initialization in the original SCIP?
# [type: bool, advanced: TRUE, range: {TRUE,FALSE}, default: TRUE]
separating/rapidlearning/applyinfervals = TRUE

# should the inference values only be used when rapidlearning found other reductions?
# [type: bool, advanced: TRUE, range: {TRUE,FALSE}, default: FALSE]
separating/rapidlearning/reducedinfer = FALSE

# should the incumbent solution be copied to the original SCIP?
# [type: bool, advanced: TRUE, range: {TRUE,FALSE}, default: TRUE]
separating/rapidlearning/applyprimalsol = TRUE

# should a solved status be copied to the original SCIP?
# [type: bool, advanced: TRUE, range: {TRUE,FALSE}, default: TRUE]
separating/rapidlearning/applysolved = TRUE

# should rapid learning be applied when there are continuous variables?
# [type: bool, advanced: TRUE, range: {TRUE,FALSE}, default: FALSE]
separating/rapidlearning/contvars = FALSE

# maximal portion of continuous variables to apply rapid learning
# [type: real, advanced: TRUE, range: [0,1], default: 0.3]
separating/rapidlearning/contvarsquot = 0.3

# maximal fraction of LP iterations compared to node LP iterations
# [type: real, advanced: TRUE, range: [0,1.79769313486232e+308], default: 0.2]
separating/rapidlearning/lpiterquot = 0.2

# maximum problem size (variables) for which rapid learning will be called
# [type: int, advanced: TRUE, range: [0,2147483647], default: 10000]
separating/rapidlearning/maxnvars = 10000

# maximum problem size (constraints) for which rapid learning will be called
# [type: int, advanced: TRUE, range: [0,2147483647], default: 10000]
separating/rapidlearning/maxnconss = 10000

# maximum number of nodes considered in rapid learning run
# [type: int, advanced: TRUE, range: [0,2147483647], default: 5000]
separating/rapidlearning/maxnodes = 5000

# minimum number of nodes considered in rapid learning run
# [type: int, advanced: TRUE, range: [0,2147483647], default: 500]
separating/rapidlearning/minnodes = 500

# should all active cuts from cutpool be copied to constraints in subproblem?
# [type: bool, advanced: TRUE, range: {TRUE,FALSE}, default: TRUE]
separating/rapidlearning/copycuts = TRUE

# priority of relaxation handler <gcg>
# [type: int, advanced: FALSE, range: [-536870912,536870911], default: -1]
relaxing/gcg/priority = -1

# frequency for calling relaxation handler <gcg> (-1: never, 0: only in root node)
# [type: int, advanced: FALSE, range: [-1,65534], default: 1]
relaxing/gcg/freq = 1

# maximal number of variables created in one farkas pricing round
# [type: int, advanced: FALSE, range: [1,2147483647], default: 10]
pricing/masterpricer/maxvarsroundfarkas = 10

# part of the submips that are solved before Farkas pricing round is aborted, if variables have been found yet? (1.0 = solve all pricing MIPs)
# [type: real, advanced: FALSE, range: [0,1], default: 1]
pricing/masterpricer/mipsrelfarkas = 1

# maximal number of pricing mips leading to new variables solved solved in one redcost pricing round
# [type: int, advanced: FALSE, range: [1,2147483647], default: 2147483647]
pricing/masterpricer/maxsuccessfulmipsredcost = 2147483647

# maximal number of variables created in one redcost pricing round
# [type: int, advanced: FALSE, range: [0,2147483647], default: 100]
pricing/masterpricer/maxvarsroundredcost = 100

# maximal number of variables created in one redcost pricing round at the root node
# [type: int, advanced: FALSE, range: [0,2147483647], default: 100]
pricing/masterpricer/maxvarsroundredcostroot = 100

# maximal number of pricing rounds per node after the root node
# [type: int, advanced: FALSE, range: [0,2147483647], default: 2147483647]
pricing/masterpricer/maxroundsredcost = 2147483647

# part of the submips that are solved before redcost pricing round is aborted at the root node, if variables have been found yed? (1.0 = solve all pricing MIPs)
# [type: real, advanced: FALSE, range: [0,1], default: 1]
pricing/masterpricer/mipsrelredcostroot = 1

# part of the submips that are solved before redcost pricing round is aborted, if variables have been found yed? (1.0 = solve all pricing MIPs)
# [type: real, advanced: FALSE, range: [0,1], default: 1]
pricing/masterpricer/mipsrelredcost = 1

# maximal number of variables added for each block in a pricinground
# [type: int, advanced: FALSE, range: [0,2147483647], default: 2147483647]
pricing/masterpricer/maxsolsprob = 2147483647

# should pricing be performed heuristically before solving the MIPs to optimality?
# [type: bool, advanced: TRUE, range: {TRUE,FALSE}, default: FALSE]
pricing/masterpricer/useheurpricing = FALSE

# should pricing be aborted due to integral objective function?
# [type: bool, advanced: TRUE, range: {TRUE,FALSE}, default: TRUE]
pricing/masterpricer/abortpricingint = TRUE

# should pricing be aborted due to small gap between dual bound and RMP objective?
# [type: real, advanced: TRUE, range: [0,1], default: 0]
pricing/masterpricer/abortpricinggap = 0

# part of the submips that are solved and lead to new variables before pricing round is aborted? (1.0 = solve all pricing MIPs)
# [type: real, advanced: FALSE, range: [0,1], default: 1]
pricing/masterpricer/successfulsubmipsrel = 1

# should additional informations concerning the pricing process be displayed?
# [type: bool, advanced: FALSE, range: {TRUE,FALSE}, default: FALSE]
pricing/masterpricer/dispinfos = FALSE

# which sorting method should be used to sort the pricing problems (0 = order of pricing problems, 1 = according to dual solution of convexity constraint, 2 = according to reliability from previous round)
# [type: int, advanced: FALSE, range: [0,5], default: 2]
pricing/masterpricer/sorting = 2

# how many threads should be used to concurrently solve the pricing problem (0 to guess threads by OpenMP)
# [type: int, advanced: FALSE, range: [0,4096], default: 0]
pricing/masterpricer/threads = 0

# should stabilization be performed?
# [type: bool, advanced: FALSE, range: {TRUE,FALSE}, default: TRUE]
pricing/masterpricer/stabilization = TRUE

# actual size ismaxvarsround * npricingprobsnotnull * colpoolsize
# [type: int, advanced: FALSE, range: [0,100], default: 10]
pricing/masterpricer/colpoolsize = 10

# maximum age of cols in colpool(if age limit is set to 0, no columns are stored from the last pricing round)
# [type: int, advanced: FALSE, range: [0,100], default: 10]
pricing/masterpricer/colpoolagelimit = 10

# should the cutoffbound be applied in master LP solving (0: on, 1:off, 2:auto)?
# [type: int, advanced: FALSE, range: [0,2], default: 2]
pricing/masterpricer/disablecutoff = 2

# frequency at which all pricingproblems should be solved (0 to disable)
# [type: int, advanced: FALSE, range: [0,2147483647], default: 10]
pricing/masterpricer/eagerfreq = 10

# should bounds on variables be enforced by constraints(TRUE) or by bounds(FALSE)
# [type: bool, advanced: FALSE, range: {TRUE,FALSE}, default: FALSE]
branching/orig/enforcebycons = FALSE

# should branching be performed on the most fractional variable instead of the first variable?
# [type: bool, advanced: FALSE, range: {TRUE,FALSE}, default: FALSE]
branching/orig/mostfrac = FALSE

# should pseudocosts be used to determine the variable on which the branching is performed?
# [type: bool, advanced: FALSE, range: {TRUE,FALSE}, default: TRUE]
branching/orig/usepseudocosts = TRUE

# should strong branching with propagation be used to determine the variable on which the branching is performed?
# [type: bool, advanced: FALSE, range: {TRUE,FALSE}, default: FALSE]
branching/orig/usepsstrong = FALSE

# weight in score calculations for conflict score
# [type: real, advanced: TRUE, range: [-1.79769313486232e+308,1.79769313486232e+308], default: 0.01]
branching/relpsprob/conflictweight = 0.01

# weight in score calculations for conflict length score
# [type: real, advanced: TRUE, range: [-1.79769313486232e+308,1.79769313486232e+308], default: 0.0001]
branching/relpsprob/conflictlengthweight = 0.0001

# weight in score calculations for inference score
# [type: real, advanced: TRUE, range: [-1.79769313486232e+308,1.79769313486232e+308], default: 0.1]
branching/relpsprob/inferenceweight = 0.1

# weight in score calculations for cutoff score
# [type: real, advanced: TRUE, range: [-1.79769313486232e+308,1.79769313486232e+308], default: 0.0001]
branching/relpsprob/cutoffweight = 0.0001

# weight in score calculations for pseudo cost score
# [type: real, advanced: TRUE, range: [-1.79769313486232e+308,1.79769313486232e+308], default: 1]
branching/relpsprob/pscostweight = 1

# minimal value for minimum pseudo cost size to regard pseudo cost value as reliable
# [type: real, advanced: TRUE, range: [0,1.79769313486232e+308], default: 1]
branching/relpsprob/minreliable = 1

# maximal value for minimum pseudo cost size to regard pseudo cost value as reliable
# [type: real, advanced: TRUE, range: [0,1.79769313486232e+308], default: 8]
branching/relpsprob/maxreliable = 8

# maximal fraction of branching LP iterations compared to node relaxation LP iterations
# [type: real, advanced: FALSE, range: [0,1.79769313486232e+308], default: 0.5]
branching/relpsprob/iterquot = 0.5

# additional number of allowed LP iterations
# [type: int, advanced: FALSE, range: [0,2147483647], default: 100000]
branching/relpsprob/iterofs = 100000

# maximal number of further variables evaluated without better score
# [type: int, advanced: TRUE, range: [1,2147483647], default: 8]
branching/relpsprob/maxlookahead = 8

# maximal number of candidates initialized with strong branching per node
# [type: int, advanced: FALSE, range: [0,2147483647], default: 100]
branching/relpsprob/initcand = 100

# maximal number of bound tightenings before the node is immediately reevaluated (-1: unlimited)
# [type: int, advanced: TRUE, range: [-1,2147483647], default: 20]
branching/relpsprob/maxbdchgs = 20

# minimal number of bound tightenings before bound changes are applied
# [type: int, advanced: TRUE, range: [1,2147483647], default: 1]
branching/relpsprob/minbdchgs = 1

# shall the LP be solved during probing? (TRUE)
# [type: bool, advanced: FALSE, range: {TRUE,FALSE}, default: TRUE]
branching/relpsprob/uselp = TRUE

# reliability value for probing
# [type: real, advanced: FALSE, range: [0,1], default: 0.8]
branching/relpsprob/reliability = 0.8

# enable master separator
# [type: bool, advanced: FALSE, range: {TRUE,FALSE}, default: TRUE]
sepa/master/enable = TRUE

# is basis separator enabled?
# [type: bool, advanced: FALSE, range: {TRUE,FALSE}, default: TRUE]
sepa/basis/enable = TRUE

# is objective constraint of separator enabled?
# [type: bool, advanced: FALSE, range: {TRUE,FALSE}, default: FALSE]
sepa/basis/enableobj = FALSE

# round obj rhs/lhs of obj constraint if obj is int?
# [type: bool, advanced: FALSE, range: {TRUE,FALSE}, default: FALSE]
sepa/basis/enableobjround = FALSE

# add cuts generated during pricing to newconss array?
# [type: bool, advanced: FALSE, range: {TRUE,FALSE}, default: FALSE]
sepa/basis/enableppcuts = FALSE

# is objective constraint for redcost of each pp of separator enabled?
# [type: bool, advanced: FALSE, range: {TRUE,FALSE}, default: FALSE]
sepa/basis/enableppobjconss = FALSE

# is objective constraint for redcost of each pp during pricing of separator enabled?
# [type: bool, advanced: FALSE, range: {TRUE,FALSE}, default: FALSE]
sepa/basis/enableppobjcg = FALSE

# generated obj convex dynamically
# [type: bool, advanced: FALSE, range: {TRUE,FALSE}, default: FALSE]
sepa/basis/genobjconvex = FALSE

# should positive slack influence the probing objective function?
# [type: bool, advanced: FALSE, range: {TRUE,FALSE}, default: FALSE]
sepa/basis/enableposslack = FALSE

# exponent of positive slack usage
# [type: int, advanced: FALSE, range: [1,2147483647], default: 1]
sepa/basis/posslackexp = 1

# automatically generated exponent?
# [type: bool, advanced: FALSE, range: {TRUE,FALSE}, default: FALSE]
sepa/basis/posslackexpgen = FALSE

# factor for automatically generated exponent
# [type: real, advanced: FALSE, range: [1e-09,1e+20], default: 0.1]
sepa/basis/posslackexpgenfactor = 0.1

# convex combination factor
# [type: real, advanced: FALSE, range: [0,1], default: 1]
sepa/basis/objconvex = 1

# parameter returns which parameter setting is used for separation (default = 0, aggressive = 1, fast = 2
# [type: int, advanced: FALSE, range: [0,2], default: 1]
sepa/basis/paramsetting = 1

# parameter returns if basis is searched with different objective
# [type: bool, advanced: FALSE, range: {TRUE,FALSE}, default: TRUE]
sepa/basis/chgobj = TRUE

# parameter returns if number new rows addingiterations (rows just cut off probing lp sol)
# [type: int, advanced: FALSE, range: [1,10000000], default: 100]
sepa/basis/iterations = 100

# parameter returns number of minimum cuts needed to return *result = SCIP_Separated
# [type: int, advanced: FALSE, range: [1,100], default: 1]
sepa/basis/mincuts = 1

# parameter returns if obj is changed not only in the first iteration
# [type: bool, advanced: FALSE, range: {TRUE,FALSE}, default: FALSE]
sepa/basis/chgobjallways = FALSE

# parameter returns if cuts are forced to enter the LP
# [type: bool, advanced: FALSE, range: {TRUE,FALSE}, default: FALSE]
sepa/basis/forcecuts = FALSE

# flag to indicate whether the solver is enabled
# [type: bool, advanced: FALSE, range: {TRUE,FALSE}, default: TRUE]
pricingsolver/knapsack/enabled = TRUE

# flag to indicate whether the solver is enabled
# [type: bool, advanced: FALSE, range: {TRUE,FALSE}, default: TRUE]
pricingsolver/mip/enabled = TRUE

# should solutions of the pricing MIPs be checked for duplicity?
# [type: bool, advanced: TRUE, range: {TRUE,FALSE}, default: TRUE]
pricingsolver/mip/checksols = TRUE

# settings file for pricing problems
# [type: string, advanced: TRUE, default: "-"]
pricingsolver/mip/settingsfile = "-"

# should propagated bound changes in the original be enforced in the master (only proper vars)?
# [type: bool, advanced: FALSE, range: {TRUE,FALSE}, default: TRUE]
relaxing/gcg/enforceproper = TRUE

# filename to write all bounds to
# [type: string, advanced: FALSE, default: ""]
eventhdlr/solvingstats/filename = ""

# should discretization (TRUE) or convexification (FALSE) approach be used?
# [type: bool, advanced: FALSE, range: {TRUE,FALSE}, default: TRUE]
relaxing/gcg/discretization = TRUE

# should identical blocks be aggregated (only for discretization approach)?
# [type: bool, advanced: FALSE, range: {TRUE,FALSE}, default: TRUE]
relaxing/gcg/aggregation = TRUE

# should additional information about the blocks be displayed?
# [type: bool, advanced: FALSE, range: {TRUE,FALSE}, default: FALSE]
relaxing/gcg/dispinfos = FALSE

# priority of branching rule <empty>
# [type: int, advanced: FALSE, range: [-536870912,536870911], default: 1000000]
branching/empty/priority = 1000000

# maximal depth level, up to which branching rule <empty> should be used (-1 for no limit)
# [type: int, advanced: FALSE, range: [-1,65534], default: -1]
branching/empty/maxdepth = -1

# maximal relative distance from current node's dual bound to primal bound compared to best node's dual bound for applying branching rule (0.0: only on current best node, 1.0: on all nodes)
# [type: real, advanced: FALSE, range: [0,1], default: 1]
branching/empty/maxbounddist = 1

# frequency for separating cuts (-1: never, 0: only in root node)
# [type: int, advanced: FALSE, range: [-1,65534], default: -1]
constraints/origbranch/sepafreq = -1

# frequency for propagating domains (-1: never, 0: only in root node)
# [type: int, advanced: FALSE, range: [-1,65534], default: -1]
constraints/origbranch/propfreq = -1

# timing when constraint propagation should be called (1:BEFORELP, 2:DURINGLPLOOP, 4:AFTERLPLOOP, 15:ALWAYS)
# [type: int, advanced: TRUE, range: [1,15], default: 1]
constraints/origbranch/proptiming = 1

# frequency for using all instead of only the useful constraints in separation, propagation and enforcement (-1: never, 0: only in first evaluation)
# [type: int, advanced: TRUE, range: [-1,65534], default: 100]
constraints/origbranch/eagerfreq = 100

# maximal number of presolving rounds the constraint handler participates in (-1: no limit)
# [type: int, advanced: TRUE, range: [-1,2147483647], default: 0]
constraints/origbranch/maxprerounds = 0

# should separation method be delayed, if other separators found cuts?
# [type: bool, advanced: TRUE, range: {TRUE,FALSE}, default: FALSE]
constraints/origbranch/delaysepa = FALSE

# should propagation method be delayed, if other propagators found reductions?
# [type: bool, advanced: TRUE, range: {TRUE,FALSE}, default: FALSE]
constraints/origbranch/delayprop = FALSE

# timing mask of the constraint handler's presolving method (4:FAST, 8:MEDIUM, 16:EXHAUSTIVE, 32:FINAL)
# [type: int, advanced: TRUE, range: [4,60], default: 28]
constraints/origbranch/presoltiming = 28

# frequency for separating cuts (-1: never, 0: only in root node)
# [type: int, advanced: FALSE, range: [-1,65534], default: -1]
constraints/decomp/sepafreq = -1

# frequency for propagating domains (-1: never, 0: only in root node)
# [type: int, advanced: FALSE, range: [-1,65534], default: -1]
constraints/decomp/propfreq = -1

# timing when constraint propagation should be called (1:BEFORELP, 2:DURINGLPLOOP, 4:AFTERLPLOOP, 15:ALWAYS)
# [type: int, advanced: TRUE, range: [1,15], default: 1]
constraints/decomp/proptiming = 1

# frequency for using all instead of only the useful constraints in separation, propagation and enforcement (-1: never, 0: only in first evaluation)
# [type: int, advanced: TRUE, range: [-1,65534], default: -1]
constraints/decomp/eagerfreq = -1

# maximal number of presolving rounds the constraint handler participates in (-1: no limit)
# [type: int, advanced: TRUE, range: [-1,2147483647], default: 0]
constraints/decomp/maxprerounds = 0

# should separation method be delayed, if other separators found cuts?
# [type: bool, advanced: TRUE, range: {TRUE,FALSE}, default: FALSE]
constraints/decomp/delaysepa = FALSE

# should propagation method be delayed, if other propagators found reductions?
# [type: bool, advanced: TRUE, range: {TRUE,FALSE}, default: FALSE]
constraints/decomp/delayprop = FALSE

# timing mask of the constraint handler's presolving method (4:FAST, 8:MEDIUM, 16:EXHAUSTIVE, 32:FINAL)
# [type: int, advanced: TRUE, range: [4,60], default: 28]
constraints/decomp/presoltiming = 28

# indicates whether to create a decomposition with all constraints in the master if no other specified
# [type: bool, advanced: FALSE, range: {TRUE,FALSE}, default: FALSE]
constraints/decomp/createbasicdecomp = FALSE

# flag to indicate whether detector <connected> is enabled
# [type: bool, advanced: FALSE, range: {TRUE,FALSE}, default: TRUE]
detectors/connected/enabled = TRUE

# flag to indicate whether detector <connected> should be skipped if others found decompositions
# [type: bool, advanced: FALSE, range: {TRUE,FALSE}, default: FALSE]
detectors/connected/skip = FALSE

# priority of detector <connected>
# [type: int, advanced: FALSE, range: [-2147483648,2147483647], default: 0]
detectors/connected/priority = 0

# Controls whether SETPPC constraints chould be ignored while detecting and be directly placed in the master
# [type: bool, advanced: FALSE, range: {TRUE,FALSE}, default: TRUE]
detectors/connected/setppcinmaster = TRUE

# flag to indicate whether detector <arrowheur> is enabled
# [type: bool, advanced: FALSE, range: {TRUE,FALSE}, default: TRUE]
detectors/arrowheur/enabled = TRUE

# flag to indicate whether detector <arrowheur> should be skipped if others found decompositions
# [type: bool, advanced: FALSE, range: {TRUE,FALSE}, default: FALSE]
detectors/arrowheur/skip = FALSE

# priority of detector <arrowheur>
# [type: int, advanced: FALSE, range: [-2147483648,2147483647], default: 1000]
detectors/arrowheur/priority = 1000

# The maximal number of blocks
# [type: int, advanced: FALSE, range: [2,1000000], default: 20]
detectors/arrowheur/maxblocks = 20

# The minimal number of blocks
# [type: int, advanced: FALSE, range: [2,1000000], default: 2]
detectors/arrowheur/minblocks = 2

# factor on how heavy equality (beta) and inequality constraints are measured
# [type: real, advanced: FALSE, range: [0,1], default: 0.5]
detectors/arrowheur/beta = 0.5

# factor on how heavy the standard deviation of the coefficients is measured
# [type: real, advanced: FALSE, range: [0,1e+20], default: 0]
detectors/arrowheur/alpha = 0

# Weight of a variable hyperedge
# [type: int, advanced: FALSE, range: [0,1000000], default: 1]
detectors/arrowheur/varWeight = 1

# Weight of a binary variable hyperedge
# [type: int, advanced: FALSE, range: [0,1000000], default: 2]
detectors/arrowheur/varWeightBinary = 2

# Weight of a continuos variable hyperedge
# [type: int, advanced: FALSE, range: [0,1000000], default: 1]
detectors/arrowheur/varWeightContinous = 1

# Weight of a implicit integer variable hyperedge
# [type: int, advanced: FALSE, range: [0,1000000], default: 2]
detectors/arrowheur/varWeightImplint = 2

# Weight of a integer variable hyperedge
# [type: int, advanced: FALSE, range: [0,1000000], default: 2]
detectors/arrowheur/varWeightInteger = 2

# Weight of a constraint hyperedge
# [type: int, advanced: FALSE, range: [0,1000000], default: 5]
detectors/arrowheur/consWeight = 5

# Whether to clean up temporary files
# [type: bool, advanced: FALSE, range: {TRUE,FALSE}, default: TRUE]
detectors/arrowheur/tidy = TRUE

# random seed for hmetis
# [type: int, advanced: FALSE, range: [-1,2147483647], default: 1]
detectors/arrowheur/randomseed = 1

# percentage of dummy nodes for metis
# [type: real, advanced: FALSE, range: [0,1], default: 0.2]
detectors/arrowheur/dummynodes = 0.2

# Weight for constraint hyperedges that are setpartitioning or covering constraints
# [type: int, advanced: FALSE, range: [0,1000000], default: 5]
detectors/arrowheur/consWeightSetppc = 5

# Unbalance factor for metis
# [type: real, advanced: FALSE, range: [0,1e+20], default: 5]
detectors/arrowheur/ubfactor = 5

# Should the metis output be displayed
# [type: bool, advanced: FALSE, range: {TRUE,FALSE}, default: FALSE]
detectors/arrowheur/metisverbose = FALSE

# Should the rb or kway method be used for partitioning by metis
# [type: bool, advanced: FALSE, range: {TRUE,FALSE}, default: TRUE]
detectors/arrowheur/metisuseptyperb = TRUE

# Should the problem be used for metis files or a temporary name
# [type: bool, advanced: FALSE, range: {TRUE,FALSE}, default: FALSE]
detectors/arrowheur/realname = FALSE

# Type of the graph: 'c' column hypergraph, 'r' row hypergraph, 'a' column-row hypergraph
# [type: char, advanced: FALSE, range: {cra}, default: r]
detectors/arrowheur/type = r

# flag to indicate whether detector <stairheur> is enabled
# [type: bool, advanced: FALSE, range: {TRUE,FALSE}, default: FALSE]
detectors/stairheur/enabled = FALSE

# flag to indicate whether detector <stairheur> should be skipped if others found decompositions
# [type: bool, advanced: FALSE, range: {TRUE,FALSE}, default: FALSE]
detectors/stairheur/skip = FALSE

# priority of detector <stairheur>
# [type: int, advanced: FALSE, range: [-2147483648,2147483647], default: 1200]
detectors/stairheur/priority = 1200

# The number of constraints per block (static blocking only)
# [type: int, advanced: FALSE, range: [2,1000000], default: 32]
detectors/stairheur/nconssperblock = 32

# The maximal number of blocks
# [type: int, advanced: FALSE, range: [2,1000000], default: 20]
detectors/stairheur/maxblocks = 20

# The minimal number of blocks
# [type: int, advanced: FALSE, range: [2,1000000], default: 2]
detectors/stairheur/minblocks = 2

# The desired number of blocks. 0 means automatic determination of the number of blocks.
# [type: int, advanced: FALSE, range: [0,1000000], default: 0]
detectors/stairheur/desiredblocks = 0

# Enable blocking type 'dynamic'
# [type: bool, advanced: FALSE, range: {TRUE,FALSE}, default: FALSE]
detectors/stairheur/dynamicblocking = FALSE

# Enable blocking type 'static'
# [type: bool, advanced: FALSE, range: {TRUE,FALSE}, default: TRUE]
detectors/stairheur/staticblocking = TRUE

# Enable blocking type 'as soon as possible
# [type: bool, advanced: FALSE, range: {TRUE,FALSE}, default: FALSE]
detectors/stairheur/blockingassoonaspossible = FALSE

# Enables multiple decompositions for all enabled blocking types. Ranging from minblocks to maxblocks
# [type: bool, advanced: FALSE, range: {TRUE,FALSE}, default: TRUE]
detectors/stairheur/multipledecomps = TRUE

# The maximum number of iterations of the ROC-algorithm. -1 for no limit
# [type: int, advanced: FALSE, range: [-1,1000000], default: 1000000]
detectors/stairheur/maxiterationsROC = 1000000

# flag to indicate whether detector <staircase> is enabled
# [type: bool, advanced: FALSE, range: {TRUE,FALSE}, default: TRUE]
detectors/staircase/enabled = TRUE

# flag to indicate whether detector <staircase> should be skipped if others found decompositions
# [type: bool, advanced: FALSE, range: {TRUE,FALSE}, default: FALSE]
detectors/staircase/skip = FALSE

# priority of detector <staircase>
# [type: int, advanced: FALSE, range: [-2147483648,2147483647], default: 200]
detectors/staircase/priority = 200

# flag to indicate whether detector <random> is enabled
# [type: bool, advanced: FALSE, range: {TRUE,FALSE}, default: FALSE]
detectors/random/enabled = FALSE

# flag to indicate whether detector <random> should be skipped if others found decompositions
# [type: bool, advanced: FALSE, range: {TRUE,FALSE}, default: FALSE]
detectors/random/skip = FALSE

# priority of detector <random>
# [type: int, advanced: FALSE, range: [-2147483648,2147483647], default: -10]
detectors/random/priority = -10

# the maximal number of blocks, -1 defaults to avgconsperblock
# [type: int, advanced: FALSE, range: [-1,2147483647], default: -1]
detectors/random/maxblocks = -1

# average constraints per block
# [type: int, advanced: FALSE, range: [1,10000], default: 100]
detectors/random/avgconsperblock = 100

# flag to indicate whether detector <colors> is enabled
# [type: bool, advanced: FALSE, range: {TRUE,FALSE}, default: FALSE]
detectors/colors/enabled = FALSE

# flag to indicate whether detector <colors> should be skipped if others found decompositions
# [type: bool, advanced: FALSE, range: {TRUE,FALSE}, default: FALSE]
detectors/colors/skip = FALSE

# priority of detector <colors>
# [type: int, advanced: FALSE, range: [-2147483648,2147483647], default: 0]
detectors/colors/priority = 0

# flag to indicate whether detector <cutpacking> is enabled
# [type: bool, advanced: FALSE, range: {TRUE,FALSE}, default: FALSE]
detectors/cutpacking/enabled = FALSE

# flag to indicate whether detector <cutpacking> should be skipped if others found decompositions
# [type: bool, advanced: FALSE, range: {TRUE,FALSE}, default: FALSE]
detectors/cutpacking/skip = FALSE

# priority of detector <cutpacking>
# [type: int, advanced: FALSE, range: [-2147483648,2147483647], default: 1100]
detectors/cutpacking/priority = 1100

# should the Stoer-Wagner algorithm or metis be used for finding a minimal cut
# [type: bool, advanced: FALSE, range: {TRUE,FALSE}, default: TRUE]
detectors/cutpacking/algorithm = TRUE

# Should the blocks consist of a certain number of constraints
# [type: bool, advanced: FALSE, range: {TRUE,FALSE}, default: FALSE]
detectors/cutpacking/fixedblocks = FALSE

# number of constraints per block
# [type: int, advanced: FALSE, range: [1,2147483647], default: 200]
detectors/cutpacking/blocksize = 200

# Whether to clean up temporary files
# [type: bool, advanced: FALSE, range: {TRUE,FALSE}, default: TRUE]
detectors/cutpacking/tidy = TRUE

# random seed for hmetis
# [type: int, advanced: FALSE, range: [-1,2147483647], default: 1]
detectors/cutpacking/randomseed = 1

# Unbalance factor for metis
# [type: real, advanced: FALSE, range: [0,1e+20], default: 5]
detectors/cutpacking/ubfactor = 5

# Should the metis output be displayed
# [type: bool, advanced: FALSE, range: {TRUE,FALSE}, default: FALSE]
detectors/cutpacking/metisverbose = FALSE

# Should the rb or kway method be used for partitioning by metis
# [type: bool, advanced: FALSE, range: {TRUE,FALSE}, default: TRUE]
detectors/cutpacking/metisuseptyperb = TRUE

# priority of heuristic <gcgcoefdiving>
# [type: int, advanced: TRUE, range: [-536870912,536870911], default: -1001000]
heuristics/gcgcoefdiving/priority = -1001000

# frequency for calling primal heuristic <gcgcoefdiving> (-1: never, 0: only at depth freqofs)
# [type: int, advanced: FALSE, range: [-1,65534], default: 10]
heuristics/gcgcoefdiving/freq = 10

# frequency offset for calling primal heuristic <gcgcoefdiving>
# [type: int, advanced: FALSE, range: [0,65534], default: 1]
heuristics/gcgcoefdiving/freqofs = 1

# maximal depth level to call primal heuristic <gcgcoefdiving> (-1: no limit)
# [type: int, advanced: TRUE, range: [-1,65534], default: -1]
heuristics/gcgcoefdiving/maxdepth = -1

# minimal relative depth to start diving
# [type: real, advanced: TRUE, range: [0,1], default: 0]
heuristics/gcgcoefdiving/minreldepth = 0

# maximal relative depth to start diving
# [type: real, advanced: TRUE, range: [0,1], default: 1]
heuristics/gcgcoefdiving/maxreldepth = 1

# maximal fraction of diving LP iterations compared to node LP iterations
# [type: real, advanced: FALSE, range: [0,1.79769313486232e+308], default: 0.05]
heuristics/gcgcoefdiving/maxlpiterquot = 0.05

# additional number of allowed LP iterations
# [type: int, advanced: FALSE, range: [0,2147483647], default: 1000]
heuristics/gcgcoefdiving/maxlpiterofs = 1000

# maximal number of allowed pricing rounds (-1: no limit)
# [type: int, advanced: FALSE, range: [-1,2147483647], default: 0]
heuristics/gcgcoefdiving/maxpricerounds = 0

# perform pricing only if infeasibility is encountered
# [type: bool, advanced: FALSE, range: {TRUE,FALSE}, default: TRUE]
heuristics/gcgcoefdiving/usefarkasonly = TRUE

# maximal quotient (curlowerbound - lowerbound)/(cutoffbound - lowerbound) where diving is performed (0.0: no limit)
# [type: real, advanced: TRUE, range: [0,1], default: 0.8]
heuristics/gcgcoefdiving/maxdiveubquot = 0.8

# maximal quotient (curlowerbound - lowerbound)/(avglowerbound - lowerbound) where diving is performed (0.0: no limit)
# [type: real, advanced: TRUE, range: [0,1.79769313486232e+308], default: 0]
heuristics/gcgcoefdiving/maxdiveavgquot = 0

# maximal UBQUOT when no solution was found yet (0.0: no limit)
# [type: real, advanced: TRUE, range: [0,1], default: 0.1]
heuristics/gcgcoefdiving/maxdiveubquotnosol = 0.1

# maximal AVGQUOT when no solution was found yet (0.0: no limit)
# [type: real, advanced: TRUE, range: [0,1.79769313486232e+308], default: 0]
heuristics/gcgcoefdiving/maxdiveavgquotnosol = 0

# use one level of backtracking if infeasibility is encountered?
# [type: bool, advanced: FALSE, range: {TRUE,FALSE}, default: TRUE]
heuristics/gcgcoefdiving/backtrack = TRUE

# calculate the number of locks w.r.t. the master LP?
# [type: bool, advanced: TRUE, range: {TRUE,FALSE}, default: FALSE]
heuristics/gcgcoefdiving/usemasterlocks = FALSE

# priority of heuristic <gcgfracdiving>
# [type: int, advanced: TRUE, range: [-536870912,536870911], default: -1003000]
heuristics/gcgfracdiving/priority = -1003000

# frequency for calling primal heuristic <gcgfracdiving> (-1: never, 0: only at depth freqofs)
# [type: int, advanced: FALSE, range: [-1,65534], default: 10]
heuristics/gcgfracdiving/freq = 10

# frequency offset for calling primal heuristic <gcgfracdiving>
# [type: int, advanced: FALSE, range: [0,65534], default: 3]
heuristics/gcgfracdiving/freqofs = 3

# maximal depth level to call primal heuristic <gcgfracdiving> (-1: no limit)
# [type: int, advanced: TRUE, range: [-1,65534], default: -1]
heuristics/gcgfracdiving/maxdepth = -1

# minimal relative depth to start diving
# [type: real, advanced: TRUE, range: [0,1], default: 0]
heuristics/gcgfracdiving/minreldepth = 0

# maximal relative depth to start diving
# [type: real, advanced: TRUE, range: [0,1], default: 1]
heuristics/gcgfracdiving/maxreldepth = 1

# maximal fraction of diving LP iterations compared to node LP iterations
# [type: real, advanced: FALSE, range: [0,1.79769313486232e+308], default: 0.05]
heuristics/gcgfracdiving/maxlpiterquot = 0.05

# additional number of allowed LP iterations
# [type: int, advanced: FALSE, range: [0,2147483647], default: 1000]
heuristics/gcgfracdiving/maxlpiterofs = 1000

# maximal number of allowed pricing rounds (-1: no limit)
# [type: int, advanced: FALSE, range: [-1,2147483647], default: 0]
heuristics/gcgfracdiving/maxpricerounds = 0

# perform pricing only if infeasibility is encountered
# [type: bool, advanced: FALSE, range: {TRUE,FALSE}, default: TRUE]
heuristics/gcgfracdiving/usefarkasonly = TRUE

# maximal quotient (curlowerbound - lowerbound)/(cutoffbound - lowerbound) where diving is performed (0.0: no limit)
# [type: real, advanced: TRUE, range: [0,1], default: 0.8]
heuristics/gcgfracdiving/maxdiveubquot = 0.8

# maximal quotient (curlowerbound - lowerbound)/(avglowerbound - lowerbound) where diving is performed (0.0: no limit)
# [type: real, advanced: TRUE, range: [0,1.79769313486232e+308], default: 0]
heuristics/gcgfracdiving/maxdiveavgquot = 0

# maximal UBQUOT when no solution was found yet (0.0: no limit)
# [type: real, advanced: TRUE, range: [0,1], default: 0.1]
heuristics/gcgfracdiving/maxdiveubquotnosol = 0.1

# maximal AVGQUOT when no solution was found yet (0.0: no limit)
# [type: real, advanced: TRUE, range: [0,1.79769313486232e+308], default: 0]
heuristics/gcgfracdiving/maxdiveavgquotnosol = 0

# use one level of backtracking if infeasibility is encountered?
# [type: bool, advanced: FALSE, range: {TRUE,FALSE}, default: TRUE]
heuristics/gcgfracdiving/backtrack = TRUE

# calculate the fractionalities w.r.t. the master LP?
# [type: bool, advanced: TRUE, range: {TRUE,FALSE}, default: FALSE]
heuristics/gcgfracdiving/usemasterfracs = FALSE

# priority of heuristic <gcgguideddiving>
# [type: int, advanced: TRUE, range: [-536870912,536870911], default: -1007000]
heuristics/gcgguideddiving/priority = -1007000

# frequency for calling primal heuristic <gcgguideddiving> (-1: never, 0: only at depth freqofs)
# [type: int, advanced: FALSE, range: [-1,65534], default: 10]
heuristics/gcgguideddiving/freq = 10

# frequency offset for calling primal heuristic <gcgguideddiving>
# [type: int, advanced: FALSE, range: [0,65534], default: 7]
heuristics/gcgguideddiving/freqofs = 7

# maximal depth level to call primal heuristic <gcgguideddiving> (-1: no limit)
# [type: int, advanced: TRUE, range: [-1,65534], default: -1]
heuristics/gcgguideddiving/maxdepth = -1

# minimal relative depth to start diving
# [type: real, advanced: TRUE, range: [0,1], default: 0]
heuristics/gcgguideddiving/minreldepth = 0

# maximal relative depth to start diving
# [type: real, advanced: TRUE, range: [0,1], default: 1]
heuristics/gcgguideddiving/maxreldepth = 1

# maximal fraction of diving LP iterations compared to node LP iterations
# [type: real, advanced: FALSE, range: [0,1.79769313486232e+308], default: 0.05]
heuristics/gcgguideddiving/maxlpiterquot = 0.05

# additional number of allowed LP iterations
# [type: int, advanced: FALSE, range: [0,2147483647], default: 1000]
heuristics/gcgguideddiving/maxlpiterofs = 1000

# maximal number of allowed pricing rounds (-1: no limit)
# [type: int, advanced: FALSE, range: [-1,2147483647], default: 0]
heuristics/gcgguideddiving/maxpricerounds = 0

# perform pricing only if infeasibility is encountered
# [type: bool, advanced: FALSE, range: {TRUE,FALSE}, default: TRUE]
heuristics/gcgguideddiving/usefarkasonly = TRUE

# maximal quotient (curlowerbound - lowerbound)/(cutoffbound - lowerbound) where diving is performed (0.0: no limit)
# [type: real, advanced: TRUE, range: [0,1], default: 0.8]
heuristics/gcgguideddiving/maxdiveubquot = 0.8

# maximal quotient (curlowerbound - lowerbound)/(avglowerbound - lowerbound) where diving is performed (0.0: no limit)
# [type: real, advanced: TRUE, range: [0,1.79769313486232e+308], default: 0]
heuristics/gcgguideddiving/maxdiveavgquot = 0

# maximal UBQUOT when no solution was found yet (0.0: no limit)
# [type: real, advanced: TRUE, range: [0,1], default: 0.1]
heuristics/gcgguideddiving/maxdiveubquotnosol = 0.1

# maximal AVGQUOT when no solution was found yet (0.0: no limit)
# [type: real, advanced: TRUE, range: [0,1.79769313486232e+308], default: 0]
heuristics/gcgguideddiving/maxdiveavgquotnosol = 0

# use one level of backtracking if infeasibility is encountered?
# [type: bool, advanced: FALSE, range: {TRUE,FALSE}, default: TRUE]
heuristics/gcgguideddiving/backtrack = TRUE

# calculate the fractionalities w.r.t. the master LP?
# [type: bool, advanced: TRUE, range: {TRUE,FALSE}, default: FALSE]
heuristics/gcgguideddiving/usemasterfracs = FALSE

# priority of heuristic <gcglinesdiving>
# [type: int, advanced: TRUE, range: [-536870912,536870911], default: -1006000]
heuristics/gcglinesdiving/priority = -1006000

# frequency for calling primal heuristic <gcglinesdiving> (-1: never, 0: only at depth freqofs)
# [type: int, advanced: FALSE, range: [-1,65534], default: 10]
heuristics/gcglinesdiving/freq = 10

# frequency offset for calling primal heuristic <gcglinesdiving>
# [type: int, advanced: FALSE, range: [0,65534], default: 6]
heuristics/gcglinesdiving/freqofs = 6

# maximal depth level to call primal heuristic <gcglinesdiving> (-1: no limit)
# [type: int, advanced: TRUE, range: [-1,65534], default: -1]
heuristics/gcglinesdiving/maxdepth = -1

# minimal relative depth to start diving
# [type: real, advanced: TRUE, range: [0,1], default: 0]
heuristics/gcglinesdiving/minreldepth = 0

# maximal relative depth to start diving
# [type: real, advanced: TRUE, range: [0,1], default: 1]
heuristics/gcglinesdiving/maxreldepth = 1

# maximal fraction of diving LP iterations compared to node LP iterations
# [type: real, advanced: FALSE, range: [0,1.79769313486232e+308], default: 0.05]
heuristics/gcglinesdiving/maxlpiterquot = 0.05

# additional number of allowed LP iterations
# [type: int, advanced: FALSE, range: [0,2147483647], default: 1000]
heuristics/gcglinesdiving/maxlpiterofs = 1000

# maximal number of allowed pricing rounds (-1: no limit)
# [type: int, advanced: FALSE, range: [-1,2147483647], default: 0]
heuristics/gcglinesdiving/maxpricerounds = 0

# perform pricing only if infeasibility is encountered
# [type: bool, advanced: FALSE, range: {TRUE,FALSE}, default: TRUE]
heuristics/gcglinesdiving/usefarkasonly = TRUE

# maximal quotient (curlowerbound - lowerbound)/(cutoffbound - lowerbound) where diving is performed (0.0: no limit)
# [type: real, advanced: TRUE, range: [0,1], default: 0.8]
heuristics/gcglinesdiving/maxdiveubquot = 0.8

# maximal quotient (curlowerbound - lowerbound)/(avglowerbound - lowerbound) where diving is performed (0.0: no limit)
# [type: real, advanced: TRUE, range: [0,1.79769313486232e+308], default: 0]
heuristics/gcglinesdiving/maxdiveavgquot = 0

# maximal UBQUOT when no solution was found yet (0.0: no limit)
# [type: real, advanced: TRUE, range: [0,1], default: 0.1]
heuristics/gcglinesdiving/maxdiveubquotnosol = 0.1

# maximal AVGQUOT when no solution was found yet (0.0: no limit)
# [type: real, advanced: TRUE, range: [0,1.79769313486232e+308], default: 0]
heuristics/gcglinesdiving/maxdiveavgquotnosol = 0

# use one level of backtracking if infeasibility is encountered?
# [type: bool, advanced: FALSE, range: {TRUE,FALSE}, default: TRUE]
heuristics/gcglinesdiving/backtrack = TRUE

# priority of heuristic <gcgpscostdiving>
# [type: int, advanced: TRUE, range: [-536870912,536870911], default: -1002000]
heuristics/gcgpscostdiving/priority = -1002000

# frequency for calling primal heuristic <gcgpscostdiving> (-1: never, 0: only at depth freqofs)
# [type: int, advanced: FALSE, range: [-1,65534], default: 10]
heuristics/gcgpscostdiving/freq = 10

# frequency offset for calling primal heuristic <gcgpscostdiving>
# [type: int, advanced: FALSE, range: [0,65534], default: 2]
heuristics/gcgpscostdiving/freqofs = 2

# maximal depth level to call primal heuristic <gcgpscostdiving> (-1: no limit)
# [type: int, advanced: TRUE, range: [-1,65534], default: -1]
heuristics/gcgpscostdiving/maxdepth = -1

# minimal relative depth to start diving
# [type: real, advanced: TRUE, range: [0,1], default: 0]
heuristics/gcgpscostdiving/minreldepth = 0

# maximal relative depth to start diving
# [type: real, advanced: TRUE, range: [0,1], default: 1]
heuristics/gcgpscostdiving/maxreldepth = 1

# maximal fraction of diving LP iterations compared to node LP iterations
# [type: real, advanced: FALSE, range: [0,1.79769313486232e+308], default: 0.05]
heuristics/gcgpscostdiving/maxlpiterquot = 0.05

# additional number of allowed LP iterations
# [type: int, advanced: FALSE, range: [0,2147483647], default: 1000]
heuristics/gcgpscostdiving/maxlpiterofs = 1000

# maximal number of allowed pricing rounds (-1: no limit)
# [type: int, advanced: FALSE, range: [-1,2147483647], default: 0]
heuristics/gcgpscostdiving/maxpricerounds = 0

# perform pricing only if infeasibility is encountered
# [type: bool, advanced: FALSE, range: {TRUE,FALSE}, default: TRUE]
heuristics/gcgpscostdiving/usefarkasonly = TRUE

# maximal quotient (curlowerbound - lowerbound)/(cutoffbound - lowerbound) where diving is performed (0.0: no limit)
# [type: real, advanced: TRUE, range: [0,1], default: 0.8]
heuristics/gcgpscostdiving/maxdiveubquot = 0.8

# maximal quotient (curlowerbound - lowerbound)/(avglowerbound - lowerbound) where diving is performed (0.0: no limit)
# [type: real, advanced: TRUE, range: [0,1.79769313486232e+308], default: 0]
heuristics/gcgpscostdiving/maxdiveavgquot = 0

# maximal UBQUOT when no solution was found yet (0.0: no limit)
# [type: real, advanced: TRUE, range: [0,1], default: 0.1]
heuristics/gcgpscostdiving/maxdiveubquotnosol = 0.1

# maximal AVGQUOT when no solution was found yet (0.0: no limit)
# [type: real, advanced: TRUE, range: [0,1.79769313486232e+308], default: 0]
heuristics/gcgpscostdiving/maxdiveavgquotnosol = 0

# use one level of backtracking if infeasibility is encountered?
# [type: bool, advanced: FALSE, range: {TRUE,FALSE}, default: TRUE]
heuristics/gcgpscostdiving/backtrack = TRUE

# shall pseudocosts be calculated w.r.t. the master problem?
# [type: bool, advanced: TRUE, range: {TRUE,FALSE}, default: FALSE]
heuristics/gcgpscostdiving/usemasterpscosts = FALSE

# priority of heuristic <gcgveclendiving>
# [type: int, advanced: TRUE, range: [-536870912,536870911], default: -1003100]
heuristics/gcgveclendiving/priority = -1003100

# frequency for calling primal heuristic <gcgveclendiving> (-1: never, 0: only at depth freqofs)
# [type: int, advanced: FALSE, range: [-1,65534], default: 10]
heuristics/gcgveclendiving/freq = 10

# frequency offset for calling primal heuristic <gcgveclendiving>
# [type: int, advanced: FALSE, range: [0,65534], default: 4]
heuristics/gcgveclendiving/freqofs = 4

# maximal depth level to call primal heuristic <gcgveclendiving> (-1: no limit)
# [type: int, advanced: TRUE, range: [-1,65534], default: -1]
heuristics/gcgveclendiving/maxdepth = -1

# minimal relative depth to start diving
# [type: real, advanced: TRUE, range: [0,1], default: 0]
heuristics/gcgveclendiving/minreldepth = 0

# maximal relative depth to start diving
# [type: real, advanced: TRUE, range: [0,1], default: 1]
heuristics/gcgveclendiving/maxreldepth = 1

# maximal fraction of diving LP iterations compared to node LP iterations
# [type: real, advanced: FALSE, range: [0,1.79769313486232e+308], default: 0.05]
heuristics/gcgveclendiving/maxlpiterquot = 0.05

# additional number of allowed LP iterations
# [type: int, advanced: FALSE, range: [0,2147483647], default: 1000]
heuristics/gcgveclendiving/maxlpiterofs = 1000

# maximal number of allowed pricing rounds (-1: no limit)
# [type: int, advanced: FALSE, range: [-1,2147483647], default: 0]
heuristics/gcgveclendiving/maxpricerounds = 0

# perform pricing only if infeasibility is encountered
# [type: bool, advanced: FALSE, range: {TRUE,FALSE}, default: TRUE]
heuristics/gcgveclendiving/usefarkasonly = TRUE

# maximal quotient (curlowerbound - lowerbound)/(cutoffbound - lowerbound) where diving is performed (0.0: no limit)
# [type: real, advanced: TRUE, range: [0,1], default: 0.8]
heuristics/gcgveclendiving/maxdiveubquot = 0.8

# maximal quotient (curlowerbound - lowerbound)/(avglowerbound - lowerbound) where diving is performed (0.0: no limit)
# [type: real, advanced: TRUE, range: [0,1.79769313486232e+308], default: 0]
heuristics/gcgveclendiving/maxdiveavgquot = 0

# maximal UBQUOT when no solution was found yet (0.0: no limit)
# [type: real, advanced: TRUE, range: [0,1], default: 0.1]
heuristics/gcgveclendiving/maxdiveubquotnosol = 0.1

# maximal AVGQUOT when no solution was found yet (0.0: no limit)
# [type: real, advanced: TRUE, range: [0,1.79769313486232e+308], default: 0]
heuristics/gcgveclendiving/maxdiveavgquotnosol = 0

# use one level of backtracking if infeasibility is encountered?
# [type: bool, advanced: FALSE, range: {TRUE,FALSE}, default: TRUE]
heuristics/gcgveclendiving/backtrack = TRUE

# calculate vector length scores w.r.t. the master LP?
# [type: bool, advanced: TRUE, range: {TRUE,FALSE}, default: FALSE]
heuristics/gcgveclendiving/usemasterscores = FALSE

# priority of heuristic <gcgdins>
# [type: int, advanced: TRUE, range: [-536870912,536870911], default: -1105000]
heuristics/gcgdins/priority = -1105000

# frequency for calling primal heuristic <gcgdins> (-1: never, 0: only at depth freqofs)
# [type: int, advanced: FALSE, range: [-1,65534], default: -1]
heuristics/gcgdins/freq = -1

# frequency offset for calling primal heuristic <gcgdins>
# [type: int, advanced: FALSE, range: [0,65534], default: 0]
heuristics/gcgdins/freqofs = 0

# maximal depth level to call primal heuristic <gcgdins> (-1: no limit)
# [type: int, advanced: TRUE, range: [-1,65534], default: -1]
heuristics/gcgdins/maxdepth = -1

# number of nodes added to the contingent of the total nodes
# [type: longint, advanced: FALSE, range: [0,9223372036854775807], default: 5000]
heuristics/gcgdins/nodesofs = 5000

# contingent of sub problem nodes in relation to the number of nodes of the original problem
# [type: real, advanced: FALSE, range: [0,1], default: 0.05]
heuristics/gcgdins/nodesquot = 0.05

# minimum number of nodes required to start the subproblem
# [type: longint, advanced: FALSE, range: [0,9223372036854775807], default: 500]
heuristics/gcgdins/minnodes = 500

# number of pool-solutions to be checked for flag array update (for hard fixing of binary variables)
# [type: int, advanced: FALSE, range: [1,2147483647], default: 5]
heuristics/gcgdins/solnum = 5

# radius (using Manhattan metric) of the incumbent's neighborhood to be searched
# [type: int, advanced: FALSE, range: [1,2147483647], default: 18]
heuristics/gcgdins/neighborhoodsize = 18

# maximum number of nodes to regard in the subproblem
# [type: longint, advanced: TRUE, range: [0,9223372036854775807], default: 5000]
heuristics/gcgdins/maxnodes = 5000

# factor by which gcgdins should at least improve the incumbent
# [type: real, advanced: TRUE, range: [0,1], default: 0.01]
heuristics/gcgdins/minimprove = 0.01

# number of nodes without incumbent change that heuristic should wait
# [type: longint, advanced: TRUE, range: [0,9223372036854775807], default: 0]
heuristics/gcgdins/nwaitingnodes = 0

# should subproblem be created out of the rows in the LP rows?
# [type: bool, advanced: TRUE, range: {TRUE,FALSE}, default: FALSE]
heuristics/gcgdins/uselprows = FALSE

# if uselprows == FALSE, should all active cuts from cutpool be copied to constraints in subproblem?
# [type: bool, advanced: TRUE, range: {TRUE,FALSE}, default: TRUE]
heuristics/gcgdins/copycuts = TRUE

# priority of heuristic <gcgfeaspump>
# [type: int, advanced: TRUE, range: [-536870912,536870911], default: -1000000]
heuristics/gcgfeaspump/priority = -1000000

# frequency for calling primal heuristic <gcgfeaspump> (-1: never, 0: only at depth freqofs)
# [type: int, advanced: FALSE, range: [-1,65534], default: -1]
heuristics/gcgfeaspump/freq = -1

# frequency offset for calling primal heuristic <gcgfeaspump>
# [type: int, advanced: FALSE, range: [0,65534], default: 0]
heuristics/gcgfeaspump/freqofs = 0

# maximal depth level to call primal heuristic <gcgfeaspump> (-1: no limit)
# [type: int, advanced: TRUE, range: [-1,65534], default: -1]
heuristics/gcgfeaspump/maxdepth = -1

# maximal fraction of diving LP iterations compared to node LP iterations
# [type: real, advanced: FALSE, range: [0,1.79769313486232e+308], default: 0.01]
heuristics/gcgfeaspump/maxlpiterquot = 0.01

# factor by which the regard of the objective is decreased in each round, 1.0 for dynamic
# [type: real, advanced: FALSE, range: [0,1], default: 1]
heuristics/gcgfeaspump/objfactor = 1

# threshold difference for the convex parameter to perform perturbation
# [type: real, advanced: FALSE, range: [0,1], default: 1]
heuristics/gcgfeaspump/alphadiff = 1

# additional number of allowed LP iterations
# [type: int, advanced: FALSE, range: [0,2147483647], default: 1000]
heuristics/gcgfeaspump/maxlpiterofs = 1000

# total number of feasible solutions found up to which heuristic is called (-1: no limit)
# [type: int, advanced: TRUE, range: [-1,2147483647], default: 10]
heuristics/gcgfeaspump/maxsols = 10

# maximal number of pumping loops (-1: no limit)
# [type: int, advanced: TRUE, range: [-1,2147483647], default: 10000]
heuristics/gcgfeaspump/maxloops = 10000

# maximal number of pumping rounds without fractionality improvement (-1: no limit)
# [type: int, advanced: TRUE, range: [-1,2147483647], default: 10]
heuristics/gcgfeaspump/maxstallloops = 10

# minimum number of random variables to flip, if a 1-cycle is encountered
# [type: int, advanced: TRUE, range: [1,2147483647], default: 10]
heuristics/gcgfeaspump/minflips = 10

# maximum length of cycles to be checked explicitly in each round
# [type: int, advanced: TRUE, range: [1,100], default: 3]
heuristics/gcgfeaspump/cyclelength = 3

# number of iterations until a random perturbation is forced
# [type: int, advanced: TRUE, range: [1,2147483647], default: 100]
heuristics/gcgfeaspump/perturbfreq = 100

# radius (using Manhattan metric) of the neighborhood to be searched in stage 3
# [type: int, advanced: FALSE, range: [1,2147483647], default: 18]
heuristics/gcgfeaspump/neighborhoodsize = 18

# should an iterative round-and-propagate scheme be used to find the integral points?
# [type: bool, advanced: FALSE, range: {TRUE,FALSE}, default: FALSE]
heuristics/gcgfeaspump/usefp20 = FALSE

# should a random perturbation be performed if a feasible solution was found?
# [type: bool, advanced: FALSE, range: {TRUE,FALSE}, default: TRUE]
heuristics/gcgfeaspump/pertsolfound = TRUE

# should we solve a local branching sub-MIP if no solution could be found?
# [type: bool, advanced: FALSE, range: {TRUE,FALSE}, default: FALSE]
heuristics/gcgfeaspump/stage3 = FALSE

# should all active cuts from cutpool be copied to constraints in subproblem?
# [type: bool, advanced: TRUE, range: {TRUE,FALSE}, default: TRUE]
heuristics/gcgfeaspump/copycuts = TRUE

# priority of heuristic <gcgrens>
# [type: int, advanced: TRUE, range: [-536870912,536870911], default: -1100000]
heuristics/gcgrens/priority = -1100000

# frequency for calling primal heuristic <gcgrens> (-1: never, 0: only at depth freqofs)
# [type: int, advanced: FALSE, range: [-1,65534], default: 0]
heuristics/gcgrens/freq = 0

# frequency offset for calling primal heuristic <gcgrens>
# [type: int, advanced: FALSE, range: [0,65534], default: 0]
heuristics/gcgrens/freqofs = 0

# maximal depth level to call primal heuristic <gcgrens> (-1: no limit)
# [type: int, advanced: TRUE, range: [-1,65534], default: -1]
heuristics/gcgrens/maxdepth = -1

# minimum percentage of integer variables that have to be fixable
# [type: real, advanced: FALSE, range: [0,1], default: 0.5]
heuristics/gcgrens/minfixingrate = 0.5

# maximum number of nodes to regard in the subproblem
# [type: longint, advanced: TRUE, range: [0,9223372036854775807], default: 5000]
heuristics/gcgrens/maxnodes = 5000

# number of nodes added to the contingent of the total nodes
# [type: longint, advanced: FALSE, range: [0,9223372036854775807], default: 500]
heuristics/gcgrens/nodesofs = 500

# minimum number of nodes required to start the subproblem
# [type: longint, advanced: TRUE, range: [0,9223372036854775807], default: 500]
heuristics/gcgrens/minnodes = 500

# contingent of sub problem nodes in relation to the number of nodes of the original problem
# [type: real, advanced: FALSE, range: [0,1], default: 0.1]
heuristics/gcgrens/nodesquot = 0.1

# factor by which RENS should at least improve the incumbent
# [type: real, advanced: TRUE, range: [0,1], default: 0.01]
heuristics/gcgrens/minimprove = 0.01

# should general integers get binary bounds [floor(.),ceil(.)] ?
# [type: bool, advanced: TRUE, range: {TRUE,FALSE}, default: TRUE]
heuristics/gcgrens/binarybounds = TRUE

# should subproblem be created out of the rows in the LP rows?
# [type: bool, advanced: TRUE, range: {TRUE,FALSE}, default: FALSE]
heuristics/gcgrens/uselprows = FALSE

# if uselprows == FALSE, should all active cuts from cutpool be copied to constraints in subproblem?
# [type: bool, advanced: TRUE, range: {TRUE,FALSE}, default: TRUE]
heuristics/gcgrens/copycuts = TRUE

# should all subproblem solutions be added to the original SCIP?
# [type: bool, advanced: TRUE, range: {TRUE,FALSE}, default: FALSE]
heuristics/gcgrens/addallsols = FALSE

# priority of heuristic <gcgrins>
# [type: int, advanced: TRUE, range: [-536870912,536870911], default: -1101000]
heuristics/gcgrins/priority = -1101000

# frequency for calling primal heuristic <gcgrins> (-1: never, 0: only at depth freqofs)
# [type: int, advanced: FALSE, range: [-1,65534], default: 20]
heuristics/gcgrins/freq = 20

# frequency offset for calling primal heuristic <gcgrins>
# [type: int, advanced: FALSE, range: [0,65534], default: 5]
heuristics/gcgrins/freqofs = 5

# maximal depth level to call primal heuristic <gcgrins> (-1: no limit)
# [type: int, advanced: TRUE, range: [-1,65534], default: -1]
heuristics/gcgrins/maxdepth = -1

# number of nodes added to the contingent of the total nodes
# [type: int, advanced: FALSE, range: [0,2147483647], default: 500]
heuristics/gcgrins/nodesofs = 500

# maximum number of nodes to regard in the subproblem
# [type: int, advanced: TRUE, range: [0,2147483647], default: 5000]
heuristics/gcgrins/maxnodes = 5000

# minimum number of nodes required to start the subproblem
# [type: int, advanced: TRUE, range: [0,2147483647], default: 500]
heuristics/gcgrins/minnodes = 500

# contingent of sub problem nodes in relation to the number of nodes of the original problem
# [type: real, advanced: FALSE, range: [0,1], default: 0.1]
heuristics/gcgrins/nodesquot = 0.1

# number of nodes without incumbent change that heuristic should wait
# [type: int, advanced: TRUE, range: [0,2147483647], default: 200]
heuristics/gcgrins/nwaitingnodes = 200

# factor by which gcgrins should at least improve the incumbent
# [type: real, advanced: TRUE, range: [0,1], default: 0.01]
heuristics/gcgrins/minimprove = 0.01

# minimum percentage of integer variables that have to be fixed
# [type: real, advanced: FALSE, range: [0,1], default: 0]
heuristics/gcgrins/minfixingrate = 0

# should subproblem be created out of the rows in the LP rows?
# [type: bool, advanced: TRUE, range: {TRUE,FALSE}, default: FALSE]
heuristics/gcgrins/uselprows = FALSE

# if uselprows == FALSE, should all active cuts from cutpool be copied to constraints in subproblem?
# [type: bool, advanced: TRUE, range: {TRUE,FALSE}, default: TRUE]
heuristics/gcgrins/copycuts = TRUE

# priority of heuristic <gcgrounding>
# [type: int, advanced: TRUE, range: [-536870912,536870911], default: -1000]
heuristics/gcgrounding/priority = -1000

# frequency for calling primal heuristic <gcgrounding> (-1: never, 0: only at depth freqofs)
# [type: int, advanced: FALSE, range: [-1,65534], default: 1]
heuristics/gcgrounding/freq = 1

# frequency offset for calling primal heuristic <gcgrounding>
# [type: int, advanced: FALSE, range: [0,65534], default: 0]
heuristics/gcgrounding/freqofs = 0

# maximal depth level to call primal heuristic <gcgrounding> (-1: no limit)
# [type: int, advanced: TRUE, range: [-1,65534], default: -1]
heuristics/gcgrounding/maxdepth = -1

# number of calls per found solution that are considered as standard success, a higher factor causes the heuristic to be called more often
# [type: int, advanced: TRUE, range: [-1,2147483647], default: 100]
heuristics/gcgrounding/successfactor = 100

# priority of heuristic <gcgshifting>
# [type: int, advanced: TRUE, range: [-536870912,536870911], default: -5000]
heuristics/gcgshifting/priority = -5000

# frequency for calling primal heuristic <gcgshifting> (-1: never, 0: only at depth freqofs)
# [type: int, advanced: FALSE, range: [-1,65534], default: 10]
heuristics/gcgshifting/freq = 10

# frequency offset for calling primal heuristic <gcgshifting>
# [type: int, advanced: FALSE, range: [0,65534], default: 0]
heuristics/gcgshifting/freqofs = 0

# maximal depth level to call primal heuristic <gcgshifting> (-1: no limit)
# [type: int, advanced: TRUE, range: [-1,65534], default: -1]
heuristics/gcgshifting/maxdepth = -1

# priority of heuristic <gcgsimplerounding>
# [type: int, advanced: TRUE, range: [-536870912,536870911], default: 0]
heuristics/gcgsimplerounding/priority = 0

# frequency for calling primal heuristic <gcgsimplerounding> (-1: never, 0: only at depth freqofs)
# [type: int, advanced: FALSE, range: [-1,65534], default: 1]
heuristics/gcgsimplerounding/freq = 1

# frequency offset for calling primal heuristic <gcgsimplerounding>
# [type: int, advanced: FALSE, range: [0,65534], default: 0]
heuristics/gcgsimplerounding/freqofs = 0

# maximal depth level to call primal heuristic <gcgsimplerounding> (-1: no limit)
# [type: int, advanced: TRUE, range: [-1,65534], default: -1]
heuristics/gcgsimplerounding/maxdepth = -1

# priority of heuristic <gcgzirounding>
# [type: int, advanced: TRUE, range: [-536870912,536870911], default: -500]
heuristics/gcgzirounding/priority = -500

# frequency for calling primal heuristic <gcgzirounding> (-1: never, 0: only at depth freqofs)
# [type: int, advanced: FALSE, range: [-1,65534], default: -1]
heuristics/gcgzirounding/freq = -1

# frequency offset for calling primal heuristic <gcgzirounding>
# [type: int, advanced: FALSE, range: [0,65534], default: 0]
heuristics/gcgzirounding/freqofs = 0

# maximal depth level to call primal heuristic <gcgzirounding> (-1: no limit)
# [type: int, advanced: TRUE, range: [-1,65534], default: -1]
heuristics/gcgzirounding/maxdepth = -1

# determines maximum number of rounding loops
# [type: int, advanced: TRUE, range: [0,2147483647], default: 2]
heuristics/gcgzirounding/maxroundingloops = 2

# flag to determine if Zirounding is deactivated after a certain percentage of unsuccessful calls
# [type: bool, advanced: TRUE, range: {TRUE,FALSE}, default: TRUE]
heuristics/gcgzirounding/stopziround = TRUE

# if percentage of found solutions falls below this parameter, Zirounding will be deactivated
# [type: real, advanced: TRUE, range: [0,1], default: 0.02]
heuristics/gcgzirounding/stoppercentage = 0.02

# determines the minimum number of calls before percentage-based deactivation of Zirounding is applied
# [type: int, advanced: TRUE, range: [1,2147483647], default: 1000]
heuristics/gcgzirounding/minstopncalls = 1000

# priority of heuristic <xpcrossover>
# [type: int, advanced: TRUE, range: [-536870912,536870911], default: -1100500]
heuristics/xpcrossover/priority = -1100500

# frequency for calling primal heuristic <xpcrossover> (-1: never, 0: only at depth freqofs)
# [type: int, advanced: FALSE, range: [-1,65534], default: 0]
heuristics/xpcrossover/freq = 0

# frequency offset for calling primal heuristic <xpcrossover>
# [type: int, advanced: FALSE, range: [0,65534], default: 0]
heuristics/xpcrossover/freqofs = 0

# maximal depth level to call primal heuristic <xpcrossover> (-1: no limit)
# [type: int, advanced: TRUE, range: [-1,65534], default: -1]
heuristics/xpcrossover/maxdepth = -1

# number of nodes added to the contingent of the total nodes
# [type: longint, advanced: FALSE, range: [0,9223372036854775807], default: 200]
heuristics/xpcrossover/nodesofs = 200

# maximum number of nodes to regard in the subproblem
# [type: longint, advanced: TRUE, range: [0,9223372036854775807], default: 1000]
heuristics/xpcrossover/maxnodes = 1000

# minimum number of nodes required to start the subproblem
# [type: longint, advanced: TRUE, range: [0,9223372036854775807], default: 200]
heuristics/xpcrossover/minnodes = 200

# number of extreme pts per block that will be taken into account
# [type: int, advanced: FALSE, range: [2,2147483647], default: 4]
heuristics/xpcrossover/nusedpts = 4

# number of nodes without incumbent change that heuristic should wait
# [type: longint, advanced: TRUE, range: [0,9223372036854775807], default: 200]
heuristics/xpcrossover/nwaitingnodes = 200

# contingent of sub problem nodes in relation to the number of nodes of the original problem
# [type: real, advanced: FALSE, range: [0,1], default: 0.1]
heuristics/xpcrossover/nodesquot = 0.1

# minimum percentage of integer variables that have to be fixed
# [type: real, advanced: FALSE, range: [0,1], default: 0.4]
heuristics/xpcrossover/minfixingrate = 0.4

# factor by which crossover should at least improve the incumbent
# [type: real, advanced: TRUE, range: [0,1], default: 0.01]
heuristics/xpcrossover/minimprove = 0.01

# should the choice which sols to take be randomized?
# [type: bool, advanced: TRUE, range: {TRUE,FALSE}, default: FALSE]
heuristics/xpcrossover/randomization = FALSE

# should the nwaitingnodes parameter be ignored at the root node?
# [type: bool, advanced: TRUE, range: {TRUE,FALSE}, default: FALSE]
heuristics/xpcrossover/dontwaitatroot = FALSE

# should subproblem be created out of the rows in the LP rows?
# [type: bool, advanced: TRUE, range: {TRUE,FALSE}, default: FALSE]
heuristics/xpcrossover/uselprows = FALSE

# if uselprows == FALSE, should all active cuts from cutpool be copied to constraints in subproblem?
# [type: bool, advanced: TRUE, range: {TRUE,FALSE}, default: TRUE]
heuristics/xpcrossover/copycuts = TRUE

# priority of heuristic <xprins>
# [type: int, advanced: TRUE, range: [-536870912,536870911], default: -1100600]
heuristics/xprins/priority = -1100600

# frequency for calling primal heuristic <xprins> (-1: never, 0: only at depth freqofs)
# [type: int, advanced: FALSE, range: [-1,65534], default: 0]
heuristics/xprins/freq = 0

# frequency offset for calling primal heuristic <xprins>
# [type: int, advanced: FALSE, range: [0,65534], default: 0]
heuristics/xprins/freqofs = 0

# maximal depth level to call primal heuristic <xprins> (-1: no limit)
# [type: int, advanced: TRUE, range: [-1,65534], default: -1]
heuristics/xprins/maxdepth = -1

# minimum percentage of coincidence of relaxation and extreme pts
# [type: real, advanced: FALSE, range: [0,1], default: 0.5]
heuristics/xprins/equalityrate = 0.5

# number of nodes added to the contingent of the total nodes
# [type: longint, advanced: FALSE, range: [0,9223372036854775807], default: 200]
heuristics/xprins/nodesofs = 200

# maximum number of nodes to regard in the subproblem
# [type: longint, advanced: TRUE, range: [0,9223372036854775807], default: 1000]
heuristics/xprins/maxnodes = 1000

# minimum number of nodes required to start the subproblem
# [type: longint, advanced: TRUE, range: [0,9223372036854775807], default: 200]
heuristics/xprins/minnodes = 200

# number of extreme pts per block that will be taken into account (-1: all; 0: all which contribute to current relaxation solution)
# [type: int, advanced: FALSE, range: [-1,2147483647], default: -1]
heuristics/xprins/nusedpts = -1

# number of nodes without incumbent change that heuristic should wait
# [type: longint, advanced: TRUE, range: [0,9223372036854775807], default: 200]
heuristics/xprins/nwaitingnodes = 200

# contingent of sub problem nodes in relation to the number of nodes of the original problem
# [type: real, advanced: FALSE, range: [0,1], default: 0.1]
heuristics/xprins/nodesquot = 0.1

# minimum percentage of integer variables that have to be fixed
# [type: real, advanced: FALSE, range: [0,1], default: 0.4]
heuristics/xprins/minfixingrate = 0.4

# factor by which crossover should at least improve the incumbent
# [type: real, advanced: TRUE, range: [0,1], default: 0.01]
heuristics/xprins/minimprove = 0.01

# should the choice which sols to take be randomized?
# [type: bool, advanced: TRUE, range: {TRUE,FALSE}, default: FALSE]
heuristics/xprins/randomization = FALSE

# should the nwaitingnodes parameter be ignored at the root node?
# [type: bool, advanced: TRUE, range: {TRUE,FALSE}, default: FALSE]
heuristics/xprins/dontwaitatroot = FALSE

# should subproblem be created out of the rows in the LP rows?
# [type: bool, advanced: TRUE, range: {TRUE,FALSE}, default: FALSE]
heuristics/xprins/uselprows = FALSE

# if uselprows == FALSE, should all active cuts from cutpool be copied to constraints in subproblem?
# [type: bool, advanced: TRUE, range: {TRUE,FALSE}, default: TRUE]
heuristics/xprins/copycuts = TRUE

# display activation status of display column <solfound> (0: off, 1: auto, 2:on)
# [type: int, advanced: FALSE, range: [0,2], default: 1]
display/solfound/active = 1

# display activation status of display column <time> (0: off, 1: auto, 2:on)
# [type: int, advanced: FALSE, range: [0,2], default: 1]
display/time/active = 1

# display activation status of display column <nnodes> (0: off, 1: auto, 2:on)
# [type: int, advanced: FALSE, range: [0,2], default: 1]
display/nnodes/active = 1

# display activation status of display column <nodesleft> (0: off, 1: auto, 2:on)
# [type: int, advanced: FALSE, range: [0,2], default: 1]
display/nodesleft/active = 1

# display activation status of display column <lpiterations> (0: off, 1: auto, 2:on)
# [type: int, advanced: FALSE, range: [0,2], default: 1]
display/lpiterations/active = 1

# display activation status of display column <lpavgiterations> (0: off, 1: auto, 2:on)
# [type: int, advanced: FALSE, range: [0,2], default: 1]
display/lpavgiterations/active = 1

# display activation status of display column <lpcond> (0: off, 1: auto, 2:on)
# [type: int, advanced: FALSE, range: [0,2], default: 1]
display/lpcond/active = 1

# display activation status of display column <memused> (0: off, 1: auto, 2:on)
# [type: int, advanced: FALSE, range: [0,2], default: 1]
display/memused/active = 1

# display activation status of display column <depth> (0: off, 1: auto, 2:on)
# [type: int, advanced: FALSE, range: [0,2], default: 1]
display/depth/active = 1

# display activation status of display column <maxdepth> (0: off, 1: auto, 2:on)
# [type: int, advanced: FALSE, range: [0,2], default: 1]
display/maxdepth/active = 1

# display activation status of display column <plungedepth> (0: off, 1: auto, 2:on)
# [type: int, advanced: FALSE, range: [0,2], default: 1]
display/plungedepth/active = 1

# display activation status of display column <nfrac> (0: off, 1: auto, 2:on)
# [type: int, advanced: FALSE, range: [0,2], default: 1]
display/nfrac/active = 1

# display activation status of display column <nexternbranchcands> (0: off, 1: auto, 2:on)
# [type: int, advanced: FALSE, range: [0,2], default: 1]
display/nexternbranchcands/active = 1

# display activation status of display column <vars> (0: off, 1: auto, 2:on)
# [type: int, advanced: FALSE, range: [0,2], default: 1]
display/vars/active = 1

# display activation status of display column <conss> (0: off, 1: auto, 2:on)
# [type: int, advanced: FALSE, range: [0,2], default: 1]
display/conss/active = 1

# display activation status of display column <curconss> (0: off, 1: auto, 2:on)
# [type: int, advanced: FALSE, range: [0,2], default: 1]
display/curconss/active = 1

# display activation status of display column <curcols> (0: off, 1: auto, 2:on)
# [type: int, advanced: FALSE, range: [0,2], default: 1]
display/curcols/active = 1

# display activation status of display column <currows> (0: off, 1: auto, 2:on)
# [type: int, advanced: FALSE, range: [0,2], default: 1]
display/currows/active = 1

# display activation status of display column <cuts> (0: off, 1: auto, 2:on)
# [type: int, advanced: FALSE, range: [0,2], default: 1]
display/cuts/active = 1

# display activation status of display column <separounds> (0: off, 1: auto, 2:on)
# [type: int, advanced: FALSE, range: [0,2], default: 1]
display/separounds/active = 1

# display activation status of display column <poolsize> (0: off, 1: auto, 2:on)
# [type: int, advanced: FALSE, range: [0,2], default: 1]
display/poolsize/active = 1

# display activation status of display column <conflicts> (0: off, 1: auto, 2:on)
# [type: int, advanced: FALSE, range: [0,2], default: 1]
display/conflicts/active = 1

# display activation status of display column <strongbranchs> (0: off, 1: auto, 2:on)
# [type: int, advanced: FALSE, range: [0,2], default: 1]
display/strongbranchs/active = 1

# display activation status of display column <pseudoobj> (0: off, 1: auto, 2:on)
# [type: int, advanced: FALSE, range: [0,2], default: 1]
display/pseudoobj/active = 1

# display activation status of display column <lpobj> (0: off, 1: auto, 2:on)
# [type: int, advanced: FALSE, range: [0,2], default: 1]
display/lpobj/active = 1

# display activation status of display column <curdualbound> (0: off, 1: auto, 2:on)
# [type: int, advanced: FALSE, range: [0,2], default: 1]
display/curdualbound/active = 1

# display activation status of display column <estimate> (0: off, 1: auto, 2:on)
# [type: int, advanced: FALSE, range: [0,2], default: 1]
display/estimate/active = 1

# display activation status of display column <avgdualbound> (0: off, 1: auto, 2:on)
# [type: int, advanced: FALSE, range: [0,2], default: 1]
display/avgdualbound/active = 1

# display activation status of display column <dualbound> (0: off, 1: auto, 2:on)
# [type: int, advanced: FALSE, range: [0,2], default: 1]
display/dualbound/active = 1

# display activation status of display column <primalbound> (0: off, 1: auto, 2:on)
# [type: int, advanced: FALSE, range: [0,2], default: 1]
display/primalbound/active = 1

# display activation status of display column <cutoffbound> (0: off, 1: auto, 2:on)
# [type: int, advanced: FALSE, range: [0,2], default: 1]
display/cutoffbound/active = 1

# display activation status of display column <gap> (0: off, 1: auto, 2:on)
# [type: int, advanced: FALSE, range: [0,2], default: 1]
display/gap/active = 1

# display activation status of display column <primalgap> (0: off, 1: auto, 2:on)
# [type: int, advanced: FALSE, range: [0,2], default: 0]
display/primalgap/active = 0

# display activation status of display column <nsols> (0: off, 1: auto, 2:on)
# [type: int, advanced: FALSE, range: [0,2], default: 1]
display/nsols/active = 1

# display activation status of display column <mlpiterations> (0: off, 1: auto, 2:on)
# [type: int, advanced: FALSE, range: [0,2], default: 1]
display/mlpiterations/active = 1

# display activation status of display column <mvars> (0: off, 1: auto, 2:on)
# [type: int, advanced: FALSE, range: [0,2], default: 1]
display/mvars/active = 1

# display activation status of display column <mconss> (0: off, 1: auto, 2:on)
# [type: int, advanced: FALSE, range: [0,2], default: 1]
display/mconss/active = 1

# display activation status of display column <mcuts> (0: off, 1: auto, 2:on)
# [type: int, advanced: FALSE, range: [0,2], default: 1]
display/mcuts/active = 1

# display activation status of display column <degeneracy> (0: off, 1: auto, 2:on)
# [type: int, advanced: FALSE, range: [0,2], default: 1]
display/degeneracy/active = 1

# display activation status of display column <sumlpiterations> (0: off, 1: auto, 2:on)
# [type: int, advanced: FALSE, range: [0,2], default: 1]
display/sumlpiterations/active = 1<|MERGE_RESOLUTION|>--- conflicted
+++ resolved
@@ -724,11 +724,7 @@
 # [type: bool, advanced: TRUE, range: {TRUE,FALSE}, default: FALSE]
 reoptimization/storevarhistory = FALSE
 
-<<<<<<< HEAD
-# re-use pseudo costs if the objective function changed only slightly 
-=======
 # re-use pseudo costs if the objective function changed only slightly
->>>>>>> 0bb0607c
 # [type: bool, advanced: TRUE, range: {TRUE,FALSE}, default: FALSE]
 reoptimization/usepscost = FALSE
 

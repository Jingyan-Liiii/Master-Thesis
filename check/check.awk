--- conflicted
+++ resolved
@@ -288,23 +288,10 @@
 /^loaded parameter file/ { settings = $4; sub(/<.*settings\//, "", settings); sub(/\.set>/, "", settings); }
 /^parameter <limits\/time> set to/ { timelimit = $5; }
 /^limits\/time =/ { timelimit = $3; }
-<<<<<<< HEAD
 /set limits objective/ {
    objectivelimit = $4;
 }
-#
-# get objective sense
-#
-/^  Objective sense  :/ {
-   if ( $4 == "minimize" )
-      objsense = 1;
-   if ( $4 == "maximize" )
-      objsense = -1;
-   # objsense is 0 otherwise
-}
-=======
-
->>>>>>> d5d02bdd
+
 #
 # problem: master or original?
 #

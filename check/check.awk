--- conflicted
+++ resolved
@@ -632,11 +632,7 @@
       tablehead3 = hyphenstr;
 
       tablehead1 = tablehead1"+----+--- Original --+-- Presolved --+----------+------- Decomposition -------+--------------+--------------+------+-------- Pricing ------+---- Master ----+-------+-------+";
-<<<<<<< HEAD
-      tablehead2 = tablehead2"|Type| Conss |  Vars | Conss |  Vars | Detector |Blocks| Rel. | MConss| MVars |  Dual Bound  | Primal Bound | Gap%% | Calls |  Vars |  Time |LP-Time|  Iters | Nodes |  Time |";
-=======
       tablehead2 = tablehead2"|Type| Conss |  Vars | Conss |  Vars | Detector |Blocks| MaxW | MConss| MVars |  Dual Bound  | Primal Bound | Gap%% | Calls |  Vars |  Time |LP-Time|  Iters | Nodes |  Time |";
->>>>>>> 42ca66a8
       tablehead3 = tablehead3"+----+-------+-------+-------+-------+----------+------+------+-------+-------+--------------+--------------+------+-------+-------+-------+-------+--------+-------+-------+";
 
       if( printsoltimes == 1 ) {
@@ -1038,13 +1034,8 @@
                printf(" & %7.1f & %7.1f", timetofirst, timetobest) > TEXFILE;
             printf("\\\\\n") > TEXFILE;
          }
-<<<<<<< HEAD
-         printf("%-*s %-4s %7d %7d %7d %7d %-10s %6d %6d %7d %7d %14.9g %14.9g %6s %7d %7d %7.1f %7.1f %8d %7d %7.1f ",
-                namelength, shortprob, probtype, origcons, origvars, cons, vars, detector, blocks, rel, linkconss, linkvars, db, pb, gapstr,
-=======
          printf("%-*s %-4s %7d %7d %7d %7d %-10s %6d %6.3g %7d %7d %14.9g %14.9g %6s %7d %7d %7.1f %7.1f %8d %7d %7.1f ",
                 namelength, shortprob, probtype, origcons, origvars, cons, vars, detector, blocks, maxw, linkconss, linkvars, db, pb, gapstr,
->>>>>>> 42ca66a8
                 pricecall, pricevars, pricetime, lptime, simpiters, bbnodes, tottime);
          if( printsoltimes )
             printf("%9.1f %9.1f ", timetofirst, timetobest);

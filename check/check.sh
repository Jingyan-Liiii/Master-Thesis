--- conflicted
+++ resolved
@@ -212,11 +212,7 @@
             if test $MODE = "detect"
             then
                 echo write prob images\/$base.gp   >> $TMPFILE
-<<<<<<< HEAD
-                #echo presolve                      >> $TMPFILE
-=======
                 echo presolve                      >> $TMPFILE
->>>>>>> 850e2269
                 echo detect                        >> $TMPFILE
                 echo write prob images\/$base-dec.gp >> $TMPFILE
                 echo write prob decs\/$base.dec    >> $TMPFILE
@@ -228,16 +224,10 @@
                 echo display statistics            >> $TMPFILE
             elif test $MODE = "detectall"
             then
-<<<<<<< HEAD
                 echo presolve                      >> $TMPFILE
                 echo detect                        >> $TMPFILE
                 echo write all dec                 >> $TMPFILE
-               echo write all gp                  >> $TMPFILE
-=======
-                echo detect                        >> $TMPFILE
-                echo write all dec                 >> $TMPFILE
 		echo write all gp                  >> $TMPFILE
->>>>>>> 850e2269
             else
                 if test $MODE = "readdec"
                 then

#!/usr/bin/env bash
#* * * * * * * * * * * * * * * * * * * * * * * * * * * * * * * * * * * * * * *
#*                                                                           *
#*                  This file is part of the program                         *
#*          GCG --- Generic Column Generation                                *
#*                  a Dantzig-Wolfe decomposition based extension            *
#*                  of the branch-cut-and-price framework                    *
#*         SCIP --- Solving Constraint Integer Programs                      *
#*                                                                           *
#* Copyright (C) 2010-2017 Operations Research, RWTH Aachen University       *
#*                         Zuse Institute Berlin (ZIB)                       *
#*                                                                           *
#* This program is free software; you can redistribute it and/or             *
#* modify it under the terms of the GNU Lesser General Public License        *
#* as published by the Free Software Foundation; either version 3            *
#* of the License, or (at your option) any later version.                    *
#*                                                                           *
#* This program is distributed in the hope that it will be useful,           *
#* but WITHOUT ANY WARRANTY; without even the implied warranty of            *
#* MERCHANTABILITY or FITNESS FOR A PARTICULAR PURPOSE.  See the             *
#* GNU Lesser General Public License for more details.                       *
#*                                                                           *
#* You should have received a copy of the GNU Lesser General Public License  *
#* along with this program; if not, write to the Free Software               *
#* Foundation, Inc., 51 Franklin St, Fifth Floor, Boston, MA 02110-1301, USA.*
#*                                                                           *
#* * * * * * * * * * * * * * * * * * * * * * * * * * * * * * * * * * * * * * *
#
# @author Martin Bergner
# @author Gerald Gamrath
# @author Christian Puchert

TSTNAME=$1
BINNAME=$2
SETNAME=$3
MSETNAME=$4
BINID=$5
TIMELIMIT=$6
NODELIMIT=$7
MEMLIMIT=$8
THREADS=$9
FEASTOL=${10}
DISPFREQ=${11}
CONTINUE=${12}
LOCK=${13}
VERSION=${14}
LPS=${15}
VALGRIND=${16}
MODE=${17}
SETCUTOFF=${18}

SETDIR=../settings

if test ! -e results
then
    mkdir results
fi
if test ! -e locks
then
    mkdir locks
fi

LOCKFILE=locks/$TSTNAME.$SETNAME.$MSETNAME.$VERSION.$LPS.lock
RUNFILE=locks/$TSTNAME.$SETNAME.$MSETNAME.$VERSION.$LPS.run.$BINID
DONEFILE=locks/$TSTNAME.$SETNAME.$MSETNAME.$VERSION.$LPS.done

OUTFILE=results/check.$TSTNAME.$BINID.$SETNAME.$MSETNAME.out
ERRFILE=results/check.$TSTNAME.$BINID.$SETNAME.$MSETNAME.err
RESFILE=results/check.$TSTNAME.$BINID.$SETNAME.$MSETNAME.res
TEXFILE=results/check.$TSTNAME.$BINID.$SETNAME.$MSETNAME.tex
TMPFILE=results/check.$TSTNAME.$BINID.$SETNAME.$MSETNAME.tmp
SETFILE=results/check.$TSTNAME.$BINID.$SETNAME.$MSETNAME.set

SETTINGS=$SETDIR/$SETNAME.set
MSETTINGS=$SETDIR/$MSETNAME.set

if test "$LOCK" = "true"
then
    if test -e $DONEFILE
    then
        echo skipping test due to existing done file $DONEFILE
        exit
    fi
    if test -e $LOCKFILE
    then
        if test -e $RUNFILE
        then
            echo continuing aborted run with run file $RUNFILE
        else
            echo skipping test due to existing lock file $LOCKFILE
            exit
        fi
    fi
    date > $LOCKFILE
    date > $RUNFILE
fi

if test ! -e $OUTFILE
then
    CONTINUE=false
fi

if test "$CONTINUE" = "true"
then
    MVORCP=cp
else
    MVORCP=mv
fi

DATEINT=`date +"%s"`
if test -e $OUTFILE
then
    $MVORCP $OUTFILE $OUTFILE.old-$DATEINT
fi
if test -e $ERRFILE
then
    $MVORCP $ERRFILE $ERRFILE.old-$DATEINT
fi

if test "$CONTINUE" = "true"
then
    LASTPROB=`awk -f getlastprob.awk $OUTFILE`
    echo Continuing benchmark. Last solved instance: $LASTPROB
    echo "" >> $OUTFILE
    echo "----- Continuing from here. Last solved: $LASTPROB -----" >> $OUTFILE
    echo "" >> $OUTFILE
else
    LASTPROB=""
fi

uname -a >>$OUTFILE
uname -a >>$ERRFILE
date >>$OUTFILE
date >>$ERRFILE

# we add 50% to the hard time limit and additional 10 seconds in case of small time limits
HARDTIMELIMIT=`expr \`expr $TIMELIMIT + 10\` + \`expr $TIMELIMIT / 2\``

# we add 10% to the hard memory limit and additional 1000mb to the hard memory limit
HARDMEMLIMIT=`expr \`expr $MEMLIMIT + 1000\` + \`expr $MEMLIMIT / 10\``
HARDMEMLIMIT=`expr $HARDMEMLIMIT \* 1024`

echo "hard time limit: $HARDTIMELIMIT s" >>$OUTFILE
echo "hard mem limit: $HARDMEMLIMIT k" >>$OUTFILE

VALGRINDCMD=
if test "$VALGRIND" = "true"
then
   VALGRINDCMD="valgrind --log-fd=1 --leak-check=full"
fi

SOLUFILE=""
for SOLU in testset/$TSTNAME.solu testset/all.solu
do
    if test -e $SOLU
    then
        SOLUFILE=$SOLU
        break
    fi
done

# if cutoff should be passed, solu file must exist
if test $SETCUTOFF = "true"
then
    if test $SOLUFILE = ""
    then
        echo "Skipping test: SETCUTOFF=true set, but no .solu file (testset/$TSTNAME.solu or testset/all.solu) available"
        exit
    fi
fi

for i in `cat testset/$TSTNAME.test` DONE
do
    if test "$i" = "DONE"
    then
        date > $DONEFILE
        break
    fi

    PROB=`echo $i|cut -d";" -f1`
    DECFILE=`echo $i|cut -d";" -f2`
    DIR=`dirname $PROB`
    NAME=`basename $PROB .gz`
    NAME=`basename $NAME .mps`
    NAME=`basename $NAME .lp`

    if test "$PROB" == "$DECFILE"
    then
        EXT=${PROB##*.}
        if test "$EXT" = "gz"
        then
            BLKFILE=$DIR/$NAME.blk.gz
            DECFILE=$DIR/$NAME.dec.gz
        else
            BLKFILE=$DIR/$NAME.blk
            DECFILE=$DIR/$NAME.dec
        fi
    fi
    if test "$LASTPROB" = ""
    then
        if test -f $PROB
        then
            echo @01 $PROB ===========
            echo @01 $PROB ===========             >> $ERRFILE
            echo > $TMPFILE
            if test "$SETNAME" != "default"
            then
                echo set load $SETTINGS            >> $TMPFILE
            fi
            if test "$MSETNAME" != "default"
            then
                echo set loadmaster $MSETTINGS     >>  $TMPFILE
            fi
            if test "$FEASTOL" != "default"
            then
                echo set numerics feastol $FEASTOL >> $TMPFILE
            fi

            if test -e "$SOLUFILE"
            then
                OBJECTIVEVAL=`grep "$NAME" $SOLUFILE | grep -v =feas= | grep -v =inf= | tail -n 1 | awk '{print $3}'`
            else
                OBJECTIVEVAL=""
            fi

            echo set limits time $TIMELIMIT        >> $TMPFILE
            echo set limits nodes $NODELIMIT       >> $TMPFILE
            echo set limits memory $MEMLIMIT       >> $TMPFILE
            echo set lp advanced threads $THREADS  >> $TMPFILE
            echo set timing clocktype 1            >> $TMPFILE
            echo set display verblevel 4           >> $TMPFILE
            echo set display freq $DISPFREQ        >> $TMPFILE
            echo set memory savefac 1.0            >> $TMPFILE # avoid switching to dfs - better abort with memory error
            if test "$LPS" = "none"
            then
                echo set lp solvefreq -1           >> $TMPFILE # avoid solving LPs in case of LPS=none
            fi
            echo set save $SETFILE                 >> $TMPFILE
            echo read $PROB                        >> $TMPFILE

	    # set objective limit: optimal solution value from solu file, if existent
	    if test $SETCUTOFF = "true"
	    then
	        if test $SOLUFILE == ""
	        then
	            echo Exiting test because no solu file can be found for this test
	            exit
	        fi
	        if test ""$OBJECTIVEVAL != ""
	        then
	            echo set limits objective $OBJECTIVEVAL >> $TMPFILE
	            echo set heur emph off                  >> $TMPFILE
	        fi
	    fi


            if test $MODE = "detect"
            then
                echo presolve                      >> $TMPFILE
                echo detect                        >> $TMPFILE
<<<<<<< HEAD
 #               echo display statistics            >> $TMPFILE
=======
                echo display statistics            >> $TMPFILE
                echo display additionalstatistics  >> $TMPFILE
>>>>>>> 8861443f
            elif test $MODE = "bip"
            then
                echo presolve                      >> $TMPFILE
                echo write prob bip\/$NAME-dec.bip >> $TMPFILE
                echo display statistics            >> $TMPFILE
                echo display additionalstatistics  >> $TMPFILE
            elif test $MODE = "detectall"
            then
                echo presolve                      >> $TMPFILE
                echo detect                        >> $TMPFILE
                mkdir -p decs/$TSTNAME.$SETNAME
                mkdir -p images/$TSTNAME.$SETNAME
                echo write all decs\/$TSTNAME.$SETNAME dec >> $TMPFILE
                echo write all images\/$TSTNAME.$SETNAME gp >> $TMPFILE
            else
                if test $MODE = "readdec"
                then
                    if test -f $DECFILE
                    then
                        BLKFILE=$DECFILE
                    fi
                    if test -f $BLKFILE
                    then
                        EXT=${BLKFILE##*.}
                        if test "$EXT" = "gz"
                        then
                            presol=`zgrep -A1 PRESOLVE $BLKFILE`
                        else
                            presol=`grep -A1 PRESOLVE $BLKFILE`
                        fi
                        echo $presol
                        # If the decomposition contains presolving information ...
                        if test $? = 0
                        then
                            # ... check if it belongs to a presolved problem
                            if grep -xq 1 - <<EOF
$presol
EOF
                            then
                                echo presolve      >> $TMPFILE
                            fi
                        fi
                        echo read $BLKFILE         >> $TMPFILE
                    fi
                fi
                GP_BASE=`basename $DECFILE .dec`
#               echo write problem $HOME\/Desktop\/results\/gps\/$GP_BASE.gp >> $TMPFILE
                echo optimize                      >> $TMPFILE
                echo display statistics            >> $TMPFILE
                echo display additionalstatistics  >> $TMPFILE
#               echo display additionalstatistics  >> $TMPFILE
#               echo display solution              >> $TMPFILE
                echo checksol                      >> $TMPFILE
            fi
            echo quit                              >> $TMPFILE
            echo -----------------------------
            date
            date >>$ERRFILE
            echo -----------------------------
            date +"@03 %s"
            bash -c " ulimit -t $HARDTIMELIMIT s; ulimit -v $HARDMEMLIMIT k; ulimit -f 200000; $VALGRINDCMD ../$BINNAME < $TMPFILE" 2>>$ERRFILE
            date +"@04 %s"
            echo -----------------------------
            date
            date >>$ERRFILE
            echo -----------------------------
            echo
            echo =ready=
            if test $MODE = "detectall"
            then
                mv *_*.dec decs\/
            fi
        else
            echo @02 FILE NOT FOUND: $i ===========
            echo @02 FILE NOT FOUND: $i =========== >>$ERRFILE
        fi
    else
        echo skipping $i
        if test "$LASTPROB" = "$i"
        then
            LASTPROB=""
        fi
    fi
done | tee -a $OUTFILE

rm -f $TMPFILE
rm -f cipreadparsetest.cip

date >>$OUTFILE
date >>$ERRFILE

if test -e $DONEFILE
then
    ./evalcheck.sh $OUTFILE

    if test "$LOCK" = "true"
    then
        rm -f $RUNFILE
    fi
fi<|MERGE_RESOLUTION|>--- conflicted
+++ resolved
@@ -258,12 +258,7 @@
             then
                 echo presolve                      >> $TMPFILE
                 echo detect                        >> $TMPFILE
-<<<<<<< HEAD
  #               echo display statistics            >> $TMPFILE
-=======
-                echo display statistics            >> $TMPFILE
-                echo display additionalstatistics  >> $TMPFILE
->>>>>>> 8861443f
             elif test $MODE = "bip"
             then
                 echo presolve                      >> $TMPFILE

#!/usr/bin/env bash
#set -x
#* * * * * * * * * * * * * * * * * * * * * * * * * * * * * * * * * * * * * * *
#*                                                                           *
#*                  This file is part of the program                         *
#*          GCG --- Generic Column Generation                                *
#*                  a Dantzig-Wolfe decomposition based extension            *
#*                  of the branch-cut-and-price framework                    *
#*         SCIP --- Solving Constraint Integer Programs                      *
#*                                                                           *
#* Copyright (C) 2010-2013 Operations Research, RWTH Aachen University       *
#*                         Zuse Institute Berlin (ZIB)                       *
#*                                                                           *
#* This program is free software; you can redistribute it and/or             *
#* modify it under the terms of the GNU Lesser General Public License        *
#* as published by the Free Software Foundation; either version 3            *
#* of the License, or (at your option) any later version.                    *
#*                                                                           *
#* This program is distributed in the hope that it will be useful,           *
#* but WITHOUT ANY WARRANTY; without even the implied warranty of            *
#* MERCHANTABILITY or FITNESS FOR A PARTICULAR PURPOSE.  See the             *
#* GNU Lesser General Public License for more details.                       *
#*                                                                           *
#* You should have received a copy of the GNU Lesser General Public License  *
#* along with this program; if not, write to the Free Software               *
#* Foundation, Inc., 51 Franklin St, Fifth Floor, Boston, MA 02110-1301, USA.*
#*                                                                           *
#* * * * * * * * * * * * * * * * * * * * * * * * * * * * * * * * * * * * * * *
#
# @author Martin Bergner
# @author Gerald Gamrath
#
# Call with "make testcluster"
#
# The queue is passed via $QUEUE (possibly defined in a local makefile in scip/make/local).
#
# For each run, we can specify the number of nodes reserved for a run via $PPN. If tests runs
# with valid time measurements should be executed, this number should be chosen in such a way
# that a job is run on a single computer, i.e., in general, $PPN should equal the number of cores
# of each computer. Of course, the value depends on the specific computer/queue.
#
# To get the result files call "./evalcheck_cluster.sh
# results/check.$TSTNAME.$BINNAME.$SETNAME.eval in directory check/
# This leads to result files
#  - results/check.$TSTNAME.$BINNMAE.$SETNAME.out
#  - results/check.$TSTNAME.$BINNMAE.$SETNAME.res
#  - results/check.$TSTNAME.$BINNMAE.$SETNAME.err

TSTNAME=$1
BINNAME=$2
SETNAME=$3
BINID=$4
TIMELIMIT=$5
NODELIMIT=$6
MEMLIMIT=$7
THREADS=$8
FEASTOL=$9
DISPFREQ=${10}
CONTINUE=${11}
QUEUETYPE=${12}
QUEUE=${13}
PPN=${14}
CLIENTTMPDIR=${15}
NOWAITCLUSTER=${16}
EXCLUSIVE=${17}
<<<<<<< HEAD
MODE='solve'
=======
PERMUTE=${18}
MODE=${19}
>>>>>>> 7ad0ac1a

# check all variables defined
if [ -z ${MODE} ]
then
<<<<<<< HEAD
    echo Skipping test since EXCLUSIVE is not defined.
=======
    echo Skipping test since not all variables are defined
    echo "TSTNAME       = $TSTNAME"
    echo "BINNAME       = $BINNAME"
    echo "SETNAME       = $SETNAME"
    echo "BINID         = $BINID"
    echo "TIMELIMIT     = $TIMELIMIT"
    echo "NODELIMIT     = $NODELIMIT"
    echo "MEMLIMIT      = $MEMLIMIT"
    echo "THREADS       = $THREADS"
    echo "FEASTOL       = $FEASTOL"
    echo "DISPFREQ      = $DISPFREQ"
    echo "CONTINUE      = $CONTINUE"
    echo "QUEUETYPE     = $QUEUETYPE"
    echo "QUEUE         = $QUEUE"
    echo "PPN           = $PPN"
    echo "CLIENTTMPDIR  = $CLIENTTMPDIR"
    echo "NOWAITCLUSTER = $NOWAITCLUSTER"
    echo "EXCLUSIVE     = $EXCLUSIVE"
    echo "PERMUTE       = $PERMUTE"
    echo "MODE          = $MODE"
>>>>>>> 7ad0ac1a
    exit 1;
fi


# get current GCG path
GCGPATH=`pwd`

if test ! -e $GCGPATH/results
then
    mkdir $GCGPATH/results
fi

SETTINGS=$GCGPATH/../settings/$SETNAME.set

# check if the settings file exists
if test $SETNAME != "default"
then
    if test ! -e $SETTINGS
    then
        echo Skipping test since the settings file $SETTINGS does not exist.
        exit
    fi
fi

# check if binary exists
if test ! -e $GCGPATH/../$BINNAME
then
    echo Skipping test since the binary $BINNAME does not exist.
    exit
fi

# check if queue has been defined
if test "$QUEUE" = ""
then
    echo Skipping test since the queue name has not been defined.
    exit
fi

# check if number of nodes has been defined
if test "$PPN" = ""
then
    echo Skipping test since the number of nodes has not been defined.
    exit
fi

# check if the slurm blades should be used exclusively
if test "$EXCLUSIVE" = "true"
then
    EXCLUSIVE=" --exclusive"
else
    EXCLUSIVE=""
fi

# we add 100% to the hard time limit and additional 600 seconds in case of small time limits
HARDTIMELIMIT=`expr \`expr $TIMELIMIT + 600\` + $TIMELIMIT`

# we add 10% to the hard memory limit and additional 100MB to the hard memory limit
HARDMEMLIMIT=`expr \`expr $MEMLIMIT + 100\` + \`expr $MEMLIMIT / 10\``

# check whether there is enough memory on the host system, otherwise we need to submit from the target system
if test "$QUEUETYPE" = "srun"
then
    HOSTMEM=`ulimit -m`
    if test "$HOSTMEM" != "unlimited"
    then
        if [ `expr $HARDMEMLIMIT \* 1024` -gt $HOSTMEM ]
        then
            echo "Not enough memory on host system - please submit from target system (e.g. ssh opt201)."
            exit
        fi
    fi
fi

# in case of qsub queue the memory is measured in kB and in case of srun the time needs to be formatted
if test  "$QUEUETYPE" = "qsub"
then
    HARDMEMLIMIT=`expr $HARDMEMLIMIT \* 1024000`
elif test  "$QUEUETYPE" = "srun"
then
    MYMINUTES=0
    MYHOURS=0
    MYDAYS=0

    #calculate seconds, minutes, hours and days
    MYSECONDS=`expr $HARDTIMELIMIT % 60`
    TMP=`expr $HARDTIMELIMIT / 60`
    if test "$TMP" != "0"
    then
	MYMINUTES=`expr $TMP % 60`
	TMP=`expr $TMP / 60`
	if test "$TMP" != "0"
	then
	    MYHOURS=`expr $TMP % 24`
	    MYDAYS=`expr $TMP / 24`
	fi
    fi
    #format seconds to have two characters
    if test ${MYSECONDS} -lt 10
    then
	MYSECONDS=0${MYSECONDS}
    fi
    #format minutes to have two characters
    if test ${MYMINUTES} -lt 10
    then
	MYMINUTES=0${MYMINUTES}
    fi
    #format hours to have two characters
    if test ${MYHOURS} -lt 10
    then
	MYHOURS=0${MYHOURS}
    fi
    #format HARDTIMELIMT
    if test ${MYDAYS} = "0"
    then
	HARDTIMELIMIT=${MYHOURS}:${MYMINUTES}:${MYSECONDS}
    else
	HARDTIMELIMIT=${MYDAYS}-${MYHOURS}:${MYMINUTES}:${MYSECONDS}
    fi
fi

#define clusterqueue, which might not be the QUEUE, cause this might be an alias for a bunch of QUEUEs
CLUSTERQUEUE=$QUEUE

NICE=""
ACCOUNT="mip"

<<<<<<< HEAD
# counter to define file names for a test set uniquely
COUNT=1
=======
if test $CLUSTERQUEUE = "dbg"
then
    CLUSTERQUEUE="mip-dbg,telecom-dbg"
    ACCOUNT="mip-dbg"
elif test $CLUSTERQUEUE = "telecom-dbg"
then
    ACCOUNT="mip-dbg"
elif test $CLUSTERQUEUE = "mip-dbg"
then
    ACCOUNT="mip-dbg"
elif test $CLUSTERQUEUE = "opt-low"
then
    CLUSTERQUEUE="opt"
    NICE="--nice=10000"
fi

# counter to define file names for a test set uniquely
COUNT=0
>>>>>>> 7ad0ac1a

# loop over permutations
for ((p = 0; $p <= $PERMUTE; p++))
do
<<<<<<< HEAD
  if test "$i" = "DONE"
      then
      break
  fi

  # check if problem instance exists
  if test -f $SCIPPATH/$i
  then

      # the cluster queue has an upper bound of 2000 jobs; if this limit is
      # reached the submitted jobs are dumped; to avoid that we check the total
      # load of the cluster and wait until it is save (total load not more than
      # 1900 jobs) to submit the next job.
      if test "$NOWAITCLUSTER" != "1"
      then
	  ./waitcluster.sh 1600 $QUEUE 200
      fi

      SHORTFILENAME=`basename $i .gz`
      SHORTFILENAME=`basename $SHORTFILENAME .mps`
      SHORTFILENAME=`basename $SHORTFILENAME .lp`
      SHORTFILENAME=`basename $SHORTFILENAME .opb`

      FILENAME=$USER.$QUEUE.$TSTNAME.$COUNT"_"$SHORTFILENAME.$BINID.$SETNAME
      BASENAME=$SCIPPATH/results/$FILENAME

      DIRNAME=`dirname $i`
      DECFILE=$SCIPPATH/$DIRNAME/$SHORTFILENAME.dec.gz

      TMPFILE=$BASENAME.tmp
      SETFILE=$BASENAME.set

      echo $BASENAME >> $EVALFILE

      COUNT=`expr $COUNT + 1`

      # in case we want to continue we check if the job was already performed
      if test "$CONTINUE" != "false"
      then
	  if test -e results/$FILENAME.out
	  then
	      echo skipping file $i due to existing output file $FILENAME.out
	      continue
	  fi
      fi

      echo > $TMPFILE
      if test $SETNAME != "default"
      then
	  echo set load $SETTINGS            >>  $TMPFILE
      fi
      if test $FEASTOL != "default"
      then
	  echo set numerics feastol $FEASTOL >> $TMPFILE
      fi
      echo set limits time $TIMELIMIT        >> $TMPFILE
      echo set limits nodes $NODELIMIT       >> $TMPFILE
      echo set limits memory $MEMLIMIT       >> $TMPFILE
      echo set lp advanced threads $THREADS  >> $TMPFILE
      echo set timing clocktype 1            >> $TMPFILE
      echo set display verblevel 4           >> $TMPFILE
      echo set display freq $DISPFREQ        >> $TMPFILE
      echo set memory savefac 1.0            >> $TMPFILE # avoid switching to dfs - better abort with memory error
      echo set save $SETFILE                 >> $TMPFILE
      echo read $SCIPPATH/$i                 >> $TMPFILE
#  echo presolve                         >> $TMPFILE
      if test $MODE = "detect"
      then
	  echo presolve                      >> $TMPFILE
	  echo detect                        >> $TMPFILE
	  echo display statistics            >> $TMPFILE
	  echo presolve                      >> $TMPFILE
      else
          if test -f $DECFILE -a $MODE = "readdec"
          then
              echo read $DECFILE         >> $TMPFILE
          fi
	  echo optimize                      >> $TMPFILE
	  echo display statistics            >> $TMPFILE
	  echo display additionalstatistics  >> $TMPFILE
#            echo display solution                  >> $TMPFILE
	  echo checksol                      >> $TMPFILE
      fi
      echo quit                              >> $TMPFILE

      # additional environment variables needed by runcluster.sh
      export SOLVERPATH=$SCIPPATH
      export BINNAME=$BINNAME
      export BASENAME=$FILENAME
      export FILENAME=$i
      export CLIENTTMPDIR=$CLIENTTMPDIR

      # check queue type
      if test  "$QUEUETYPE" = "srun"
      then
	  srun --job-name=GCG$SHORTFILENAME --mem=$HARDMEMLIMIT -p $QUEUE --time=${HARDTIMELIMIT}${EXCLUSIVE} runcluster.sh &
      elif test  "$QUEUETYPE" = "bsub"
      then
	  cp runcluster_aachen.sh runcluster_tmp.sh
	  TLIMIT=`expr $HARDTIMELIMIT / 60`
	  sed -i 's,\$CLIENTTMPDIR,$TMP,' runcluster_tmp.sh
	  sed -i "s,\$BASENAME,$BASENAME," runcluster_tmp.sh
	  sed -i "s,\$BINNAME,$BINNAME," runcluster_tmp.sh
	  sed -i "s,\$FILENAME,$FILENAME," runcluster_tmp.sh
	  sed -i "s,\$TLIMIT,$TLIMIT," runcluster_tmp.sh
	  sed -i "s,\$SHORTFILENAME,$SHORTFILENAME," runcluster_tmp.sh
	  sed -i "s,\$HARDMEMLIMIT,$HARDMEMLIMIT," runcluster_tmp.sh
	  sed -i "s,\$ULIMITMEMLIMIT,$ULIMITMEMLIMIT," runcluster_tmp.sh
	  sed -i "s,\$SOLVERPATH,$SOLVERPATH," runcluster_tmp.sh
#	  sed -i "s,,," runcluster_tmp.sh


#	  less runcluster_aachen.sh
#	  bsub -J SCIP$SHORTFILENAME -M $HARDMEMLIMIT -q $QUEUE -W $TLIMIT -o /dev/null < runcluster_tmp.sh &
	  bsub -q $QUEUE -o error/out_$SHORTFILENAME_%I_%J.txt < runcluster_tmp.sh &
#	  bsub -q $QUEUE -o /dev/null < runcluster_tmp.sh &
      elif test  "$QUEUETYPE" = "qsub"
      then
	  cp runcluster_aachen.sh runcluster_tmp.sh
	  sed -i 's/$CLIENTTMPDIR/$TMP/' runcluster_tmp.sh
	  sed -i "s,\$BASENAME,$BASENAME," runcluster_tmp.sh
	  sed -i "s,\$BINNAME,$BINNAME," runcluster_tmp.sh
	  sed -i "s,\$FILENAME,$FILENAME," runcluster_tmp.sh
	  sed -i "s,\$SOLVERPATH,$SOLVERPATH," runcluster_tmp.sh
#	  sed -i "s,,," runcluster_tmp.sh
#	  less runcluster_aachen.sh
	  qsub -l h_rt=$HARDTIMELIMIT -l h_vmem=$HARDMEMLIMIT -l threads=1 -l ostype=linux -N SCIP$SHORTFILENAME -o /dev/null -e /dev/null  runcluster_tmp.sh
#	  qsub -l h_rt=$HARDTIMELIMIT -l h_vmem=$HARDMEMLIMIT -l threads=1 -l ostype=linux -q $QUEUE -N SCIP$SHORTFILENAME  runcluster_tmp.sh
      else
          # -V to copy all environment variables
	  qsub -l walltime=$HARDTIMELIMIT -l mem=$HARDMEMLIMIT -l nodes=1:ppn=$PPN -N SCIP$SHORTFILENAME -V -q $QUEUE -o /dev/null -e /dev/null runcluster.sh
      fi
  else
      echo "input file "$SCIPPATH/$i" not found!"
  fi
=======
    # if number of permutations is positive, add postfix
    if test $PERMUTE -gt 0
    then
	EVALFILE=$GCGPATH/results/check.$TSTNAME.$BINID.$QUEUE.$SETNAME"#p"$p.eval
	JOBFILE=$GCGPATH/results/check.$TSTNAME.$BINID.$QUEUE.$SETNAME"#p"$p.job
    else
	EVALFILE=$GCGPATH/results/check.$TSTNAME.$BINID.$QUEUE.$SETNAME.eval
	JOBFILE=$GCGPATH/results/check.$TSTNAME.$BINID.$QUEUE.$SETNAME.job
    fi
    rm -f $EVALFILE
    touch $EVALFILE
    rm -f $JOBFILE
    touch $JOBFILE

    # loop over testset
    for i in `cat testset/$TSTNAME.test` DONE
    do
	if test "$i" = "DONE"
	then
	    break
	fi

        # increase the index for the inctance tried to solve, even if the filename does not exist
	COUNT=`expr $COUNT + 1`

        # check if problem instance exists
	if test -f $GCGPATH/$i
	then

            # the cluster queue has an upper bound of 2000 jobs; if this limit is
            # reached the submitted jobs are dumped; to avoid that we check the total
            # load of the cluster and wait until it is save (total load not more than
            # 1900 jobs) to submit the next job.
	    if test "$NOWAITCLUSTER" != "1"
	    then
		if test  "$QUEUETYPE" != "qsub"
		then
		    echo "waitcluster does not work on slurm cluster"
		fi
		./waitcluster.sh 1600 $QUEUE 200
	    fi

	    SHORTPROBNAME=`basename $i .gz`
	    SHORTPROBNAME=`basename $SHORTPROBNAME .mps`
	    SHORTPROBNAME=`basename $SHORTPROBNAME .lp`
	    SHORTPROBNAME=`basename $SHORTPROBNAME .opb`

	    # if number of permutations is positive, add postfix
	    if test $PERMUTE -gt 0
	    then
		FILENAME=$USER.$TSTNAME.$COUNT"_"$SHORTPROBNAME.$BINID.$QUEUE.$SETNAME#"p"$p
	    else
		FILENAME=$USER.$TSTNAME.$COUNT"_"$SHORTPROBNAME.$BINID.$QUEUE.$SETNAME
	    fi

	    BASENAME=$GCGPATH/results/$FILENAME

	    DIRNAME=`dirname $i`
	    DECFILE=$GCGPATH/$DIRNAME/$SHORTPROBNAME.dec.gz
	    BLKFILE=$GCGPATH/$DIRNAME/$SHORTPROBNAME.blk.gz

	    TMPFILE=$BASENAME.tmp
	    SETFILE=$BASENAME.set

	    echo $BASENAME >> $EVALFILE
	    echo $SHORTPROBNAME >> $JOBFILE

            # in case we want to continue we check if the job was already performed
	    if test "$CONTINUE" != "false"
	    then
		if test -e results/$FILENAME.out
		then
		    echo skipping file $i due to existing output file $FILENAME.out
		    continue
		fi
	    fi

	    echo > $TMPFILE
	    if test $SETNAME != "default"
	    then
		echo set load $SETTINGS            >>  $TMPFILE
	    fi
	    if test $FEASTOL != "default"
	    then
		echo set numerics feastol $FEASTOL >> $TMPFILE
	    fi

	    # if permutation counter is positive add permutation seed (0 = default)
	    if test $p -gt 0
	    then
		echo set misc permutationseed $p   >> $TMPFILE
	    fi

	    echo set limits time $TIMELIMIT        >> $TMPFILE
	    echo set limits nodes $NODELIMIT       >> $TMPFILE
	    echo set limits memory $MEMLIMIT       >> $TMPFILE
	    echo set lp advanced threads $THREADS  >> $TMPFILE
	    echo set timing clocktype 1            >> $TMPFILE
	    echo set display verblevel 4           >> $TMPFILE
	    echo set display freq $DISPFREQ        >> $TMPFILE
	    echo set memory savefac 1.0            >> $TMPFILE # avoid switching to dfs - better abort with memory error
	    echo set save $SETFILE                 >> $TMPFILE
	    echo read $GCGPATH/$i                 >> $TMPFILE
#           echo presolve                         >> $TMPFILE
	    if test $MODE = "detect"
	    then
		echo presolve                      >> $TMPFILE
		echo detect                        >> $TMPFILE
		echo display statistics            >> $TMPFILE
		echo presolve                      >> $TMPFILE
	    else
		if test -f $DECFILE -a $MODE = "readdec"
		then
		    if test -f $DECFILE
		    then
			BLKFILE=$DECFILE
		    fi
		    if test -f $BLKFILE
		    then
			presol=`grep -A1 PRESOLVE $BLKFILE`
		    # if we find a presolving file
			if test $? = 0
			then
                        # look if its in there
			    if grep -xq 1 - <<EOF
$presol
EOF
			    then
				echo presolve      >> $TMPFILE
			    fi
			fi
			echo read $BLKFILE         >> $TMPFILE
		    fi
		fi
		echo optimize                      >> $TMPFILE
		echo display statistics            >> $TMPFILE
		echo display additionalstatistics  >> $TMPFILE
#               echo display solution                  >> $TMPFILE
		echo checksol                      >> $TMPFILE
	    fi
	    echo quit                              >> $TMPFILE

            # additional environment variables needed by runcluster.sh
	    export SOLVERPATH=$GCGPATH
	    export BINNAME=$BINNAME
	    export BASENAME=$FILENAME
	    export FILENAME=$i
	    export CLIENTTMPDIR=$CLIENTTMPDIR

            # check queue type
	    if test  "$QUEUETYPE" = "srun"
	    then
		sbatch --job-name=GCG$SHORTPROBNAME --mem=$HARDMEMLIMIT -p $CLUSTERQUEUE -A $ACCOUNT $NICE --time=${HARDTIMELIMIT} ${EXCLUSIVE} --output=/dev/null runcluster.sh
	    elif test  "$QUEUETYPE" = "bsub"
	    then
		cp runcluster_aachen.sh runcluster_tmp.sh
		TLIMIT=`expr $HARDTIMELIMIT / 60`
		ULIMITMEMLIMIT=`expr $HARDMEMLIMIT \* 1024000`
		sed -i 's,\$CLIENTTMPDIR,$TMP,' runcluster_tmp.sh
		sed -i "s,\$BINNAME,$BINNAME," runcluster_tmp.sh
		sed -i "s,\$TLIMIT,$TLIMIT," runcluster_tmp.sh
		sed -i "s,\$EVALFILE,$EVALFILE," runcluster_tmp.sh
		sed -i "s,\$JOBFILE,$JOBFILE," runcluster_tmp.sh
		sed -i "s,\$HARDMEMLIMIT,$HARDMEMLIMIT," runcluster_tmp.sh
		sed -i "s,\$ULIMITMEMLIMIT,$ULIMITMEMLIMIT," runcluster_tmp.sh
		sed -i "s,\$SOLVERPATH,$SOLVERPATH," runcluster_tmp.sh
#	        sed -i "s,,," runcluster_tmp.sh

#	        less runcluster_aachen.sh
#	        bsub -J GCG$SHORTPROBNAME -M $HARDMEMLIMIT -q $QUEUE -W $TLIMIT -o /dev/null < runcluster_tmp.sh &
#	        bsub -q $QUEUE -o error/out_$SHORTPROBNAME_%I_%J.txt < runcluster_tmp.sh &
#	        bsub -q $QUEUE -o /dev/null < runcluster_tmp.sh &
	    else
                # -V to copy all environment variables
		qsub -l walltime=$HARDTIMELIMIT -l mem=$HARDMEMLIMIT -l nodes=1:ppn=$PPN -N GCG$SHORTPROBNAME -V -q $QUEUE -o /dev/null -e /dev/null runcluster.sh
	    fi
	else
	    echo "input file "$GCGPATH/$i" not found!"
	fi
    done
    if test  "$QUEUETYPE" = "bsub"
    then
        bsub -J "$TSTNAME[1-$COUNT]" -q $QUEUE -o error/out_$TSTNAME_%I_%J.txt < runcluster_tmp.sh
    fi
>>>>>>> 7ad0ac1a
done<|MERGE_RESOLUTION|>--- conflicted
+++ resolved
@@ -63,19 +63,12 @@
 CLIENTTMPDIR=${15}
 NOWAITCLUSTER=${16}
 EXCLUSIVE=${17}
-<<<<<<< HEAD
-MODE='solve'
-=======
 PERMUTE=${18}
 MODE=${19}
->>>>>>> 7ad0ac1a
 
 # check all variables defined
 if [ -z ${MODE} ]
 then
-<<<<<<< HEAD
-    echo Skipping test since EXCLUSIVE is not defined.
-=======
     echo Skipping test since not all variables are defined
     echo "TSTNAME       = $TSTNAME"
     echo "BINNAME       = $BINNAME"
@@ -96,7 +89,6 @@
     echo "EXCLUSIVE     = $EXCLUSIVE"
     echo "PERMUTE       = $PERMUTE"
     echo "MODE          = $MODE"
->>>>>>> 7ad0ac1a
     exit 1;
 fi
 
@@ -223,10 +215,6 @@
 NICE=""
 ACCOUNT="mip"
 
-<<<<<<< HEAD
-# counter to define file names for a test set uniquely
-COUNT=1
-=======
 if test $CLUSTERQUEUE = "dbg"
 then
     CLUSTERQUEUE="mip-dbg,telecom-dbg"
@@ -245,148 +233,10 @@
 
 # counter to define file names for a test set uniquely
 COUNT=0
->>>>>>> 7ad0ac1a
 
 # loop over permutations
 for ((p = 0; $p <= $PERMUTE; p++))
 do
-<<<<<<< HEAD
-  if test "$i" = "DONE"
-      then
-      break
-  fi
-
-  # check if problem instance exists
-  if test -f $SCIPPATH/$i
-  then
-
-      # the cluster queue has an upper bound of 2000 jobs; if this limit is
-      # reached the submitted jobs are dumped; to avoid that we check the total
-      # load of the cluster and wait until it is save (total load not more than
-      # 1900 jobs) to submit the next job.
-      if test "$NOWAITCLUSTER" != "1"
-      then
-	  ./waitcluster.sh 1600 $QUEUE 200
-      fi
-
-      SHORTFILENAME=`basename $i .gz`
-      SHORTFILENAME=`basename $SHORTFILENAME .mps`
-      SHORTFILENAME=`basename $SHORTFILENAME .lp`
-      SHORTFILENAME=`basename $SHORTFILENAME .opb`
-
-      FILENAME=$USER.$QUEUE.$TSTNAME.$COUNT"_"$SHORTFILENAME.$BINID.$SETNAME
-      BASENAME=$SCIPPATH/results/$FILENAME
-
-      DIRNAME=`dirname $i`
-      DECFILE=$SCIPPATH/$DIRNAME/$SHORTFILENAME.dec.gz
-
-      TMPFILE=$BASENAME.tmp
-      SETFILE=$BASENAME.set
-
-      echo $BASENAME >> $EVALFILE
-
-      COUNT=`expr $COUNT + 1`
-
-      # in case we want to continue we check if the job was already performed
-      if test "$CONTINUE" != "false"
-      then
-	  if test -e results/$FILENAME.out
-	  then
-	      echo skipping file $i due to existing output file $FILENAME.out
-	      continue
-	  fi
-      fi
-
-      echo > $TMPFILE
-      if test $SETNAME != "default"
-      then
-	  echo set load $SETTINGS            >>  $TMPFILE
-      fi
-      if test $FEASTOL != "default"
-      then
-	  echo set numerics feastol $FEASTOL >> $TMPFILE
-      fi
-      echo set limits time $TIMELIMIT        >> $TMPFILE
-      echo set limits nodes $NODELIMIT       >> $TMPFILE
-      echo set limits memory $MEMLIMIT       >> $TMPFILE
-      echo set lp advanced threads $THREADS  >> $TMPFILE
-      echo set timing clocktype 1            >> $TMPFILE
-      echo set display verblevel 4           >> $TMPFILE
-      echo set display freq $DISPFREQ        >> $TMPFILE
-      echo set memory savefac 1.0            >> $TMPFILE # avoid switching to dfs - better abort with memory error
-      echo set save $SETFILE                 >> $TMPFILE
-      echo read $SCIPPATH/$i                 >> $TMPFILE
-#  echo presolve                         >> $TMPFILE
-      if test $MODE = "detect"
-      then
-	  echo presolve                      >> $TMPFILE
-	  echo detect                        >> $TMPFILE
-	  echo display statistics            >> $TMPFILE
-	  echo presolve                      >> $TMPFILE
-      else
-          if test -f $DECFILE -a $MODE = "readdec"
-          then
-              echo read $DECFILE         >> $TMPFILE
-          fi
-	  echo optimize                      >> $TMPFILE
-	  echo display statistics            >> $TMPFILE
-	  echo display additionalstatistics  >> $TMPFILE
-#            echo display solution                  >> $TMPFILE
-	  echo checksol                      >> $TMPFILE
-      fi
-      echo quit                              >> $TMPFILE
-
-      # additional environment variables needed by runcluster.sh
-      export SOLVERPATH=$SCIPPATH
-      export BINNAME=$BINNAME
-      export BASENAME=$FILENAME
-      export FILENAME=$i
-      export CLIENTTMPDIR=$CLIENTTMPDIR
-
-      # check queue type
-      if test  "$QUEUETYPE" = "srun"
-      then
-	  srun --job-name=GCG$SHORTFILENAME --mem=$HARDMEMLIMIT -p $QUEUE --time=${HARDTIMELIMIT}${EXCLUSIVE} runcluster.sh &
-      elif test  "$QUEUETYPE" = "bsub"
-      then
-	  cp runcluster_aachen.sh runcluster_tmp.sh
-	  TLIMIT=`expr $HARDTIMELIMIT / 60`
-	  sed -i 's,\$CLIENTTMPDIR,$TMP,' runcluster_tmp.sh
-	  sed -i "s,\$BASENAME,$BASENAME," runcluster_tmp.sh
-	  sed -i "s,\$BINNAME,$BINNAME," runcluster_tmp.sh
-	  sed -i "s,\$FILENAME,$FILENAME," runcluster_tmp.sh
-	  sed -i "s,\$TLIMIT,$TLIMIT," runcluster_tmp.sh
-	  sed -i "s,\$SHORTFILENAME,$SHORTFILENAME," runcluster_tmp.sh
-	  sed -i "s,\$HARDMEMLIMIT,$HARDMEMLIMIT," runcluster_tmp.sh
-	  sed -i "s,\$ULIMITMEMLIMIT,$ULIMITMEMLIMIT," runcluster_tmp.sh
-	  sed -i "s,\$SOLVERPATH,$SOLVERPATH," runcluster_tmp.sh
-#	  sed -i "s,,," runcluster_tmp.sh
-
-
-#	  less runcluster_aachen.sh
-#	  bsub -J SCIP$SHORTFILENAME -M $HARDMEMLIMIT -q $QUEUE -W $TLIMIT -o /dev/null < runcluster_tmp.sh &
-	  bsub -q $QUEUE -o error/out_$SHORTFILENAME_%I_%J.txt < runcluster_tmp.sh &
-#	  bsub -q $QUEUE -o /dev/null < runcluster_tmp.sh &
-      elif test  "$QUEUETYPE" = "qsub"
-      then
-	  cp runcluster_aachen.sh runcluster_tmp.sh
-	  sed -i 's/$CLIENTTMPDIR/$TMP/' runcluster_tmp.sh
-	  sed -i "s,\$BASENAME,$BASENAME," runcluster_tmp.sh
-	  sed -i "s,\$BINNAME,$BINNAME," runcluster_tmp.sh
-	  sed -i "s,\$FILENAME,$FILENAME," runcluster_tmp.sh
-	  sed -i "s,\$SOLVERPATH,$SOLVERPATH," runcluster_tmp.sh
-#	  sed -i "s,,," runcluster_tmp.sh
-#	  less runcluster_aachen.sh
-	  qsub -l h_rt=$HARDTIMELIMIT -l h_vmem=$HARDMEMLIMIT -l threads=1 -l ostype=linux -N SCIP$SHORTFILENAME -o /dev/null -e /dev/null  runcluster_tmp.sh
-#	  qsub -l h_rt=$HARDTIMELIMIT -l h_vmem=$HARDMEMLIMIT -l threads=1 -l ostype=linux -q $QUEUE -N SCIP$SHORTFILENAME  runcluster_tmp.sh
-      else
-          # -V to copy all environment variables
-	  qsub -l walltime=$HARDTIMELIMIT -l mem=$HARDMEMLIMIT -l nodes=1:ppn=$PPN -N SCIP$SHORTFILENAME -V -q $QUEUE -o /dev/null -e /dev/null runcluster.sh
-      fi
-  else
-      echo "input file "$SCIPPATH/$i" not found!"
-  fi
-=======
     # if number of permutations is positive, add postfix
     if test $PERMUTE -gt 0
     then
@@ -571,5 +421,4 @@
     then
         bsub -J "$TSTNAME[1-$COUNT]" -q $QUEUE -o error/out_$TSTNAME_%I_%J.txt < runcluster_tmp.sh
     fi
->>>>>>> 7ad0ac1a
 done
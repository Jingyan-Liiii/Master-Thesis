#!/usr/bin/env bash
#* * * * * * * * * * * * * * * * * * * * * * * * * * * * * * * * * * * * * * *
#*                                                                           *
#*                  This file is part of the program                         *
#*          GCG --- Generic Column Generation                                *
#*                  a Dantzig-Wolfe decomposition based extension            *
#*                  of the branch-cut-and-price framework                    *
#*         SCIP --- Solving Constraint Integer Programs                      *
#*                                                                           *
#* Copyright (C) 2010-2017 Operations Research, RWTH Aachen University       *
#*                         Zuse Institute Berlin (ZIB)                       *
#*                                                                           *
#* This program is free software; you can redistribute it and/or             *
#* modify it under the terms of the GNU Lesser General Public License        *
#* as published by the Free Software Foundation; either version 3            *
#* of the License, or (at your option) any later version.                    *
#*                                                                           *
#* This program is distributed in the hope that it will be useful,           *
#* but WITHOUT ANY WARRANTY; without even the implied warranty of            *
#* MERCHANTABILITY or FITNESS FOR A PARTICULAR PURPOSE.  See the             *
#* GNU Lesser General Public License for more details.                       *
#*                                                                           *
#* You should have received a copy of the GNU Lesser General Public License  *
#* along with this program; if not, write to the Free Software               *
#* Foundation, Inc., 51 Franklin St, Fifth Floor, Boston, MA 02110-1301, USA.*
#*                                                                           *
#* * * * * * * * * * * * * * * * * * * * * * * * * * * * * * * * * * * * * * *

### resets and fills a batch file TMPFILE to run SCIP with
### sets correct limits, reads in settings, and controls
### display of the solving process

# environment variables passed as arguments
INSTANCE=$1      #  instance name to solve
GCGPATH=$2       # - path to working directory for test (usually, the check subdirectory)
TMPFILE=$3       # - the batch file to control SCIP
SETNAME=$4       # - specified basename of settings file, or 'default'
MSETNAME=$5      # - specified basename of master settings file, or 'default'
SETFILE=$6       # - instance/settings specific set file
THREADS=$7       # - the number of LP solver threads to use
FEASTOL=$8       # - feasibility tolerance, or 'default'
TIMELIMIT=$9     # - time limit for the solver
MEMLIMIT=${10}   # - memory limit for the solver
NODELIMIT=${11}  # - node limit for the solver
LPS=${12}        # - LP solver to use
DISPFREQ=${13}   # - display frequency for chronological output table
REOPT=${14}      # - true if we use reoptimization, i.e., using a difflist file instead if an instance file
CLIENTTMPDIR=${15}
STATISTICS=${16}
SOLBASENAME=${17}

#args=("$@")
#for ((i=0; i < $#; i++)) {
#   echo "argument $((i+1)): ${args[$i]}"
#}

# new environment variables after running this script
# -None

#set solfile
#SOLFILE=$CLIENTTMPDIR/${USER}-tmpdir/$SOLBASENAME.sol

# reset TMPFILE
echo > $TMPFILE

if test $SETNAME != "default"
then
	echo set load $SETTINGS            >>  $TMPFILE
fi
if test $MSETNAME != "default"
then
    echo set loadmaster $MSETTINGS     >>  $TMPFILE
fi

# set non-default feasibility tolerance
if test $FEASTOL != "default"
then
    echo set numerics feastol $FEASTOL >> $TMPFILE
fi

# if permutation counter is positive add permutation seed (0 = default)
if test $p -gt 0
then
    echo set misc permutationseed $p   >> $TMPFILE
fi

# avoid solving LPs in case of LPS=none
if test "$LPS" = "none"
then
    echo set lp solvefreq -1           >> $TMPFILE
fi
echo set limits time $TIMELIMIT        >> $TMPFILE
echo set limits nodes $NODELIMIT       >> $TMPFILE
echo set limits memory $MEMLIMIT       >> $TMPFILE
echo set lp advanced threads $THREADS  >> $TMPFILE
echo set timing clocktype 1            >> $TMPFILE
echo set display verblevel 4           >> $TMPFILE
echo set display freq $DISPFREQ        >> $TMPFILE
# avoid switching to dfs - better abort with memory error
echo set memory savefac 1.0            >> $TMPFILE
echo set save $SETFILE                 >> $TMPFILE

if test "$REOPT" = false
then
    # read and solve the instance
	echo read $PROB                    >> $TMPFILE

	if test $MODE = "detect"
	then
		echo presolve                      >> $TMPFILE
		echo detect                        >> $TMPFILE
		echo display statistics            >> $TMPFILE
		echo presolve                      >> $TMPFILE
	elif test $MODE = "detectall"
	then
		echo presolve                      >> $TMPFILE
		echo detect                        >> $TMPFILE
		mkdir -p $GCGPATH/decs/$TSTNAME.$SETNAME
		mkdir -p $GCGPATH/images/$TSTNAME.$SETNAME
		echo write all $GCGPATH/decs\/$TSTNAME.$SETNAME dec >> $TMPFILE
		echo write all $GCGPATH/images\/$TSTNAME.$SETNAME gp >> $TMPFILE
	else
		if test -f $DECFILE -a $MODE = "readdec"
		then
		    if test -f $DECFILE
		    then
			    BLKFILE=$DECFILE
		    fi
		    if test -f $BLKFILE
		    then
			    presol=`grep -A1 PRESOLVE $BLKFILE`
		        # if we find a presolving file
			    if test $? = 0
			    then
                    # look if its in there
			        if grep -xq 1 - <<EOF
$presol
EOF
			        then
				        echo presolve      >> $TMPFILE
			        fi
			    fi
			    echo read $BLKFILE         >> $TMPFILE
		    fi
		fi
		echo optimize                      >> $TMPFILE
		echo display statistics            >> $TMPFILE
<<<<<<< HEAD
		echo display additionalstatistics  >> $TMPFILE
=======
      if test $STATISTICS = "true"
      then
         echo display additionalstatistics  >> $TMPFILE
      fi
>>>>>>> b3394d8d
#       echo display solution              >> $TMPFILE
		echo checksol                      >> $TMPFILE
	fi
else
    # read the difflist file
	cat $GCGPATH/$INSTANCE                >> $TMPFILE
fi

echo quit                              >> $TMPFILE<|MERGE_RESOLUTION|>--- conflicted
+++ resolved
@@ -145,14 +145,10 @@
 		fi
 		echo optimize                      >> $TMPFILE
 		echo display statistics            >> $TMPFILE
-<<<<<<< HEAD
-		echo display additionalstatistics  >> $TMPFILE
-=======
       if test $STATISTICS = "true"
       then
          echo display additionalstatistics  >> $TMPFILE
       fi
->>>>>>> b3394d8d
 #       echo display solution              >> $TMPFILE
 		echo checksol                      >> $TMPFILE
 	fi

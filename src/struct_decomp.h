/* * * * * * * * * * * * * * * * * * * * * * * * * * * * * * * * * * * * * * */
/*                                                                           */
/*                  This file is part of the program                         */
/*          GCG --- Generic Column Generation                                */
/*                  a Dantzig-Wolfe decomposition based extension            */
/*                  of the branch-cut-and-price framework                    */
/*         SCIP --- Solving Constraint Integer Programs                      */
/*                                                                           */
/* Copyright (C) 2010-2018 Operations Research, RWTH Aachen University       */
/*                         Zuse Institute Berlin (ZIB)                       */
/*                                                                           */
/* This program is free software; you can redistribute it and/or             */
/* modify it under the terms of the GNU Lesser General Public License        */
/* as published by the Free Software Foundation; either version 3            */
/* of the License, or (at your option) any later version.                    */
/*                                                                           */
/* This program is distributed in the hope that it will be useful,           */
/* but WITHOUT ANY WARRANTY; without even the implied warranty of            */
/* MERCHANTABILITY or FITNESS FOR A PARTICULAR PURPOSE.  See the             */
/* GNU Lesser General Public License for more details.                       */
/*                                                                           */
/* You should have received a copy of the GNU Lesser General Public License  */
/* along with this program; if not, write to the Free Software               */
/* Foundation, Inc., 51 Franklin St, Fifth Floor, Boston, MA 02110-1301, USA.*/
/*                                                                           */
/* * * * * * * * * * * * * * * * * * * * * * * * * * * * * * * * * * * * * * */

/**@file   struct_decomp.h
 * @brief  structure information for decomposition information in GCG projects
 * @author Martin Bergner
 * @author Michael Bastubbe
 */

/*---+----1----+----2----+----3----+----4----+----5----+----6----+----7----+----8----+----9----+----0----+----1----+----2*/

#ifndef GCG_STRUCT_DECOMP_H_
#define GCG_STRUCT_DECOMP_H_


#include "scip/scip.h"
#include "type_decomp.h"
#include "type_detector.h"

#ifdef __cplusplus
extern "C" {
#endif

/** decomposition structure information */
struct DecDecomp
{
   SCIP_Bool             presolved;          /**< does the decomposition refer to the presolved problem? */
   int                   nblocks;            /**< number of blocks in this decomposition */
   SCIP_VAR***           subscipvars;        /**< two dimensional array of variables in each block */
   int*                  nsubscipvars;       /**< array of number of variables in each block */
   SCIP_CONS***          subscipconss;       /**< two dimensional array of constraints in each block */
   int*                  nsubscipconss;      /**< array of number of constraints in each block */
   SCIP_CONS**           linkingconss;       /**< array of constraints linking the blocks */
   int                   nlinkingconss;      /**< number of linking constraints */
   SCIP_VAR**            linkingvars;        /**< array of variables linking the blocks */
   int                   nlinkingvars;       /**< number of linking variables */
<<<<<<< HEAD
   int                   nfixedlinkingvars;       /**< number of linking variables that are fixed */
   int                   nmastervars;        /**< number of linking variables that are purely master variables*/
=======
   int                   nfixedlinkingvars;       /**< number of fixed linking variables */
   int                   nmastervars;        /**< number of linking variables that are purelz master variables*/
>>>>>>> 2bdc4aab
   SCIP_VAR***           stairlinkingvars;   /**< array of variables staircaselinking the blocks */
   int*                  nstairlinkingvars;  /**< number of staircaselinking variables */
   SCIP_HASHMAP*         vartoblock;         /**< hashmap mapping variables to their blocks (from 1 to nblocks) */
   SCIP_HASHMAP*         constoblock;        /**< hashmap mapping constraints to their blocks (from 1 to nblocks) */
   SCIP_HASHMAP*         varindex;           /**< hashmap mapping variables to indices for a visual ordering */
   SCIP_HASHMAP*         consindex;          /**< hashmap mapping constraints to indices for visual ordering */
   DEC_DECTYPE           type;               /**< type of the decomposition */
   DEC_DETECTOR**        detectorchain;      /**< array of detectors that worked on this decomposition */
   DEC_DETECTOR*         detector;           /**< detector that found this decomposition */
   int                   sizedetectorchain;  /**< number of detectors that worked on this decomposition */
   int                   seeedid;            /**< id of the seeed this decomposition originates from */
   SCIP_Real*            detectorclocktimes; /**< times of the detectors that worked on this decomposition */
   SCIP_Real*            pctvarstoborder;    /**< percentages of variables assigned to the border of the corresponding detectors on this decomposition */
   SCIP_Real*            pctconsstoborder;    /**< percentages of constraints assigned to the border of the corresponding detectors on this decomposition */
   SCIP_Real*            pctvarstoblock;      /**< percentages of variables assigned to a block of the corresponding detectors on this decomposition */
   SCIP_Real*            pctconsstoblock;     /**< percentages of variables assigned to a block of the corresponding detectors on this decomposition */
   SCIP_Real*            pctvarsfromopen;     /**< percentages of variables assigned to a block or border of the corresponding detectors on this decomposition */
   SCIP_Real*            pctconssfromopen;    /**< percentages of constraints assigned to a block or the border of the corresponding detectors on this decomposition */
   int*                  nnewblocks;          /**< number of new blocks of the corresponding detectors on this decomposition */
   char*                 detectorchainstring; /**< string for the detector information working on that decomposition */
   SCIP_Real             maxwhitescore;       /**< maximum white score (i.e. [fraction of white area] (nonborder+nonblock)  ) */
};

#ifdef __cplusplus
}
#endif

#endif /* STRUCT_DECOMP_H_ */<|MERGE_RESOLUTION|>--- conflicted
+++ resolved
@@ -58,13 +58,8 @@
    int                   nlinkingconss;      /**< number of linking constraints */
    SCIP_VAR**            linkingvars;        /**< array of variables linking the blocks */
    int                   nlinkingvars;       /**< number of linking variables */
-<<<<<<< HEAD
-   int                   nfixedlinkingvars;       /**< number of linking variables that are fixed */
+   int                   nfixedlinkingvars;  /**< number of linking variables that are fixed */
    int                   nmastervars;        /**< number of linking variables that are purely master variables*/
-=======
-   int                   nfixedlinkingvars;       /**< number of fixed linking variables */
-   int                   nmastervars;        /**< number of linking variables that are purelz master variables*/
->>>>>>> 2bdc4aab
    SCIP_VAR***           stairlinkingvars;   /**< array of variables staircaselinking the blocks */
    int*                  nstairlinkingvars;  /**< number of staircaselinking variables */
    SCIP_HASHMAP*         vartoblock;         /**< hashmap mapping variables to their blocks (from 1 to nblocks) */

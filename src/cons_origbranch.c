/* * * * * * * * * * * * * * * * * * * * * * * * * * * * * * * * * * * * * * */
/*                                                                           */
/*                  This file is part of the program                         */
/*          GCG --- Generic Column Generation                                */
/*                  a Dantzig-Wolfe decomposition based extension            */
/*                  of the branch-cut-and-price framework                    */
/*         SCIP --- Solving Constraint Integer Programs                      */
/*                                                                           */
/* Copyright (C) 2010-2012 Operations Research, RWTH Aachen University       */
/*                         Zuse Institute Berlin (ZIB)                       */
/*                                                                           */
/* This program is free software; you can redistribute it and/or             */
/* modify it under the terms of the GNU Lesser General Public License        */
/* as published by the Free Software Foundation; either version 3            */
/* of the License, or (at your option) any later version.                    */
/*                                                                           */
/* This program is distributed in the hope that it will be useful,           */
/* but WITHOUT ANY WARRANTY; without even the implied warranty of            */
/* MERCHANTABILITY or FITNESS FOR A PARTICULAR PURPOSE.  See the             */
/* GNU Lesser General Public License for more details.                       */
/*                                                                           */
/* You should have received a copy of the GNU Lesser General Public License  */
/* along with this program; if not, write to the Free Software               */
/* Foundation, Inc., 51 Franklin St, Fifth Floor, Boston, MA 02110-1301, USA.*/
/*                                                                           */
/* * * * * * * * * * * * * * * * * * * * * * * * * * * * * * * * * * * * * * */

/**@file   cons_origbranch.c
 * @ingroup CONSHDLRS
 * @brief  constraint handler for storing the branching decisions at each node of the tree
 * @author Gerald Gamrath
 */

/* #define CHECKCONSISTENCY */

#include <assert.h>
#include <string.h>
#include "cons_origbranch.h"
#include "scip/cons_linear.h"
#include "relax_gcg.h"
#include "cons_masterbranch.h"

/* constraint handler properties */
#define CONSHDLR_NAME          "origbranch"
#define CONSHDLR_DESC          "store branching decision at nodes of the tree constraint handler"
#define CONSHDLR_SEPAPRIORITY         0 /**< priority of the constraint handler for separation */
#define CONSHDLR_ENFOPRIORITY         0 /**< priority of the constraint handler for constraint enforcing */
#define CONSHDLR_CHECKPRIORITY  2000000 /**< priority of the constraint handler for checking feasibility */
#define CONSHDLR_SEPAFREQ            -1 /**< frequency for separating cuts; zero means to separate only in the root node */
#define CONSHDLR_PROPFREQ            -1 /**< frequency for propagating domains; zero means only preprocessing propagation */
#define CONSHDLR_EAGERFREQ          100 /**< frequency for using all instead of only the useful constraints in separation,
                                              * propagation and enforcement, -1 for no eager evaluations, 0 for first only */
#define CONSHDLR_MAXPREROUNDS        -1 /**< maximal number of presolving rounds the constraint handler participates in (-1: no limit) */
#define CONSHDLR_DELAYSEPA        FALSE /**< should separation method be delayed, if other separators found cuts? */
#define CONSHDLR_DELAYPROP        FALSE /**< should propagation method be delayed, if other propagators found reductions? */
#define CONSHDLR_DELAYPRESOL      FALSE /**< should presolving method be delayed, if other presolvers found reductions? */
#define CONSHDLR_NEEDSCONS         TRUE /**< should the constraint handler be skipped, if no constraints are available? */

/** constraint data for branch orig constraints */
struct SCIP_ConsData
{
   SCIP_NODE*            node;               /**< the node at which the cons is sticking */
   SCIP_CONS*            parentcons;         /**< the origbranch constraint of the parent node */
   SCIP_CONS*            child1cons;         /**< the origbranch constraint of the first child node */
   SCIP_CONS*            child2cons;         /**< the origbranch constraint of the second child node */
   SCIP_CONS*            probingtmpcons;     /**< pointer to save the second child if the child2cons pointer is overwritten in probing mode */
   SCIP_CONS*            mastercons;         /**< the masterbranch constraint of the corresponding node
                                              *   in the master program */
   GCG_BRANCHDATA*       branchdata;         /**< branching data stored by the branching rule containing information
                                              *   about the branching restrictions */
   SCIP_BRANCHRULE*      branchrule;         /**< branching rule that created the corresponding node and imposed
                                              *   branching restrictions */
   SCIP_VAR**            propvars;           /**< original variable for which the propagation found domain reductions */
   SCIP_BOUNDTYPE*       propboundtypes;     /**< type of the new bound found by propagation */
   SCIP_Real*            propbounds;         /**< new lower/upper bound of the propagated original variable */
   int                   npropbounds;        /**< number of propagation bounds stored */
   int                   maxpropbounds;      /**< size of propvars, propboundtypes, and propbounds arrays */
};

/** constraint handler data */
struct SCIP_ConshdlrData
{
   SCIP_CONS**           stack;              /**< stack for storing active constraints */
   int                   nstack;             /**< number of elements on the stack */
   int                   maxstacksize;       /**< maximum size of the stack */
};



/*
 * Callback methods of constraint handler
 */

/** destructor of constraint handler to free constraint handler data (called when SCIP is exiting) */
static
SCIP_DECL_CONSFREE(consFreeOrigbranch)
{  /*lint --e{715}*/
   SCIP_CONSHDLRDATA* conshdlrData;

   assert(scip != NULL);
   assert(conshdlr != NULL);
   assert(strcmp(SCIPconshdlrGetName(conshdlr), CONSHDLR_NAME) == 0);

   conshdlrData = SCIPconshdlrGetData(conshdlr);
   assert(conshdlrData != NULL);

   SCIPdebugMessage("freeing branch orig constraint handler\n");

   /* free constraint handler storage */
   assert(conshdlrData->stack == NULL);
   SCIPfreeMemory(scip, &conshdlrData);

   return SCIP_OKAY;
}


/** solving process initialization method of constraint handler (called when branch and bound process is about to begin) */
static
SCIP_DECL_CONSINITSOL(consInitsolOrigbranch)
{  /*lint --e{715}*/
   SCIP_CONSHDLRDATA* conshdlrData;

   assert(scip != NULL);
   assert(conshdlr != NULL);
   assert(strcmp(SCIPconshdlrGetName(conshdlr), CONSHDLR_NAME) == 0);

   conshdlrData = SCIPconshdlrGetData(conshdlr);
   assert(conshdlrData != NULL);

   /* prepare stack */
   SCIP_CALL( SCIPallocMemoryArray(scip, &conshdlrData->stack, conshdlrData->maxstacksize) );
   conshdlrData->nstack = 0;

   /* check consistency */
   GCGconsOrigbranchCheckConsistency(scip);

   return SCIP_OKAY;
}


/** solving process deinitialization method of constraint handler (called before branch and bound process data is freed) */
static
SCIP_DECL_CONSEXITSOL(consExitsolOrigbranch)
{  /*lint --e{715}*/
   SCIP_CONSHDLRDATA* conshdlrData;

   assert(scip != NULL);
   assert(conshdlr != NULL);
   assert(strcmp(SCIPconshdlrGetName(conshdlr), CONSHDLR_NAME) == 0);

   conshdlrData = SCIPconshdlrGetData(conshdlr);
   assert(conshdlrData != NULL);
<<<<<<< HEAD
=======
   assert(conshdlrData->nstack <= 1);
>>>>>>> 4a1f6218
   SCIPdebugMessage("exiting branch orig constraint handler\n");

   /* free stack */
   SCIPfreeMemoryArray(scip, &conshdlrData->stack);

   return SCIP_OKAY;
}


/** frees specific constraint data */
static
SCIP_DECL_CONSDELETE(consDeleteOrigbranch)
{  /*lint --e{715}*/
   SCIP_CONSDATA* parentdata;

   assert(scip != NULL);
   assert(conshdlr != NULL);
   assert(cons != NULL);
   assert(consdata != NULL);
   assert(strcmp(SCIPconshdlrGetName(conshdlr), CONSHDLR_NAME) == 0);
   assert(*consdata != NULL);

   SCIPdebugMessage("Deleting branch orig constraint: <%s>.\n", SCIPconsGetName(cons));

   /* set the origcons pointer of the corresponding mastercons to NULL */
   if( (*consdata)->mastercons != NULL )
      GCGconsMasterbranchSetOrigcons((*consdata)->mastercons, NULL);

   /* set the pointer in the parent constraint to NULL */
   if( (*consdata)->parentcons != NULL )
   {
      parentdata = SCIPconsGetData((*consdata)->parentcons);
      if( parentdata->child1cons == cons )
         parentdata->child1cons = NULL;
      else if( parentdata->probingtmpcons == cons )
      {
         assert(SCIPinProbing(scip));
         parentdata->probingtmpcons = NULL;
      }
      else
      {
         assert(parentdata->child2cons == cons);
         parentdata->child2cons = NULL;
         if( SCIPinProbing(scip) )
         {
            parentdata->child2cons = parentdata->probingtmpcons;
            parentdata->probingtmpcons = NULL;
         }
      }
   }
   /* no child nodes may exist */
   assert((*consdata)->child1cons == NULL);
   assert((*consdata)->child2cons == NULL);

   /* delete branchdata, if no mastercons is linked, which would still need the branchdata
    * otherwise, the mastercons deletes the branchdata when it is deleted itself */
   if( (*consdata)->mastercons == NULL && (*consdata)->branchdata != NULL )
   {
      SCIP_CALL( GCGrelaxBranchDataDelete(scip, (*consdata)->branchrule, &(*consdata)->branchdata) );
   }

   /* free propagation domain changes arrays */
   if( (*consdata)->maxpropbounds > 0 )
   {
      SCIPfreeMemoryArray(scip, &((*consdata)->propvars));
      SCIPfreeMemoryArray(scip, &((*consdata)->propboundtypes));
      SCIPfreeMemoryArray(scip, &((*consdata)->propbounds));
   }

   /* free constraint data */
   SCIPfreeBlockMemory(scip, consdata);

   return SCIP_OKAY;
}


/** constraint activation notification method of constraint handler */
static
SCIP_DECL_CONSACTIVE(consActiveOrigbranch)
{  /*lint --e{715}*/
   SCIP_CONSHDLRDATA* conshdlrData;

   assert(scip != NULL);
   assert(conshdlr != NULL);
   assert(strcmp(SCIPconshdlrGetName(conshdlr), CONSHDLR_NAME) == 0);
   assert(cons != NULL);

   conshdlrData = SCIPconshdlrGetData(conshdlr);
   assert(conshdlrData != NULL);
   assert(conshdlrData->stack != NULL);

   assert(SCIPconsGetData(cons) != NULL);

   if( SCIPconsGetData(cons)->node == NULL )
      SCIPconsGetData(cons)->node = SCIPgetRootNode(scip);

   SCIPdebugMessage("Activating branch orig constraint: <%s>[stack size: %d].\n", SCIPconsGetName(cons),
      conshdlrData->nstack+1);

   /* put constraint on the stack */
   if( conshdlrData->nstack >= conshdlrData->maxstacksize )
   {
      SCIP_CALL( SCIPreallocMemoryArray(scip, &(conshdlrData->stack), 2*(conshdlrData->maxstacksize)) );
      conshdlrData->maxstacksize = 2*(conshdlrData->maxstacksize);
      SCIPdebugMessage("reallocating Memory for stack! %d --> %d\n", conshdlrData->maxstacksize/2, conshdlrData->maxstacksize);
   }

   /* put constraint on the stack */
   assert(conshdlrData->stack != NULL);
   conshdlrData->stack[conshdlrData->nstack] = cons;
   ++(conshdlrData->nstack);

   return SCIP_OKAY;
}



/** constraint deactivation notification method of constraint handler */
static
SCIP_DECL_CONSDEACTIVE(consDeactiveOrigbranch)
{  /*lint --e{715}*/
   SCIP_CONSHDLRDATA* conshdlrData;

   assert(scip != NULL);
   assert(conshdlr != NULL);
   assert(strcmp(SCIPconshdlrGetName(conshdlr), CONSHDLR_NAME) == 0);
   assert(cons != NULL);

   conshdlrData = SCIPconshdlrGetData(conshdlr);
   assert(conshdlrData != NULL);
   assert(conshdlrData->stack != NULL || conshdlrData->nstack == 1);
   assert(conshdlrData->nstack > 0);
   assert(conshdlrData->nstack == 1 || cons == conshdlrData->stack[conshdlrData->nstack-1]);

   assert(SCIPconsGetData(cons) != NULL);

   SCIPdebugMessage("Deactivating branch orig constraint: <%s> [stack size: %d].\n",
      SCIPconsGetName(cons), conshdlrData->nstack-1);

   /* remove constraint from the stack */
   --(conshdlrData->nstack);

   return SCIP_OKAY;
}



/** domain propagation method of constraint handler */
static
SCIP_DECL_CONSPROP(consPropOrigbranch)
{  /*lint --e{715}*/
   return SCIP_OKAY;
}

/** lp solution enforcement method */
static
SCIP_DECL_CONSENFOLP(consEnfolpOrigbranch)
{  /*lint --e{715}*/
   *result = SCIP_FEASIBLE;

   return SCIP_OKAY;
}

/** pseudo solution enforcement method */
static
SCIP_DECL_CONSENFOPS(consEnfopsOrigbranch)
{  /*lint --e{715}*/
   *result = SCIP_FEASIBLE;

   return SCIP_OKAY;
}

/** solution check method */
static
SCIP_DECL_CONSCHECK(consCheckOrigbranch)
{  /*lint --e{715}*/
   *result = SCIP_FEASIBLE;

   return SCIP_OKAY;
}

/** variable lock method */
static
SCIP_DECL_CONSLOCK(consLockOrigbranch)
{  /*lint --e{715}*/
   return SCIP_OKAY;
}

/* define not used callbacks as NULL */
#define consPresolOrigbranch NULL
#define consRespropOrigbranch NULL
#define consInitOrigbranch NULL
#define consExitOrigbranch NULL
#define consInitpreOrigbranch NULL
#define consExitpreOrigbranch NULL
#define consTransOrigbranch NULL
#define consInitlpOrigbranch NULL
#define consSepalpOrigbranch NULL
#define consSepasolOrigbranch NULL
#define consEnableOrigbranch NULL
#define consDisableOrigbranch NULL
#define consDelvarsOrigbranch NULL
#define consPrintOrigbranch NULL
#define consCopyOrigbranch NULL
#define consParseOrigbranch NULL
#define consGetVarsOrigbranch NULL
#define consGetNVarsOrigbranch NULL
/*
 * interface methods
 */


/** creates the handler for origbranch constraints and includes it in SCIP */
SCIP_RETCODE SCIPincludeConshdlrOrigbranch(
   SCIP*                 scip                /**< SCIP data structure */
   )
{
   SCIP_CONSHDLRDATA* conshdlrData;

   SCIPdebugMessage("Including branch orig constraint handler.\n");

   SCIP_CALL( SCIPallocMemory(scip, &conshdlrData) );
   conshdlrData->stack = NULL;
   conshdlrData->nstack = 0;
   conshdlrData->maxstacksize = 25;

   /* include constraint handler */
   SCIP_CALL( SCIPincludeConshdlr(scip, CONSHDLR_NAME, CONSHDLR_DESC,
         CONSHDLR_SEPAPRIORITY, CONSHDLR_ENFOPRIORITY, CONSHDLR_CHECKPRIORITY,
         CONSHDLR_SEPAFREQ, CONSHDLR_PROPFREQ, CONSHDLR_EAGERFREQ, CONSHDLR_MAXPREROUNDS,
         CONSHDLR_DELAYSEPA, CONSHDLR_DELAYPROP, CONSHDLR_DELAYPRESOL, CONSHDLR_NEEDSCONS,
         SCIP_PROPTIMING_ALWAYS,
         consCopyOrigbranch, consFreeOrigbranch, consInitOrigbranch, consExitOrigbranch,
         consInitpreOrigbranch, consExitpreOrigbranch, consInitsolOrigbranch, consExitsolOrigbranch,
         consDeleteOrigbranch, consTransOrigbranch, consInitlpOrigbranch,
         consSepalpOrigbranch, consSepasolOrigbranch, consEnfolpOrigbranch, consEnfopsOrigbranch, consCheckOrigbranch,
         consPropOrigbranch, consPresolOrigbranch, consRespropOrigbranch, consLockOrigbranch,
         consActiveOrigbranch, consDeactiveOrigbranch,
         consEnableOrigbranch, consDisableOrigbranch,
         consDelvarsOrigbranch, consPrintOrigbranch, consCopyOrigbranch, consParseOrigbranch,
         consGetVarsOrigbranch, consGetNVarsOrigbranch,
         conshdlrData) );

   return SCIP_OKAY;
}


/** creates and captures a origbranch constraint */
SCIP_RETCODE GCGcreateConsOrigbranch(
   SCIP*                 scip,               /**< SCIP data structure */
   SCIP_CONS**           cons,               /**< pointer to hold the created constraint */
   const char*           name,               /**< name of constraint */
   SCIP_NODE*            node,               /**< the node to which this origbranch constraint belongs */
   SCIP_CONS*            parentcons,         /**< origbranch constraint associated with the father node */
   SCIP_BRANCHRULE*      branchrule,         /**< the branching rule that created the b&b node the constraint belongs to */
   GCG_BRANCHDATA*       branchdata          /**< branching data storing information about the branching restrictions at the
                                              *   corresponding node */
   )
{
   SCIP_CONSHDLR* conshdlr;
   SCIP_CONSDATA* consdata;

   assert(scip != NULL);
   assert((parentcons == NULL) == (node == NULL));

   /* find the origbranch constraint handler */
   conshdlr = SCIPfindConshdlr(scip, CONSHDLR_NAME);
   if( conshdlr == NULL )
   {
      SCIPerrorMessage("origbranch constraint handler not found\n");
      return SCIP_PLUGINNOTFOUND;
   }

   /* create constraint data */
   SCIP_CALL( SCIPallocBlockMemory(scip, &consdata) );

   /* initialize the fields in the constraint data */
   consdata->parentcons = parentcons;
   consdata->node = node;
   consdata->child1cons = NULL;
   consdata->child2cons = NULL;
   consdata->probingtmpcons = NULL;
   consdata->mastercons = NULL;
   consdata->branchrule = branchrule;
   consdata->branchdata = branchdata;
   consdata->npropbounds = 0;
   consdata->maxpropbounds = 0;
   consdata->propvars = NULL;
   consdata->propboundtypes = NULL;
   consdata->propbounds = NULL;

   SCIPdebugMessage("Creating branch orig constraint: <%s>.\n", name);

   /* create constraint */
   SCIP_CALL( SCIPcreateCons(scip, cons, name, conshdlr, consdata, FALSE, FALSE, FALSE, FALSE, FALSE,
         TRUE, FALSE, FALSE, FALSE, TRUE) );

   /* store the pointer to the new constraint in the origbranch constraint of the parent node */
   if( parentcons != NULL )
   {
      SCIP_CONSDATA* parentdata;

      parentdata = SCIPconsGetData(parentcons);
      assert(parentdata != NULL);

      if( parentdata->child1cons == NULL )
      {
         parentdata->child1cons = *cons;
      }
      else
      {
         assert(parentdata->child2cons == NULL || SCIPinProbing(scip));

         /* store the second child in case we are in probing and have to overwrite it */
         if( SCIPinProbing(scip) )
         {
            assert(parentdata->probingtmpcons == NULL);
            parentdata->probingtmpcons = parentdata->child2cons;
         }

         parentdata->child2cons = *cons;
      }
   }

   return SCIP_OKAY;
}




/* ----------------------------------- external methods -------------------------- */

/** returns the branch orig constraint of the current node, only needs the pointer to scip */
SCIP_CONS* GCGconsOrigbranchGetActiveCons(
   SCIP*                 scip                /**< SCIP data structure */
   )
{
   SCIP_CONSHDLR*     conshdlr;
   SCIP_CONSHDLRDATA* conshdlrData;

   assert(scip != NULL);
   conshdlr = SCIPfindConshdlr(scip, CONSHDLR_NAME);
   if( conshdlr == NULL )
   {
      SCIPerrorMessage("origbranch constraint handler not found\n");
      return NULL;
   }
   conshdlrData = SCIPconshdlrGetData(conshdlr);
   assert(conshdlrData != NULL);
   assert(conshdlrData->stack != NULL);
   assert(conshdlrData->nstack > 0);

   return conshdlrData->stack[conshdlrData->nstack-1];
}


/** returns the stack and the number of elements on it */
void GCGconsOrigbranchGetStack(
   SCIP*                 scip,               /**< SCIP data structure */
   SCIP_CONS***          stack,              /**< return value: pointer to the stack */
   int*                  nstackelements      /**< return value: pointer to int, for number of elements on the stack */
   )
{
   SCIP_CONSHDLR*     conshdlr;
   SCIP_CONSHDLRDATA* conshdlrData;

   assert(scip != NULL);
   conshdlr = SCIPfindConshdlr(scip, CONSHDLR_NAME);
   if( conshdlr == NULL )
   {
      SCIPerrorMessage("origbranch constraint handler not found\n");
      return;
   }
   conshdlrData = SCIPconshdlrGetData(conshdlr);
   assert(conshdlrData != NULL);
   assert(conshdlrData->stack != NULL);

   *stack = conshdlrData->stack;
   *nstackelements = conshdlrData->nstack;

}

/** returns the branching data for a given origbranch constraint */
GCG_BRANCHDATA* GCGconsOrigbranchGetBranchdata(
   SCIP_CONS*            cons                /**< origbranch constraint for which the branching data is requested */
   )
{
   SCIP_CONSDATA* consdata;

   consdata = SCIPconsGetData(cons);
   assert(consdata != NULL);

   return consdata->branchdata;
}

/** returns the branchrule for a given origbranch constraint */
SCIP_BRANCHRULE* GCGconsOrigbranchGetBranchrule(
   SCIP_CONS*            cons                /**< origbranch constraint for which the branchrule is requested */
   )
{
   SCIP_CONSDATA* consdata;
   assert(cons != NULL);

   consdata = SCIPconsGetData(cons);
   assert(consdata != NULL);

   return consdata->branchrule;
}

/** returns the node in the B&B tree at which the given origbranch constraint is sticking */
SCIP_NODE* GCGconsOrigbranchGetNode(
   SCIP_CONS*            cons                /**< origbranch constraint for which the corresponding node is requested */
   )
{
   SCIP_CONSDATA* consdata;
   assert(cons != NULL);

   consdata = SCIPconsGetData(cons);
   assert(consdata != NULL);

   return consdata->node;
}

/** returns the origbranch constraint of the B&B father of the node at which the
    given origbranch constraint is sticking */
SCIP_CONS* GCGconsOrigbranchGetParentcons(
   SCIP_CONS*            cons                /**< origbranch constraint for which the origbranch constraint of
                                              *   the father node is requested */
   )
{
   SCIP_CONSDATA* consdata;
   assert(cons != NULL);

   consdata = SCIPconsGetData(cons);
   assert(consdata != NULL);

   return consdata->parentcons;
}

/** returns the origbranch constraint of the first child of the node at which the
    given origbranch constraint is sticking */
SCIP_CONS* GCGconsOrigbranchGetChild1cons(
   SCIP_CONS*            cons                /**< origbranch constraint for which the origbranch constraint of
                                              *   the first child node is requested */
   )
{
   SCIP_CONSDATA* consdata;
   assert(cons != NULL);

   consdata = SCIPconsGetData(cons);
   assert(consdata != NULL);

   return consdata->child1cons;
}

/** returns the origbranch constraint of the second child of the node at which the
    given origbranch constraint is sticking */
SCIP_CONS* GCGconsOrigbranchGetChild2cons(
   SCIP_CONS*            cons                /**< origbranch constraint for which the origbranch constraint of
                                              *   the second child node is requested */
   )
{
   SCIP_CONSDATA* consdata;
   assert(cons != NULL);

   consdata = SCIPconsGetData(cons);
   assert(consdata != NULL);

   return consdata->child2cons;
}

/** sets the masterbranch constraint of the node in the master program corresponding to the node
    at which the given origbranchbranch constraint is sticking */
void GCGconsOrigbranchSetMastercons(
   SCIP_CONS*            cons,               /**< origbranch constraint for which the masterbranch constraint should be set */
   SCIP_CONS*            mastercons          /**< masterbranch constraint corresponding to the given origbranch constraint */
   )
{
   SCIP_CONSDATA* consdata;
   assert(cons != NULL);

   consdata = SCIPconsGetData(cons);
   assert(consdata != NULL);
   if( consdata->mastercons != mastercons )
      assert(consdata->mastercons == NULL || mastercons == NULL);

   consdata->mastercons = mastercons;
}

/** returns the masterbranch constraint of the node in the master program corresponding to the node
    at which the given origbranchbranch constraint is sticking */
SCIP_CONS* GCGconsOrigbranchGetMastercons(
   SCIP_CONS*            cons                /**< origbranch constraint for which the corresponding masterbranch
                                              *   constraint is requested */
   )
{
   SCIP_CONSDATA* consdata;
   assert(cons != NULL);

   consdata = SCIPconsGetData(cons);
   assert(consdata != NULL);
   assert(consdata->mastercons != NULL);

   return consdata->mastercons;
}


/** checks the consistency of the origbranch constraints in the problem */
void GCGconsOrigbranchCheckConsistency(
   SCIP*                 scip                /**< SCIP data structure */
   )
{
#ifdef CHECKCONSISTENCY

   SCIP_CONSHDLR*     conshdlr;

#ifndef NDEBUG
   SCIP_CONS** conss;
   int nconss;
   int i;
   SCIP_CONSDATA* consdata;
#endif

   assert(scip != NULL);
   conshdlr = SCIPfindConshdlr(scip, CONSHDLR_NAME);
   if( conshdlr == NULL )
   {
      SCIPerrorMessage("origbranch constraint handler not found\n");
      return;
   }
#ifndef NDEBUG
   conss = SCIPconshdlrGetConss(conshdlr);
   nconss = SCIPconshdlrGetNConss(conshdlr);

   for( i = 0; i < nconss; i++ )
   {
      consdata = SCIPconsGetData(conss[i]);
      assert(consdata != NULL);
      assert(consdata->node != NULL);
      assert((consdata->parentcons == NULL) == (SCIPnodeGetDepth(consdata->node) == 0));
      assert(consdata->parentcons == NULL || SCIPconsGetData(consdata->parentcons)->child1cons == conss[i]
         || SCIPconsGetData(consdata->parentcons)->child2cons == conss[i]
         || ( SCIPinProbing(scip) && SCIPconsGetData(consdata->parentcons)->probingtmpcons == conss[i]));
      assert(consdata->child1cons == NULL || SCIPconsGetData(consdata->child1cons)->parentcons == conss[i]);
      assert(consdata->child2cons == NULL || SCIPconsGetData(consdata->child2cons)->parentcons == conss[i]);
      assert(consdata->probingtmpcons == NULL || SCIPinProbing(scip));
      assert(consdata->probingtmpcons == NULL || SCIPconsGetData(consdata->probingtmpcons)->parentcons == conss[i]);
      assert(consdata->mastercons == NULL ||
         GCGconsMasterbranchGetOrigcons(consdata->mastercons) == conss[i]);
   }
#endif
#endif
}

/** adds a bound change on an original variable found by propagation in the original problem
 *  to the given origbranch constraint so that it will be transferred to the master problem */
SCIP_RETCODE GCGconsOrigbranchAddPropBoundChg(
   SCIP*                 scip,               /**< SCIP data structure */
   SCIP_CONS*            cons,               /**< origbranch constraint to which the bound change is added */
   SCIP_VAR*             var,                /**< variable on which the bound change was performed */
   SCIP_BOUNDTYPE        boundtype,          /**< bound type of the bound change */
   SCIP_Real             newbound            /**< new bound of the variable after the bound change */
   )
{
   SCIP_CONSDATA* consdata;

   assert(scip != NULL);
   assert(cons != NULL);
   assert(var != NULL);

   consdata = SCIPconsGetData(cons);
   assert(consdata != NULL);

   /* realloc the arrays, if needed */
   if( consdata->npropbounds >= consdata->maxpropbounds )
   {
      consdata->maxpropbounds = consdata->npropbounds+5;
      SCIP_CALL( SCIPreallocMemoryArray(scip, &(consdata->propvars), consdata->maxpropbounds) );
      SCIP_CALL( SCIPreallocMemoryArray(scip, &(consdata->propboundtypes), consdata->maxpropbounds) );
      SCIP_CALL( SCIPreallocMemoryArray(scip, &(consdata->propbounds), consdata->maxpropbounds) );
   }

   SCIPdebugMessage("Bound change stored at branch orig constraint: <%s>.\n", SCIPconsGetName(cons));

   /* store the new bound change */
   consdata->propvars[consdata->npropbounds] = var;
   consdata->propboundtypes[consdata->npropbounds] = boundtype;
   consdata->propbounds[consdata->npropbounds] = newbound;
   consdata->npropbounds++;

   /* mark the corresponding master node to be repropagated */
   if( consdata->mastercons != NULL )
   {
      SCIP_CALL( SCIPrepropagateNode(GCGrelaxGetMasterprob(scip), GCGconsMasterbranchGetNode(consdata->mastercons)) );
   }

   return SCIP_OKAY;
}

/** returns the array of bound changes on original variables found by propagation in the original problem
 *  at the node corresponding to the given origbranch constraint */
SCIP_RETCODE GCGconsOrigbranchGetPropBoundChgs(
   SCIP*                 scip,               /**< SCIP data structure */
   SCIP_CONS*            cons,               /**< origbranch constraint for which the bound changes are requested */
   SCIP_VAR***           vars,               /**< pointer to store array of variables corresponding to the bound changes */
   SCIP_BOUNDTYPE**      boundtypes,         /**< pointer to store array of the types of the bound changes */
   SCIP_Real**           newbounds,          /**< pointer to store array of the new bounds */
   int*                  npropbounds         /**< pointer to store the number of bound changes stored at the constraint */
   )
{
   SCIP_CONSDATA* consdata;

   assert(scip != NULL);
   assert(cons != NULL);

   consdata = SCIPconsGetData(cons);
   assert(consdata != NULL);

   *vars = consdata->propvars;
   *boundtypes = consdata->propboundtypes;
   *newbounds = consdata->propbounds;
   *npropbounds = consdata->npropbounds;

   consdata->npropbounds = 0;

   return SCIP_OKAY;
}

/** returns the number of bound changes on original variables found by propagation in the original problem
 *  at the node corresponding to the given origbranch constraint */
int GCGconsOrigbranchGetNPropBoundChgs(
   SCIP*                 scip,               /**< SCIP data structure */
   SCIP_CONS*            cons                /**< origbranch constraint for which the bound changes are requested */
   )
{
   SCIP_CONSDATA* consdata;

   assert(scip != NULL);
   assert(cons != NULL);

   consdata = SCIPconsGetData(cons);
   assert(consdata != NULL);

   return consdata->npropbounds;
}

/** adds initial constraint to root node */
SCIP_RETCODE SCIPconsOrigbranchAddRootCons(
   SCIP*                 scip                /**< SCIP data structure */
   )
{
   SCIP_CONSHDLR* conshdlr;
   SCIP_CONSHDLRDATA* conshdlrData;
   SCIP_CONS* cons;
   assert(scip != NULL);
   conshdlr = SCIPfindConshdlr(scip, CONSHDLR_NAME);
   if( conshdlr == NULL )
   {
      SCIPerrorMessage("origbranch constraint handler not found\n");
      return SCIP_ERROR;
   }
   conshdlrData = SCIPconshdlrGetData(conshdlr);
   assert(conshdlrData != NULL);

   SCIP_CALL( GCGcreateConsOrigbranch(scip, &cons, "root-origbranch", NULL, NULL, NULL, NULL) );

   SCIP_CALL( SCIPaddConsNode(scip, SCIPgetRootNode(scip), cons, SCIPgetRootNode(scip)) );
   SCIP_CALL( SCIPreleaseCons(scip, &cons) );

   /* check consistency */
   GCGconsOrigbranchCheckConsistency(scip);


   return SCIP_OKAY;
}<|MERGE_RESOLUTION|>--- conflicted
+++ resolved
@@ -150,10 +150,7 @@
 
    conshdlrData = SCIPconshdlrGetData(conshdlr);
    assert(conshdlrData != NULL);
-<<<<<<< HEAD
-=======
    assert(conshdlrData->nstack <= 1);
->>>>>>> 4a1f6218
    SCIPdebugMessage("exiting branch orig constraint handler\n");
 
    /* free stack */

--- conflicted
+++ resolved
@@ -2556,17 +2556,10 @@
          SCIP_CALL( SCIPsolve(masterprob) );
       }
 
-<<<<<<< HEAD
 
       if( SCIPgetStatus(masterprob) != SCIP_STATUS_TIMELIMIT )
       {
          break;
-=======
-      /* set the lower bound pointer */
-      if( SCIPgetStage(masterprob) == SCIP_STAGE_SOLVING && GCGmasterIsCurrentSolValid(masterprob) )
-      {
-         *lowerbound = SCIPgetLocalDualbound(masterprob);
->>>>>>> fb07abaa
       }
 
       if( !SCIPisInfinity(scip, timelimit) && !SCIPisStopped(scip) )
@@ -2579,46 +2572,21 @@
    }
 
    /* set the lower bound pointer */
-   if( SCIPgetStage(masterprob) == SCIP_STAGE_SOLVING )
+      if( SCIPgetStage(masterprob) == SCIP_STAGE_SOLVING && GCGmasterIsCurrentSolValid(masterprob) )
    {
       *lowerbound = SCIPgetLocalDualbound(masterprob);
-
    }
    else
    {
       SCIPdebugMessage("  stage: %d\n", SCIPgetStage(masterprob));
       assert(SCIPgetStatus(masterprob) == SCIP_STATUS_TIMELIMIT || SCIPgetBestSol(masterprob) != NULL || SCIPgetStatus(masterprob) == SCIP_STATUS_INFEASIBLE || SCIPgetStatus(masterprob) == SCIP_STATUS_UNKNOWN);
-      if( SCIPgetStatus(masterprob) == SCIP_STATUS_OPTIMAL )
+         if( SCIPgetStatus(masterprob) == SCIP_STATUS_OPTIMAL && GCGmasterIsCurrentSolValid(masterprob) )
          *lowerbound = SCIPgetSolOrigObj(masterprob, SCIPgetBestSol(masterprob));
-      else if( SCIPgetStatus(masterprob) == SCIP_STATUS_INFEASIBLE || SCIPgetStatus(masterprob) == SCIP_STATUS_TIMELIMIT )
-      {
-<<<<<<< HEAD
+         else if( SCIPgetStatus(masterprob) == SCIP_STATUS_INFEASIBLE || SCIPgetStatus(masterprob) == SCIP_STATUS_TIMELIMIT || !GCGmasterIsCurrentSolValid(masterprob) )
+      {
          SCIP_Real tilim;
          SCIP_CALL( SCIPgetRealParam(masterprob, "limits/time", &tilim) );
          if( tilim-SCIPgetSolvingTime(masterprob) < 0 )
-=======
-         SCIPdebugMessage("  stage: %d\n", SCIPgetStage(masterprob));
-         assert(SCIPgetStatus(masterprob) == SCIP_STATUS_TIMELIMIT || SCIPgetBestSol(masterprob) != NULL || SCIPgetStatus(masterprob) == SCIP_STATUS_INFEASIBLE || SCIPgetStatus(masterprob) == SCIP_STATUS_UNKNOWN);
-         if( SCIPgetStatus(masterprob) == SCIP_STATUS_OPTIMAL && GCGmasterIsCurrentSolValid(masterprob) )
-            *lowerbound = SCIPgetSolOrigObj(masterprob, SCIPgetBestSol(masterprob));
-         else if( SCIPgetStatus(masterprob) == SCIP_STATUS_INFEASIBLE || SCIPgetStatus(masterprob) == SCIP_STATUS_TIMELIMIT || !GCGmasterIsCurrentSolValid(masterprob) )
-         {
-            SCIP_Real tilim;
-            SCIP_CALL( SCIPgetRealParam(masterprob, "limits/time", &tilim) );
-            if( tilim-SCIPgetSolvingTime(masterprob) < 0 )
-            {
-               *result = SCIP_DIDNOTRUN;
-               return SCIP_OKAY;
-            }
-            *lowerbound = SCIPinfinity(scip);
-         }
-         else if( SCIPgetStatus(masterprob) == SCIP_STATUS_UNKNOWN )
-         {
-            *result = SCIP_DIDNOTRUN;
-            return SCIP_OKAY;
-         }
-         else
->>>>>>> fb07abaa
          {
             *result = SCIP_DIDNOTRUN;
             return SCIP_OKAY;
@@ -2692,12 +2660,7 @@
       SCIP_CALL( solveMasterProblem(scip, masterprob, relaxdata, nodelimit, lowerbound, result) );
 
       /* if a new primal solution was found in the master problem, transfer it to the original problem */
-<<<<<<< HEAD
-      if( SCIPgetBestSol(relaxdata->masterprob) != NULL
-         && relaxdata->lastmastersol != SCIPgetBestSol(relaxdata->masterprob) )
-=======
       if( SCIPgetBestSol(relaxdata->masterprob) != NULL && relaxdata->lastmastersol != SCIPgetBestSol(relaxdata->masterprob) && GCGmasterIsCurrentSolValid(masterprob) )
->>>>>>> fb07abaa
       {
          SCIP_SOL* newsol;
 

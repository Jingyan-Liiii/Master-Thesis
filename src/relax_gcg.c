--- conflicted
+++ resolved
@@ -1474,11 +1474,7 @@
    SCIP_CALL( SCIPsetBoolParam(masterscip, "presolving/donotmultaggr", TRUE) );
 
    /* NOTE: This is just for testing. Separation, presolving and heuristics are turned off */
-<<<<<<< HEAD
-   SCIP_CALL( SCIPsetSeparating(masterscip, SCIP_PARAMSETTING_OFF, TRUE) );
-=======
    //SCIP_CALL( SCIPsetSeparating(masterscip, SCIP_PARAMSETTING_OFF, TRUE) );
->>>>>>> 5261f61f
    //SCIP_CALL( SCIPsetHeuristics(masterscip, SCIP_PARAMSETTING_OFF, TRUE) );
    SCIP_CALL( SCIPsetPresolving(masterscip, SCIP_PARAMSETTING_OFF, TRUE) );
    //SCIP_CALL( SCIPsetIntParam(masterscip, "propagating/maxrounds", 0) );

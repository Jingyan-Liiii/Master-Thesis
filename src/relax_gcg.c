/* * * * * * * * * * * * * * * * * * * * * * * * * * * * * * * * * * * * * * */
/*                                                                           */
/*                  This file is part of the program                         */
/*          GCG --- Generic Column Generation                                */
/*                  a Dantzig-Wolfe decomposition based extension            */
/*                  of the branch-cut-and-price framework                    */
/*         SCIP --- Solving Constraint Integer Programs                      */
/*                                                                           */
/* Copyright (C) 2010-2018 Operations Research, RWTH Aachen University       */
/*                         Zuse Institute Berlin (ZIB)                       */
/*                                                                           */
/* This program is free software; you can redistribute it and/or             */
/* modify it under the terms of the GNU Lesser General Public License        */
/* as published by the Free Software Foundation; either version 3            */
/* of the License, or (at your option) any later version.                    */
/*                                                                           */
/* This program is distributed in the hope that it will be useful,           */
/* but WITHOUT ANY WARRANTY; without even the implied warranty of            */
/* MERCHANTABILITY or FITNESS FOR A PARTICULAR PURPOSE.  See the             */
/* GNU Lesser General Public License for more details.                       */
/*                                                                           */
/* You should have received a copy of the GNU Lesser General Public License  */
/* along with this program; if not, write to the Free Software               */
/* Foundation, Inc., 51 Franklin St, Fifth Floor, Boston, MA 02110-1301, USA.*/
/*                                                                           */
/* * * * * * * * * * * * * * * * * * * * * * * * * * * * * * * * * * * * * * */

/**@file    relax_gcg.c
 * @ingroup RELAXATORS
 * @brief   GCG relaxator
 * @author  Gerald Gamrath
 * @author  Martin Bergner
 * @author  Alexander Gross
 * @author  Michael Bastubbe
 *
 * \bug
 * - The memory limit is not strictly enforced
 * - Dealing with timelimits is a working hack only
 * - CTRL-C handling is very flaky
 */

/*---+----1----+----2----+----3----+----4----+----5----+----6----+----7----+----8----+----9----+----0----+----1----+----2*/

/*#define SCIP_DEBUG*/

#include <string.h>

#include "scip/scipdefplugins.h"
#include "scip/cons_linear.h"
#include "scip/cons_setppc.h"
#include "scip/scip.h"
#include "scip/misc.h"

#include "relax_gcg.h"

#include "struct_branchgcg.h"

#include "cons_origbranch.h"
#include "cons_masterbranch.h"
#include "pricer_gcg.h"
#include "benders_gcg.h"
#include "masterplugins.h"
#include "bendersplugins.h"
#include "nodesel_master.h"
#include "cons_decomp.h"
#include "scip_misc.h"


#include "gcg.h"

#ifdef WITH_BLISS
#include "pub_bliss.h"
#include "bliss_automorph.h"
#endif

#define RELAX_NAME             "gcg"
#define RELAX_DESC             "relaxator for gcg project representing the master lp"
#define RELAX_PRIORITY         -1
#define RELAX_FREQ             1
#define RELAX_INCLUDESLP       TRUE

#define DEFAULT_DISCRETIZATION TRUE
#define DEFAULT_AGGREGATION TRUE
#define DEFAULT_DISPINFOS FALSE
#define DEFAULT_MODE 0  /**< the decomposition mode that GCG will use. (0: Dantzig-Wolfe (default),
                             1: Benders' decomposition, 2: solve original problem) */
#define DELVARS

/*
 * Data structures
 */

/** relaxator data */
struct SCIP_RelaxData
{
   /* problems and convexity constraints */
   SCIP*                 masterprob;         /**< the master problem */
   SCIP*                 altmasterprob;      /**< the master problem for the alternate decomposition algorithm */
   SCIP**                pricingprobs;       /**< the array of pricing problems */
   int                   npricingprobs;      /**< the number of pricing problems */
   int                   nrelpricingprobs;   /**< the number of relevant pricing problems */
   int*                  blockrepresentative;/**< number of the pricing problem, that represents the i-th problem */
   int*                  nblocksidentical;   /**< number of pricing blocks represented by the i-th pricing problem */
   SCIP_CONS**           convconss;          /**< array of convexity constraints, one for each block */
   int                   ntransvars;         /**< number of variables directly transferred to the master problem */
   int                   nlinkingvars;       /**< number of linking variables */
   int                   nvarlinkconss;      /**< number of constraints that ensure that copies of linking variables have the same value */
   SCIP_Real             pricingprobsmemused; /**< sum of memory used after problem creation stage of all pricing problems */

   /* hashmaps for transformation */
   SCIP_HASHMAP*         hashorig2origvar;   /**< hashmap mapping original variables to themselves */

   /* constraint data */
   SCIP_CONS**           masterconss;        /**< array of constraints in the master problem */
   SCIP_CONS**           origmasterconss;    /**< array of constraints in the original problem that belong to the
                                              * master problem */
   SCIP_CONS**           linearmasterconss;  /**< array of linear constraints equivalent to the cons in
                                              * the original problem that belong to the master problem */
   SCIP_CONS**           varlinkconss;       /**< array of constraints ensuring linking vars equality */
   int*                  varlinkconsblock;   /**< array of constraints ensuring linking vars equality */
   int                   maxmasterconss;     /**< length of the array mastercons */
   int                   nmasterconss;       /**< number of constraints saved in mastercons */

   SCIP_SOL*             currentorigsol;     /**< current lp solution transformed into the original space */
   SCIP_Bool             origsolfeasible;    /**< is the current lp solution primal feasible in the original space? */
   SCIP_Longint          lastmasterlpiters;  /**< number of lp iterations when currentorigsol was updated the last time */
   SCIP_SOL*             lastmastersol;      /**< last feasible master solution that was added to the original problem */
   SCIP_CONS**           markedmasterconss;  /**< array of conss that are marked to be in the master */
   int                   nmarkedmasterconss; /**< number of elements in array of conss that are marked to be in the master */
   SCIP_Longint          lastsolvednodenr;   /**< node number of the node that was solved at the last call of the relaxator */

   /* branchrule data */
   GCG_BRANCHRULE**      branchrules;        /**< branching rules registered in the relaxator */
   int                   nbranchrules;       /**< number of branching rules registered in the relaxator */

   /* parameter data */
   SCIP_Bool             discretization;     /**< TRUE: use discretization approach; FALSE: use convexification approach */
   SCIP_Bool             aggregation;        /**< should identical blocks be aggregated (only for discretization approach)? */
   SCIP_Bool             masterissetpart;    /**< is the master a set partitioning problem? */
   SCIP_Bool             masterissetcover;   /**< is the master a set covering problem? */
   SCIP_Bool             dispinfos;          /**< should additional information be displayed? */
   int                   mode;               /**< the decomposition mode for GCG. 0: Dantzig-Wolfe (default), 1: Benders' decomposition, 2: automatic */
   int                   origverblevel;      /**< the verbosity level of the original problem */

   /* data for probing */
   SCIP_Bool             masterinprobing;    /**< is the master problem in probing mode? */
   SCIP_HEUR*            probingheur;        /**< heuristic that started probing in master problem, or NULL */
   SCIP_SOL*             storedorigsol;      /**< original solution that was stored before the probing */
   SCIP_Bool             storedfeasibility;  /**< is the stored original solution feasible? */

   /* structure information */
   DEC_DECOMP*           decdecomp;          /**< structure information */
   SCIP_Bool             relaxisinitialized; /**< indicates whether the relaxator is initialized */

   /* statistical information */
   SCIP_Longint          simplexiters;       /**< cumulative simplex iterations */

   /* filename information */
   const char*           filename;
};


/*
 * Local methods
 */

/** sets the number of the block, the given original variable belongs to */
static
SCIP_RETCODE setOriginalVarBlockNr(
   SCIP*                 scip,               /**< SCIP data structure */
   SCIP_RELAXDATA*       relaxdata,          /**< relaxator data data structure */
   SCIP_VAR*             var,                /**< variable to set the block number for */
   int                   newblock            /**< number of the block, the variable belongs to */
   )
{
   int blocknr;

   assert(scip != NULL);
   assert(var != NULL);
   assert(newblock >= 0);

   assert(SCIPvarIsOriginal(var) || SCIPvarGetStatus(var) == SCIP_VARSTATUS_LOOSE || SCIPvarGetStatus(var) == SCIP_VARSTATUS_COLUMN);
   assert(relaxdata != NULL);

   blocknr = GCGvarGetBlock(var);
   assert(GCGvarIsOriginal(var));

   assert(relaxdata->npricingprobs > 0);
   assert(newblock < relaxdata->npricingprobs);
   assert(blocknr >= -2 && blocknr < relaxdata->npricingprobs);

   /* var belongs to no block so far, just set the new block number */
   if( blocknr == -1 )
   {
      GCGvarSetBlock(var, newblock);
   }
   /* if var already belongs to another block, it is a linking variable */
   else if( blocknr != newblock )
   {
      SCIP_CALL( GCGoriginalVarAddBlock(scip, var, newblock, relaxdata->npricingprobs, relaxdata->mode) );
      assert(GCGisLinkingVarInBlock(var, newblock));
      assert(GCGoriginalVarIsLinking(var));
   }
   blocknr = GCGvarGetBlock(var);
   assert(blocknr == -2 || blocknr == newblock);

   return SCIP_OKAY;
}

/** marks the constraint to be transferred to the master problem */
static
SCIP_RETCODE markConsMaster(
   SCIP*                 scip,               /**< SCIP data structure */
   SCIP_RELAXDATA*       relaxdata,          /**< relaxator data data structure */
   SCIP_CONS*            cons                /**< constraint that is forced to be in the master */
   )
{
#ifndef NDEBUG
   int i;
#endif
   assert(scip != NULL);
   assert(cons != NULL);
   assert(relaxdata != NULL);

   /* allocate array, if not yet done */
   if( relaxdata->markedmasterconss == NULL )
   {
      int nconss;
      nconss = SCIPgetNConss(scip);
      SCIP_CALL( SCIPallocMemoryArray(scip, &(relaxdata->markedmasterconss), nconss) );
      relaxdata->nmarkedmasterconss = 0;
   }
   assert(relaxdata->nmarkedmasterconss <= SCIPgetNConss(scip));

#ifndef NDEBUG
   /* check that constraints are not marked more than one time */
   for( i = 0; i < relaxdata->nmarkedmasterconss; i++ )
      assert(relaxdata->markedmasterconss[i] != cons);
#endif

   /* save constraint */
   relaxdata->markedmasterconss[relaxdata->nmarkedmasterconss] = cons;
   relaxdata->nmarkedmasterconss++;

   return SCIP_OKAY;
}


/** converts the structure to the GCG format by setting the appropriate blocks and master constraints */
static
SCIP_RETCODE convertStructToGCG(
   SCIP*                 scip,               /**< SCIP data structure          */
   SCIP_RELAXDATA*       relaxdata,          /**< relaxator data structure     */
   DEC_DECOMP*           decdecomp           /**< decdecomp data structure     */
   )
{
   int i;
   int j;
   int k;
   int v;
   int nblocks;
   int nvars;
   SCIP_VAR** origvars;
   SCIP_HASHMAP* transvar2origvar;
   SCIP_CONS** linkingconss;
   int nlinkingconss;
   SCIP_VAR** linkingvars;
   int nlinkingvars;
   SCIP_VAR*** subscipvars;
   int* nsubscipvars;
   SCIP_CONS*** subscipconss;
   int* nsubscipconss;

   assert(decdecomp != NULL);
   assert(relaxdata != NULL);
   assert(scip != NULL);

   assert(DECdecompGetLinkingconss(decdecomp) != NULL || DECdecompGetNLinkingconss(decdecomp) == 0);
   assert(DECdecompGetNSubscipvars(decdecomp) != NULL || DECdecompGetSubscipvars(decdecomp) == NULL);


   SCIP_CALL( DECdecompAddRemainingConss(scip, decdecomp) );
   SCIP_CALL( DECdecompCheckConsistency(scip, decdecomp) );



   origvars = SCIPgetOrigVars(scip);
   nvars = SCIPgetNOrigVars(scip);
   linkingconss = DECdecompGetLinkingconss(decdecomp);
   nlinkingconss = DECdecompGetNLinkingconss(decdecomp);
   linkingvars = DECdecompGetLinkingvars(decdecomp);
   nlinkingvars = DECdecompGetNLinkingvars(decdecomp);
   subscipvars = DECdecompGetSubscipvars(decdecomp);
   nsubscipvars = DECdecompGetNSubscipvars(decdecomp);

   subscipconss = DECdecompGetSubscipconss(decdecomp);
   nsubscipconss = DECdecompGetNSubscipconss(decdecomp);
   nblocks = DECdecompGetNBlocks(decdecomp);

   SCIP_CALL( SCIPhashmapCreate(&transvar2origvar, SCIPblkmem(scip), nvars) );
   relaxdata->npricingprobs = nblocks;
   SCIP_CALL( GCGcreateOrigVarsData(scip) );

   SCIPdebugMessage("Copying structure with %d blocks, %d linking vars and %d linking constraints.\n", nblocks, nlinkingvars, nlinkingconss);

   /* set master constraints */
   for( i = 0; i < nlinkingconss; ++i )
   {
      assert(linkingconss[i] != NULL);
      /* SCIPdebugMessage("\tProcessing linking constraint %s.\n", SCIPconsGetName(linkingconss[i])); */
      if( SCIPconsIsActive(linkingconss[i]) )
      {
         SCIP_CALL( markConsMaster(scip, relaxdata, linkingconss[i]) );
      }
   }

   /* prepare the map from transformed to original variables */
   for( i = 0; i < nvars; ++i )
   {
      SCIP_VAR* transvar;

      SCIP_CALL( SCIPgetTransformedVar(scip, origvars[i], &transvar) );
      assert(transvar != NULL);

      SCIP_CALL( SCIPhashmapInsert(transvar2origvar, transvar, origvars[i]) );
   }

   for( i = 0; i < nblocks; ++i )
   {
      /* SCIPdebugMessage("\tProcessing block %d (%d conss, %d vars).\n", i, nsubscipconss[i], nsubscipvars[i]); */
      assert((subscipvars[i] == NULL) == (nsubscipvars[i] == 0));
      for( j = 0; j < nsubscipvars[i]; ++j )
      {
         SCIP_VAR* relevantvar;
         assert(subscipvars[i][j] != NULL);
         relevantvar = SCIPvarGetProbvar(subscipvars[i][j]);

         /* If there is a corresponding original (untransformed) variable, assign it to the block */
         if( SCIPhashmapGetImage(transvar2origvar, subscipvars[i][j]) != NULL )
         {
            SCIP_VAR* origvar;

            origvar = (SCIP_VAR*) SCIPhashmapGetImage(transvar2origvar, subscipvars[i][j]);
            assert(SCIPvarGetData(origvar) != NULL);

            SCIP_CALL( setOriginalVarBlockNr(scip, relaxdata, origvar, i) );
            SCIPdebugMessage("\t\tOriginal var %s (%p) in block %d\n", SCIPvarGetName(subscipvars[i][j]), (void*) subscipvars[i][j], i);
         }

         /* Assign the corresponding problem variable to the block */
         if( SCIPvarGetData(relevantvar) == NULL )
            SCIP_CALL( GCGorigVarCreateData(scip, relevantvar) );
         SCIP_CALL( setOriginalVarBlockNr(scip, relaxdata, relevantvar, i) );

         SCIPdebugMessage("\t\tTransformed var %s (%p) in block %d\n", SCIPvarGetName(relevantvar), (void*) relevantvar, i);

         assert(SCIPvarGetData(subscipvars[i][j]) != NULL || SCIPvarGetData(relevantvar) != NULL);
      }
   }
   SCIPdebugMessage("\tProcessing linking variables.\n");
   for( i = 0; i < nlinkingvars; ++i )
   {
      if( GCGoriginalVarIsLinking(linkingvars[i]) )
         continue;

      SCIPdebugMessage("\tDetecting constraint blocks of linking var %s\n", SCIPvarGetName(linkingvars[i]));
      /* HACK; @todo find out constraint blocks more intelligently */
      for( j = 0; j < nblocks; ++j )
      {
         int found = FALSE;
         for( k = 0; k < nsubscipconss[j]; ++k )
         {
            SCIP_VAR** curvars;
            int        ncurvars;
            if( SCIPconsIsDeleted(subscipconss[j][k]) )
               continue;
            ncurvars = GCGconsGetNVars(scip, subscipconss[j][k]);
            curvars = NULL;
            if( ncurvars > 0 )
            {
               SCIP_CALL( SCIPallocBufferArray(scip, &curvars, ncurvars) );
               SCIP_CALL( GCGconsGetVars(scip, subscipconss[j][k], curvars, ncurvars) );

               for( v = 0; v < ncurvars; ++v )
               {
                  if( SCIPvarGetProbvar(curvars[v]) == linkingvars[i] || curvars[v] == linkingvars[i] )
                  {
                     SCIPdebugMessage("\t\t%s is in %d\n", SCIPvarGetName(SCIPvarGetProbvar(curvars[v])), j);
                     assert(SCIPvarGetData(linkingvars[i]) != NULL);
                     SCIP_CALL( setOriginalVarBlockNr(scip, relaxdata, SCIPvarGetProbvar(linkingvars[i]), j) );
                     found = TRUE;
                     break;
                  }
               }

               SCIPfreeBufferArray(scip, &curvars);
            }

            if( found )
               break;
         }
      }
   }

   SCIPhashmapFree(&transvar2origvar);
   return SCIP_OKAY;
}

/** ensures size of masterconss array */
static
SCIP_RETCODE ensureSizeMasterConss(
   SCIP*                 scip,
   SCIP_RELAXDATA*       relaxdata,
   int                   size
   )
{
   assert(scip != NULL);
   assert(relaxdata != NULL);
   assert(relaxdata->masterconss != NULL);

   if( relaxdata->maxmasterconss < size )
   {
      int newsize = SCIPcalcMemGrowSize(scip, size);
      SCIP_CALL( SCIPreallocBlockMemoryArray(scip, &(relaxdata->masterconss), relaxdata->maxmasterconss, newsize) );
      SCIP_CALL( SCIPreallocBlockMemoryArray(scip, &(relaxdata->origmasterconss), relaxdata->maxmasterconss, newsize) );
      SCIP_CALL( SCIPreallocBlockMemoryArray(scip, &(relaxdata->linearmasterconss), relaxdata->maxmasterconss, newsize) );
      relaxdata->maxmasterconss = newsize;

   }
   assert(relaxdata->maxmasterconss >= size);

   return SCIP_OKAY;
}

/** ensures size of branchrules array: enlarges the array by 1 */
static
SCIP_RETCODE ensureSizeBranchrules(
   SCIP*                 scip,
   SCIP_RELAXDATA*       relaxdata
   )
{
   assert(scip != NULL);
   assert(relaxdata != NULL);
   assert((relaxdata->branchrules == NULL) == (relaxdata->nbranchrules == 0));

   if( relaxdata->nbranchrules == 0 )
   {
      SCIP_CALL( SCIPallocMemoryArray(scip, &(relaxdata->branchrules), 1) ); /*lint !e506*/
   }
   else
   {
      SCIP_CALL( SCIPreallocMemoryArray(scip, &(relaxdata->branchrules), (size_t)relaxdata->nbranchrules+1) );
   }

   return SCIP_OKAY;
}


/** check whether the master problem has a set partitioning or set covering structure */
static
SCIP_RETCODE checkSetppcStructure(
   SCIP*                 scip,               /**< SCIP data structure */
   SCIP_RELAXDATA*       relaxdata           /**< relaxator data structure */
   )
{
   SCIP_CONS** masterconss;
   int nmasterconss;

   int i;

   assert(relaxdata->decdecomp != NULL);

   masterconss = DECdecompGetLinkingconss(relaxdata->decdecomp);
   nmasterconss = DECdecompGetNLinkingconss(relaxdata->decdecomp);
   assert(nmasterconss >= 0);
   assert(masterconss != NULL || nmasterconss == 0);

   if( nmasterconss == 0 || relaxdata->nvarlinkconss > 0 )
   {
      relaxdata->masterissetcover = FALSE;
      relaxdata->masterissetpart = FALSE;
      return SCIP_OKAY;
   }

   relaxdata->masterissetcover = TRUE;
   relaxdata->masterissetpart = TRUE;

   for( i = 0; i < nmasterconss; ++i )
   {
      assert(masterconss != NULL);

      if( strcmp(SCIPconshdlrGetName(SCIPconsGetHdlr(masterconss[i])), "setppc") == 0 )
      {
         switch( SCIPgetTypeSetppc(scip, masterconss[i]) )
         {
         case SCIP_SETPPCTYPE_COVERING:
            relaxdata->masterissetpart = FALSE;
            break;
         case SCIP_SETPPCTYPE_PARTITIONING:
            relaxdata->masterissetcover = FALSE;
            break;
         case SCIP_SETPPCTYPE_PACKING:
            relaxdata->masterissetcover = FALSE;
            relaxdata->masterissetpart = FALSE;
            break;
         }
      }
      else if( strcmp(SCIPconshdlrGetName(SCIPconsGetHdlr(masterconss[i])), "logicor") == 0 )
      {
         relaxdata->masterissetpart = FALSE;
         break;
      }
      else if( strcmp(SCIPconshdlrGetName(SCIPconsGetHdlr(masterconss[i])), "linear") == 0 )
      {
         SCIP_SETPPCTYPE type;

         if( GCGgetConsIsSetppc(scip, masterconss[i], &type) )
         {
            switch( type )
            {
            case SCIP_SETPPCTYPE_COVERING:
               relaxdata->masterissetpart = FALSE;
               break;
            case SCIP_SETPPCTYPE_PARTITIONING:
               relaxdata->masterissetcover = FALSE;
               break;
            case SCIP_SETPPCTYPE_PACKING:
               relaxdata->masterissetcover = FALSE;
               relaxdata->masterissetpart = FALSE;
               break;
            }
         }
         else
         {
            relaxdata->masterissetcover = FALSE;
            relaxdata->masterissetpart = FALSE;
            break;
         }
      }
      else
      {
         relaxdata->masterissetcover = FALSE;
         relaxdata->masterissetpart = FALSE;
         break;
      }
   }

   if( relaxdata->masterissetcover )
   {
      assert(!relaxdata->masterissetpart);
      SCIPverbMessage(scip, SCIP_VERBLEVEL_NORMAL, NULL, "Master problem is a set covering problem!\n");
   }
   if( relaxdata->masterissetpart )
   {
      assert(!relaxdata->masterissetcover);
      SCIPverbMessage(scip, SCIP_VERBLEVEL_NORMAL, NULL, "Master problem is a set partitioning problem!\n");
   }

   return SCIP_OKAY;
}

#ifndef WITH_BLISS
/** checks whether two arrays of SCIP_Real's are identical */
static
SCIP_Bool realArraysAreEqual(
   SCIP*                 scip,               /**< SCIP data structure */
   SCIP_Real*            array1,             /**< first array */
   int                   array1length,       /**< length of first array */
   SCIP_Real*            array2,             /**< second array */
   int                   array2length        /**< length of second array */
   )
{
   int i;

   if( array1length != array2length )
      return FALSE;

   if( array1length == 0 )
      return TRUE;

   assert(array1 != NULL);
   assert(array2 != NULL);

   for( i = 0; i < array1length; i++ )
   {
      if( !SCIPisEQ(scip, array1[i], array2[i]) )
         return FALSE;
   }

   return TRUE;
}


/** checks whether two pricingproblems represent identical blocks */
static
SCIP_RETCODE checkIdentical(
	SCIP*               scip,               /**< SCIP data structure */
	SCIP_RELAXDATA*     relaxdata,          /**< the relaxator's data */
	int                 probnr1,            /**< number of the first pricingproblem */
	int                 probnr2,            /**< number of the second pricingproblem */
	SCIP_HASHMAP*       varmap,             /**< hashmap mapping the variables of the second pricing problem
	                                         *   to those of the first pricing problem */
	SCIP_Bool*          identical,          /**< return value: are blocks identical */
	SCIP*               scip1,              /**< first SCIP data structure to check */
	SCIP*               scip2               /**< second SCIP data structure to check */
	)
{
   SCIP_VAR** vars1;
   SCIP_VAR** vars2;
   int nvars1;
   int nvars2;

   SCIP_CONS** conss1;
   SCIP_CONS** conss2;
   int nconss;

   int i;
   int j;

   SCIPdebugMessage("check block %d and block %d for identity...\n", probnr1, probnr2);

   if( SCIPgetNVars(scip1) != SCIPgetNVars(scip2) )
   {
      SCIPdebugMessage("--> number of variables differs!\n");
      return SCIP_OKAY;
   }
   if( SCIPgetNConss(scip1) != SCIPgetNConss(scip2) )
   {
      SCIPdebugMessage("--> number of constraints differs!\n");
      return SCIP_OKAY;
   }
   /* get variables */
   SCIP_CALL( SCIPgetVarsData(scip1, &vars1, &nvars1, NULL, NULL, NULL, NULL) );
   SCIP_CALL( SCIPgetVarsData(scip2, &vars2, &nvars2, NULL, NULL, NULL, NULL) );

   for( i = 0; i < nvars1; i++ )
   {
      SCIP_Real* coefs1;
      int ncoefs1;
      SCIP_Real* coefs2;
      int ncoefs2;
      SCIP_VAR** origvars1;
      SCIP_VAR** origvars2;

      if( !SCIPisEQ(relaxdata->masterprob, SCIPvarGetObj(vars1[i]), SCIPvarGetObj(vars2[i])) )
      {
         SCIPdebugMessage("--> obj differs for var %s and var %s!\n", SCIPvarGetName(vars1[i]), SCIPvarGetName(vars2[i]));
         return SCIP_OKAY;
      }
      if( !SCIPisEQ(relaxdata->masterprob, SCIPvarGetLbOriginal(vars1[i]), SCIPvarGetLbOriginal(vars2[i])) )
      {
         SCIPdebugMessage("--> lb differs for var %s and var %s!\n", SCIPvarGetName(vars1[i]), SCIPvarGetName(vars2[i]));
         return SCIP_OKAY;
      }
      if( !SCIPisEQ(relaxdata->masterprob, SCIPvarGetUbOriginal(vars1[i]), SCIPvarGetUbOriginal(vars2[i])) )
      {
         SCIPdebugMessage("--> ub differs for var %s and var %s!\n", SCIPvarGetName(vars1[i]), SCIPvarGetName(vars2[i]));
         return SCIP_OKAY;
      }
      if( SCIPvarGetType(vars1[i]) != SCIPvarGetType(vars2[i]) )
      {
         SCIPdebugMessage("--> type differs for var %s and var %s!\n", SCIPvarGetName(vars1[i]), SCIPvarGetName(vars2[i]));
         return SCIP_OKAY;
      }

      assert(GCGvarIsPricing(vars1[i]));
      assert(GCGvarIsPricing(vars2[i]));

      origvars1 = GCGpricingVarGetOrigvars(vars1[i]);
      origvars2 = GCGpricingVarGetOrigvars(vars2[i]);

      if( !SCIPisEQ(relaxdata->masterprob, SCIPvarGetObj(origvars1[0]),SCIPvarGetObj(origvars2[0])) )
      {
         SCIPdebugMessage("--> orig obj differs for var %s and var %s!\n", SCIPvarGetName(vars1[i]), SCIPvarGetName(vars2[i]));
         return SCIP_OKAY;
      }

      assert(GCGvarIsOriginal(origvars1[0]));
      assert(GCGvarIsOriginal(origvars2[0]));

      ncoefs1 = GCGoriginalVarGetNCoefs(origvars1[0]);
      ncoefs2 = GCGoriginalVarGetNCoefs(origvars2[0]);

      /* nunber of coefficients differs */
      if( ncoefs1 != ncoefs2 )
      {
         SCIPdebugMessage("--> number of coefficients differs for var %s and var %s!\n",
               SCIPvarGetName(vars1[i]), SCIPvarGetName(vars2[i]));
         return SCIP_OKAY;
      }

      /* get master constraints and corresponding coefficients of both variables */
      conss1 = GCGoriginalVarGetMasterconss(origvars1[0]);
      conss2 = GCGoriginalVarGetMasterconss(origvars2[0]);
      coefs1 = GCGoriginalVarGetCoefs(origvars1[0]);
      coefs2 = GCGoriginalVarGetCoefs(origvars2[0]);

      /* check that the master constraints and the coefficients are the same */
      for( j = 0; j < ncoefs1; ++j )
      {
         if( conss1[j] != conss2[j] )
         {
            SCIPdebugMessage("--> constraints differ for var %s and var %s!\n",
               SCIPvarGetName(vars1[i]), SCIPvarGetName(vars2[i]));
            return SCIP_OKAY;
         }

         if( !SCIPisEQ(scip, coefs1[j], coefs2[j]) )
         {
            SCIPdebugMessage("--> coefficients differ for var %s and var %s!\n",
               SCIPvarGetName(vars1[i]), SCIPvarGetName(vars2[i]));
            return SCIP_OKAY;
         }
      }

      SCIP_CALL( SCIPhashmapInsert(varmap, (void*) vars1[i], (void*) vars2[i]) );
   }

   /* check whether the conss are the same */
   conss1 = SCIPgetConss(scip1);
   conss2 = SCIPgetConss(scip2);
   nconss = SCIPgetNConss(scip1);
   assert(nconss == SCIPgetNConss(scip2));
   for( i = 0; i < nconss; i++ )
   {
      if( SCIPgetNVarsLinear(scip1, conss1[i]) != SCIPgetNVarsLinear(scip2, conss2[i]) )
      {
         SCIPdebugMessage("--> nvars differs for cons %s and cons %s!\n", SCIPconsGetName(conss1[i]), SCIPconsGetName(conss2[i]));
         return SCIP_OKAY;
      }
      if( !SCIPisEQ(relaxdata->masterprob, SCIPgetLhsLinear(scip1, conss1[i]), SCIPgetLhsLinear(scip2, conss2[i])) )
      {
         SCIPdebugMessage("--> lhs differs for cons %s and cons %s!\n", SCIPconsGetName(conss1[i]), SCIPconsGetName(conss2[i]));
         return SCIP_OKAY;
      }
      if( !SCIPisEQ(relaxdata->masterprob, SCIPgetRhsLinear(scip1, conss1[i]), SCIPgetRhsLinear(scip2, conss2[i])) )
      {
         SCIPdebugMessage("--> rhs differs for cons %s and cons %s!\n", SCIPconsGetName(conss1[i]), SCIPconsGetName(conss2[i]));
         return SCIP_OKAY;
      }
      if( !realArraysAreEqual(scip, SCIPgetValsLinear(scip1, conss1[i]), SCIPgetNVarsLinear(scip1, conss1[i]),
            SCIPgetValsLinear(scip2, conss2[i]), SCIPgetNVarsLinear(scip2, conss2[i])) )
      {
         SCIPdebugMessage("--> coefs differ for cons %s and cons %s!\n", SCIPconsGetName(conss1[i]), SCIPconsGetName(conss2[i]));
         return SCIP_OKAY;
      }
      vars1 = SCIPgetVarsLinear(scip1, conss1[i]);
      vars2 = SCIPgetVarsLinear(scip2, conss2[i]);
      for( j = 0; j < SCIPgetNVarsLinear(scip1, conss1[i]); j++ )
      {
         if( (SCIP_VAR*) SCIPhashmapGetImage(varmap, (void*) vars1[j]) != vars2[j] )
         {
            SCIPdebugMessage("--> vars differ for cons %s and cons %s!\n", SCIPconsGetName(conss1[i]), SCIPconsGetName(conss2[i]));
            return SCIP_OKAY;
         }
      }

   }

   SCIPdebugMessage("--> blocks are identical!\n");

   *identical = TRUE;
   return SCIP_OKAY;
}
#endif

/* checks whether two pricingproblems represent identical blocks */
static
SCIP_RETCODE pricingprobsAreIdenticalFromDetectionInfo(
   SCIP*                 scip,               /**< SCIP data structure */
   SCIP_RELAXDATA*       relaxdata,          /**< the relaxator's data */
   SCIP_HASHMAP**        hashorig2pricingvar,/**< mapping from orig to pricingvar  */
   int                   probnr1,            /**< number of the first pricingproblem */
   int                   probnr2,            /**< number of the second pricingproblem */
   SCIP_HASHMAP*         varmap,             /**< hashmap mapping the variables of the second pricing problem
                                              *   to those of the first pricing problem */
   SCIP_Bool*            identical           /**< return value: are blocks identical */
   )
{
   SCIP* scip1;
   SCIP* scip2;
   int seeedid;


   assert(relaxdata != NULL);
   assert(0 <= probnr1 && probnr1 < relaxdata->npricingprobs);
   assert(0 <= probnr2 && probnr2 < relaxdata->npricingprobs);
   assert(varmap != NULL);
   assert(identical != NULL);

   scip1 = relaxdata->pricingprobs[probnr1];
   scip2 = relaxdata->pricingprobs[probnr2];
   assert(scip1 != NULL);
   assert(scip2 != NULL);

   *identical = FALSE;

   /* 1) find seeed number */

   seeedid = DECdecompGetSeeedID(relaxdata->decdecomp);

   /* 2) are pricingproblems identical for this seeed? */
   SCIP_CALL(SCIPconshdlrDecompArePricingprobsIdenticalForSeeedid(scip, seeedid, probnr2, probnr1, identical) );

   /* 3) create varmap if pricing probs are identical */
   if( *identical )
   {
      SCIP_CALL(SCIPconshdlrDecompCreateVarmapForSeeedId(scip, hashorig2pricingvar, seeedid, probnr2, probnr1, scip2, scip1, varmap) );
   }

   return SCIP_OKAY;
}





static
SCIP_RETCODE pricingprobsAreIdentical(
   SCIP*                 scip,               /**< SCIP data structure */
   SCIP_RELAXDATA*       relaxdata,          /**< the relaxator's data */
   int                   probnr1,            /**< number of the first pricingproblem */
   int                   probnr2,            /**< number of the second pricingproblem */
   SCIP_HASHMAP*         varmap,             /**< hashmap mapping the variables of the second pricing problem
                                              *   to those of the first pricing problem */
   SCIP_Bool*            identical           /**< return value: are blocks identical */
   )
{
   SCIP* scip1;
   SCIP* scip2;

#ifdef WITH_BLISS
   SCIP_RESULT result;
   SCIP_HASHMAP* consmap;
#endif

   assert(relaxdata != NULL);
   assert(0 <= probnr1 && probnr1 < relaxdata->npricingprobs);
   assert(0 <= probnr2 && probnr2 < relaxdata->npricingprobs);
   assert(varmap != NULL);
   assert(identical != NULL);

   scip1 = relaxdata->pricingprobs[probnr1];
   scip2 = relaxdata->pricingprobs[probnr2];
   assert(scip1 != NULL);
   assert(scip2 != NULL);

   *identical = FALSE;

#ifndef WITH_BLISS
   checkIdentical(scip, relaxdata, probnr1, probnr2, varmap, identical, scip1, scip2);
#else
   SCIP_CALL( SCIPhashmapCreate(&consmap, SCIPblkmem(scip), SCIPgetNConss(scip1)+1) );
   SCIP_CALL( cmpGraphPair(scip, scip2, scip1, probnr2, probnr1, &result, varmap, consmap) );

   *identical = (result == SCIP_SUCCESS);

   SCIPhashmapFree(&consmap);
#endif

   return SCIP_OKAY;
}

/** checks whether there are identical pricing blocks */
static
SCIP_RETCODE checkIdenticalBlocks(
   SCIP*                 scip,               /**< SCIP data structure */
   SCIP_RELAXDATA*       relaxdata,          /**< the relaxator data data structure*/
   SCIP_HASHMAP**         hashorig2pricingvar /**< mapping from orig to pricingvar for each block */
   )
{
   SCIP_HASHMAP* varmap;
   SCIP_VAR** vars;
   SCIP_VAR* origvar;
   SCIP_VAR* pricingvar;
   int nvars;
   SCIP_Bool identical;

   int i;
   int j;
   int k;

   int nrelevant;

   SCIPdebugMessage("checking identical blocks \n");
   assert(scip != NULL);
   assert(relaxdata != NULL);

   for( i = 0; i < relaxdata->npricingprobs; i++ )
   {
      relaxdata->blockrepresentative[i] = i;
      relaxdata->nblocksidentical[i] = 1;
   }

   relaxdata->nrelpricingprobs = relaxdata->npricingprobs;
   nrelevant = 0;

   if(  ( !relaxdata->discretization || !relaxdata->aggregation ) )
   {
      SCIPdebugMessage("discretization is off, aggregation is off\n");
      return SCIP_OKAY;
   }


   if(  relaxdata->nlinkingvars != 0 )
      {
         SCIPdebugMessage("aggregation is off in presence of linking vars\n");
         return SCIP_OKAY;
      }



   for( i = 0; i < relaxdata->npricingprobs; i++ )
   {
      for( j = 0; j < i && relaxdata->blockrepresentative[i] == i; j++ )
      {
         if( relaxdata->blockrepresentative[j] != j )
            continue;

         SCIP_CALL( SCIPhashmapCreate(&varmap,
               SCIPblkmem(scip),
               5 * SCIPgetNVars(relaxdata->pricingprobs[i])+1) ); /* +1 to deal with empty subproblems */

         /** if (possibly deactive) conss has been added since structure detecting we need to reevaluate identity of subproblems */
         if( SCIPgetNConss(scip) != SCIPconshdlrDecompGetNFormerDetectionConssForID(scip, DECdecompGetSeeedID(relaxdata->decdecomp) ) )
         {
            SCIPdebugMessage("nconss: %d; ndetectionconss: %d -> using classical identity test \n", SCIPgetNConss(scip), SCIPconshdlrDecompGetNFormerDetectionConssForID(scip, DECdecompGetSeeedID(relaxdata->decdecomp) ));
            SCIP_CALL( pricingprobsAreIdentical(scip, relaxdata, i, j, varmap, &identical) );
         }
         else
         {
            SCIPdebugMessage( "nconss: %d; ndetectionconss: %d -> using seeed information for identity test \n", SCIPgetNConss(scip), SCIPconshdlrDecompGetNFormerDetectionConssForID(scip, DECdecompGetSeeedID(relaxdata->decdecomp) ) );
            SCIP_CALL( pricingprobsAreIdenticalFromDetectionInfo( scip, relaxdata, hashorig2pricingvar, i, j, varmap, &identical ) );
         }


/**
 *  new method of cons_decomp that uses seeed information
 * 1) check varmap
 * 2) build varmap for seeeds in seeed datatstructures
 * 3) translate varmap when transforming seeed to decomp (store varmap in decomp or seeed?)
 * 4) write method in cons_decomp using seeed agg info and varmap*/


         if( identical )
         {
            SCIPdebugMessage("Block %d is identical to block %d!\n", i, j);

            /* save variables in pricing problem variable */
            vars = SCIPgetVars(relaxdata->pricingprobs[i]);
            nvars = SCIPgetNVars(relaxdata->pricingprobs[i]);

            /*
             * quick check whether some of the variables are linking in which case we cannot aggregate
             * this is suboptimal but we use bliss anyway
             */

            for( k = 0; k < nvars; k++ )
            {
               assert(GCGvarIsPricing(vars[k]));
               origvar = GCGpricingVarGetOrigvars(vars[k])[0];
               if( GCGoriginalVarIsLinking(origvar) )
               {
                  SCIPdebugMessage("Var <%s> is linking and can not be aggregated.\n", SCIPvarGetName(origvar));
                  identical = FALSE;
                  break;
               }
            }

            if( !identical )
            {
               break;
            }


            /* block i will be represented by block j */
            relaxdata->blockrepresentative[i] = j;
            relaxdata->nblocksidentical[i] = 0;
            relaxdata->nblocksidentical[j]++;

            for( k = 0; k < nvars; k++ )
            {
               int blocknr;
               assert(GCGvarIsPricing(vars[k]));
               origvar = GCGpricingVarGetOrigvars(vars[k])[0];

               pricingvar = (SCIP_VAR*) SCIPhashmapGetImage(varmap, (void*) vars[k]);
               assert(pricingvar != NULL);
               blocknr = GCGvarGetBlock(pricingvar);

               assert(GCGvarIsPricing(pricingvar));
               assert(GCGvarIsOriginal(origvar));
               assert(GCGoriginalVarGetPricingVar(origvar) != NULL);
               GCGoriginalVarSetPricingVar(origvar, pricingvar);
               SCIP_CALL( GCGpricingVarAddOrigVar(relaxdata->pricingprobs[blocknr], pricingvar, origvar) );
            }

         }
         SCIPhashmapFree(&varmap);

      }
      if( relaxdata->blockrepresentative[i] == i )
      {
         SCIPdebugMessage("Block %d is relevant!\n", i);
         nrelevant++;
      }
   }

   SCIPverbMessage(scip, SCIP_VERBLEVEL_NORMAL, NULL, "Matrix has %d blocks, using %d aggregated pricing problem%s!\n",
      relaxdata->npricingprobs, nrelevant, (nrelevant == 1 ? "" : "s"));

   relaxdata->nrelpricingprobs = nrelevant;

   return SCIP_OKAY;
}

/** sets the pricing problem parameters */
static
SCIP_RETCODE setPricingProblemParameters(
   SCIP*                 scip,               /**< SCIP data structure of the pricing problem */
   int                   clocktype,          /**< clocktype to use in the pricing problem */
   SCIP_Real             infinity,           /**< values larger than this are considered infinity in the pricing problem */
   SCIP_Real             epsilon,            /**< absolute values smaller than this are considered zero in the pricing problem */
   SCIP_Real             sumepsilon,         /**< absolute values of sums smaller than this are considered zero in the pricing problem */
   SCIP_Real             feastol,            /**< feasibility tolerance for constraints in the pricing problem */
   SCIP_Real             lpfeastol,          /**< primal feasibility tolerance of LP solver in the pricing problem */
   SCIP_Real             dualfeastol,        /**< feasibility tolerance for reduced costs in LP solution in the pricing problem */
   SCIP_Bool             enableppcuts        /**< should ppcuts be stored for sepa_basis */
   )
{
   assert(scip != NULL);

   /* disable conflict analysis */
   SCIP_CALL( SCIPsetBoolParam(scip, "conflict/useprop", FALSE) );
   SCIP_CALL( SCIPsetCharParam(scip, "conflict/useinflp", 'o') );
   SCIP_CALL( SCIPsetCharParam(scip, "conflict/useboundlp", 'o') );
   SCIP_CALL( SCIPsetBoolParam(scip, "conflict/usesb", FALSE) );
   SCIP_CALL( SCIPsetBoolParam(scip, "conflict/usepseudo", FALSE) );

   /* reduce the effort spent for hash tables */
   SCIP_CALL( SCIPsetBoolParam(scip, "misc/usevartable", FALSE) );
   SCIP_CALL( SCIPsetBoolParam(scip, "misc/useconstable", FALSE) );
   SCIP_CALL( SCIPsetBoolParam(scip, "misc/usesmalltables", TRUE) );

   /* disable expensive presolving */
   /* @todo test whether this really helps, perhaps set presolving emphasis to fast? */
   SCIP_CALL( SCIPsetBoolParam(scip, "constraints/linear/presolpairwise", FALSE) );
   SCIP_CALL( SCIPsetBoolParam(scip, "constraints/setppc/presolpairwise", FALSE) );
   SCIP_CALL( SCIPsetBoolParam(scip, "constraints/logicor/presolpairwise", FALSE) );
   SCIP_CALL( SCIPsetBoolParam(scip, "constraints/linear/presolusehashing", FALSE) );
   SCIP_CALL( SCIPsetBoolParam(scip, "constraints/setppc/presolusehashing", FALSE) );
   SCIP_CALL( SCIPsetBoolParam(scip, "constraints/logicor/presolusehashing", FALSE) );

   /* disable dual fixing presolver for the moment, because we want to avoid variables fixed to infinity */
   SCIP_CALL( SCIPsetIntParam(scip, "propagating/dualfix/freq", -1) );
   SCIP_CALL( SCIPsetIntParam(scip, "propagating/dualfix/maxprerounds", 0) );
   SCIP_CALL( SCIPfixParam(scip, "propagating/dualfix/freq") );
   SCIP_CALL( SCIPfixParam(scip, "propagating/dualfix/maxprerounds") );


   /* disable solution storage ! */
   SCIP_CALL( SCIPsetIntParam(scip, "limits/maxorigsol", 0) );

   /* disable multiaggregation because of infinite values */
   SCIP_CALL( SCIPsetBoolParam(scip, "presolving/donotmultaggr", TRUE) );

   /* @todo enable presolving and propagation of xor constraints if bug is fixed */

   /* disable presolving and propagation of xor constraints as work-around for a SCIP bug */
   SCIP_CALL( SCIPsetIntParam(scip, "constraints/xor/maxprerounds", 0) );
   SCIP_CALL( SCIPsetIntParam(scip, "constraints/xor/propfreq", -1) );

   /* disable output to console */
   SCIP_CALL( SCIPsetIntParam(scip, "display/verblevel", (int)SCIP_VERBLEVEL_NONE) );
#if SCIP_VERSION > 210
   SCIP_CALL( SCIPsetBoolParam(scip, "misc/printreason", FALSE) );
#endif
   SCIP_CALL( SCIPsetIntParam(scip, "limits/maxorigsol", 0) );
   SCIP_CALL( SCIPfixParam(scip, "limits/maxorigsol") );

   /* do not abort subproblem on CTRL-C */
   SCIP_CALL( SCIPsetBoolParam(scip, "misc/catchctrlc", FALSE) );

   /* set clock type */
   SCIP_CALL( SCIPsetIntParam(scip, "timing/clocktype", clocktype) );

   SCIP_CALL( SCIPsetBoolParam(scip, "misc/calcintegral", FALSE) );
   SCIP_CALL( SCIPsetBoolParam(scip, "misc/finitesolutionstore", TRUE) );

   SCIP_CALL( SCIPsetRealParam(scip, "numerics/infinity", infinity) );
   SCIP_CALL( SCIPsetRealParam(scip, "numerics/epsilon", epsilon) );
   SCIP_CALL( SCIPsetRealParam(scip, "numerics/sumepsilon", sumepsilon) );
   SCIP_CALL( SCIPsetRealParam(scip, "numerics/feastol", feastol) );
   SCIP_CALL( SCIPsetRealParam(scip, "numerics/lpfeastol", lpfeastol) );
   SCIP_CALL( SCIPsetRealParam(scip, "numerics/dualfeastol", dualfeastol) );

   /* jonas' stuff */
   if( enableppcuts )
   {
      int pscost;
      int prop;

      SCIP_CALL( SCIPgetIntParam(scip, "branching/pscost/priority", &pscost) );
      SCIP_CALL( SCIPgetIntParam(scip, "propagating/maxroundsroot", &prop) );
      SCIP_CALL( SCIPsetIntParam(scip, "branching/pscost/priority", 11000) );
      SCIP_CALL( SCIPsetIntParam(scip, "propagating/maxroundsroot", 0) );
      SCIP_CALL( SCIPsetPresolving(scip, SCIP_PARAMSETTING_OFF, TRUE) );
   }
   return SCIP_OKAY;
}


/** creates a variable in a pricing problem corresponding to the given original variable (belonging to exactly one block) */
static
SCIP_RETCODE createPricingVar(
   SCIP_RELAXDATA*       relaxdata,          /**< relaxator data data structure */
   SCIP_VAR*             origvar             /**< corresponding variable in the original program */
   )
{
   SCIP_VAR* var;
   int pricingprobnr;

   assert(relaxdata != NULL);
   assert(origvar != NULL);

   pricingprobnr = GCGvarGetBlock(origvar);
   assert(pricingprobnr >= 0);

   SCIP_CALL( GCGoriginalVarCreatePricingVar(relaxdata->pricingprobs[pricingprobnr], origvar, &var) );
   assert(var != NULL);

   GCGoriginalVarSetPricingVar(origvar, var);
   SCIP_CALL( SCIPaddVar(relaxdata->pricingprobs[pricingprobnr], var) );
   assert(GCGvarIsPricing(var));
   /* because the variable was added to the problem,
    * it is captured by SCIP and we can safely release it right now
    */
   SCIP_CALL( SCIPreleaseVar(relaxdata->pricingprobs[pricingprobnr], &var) );

   return SCIP_OKAY;
}

/** creates a variable in each of the pricing problems linked by given original variable */
static
SCIP_RETCODE createLinkingPricingVars(
   SCIP*                 scip,               /**< SCIP data structure */
   SCIP_RELAXDATA*       relaxdata,          /**< relaxator data data structure */
   SCIP_VAR*             origvar             /**< corresponding linking variable in the original program */
   )
{
   SCIP_VAR* var;
   SCIP_CONS* linkcons;
#ifndef NDEBUG
   SCIP_CONS** linkconss;
   int nblocks;
#endif
   SCIP_VAR** pricingvars;
   int i;

   assert(origvar != NULL);
   assert(relaxdata != NULL);

   /* get variable data of the original variable */
   assert(GCGvarIsOriginal(origvar));
   assert(GCGoriginalVarIsLinking(origvar));
   pricingvars = GCGlinkingVarGetPricingVars(origvar);

#ifndef NDEBUG
   nblocks = GCGlinkingVarGetNBlocks(origvar);
   /* checks that GCGrelaxSetOriginalVarBlockNr() worked correctly */
   {
      int count;

      linkconss = GCGlinkingVarGetLinkingConss(origvar);
      /* the linking constraints could be NULL if the Benders' decomposition is used. */
      if( linkconss != NULL )
      {
         count = 0;
         for( i = 0; i < relaxdata->npricingprobs; i++ )
         {
            assert(linkconss[i] == NULL);

            if( pricingvars[i] != NULL )
               count++;
         }
         assert(nblocks == count);
      }
   }
#endif

   for( i = 0; i < relaxdata->npricingprobs; ++i )
   {
      if( pricingvars[i] == NULL )
         continue;

      SCIP_CALL( GCGlinkingVarCreatePricingVar(relaxdata->pricingprobs[i], i, origvar, &var) );

      GCGlinkingVarSetPricingVar(origvar, i, var);

      assert(GCGvarIsPricing(var));
      SCIP_CALL( SCIPaddVar(relaxdata->pricingprobs[i], var) );


      if( relaxdata->mode != DEC_DECMODE_BENDERS )
      {
         SCIP_CALL( GCGlinkingVarCreateMasterCons(relaxdata->masterprob, i, origvar, &linkcons) );
         GCGlinkingVarSetLinkingCons(origvar, linkcons, i);
         SCIP_CALL( SCIPaddCons(relaxdata->masterprob, linkcons) );

         SCIP_CALL( SCIPreallocBlockMemoryArray(scip, &relaxdata->varlinkconss, relaxdata->nvarlinkconss, (size_t)relaxdata->nvarlinkconss+1) );
         SCIP_CALL( SCIPreallocBlockMemoryArray(scip, &relaxdata->varlinkconsblock, relaxdata->nvarlinkconss, (size_t)relaxdata->nvarlinkconss+1) );

         relaxdata->varlinkconss[relaxdata->nvarlinkconss] = linkcons;
         relaxdata->varlinkconsblock[relaxdata->nvarlinkconss] = i;
         relaxdata->nvarlinkconss++;
      }

      /* because the variable was added to the problem,
       * it is captured by SCIP and we can safely release it right now
       */
      SCIP_CALL( SCIPreleaseVar(relaxdata->pricingprobs[i], &var) );
   }

#ifndef NDEBUG
   /* checks that createLinkingPricingVars() worked correctly */
   {
      int count;

      linkconss = GCGlinkingVarGetLinkingConss(origvar);
      /* the linking constraints could be NULL if the Benders' decomposition is used. */
      if( linkconss != NULL )
      {
         count = 0;
         for( i = 0; i < relaxdata->npricingprobs; i++ )
         {
            if( pricingvars[i] != NULL )
            {
               count++;
               assert(GCGvarIsPricing(pricingvars[i]));
               assert(relaxdata->mode == DEC_DECMODE_BENDERS || linkconss[i] != NULL);
            }
            else
               assert(linkconss[i] == NULL);
         }
         assert(nblocks == count);
      }
   }
#endif


   return SCIP_OKAY;
}

/** create pricing problem variables */
static
SCIP_RETCODE createPricingVariables(
   SCIP*                 scip,               /**< SCIP data structure */
   SCIP_RELAXDATA*       relaxdata,          /**< relaxator data data structure */
   SCIP_HASHMAP**        hashorig2pricingvar /**< hashmap mapping original variables to pricing variables */
   )
{
   SCIP_VAR** vars;
   int nvars;
   int v;
   int i;
   int npricingprobs;

   assert(scip != NULL);
   assert(relaxdata != NULL);

   /* create pricing variables and map them to the original variables */
   vars = SCIPgetVars(scip);
   nvars = SCIPgetNVars(scip);
   npricingprobs = relaxdata->npricingprobs;

   for( v = 0; v < nvars; v++ )
   {
      int blocknr;
      SCIP_VAR* probvar;

      assert(SCIPvarIsTransformed(vars[v]));

      probvar = SCIPvarGetProbvar(vars[v]);
      assert(SCIPvarIsTransformed(probvar));
      blocknr = GCGvarGetBlock(probvar);
      if( blocknr == -1 )
      {
         int tempblock;
         tempblock = (int) (size_t) SCIPhashmapGetImage(DECdecompGetVartoblock(relaxdata->decdecomp), probvar)-1; /*lint !e507*/
         if( tempblock >= DECdecompGetNBlocks(relaxdata->decdecomp) )
         {
            blocknr = -1;
         }
         else
         {
            SCIPinfoMessage(scip, NULL, " changed block number to %d \n", tempblock );
            blocknr = tempblock; /*lint !e806*/
         }
      }

      SCIPdebugMessage("Creating map for (%p, %p) var %s:", (void*)(vars[v]), (void*)(probvar), SCIPvarGetName(probvar));
      assert( !SCIPhashmapExists(relaxdata->hashorig2origvar, probvar) );
      SCIP_CALL( SCIPhashmapInsert(relaxdata->hashorig2origvar, (void*)(probvar), (void*)(probvar)) );

      /* variable belongs to exactly one block --> create corresponding pricing variable*/
      if( blocknr >= 0 )
      {
         SCIPdebugPrintf("block %d", blocknr);

         assert(GCGoriginalVarGetPricingVar(probvar) == NULL);
         SCIP_CALL( createPricingVar(relaxdata, probvar) );
         assert(GCGoriginalVarGetPricingVar(probvar) != NULL);
         assert(hashorig2pricingvar != NULL);
         assert(hashorig2pricingvar[blocknr] != NULL);

         SCIPdebugPrintf("-> %p\n", (void*) GCGoriginalVarGetPricingVar(probvar));

         assert(!SCIPhashmapExists(hashorig2pricingvar[blocknr], probvar));
         SCIP_CALL( SCIPhashmapInsert(hashorig2pricingvar[blocknr], (void*)(probvar),
               (void*)(GCGoriginalVarGetPricingVar(probvar)) ));

         assert(GCGvarIsPricing((SCIP_VAR*) SCIPhashmapGetImage(hashorig2pricingvar[blocknr], probvar)));
      }
      /* variable is a linking variable --> create corresponding pricing variable in all linked blocks
       * and create corresponding linking constraints */
      else if( GCGoriginalVarIsLinking(probvar) )
      {
         SCIP_VAR** pricingvars;
         SCIPdebugPrintf("linking.\n");
         relaxdata->nlinkingvars++;
         SCIP_CALL( createLinkingPricingVars(scip, relaxdata, probvar) );
         assert(GCGlinkingVarGetPricingVars(probvar) != NULL);

         pricingvars = GCGlinkingVarGetPricingVars(probvar);

         for( i = 0; i < npricingprobs; i++ )
         {
            if( pricingvars[i] != NULL )
            {
               assert(GCGvarIsPricing(pricingvars[i]));
               assert(hashorig2pricingvar != NULL);
               assert(hashorig2pricingvar[i] != NULL);
               assert(!SCIPhashmapExists(hashorig2pricingvar[i], probvar));
               SCIP_CALL( SCIPhashmapInsert(hashorig2pricingvar[i], (void*)(probvar),
                     (void*)(pricingvars[i])) );
               assert(GCGvarIsPricing((SCIP_VAR*) SCIPhashmapGetImage(hashorig2pricingvar[i], probvar)));
            }
         }
      }
      else
      {
         assert(GCGvarGetBlock(probvar) == -1);
         assert(GCGoriginalVarGetPricingVar(probvar) == NULL);
         SCIPdebugPrintf("master!\n");
         relaxdata->ntransvars++;
      }
      assert(SCIPhashmapExists(relaxdata->hashorig2origvar, probvar));
   }

   return SCIP_OKAY;
}


/** displays statistics of the pricing problems */
static
SCIP_RETCODE displayPricingStatistics(
   SCIP*                 scip,               /**< SCIP data structure */
   SCIP**                pricingprobs,       /**< array of pricing problems */
   int                   npricingprobs,      /**< number of pricingproblems */
   int*                  blockrepresentative /**< array of representation information */
)
{
   char name[SCIP_MAXSTRLEN];
   int i;

   assert(scip != NULL);
   assert(pricingprobs != NULL);
   assert(blockrepresentative != NULL);
   assert(npricingprobs > 0);
   for( i = 0; i < npricingprobs; i++ )
   {
      int nbin;
      int nint;
      int nimpl;
      int ncont;

      if( blockrepresentative[i] != i )
         continue;

      SCIP_CALL( SCIPgetVarsData(pricingprobs[i], NULL, NULL, &nbin, &nint, &nimpl, &ncont) );

      SCIPverbMessage(scip, SCIP_VERBLEVEL_NORMAL, NULL, "pricing problem %d: %d conss, %d vars (%d bins, %d ints, %d impls and %d cont)\n", i,
         SCIPgetNConss(pricingprobs[i]), SCIPgetNVars(pricingprobs[i]), nbin, nint, nimpl, ncont);

      (void) SCIPsnprintf(name, SCIP_MAXSTRLEN, "pricingprob_%d.lp", i);
      SCIP_CALL( SCIPwriteOrigProblem(pricingprobs[i], name, NULL, FALSE) );
   }

   return SCIP_OKAY;
}


/** allocates initial problem specific data */
static
SCIP_RETCODE initRelaxProblemdata(
   SCIP*                 scip,               /**< SCIP data structure */
   SCIP_RELAXDATA*       relaxdata           /**< relaxatordata data structure */
   )
{
   assert(scip != NULL);
   assert(relaxdata != NULL);

   /* initialize relaxator data */
   relaxdata->maxmasterconss = 16;
   relaxdata->nmasterconss = 0;

   /* arrays of constraints belonging to the master problems */
   SCIP_CALL( SCIPallocBlockMemoryArray(scip, &(relaxdata->masterconss), relaxdata->maxmasterconss) );
   SCIP_CALL( SCIPallocBlockMemoryArray(scip, &(relaxdata->origmasterconss), relaxdata->maxmasterconss) );
   SCIP_CALL( SCIPallocBlockMemoryArray(scip, &(relaxdata->linearmasterconss), relaxdata->maxmasterconss) );

   if( relaxdata->npricingprobs > 0 )
   {
      SCIP_CALL( SCIPallocBlockMemoryArray(scip, &(relaxdata->pricingprobs), relaxdata->npricingprobs) );
      SCIP_CALL( SCIPallocBlockMemoryArray(scip, &(relaxdata->blockrepresentative), relaxdata->npricingprobs) );
      SCIP_CALL( SCIPallocBlockMemoryArray(scip, &(relaxdata->nblocksidentical), relaxdata->npricingprobs) );

      /* array for saving convexity constraints belonging to one of the pricing problems */
      SCIP_CALL( SCIPallocBlockMemoryArray(scip, &(relaxdata->convconss), relaxdata->npricingprobs) );
   }

   SCIP_CALL( SCIPhashmapCreate(&(relaxdata->hashorig2origvar), SCIPblkmem(scip), 10*SCIPgetNVars(scip)+1) );

   return SCIP_OKAY;
}


/** creates the master problem with the specified name */
static
SCIP_RETCODE createMasterProblem(
   SCIP*                 masterscip,         /**< SCIP data structure of master problem */
   const char*           name,               /**< name of the master problem */
   int                   clocktype,          /**< clocktype to use in the master problem */
   SCIP_Real             infinity,           /**< values larger than this are considered infinity in the master problem */
   SCIP_Real             epsilon,            /**< absolute values smaller than this are considered zero in the master problem */
   SCIP_Real             sumepsilon,         /**< absolute values of sums smaller than this are considered zero in the master problem */
   SCIP_Real             feastol,            /**< feasibility tolerance for constraints in the master problem */
   SCIP_Real             lpfeastol,          /**< primal feasibility tolerance of LP solver in the master problem */
   SCIP_Real             dualfeastol,        /**< feasibility tolerance for reduced costs in LP solution in the master problem */
   int                   mode                /**< the decomposition mode */
   )
{
   assert(masterscip != NULL);
   assert(name != NULL);

   SCIP_CALL( SCIPcreateProb(masterscip, name, NULL, NULL, NULL, NULL, NULL, NULL, NULL) );

   /* set clocktype */
   SCIP_CALL( SCIPsetIntParam(masterscip, "timing/clocktype", clocktype) );

   /* set numerical tolerances */
   SCIP_CALL( SCIPsetRealParam(masterscip, "numerics/infinity", infinity) );
   SCIP_CALL( SCIPsetRealParam(masterscip, "numerics/epsilon", epsilon) );
   SCIP_CALL( SCIPsetRealParam(masterscip, "numerics/sumepsilon", sumepsilon) );
   SCIP_CALL( SCIPsetRealParam(masterscip, "numerics/feastol", feastol) );
   SCIP_CALL( SCIPsetRealParam(masterscip, "numerics/lpfeastol", lpfeastol) );
   SCIP_CALL( SCIPsetRealParam(masterscip, "numerics/dualfeastol", dualfeastol) );

   /* disable aggregation and multiaggregation of variables, as this might lead to issues with copied original variables */
   SCIP_CALL( SCIPsetBoolParam(masterscip, "presolving/donotaggr", TRUE) );
   SCIP_CALL( SCIPsetBoolParam(masterscip, "presolving/donotmultaggr", TRUE) );

   /* the following settings are for decomposition, so if the original problem is solved directly, then these settings
    * are not required
    */
   if( mode == DEC_DECMODE_ORIGINAL )
   {
      return SCIP_OKAY;
   }

   if( mode == DEC_DECMODE_DANTZIGWOLFE )
      SCIP_CALL( SCIPactivatePricer(masterscip, SCIPfindPricer(masterscip, "gcg")) );

   /* do not modify the time limit after solving the master problem */
   SCIP_CALL( SCIPsetBoolParam(masterscip, "reoptimization/commontimelimit", FALSE) );

   /* disable aggregation and multiaggregation of variables, as this might lead to issues with copied original variables */
   SCIP_CALL( SCIPsetBoolParam(masterscip, "presolving/donotaggr", TRUE) );
   SCIP_CALL( SCIPsetBoolParam(masterscip, "presolving/donotmultaggr", TRUE) );

   /* for Benders' decomposition, some additional parameter settings are required for the master problem. */
   if( mode == DEC_DECMODE_BENDERS )
   {
      SCIP_CALL( SCIPsetSeparating(masterscip, SCIP_PARAMSETTING_OFF, TRUE) );
      SCIP_CALL( SCIPsetPresolving(masterscip, SCIP_PARAMSETTING_OFF, TRUE) );
      SCIP_CALL( SCIPsetIntParam(masterscip, "presolving/maxrestarts", 0) );
      SCIP_CALL( SCIPsetIntParam(masterscip, "propagating/maxroundsroot", 0) );
      SCIP_CALL( SCIPsetIntParam(masterscip, "heuristics/trysol/freq", 1) );
      SCIP_CALL( SCIPsetBoolParam(masterscip, "constraints/benders/active", TRUE) );
      SCIP_CALL( SCIPsetBoolParam(masterscip, "constraints/benderslp/active", TRUE) );
      SCIP_CALL( SCIPsetBoolParam(masterscip, "benders/gcg/lnscheck", FALSE) );
      SCIP_CALL( SCIPsetIntParam(masterscip, "presolving/maxrounds", 1) );
      SCIP_CALL( SCIPsetIntParam(masterscip, "constraints/benders/maxprerounds", 1) );

      /* the trysol heuristic must have a high priority to ensure the solutions found by the relaxator are added to the
       * original problem
       */
      SCIP_CALL( SCIPsetIntParam(GCGgetOriginalprob(masterscip), "heuristics/trysol/freq", 1) );
   }

   return SCIP_OKAY;
}


/** creates the pricing problem with the specified name */
static
SCIP_RETCODE createPricingProblem(
   SCIP**                pricingscip,        /**< Pricing scip data structure */
   const char*           name,               /**< name of the pricing problem */
   int                   clocktype,          /**< clocktype to use in the pricing problem */
   SCIP_Real             infinity,           /**< values larger than this are considered infinity in the pricing problem */
   SCIP_Real             epsilon,            /**< absolute values smaller than this are considered zero in the pricing problem */
   SCIP_Real             sumepsilon,         /**< absolute values of sums smaller than this are considered zero in the pricing problem */
   SCIP_Real             feastol,            /**< feasibility tolerance for constraints in the pricing problem */
   SCIP_Real             lpfeastol,          /**< primal feasibility tolerance of LP solver in the pricing problem */
   SCIP_Real             dualfeastol,        /**< feasibility tolerance for reduced costs in LP solution in the pricing problem */
   SCIP_Bool             enableppcuts        /**< should ppcuts be stored for sepa_basis */
   )
{
   assert(pricingscip != NULL);
   assert(name != NULL);

   SCIP_CALL( SCIPcreate(pricingscip) );
   SCIP_CALL( SCIPincludeDefaultPlugins(*pricingscip) );
   SCIP_CALL( setPricingProblemParameters(*pricingscip, clocktype, infinity, epsilon, sumepsilon, feastol, lpfeastol, dualfeastol, enableppcuts) );
   SCIP_CALL( SCIPcreateProb(*pricingscip, name, NULL, NULL, NULL, NULL, NULL, NULL, NULL) );

   return SCIP_OKAY;
}


/** saves the coefficient of the masterconstraints in the original variable */
static
SCIP_RETCODE saveOriginalVarMastercoeffs(
   SCIP*                 scip,               /**< SCIP data structure */
   SCIP_VAR**            origvars,           /**< original variables array */
   int                   norigvars,          /**< size of original variables array*/
   int                   nmasterconss,       /**< size of masterconns array */
   SCIP_CONS**           linearmasterconss,  /**< linear master constraints array */
   SCIP_CONS**           masterconss         /**< master constraints */
   )
{
   int v;
   int i;

   assert(scip != NULL);
   assert(origvars != NULL || norigvars == 0);
   assert(norigvars >= 0);
   assert(nmasterconss >= 0);
   assert(masterconss != NULL);
   assert(linearmasterconss != NULL);

   /* for original variables, save the coefficients in the master problem */
   for( v = 0; v < norigvars; v++ )
   {
      SCIP_VAR* var;
      var = SCIPvarGetProbvar(origvars[v]); /*lint !e613*/
      assert(GCGvarIsOriginal(var));
      assert(GCGoriginalVarGetCoefs(var) == NULL);
      GCGoriginalVarSetNCoefs(var, 0);
   }

   /* save coefs */
   for( i = 0; i < nmasterconss; i++ )
   {
      SCIP_VAR** vars;
      SCIP_Real* vals;
      int nvars;

      vars = SCIPgetVarsLinear(scip, linearmasterconss[i]);
      nvars = SCIPgetNVarsLinear(scip, linearmasterconss[i]);
      vals = SCIPgetValsLinear(scip, linearmasterconss[i]);
      for( v = 0; v < nvars; v++ )
      {
         SCIP_CALL( GCGoriginalVarAddCoef(scip, vars[v], vals[v], masterconss[i]) );
      }
   }

   return SCIP_OKAY;
}

/** creates the master problem constraints */
static
SCIP_RETCODE createMasterprobConss(
   SCIP*                 scip,               /**< SCIP data structure */
   SCIP_RELAXDATA*       relaxdata           /**< the relaxator data data structure */
   )
{
   SCIP_CONS** masterconss;
   int nmasterconss;
   SCIP_CONS* newcons;
   SCIP_CONS* mastercons;
   int c;
   SCIP_Bool success;
   char name[SCIP_MAXSTRLEN];

   masterconss = DECdecompGetLinkingconss(relaxdata->decdecomp);
   nmasterconss = DECdecompGetNLinkingconss(relaxdata->decdecomp);
   newcons = NULL;

 //  assert(SCIPhashmapGetNElements(relaxdata->hashorig2origvar) == SCIPgetNVars(scip));
   for( c = 0; c < nmasterconss; ++c )
   {
      int nconsvars;
      int consvarssize;
      SCIP_VAR** consvars;
      SCIP_Real* consvals;
      SCIP_Bool* releasevars;
      int i;

      if( strcmp(SCIPconshdlrGetName(SCIPconsGetHdlr(masterconss[c])), "origbranch") == 0 )
         continue;

      /* TODO: In the Benders' decomposition case the copy of the constraint could be used.
       * Current implementation creates the constraints with the master variables. */
      success = FALSE;
      /* copy the constraint (dirty trick, we only need lhs and rhs, because variables are added later) */
      (void) SCIPsnprintf(name, SCIP_MAXSTRLEN, "linear_%s", SCIPconsGetName(masterconss[c]));
      SCIP_CALL( SCIPgetConsCopy(scip, scip, masterconss[c], &newcons, SCIPconsGetHdlr(masterconss[c]),
            relaxdata->hashorig2origvar, NULL, name,
            FALSE, FALSE, FALSE, FALSE, FALSE, FALSE, FALSE, FALSE, FALSE, FALSE, TRUE, &success) );
      assert(success);

      /* in the Benders' decomposition mode, all variables from the linking constraints need to be added to the master
       * problem. Additionally, if the original problem is solved directly, then we must ensure that all variables are
       * added to the master problem.
       */
      if( GCGgetDecompositionMode(scip) == DEC_DECMODE_BENDERS || GCGgetDecompositionMode(scip) == DEC_DECMODE_ORIGINAL )
      {
         nconsvars = GCGconsGetNVars(scip, newcons);
         consvarssize = nconsvars;

         SCIP_CALL( SCIPallocBufferArray(scip, &consvars, consvarssize) );
         SCIP_CALL( SCIPallocBufferArray(scip, &consvals, consvarssize) );
         SCIP_CALL( SCIPallocBufferArray(scip, &releasevars, consvarssize) );

         SCIP_CALL( GCGconsGetVars(scip, newcons, consvars, nconsvars) );
         SCIP_CALL( GCGconsGetVals(scip, newcons, consvals, nconsvars) );

         for( i = 0; i < nconsvars; i++ )
         {
            SCIP_VAR* origvar;

            /* if the variable is a linking variable or is directly transferred to the master problem, then it is not
             * added to the constraint. This is because the linking variables and the transferred variables are added
             * later in GCGmasterCreateInitialMastervars().
             */
            while( i < nconsvars && (GCGoriginalVarIsLinking(consvars[i]) || GCGoriginalVarIsTransVar(consvars[i])) )
            {
               consvars[i] = consvars[nconsvars - 1];
               consvals[i] = consvals[nconsvars - 1];
               nconsvars--;
            }

            if( i >= nconsvars )
               break;

            /* assigning the origvar to the next variables that is not a linking variable */
            origvar = consvars[i];

            assert(GCGoriginalVarGetNMastervars(origvar) <= 1);

            /* if the original has already has a copy in the master problem, then this is used. Otherwise, the master
             * problem variable is created.
             */
            if( GCGoriginalVarGetNMastervars(origvar) > 0 )
            {
               consvars[i] = GCGoriginalVarGetMastervars(origvar)[0];
               releasevars[i] = FALSE;
            }
            else
            {
               SCIP_CALL( GCGcreateInitialMasterVar(relaxdata->masterprob, consvars[i], &consvars[i]) );
               SCIP_CALL( SCIPaddVar(relaxdata->masterprob, consvars[i]) );

               SCIP_CALL( GCGoriginalVarAddMasterVar(scip, origvar, consvars[i], 1.0) );

               releasevars[i] = TRUE;
            }

            assert(GCGoriginalVarGetNMastervars(origvar) <= 1);
         }
      }
      else
      {
         nconsvars = 0;
         consvars = NULL;
         consvals = NULL;
      }

      /* create and add corresponding linear constraint in the master problem */
      (void) SCIPsnprintf(name, SCIP_MAXSTRLEN, "m_%s", SCIPconsGetName(masterconss[c]));
      SCIP_CALL( SCIPcreateConsLinear(relaxdata->masterprob, &mastercons, name, nconsvars, consvars, consvals,
            SCIPgetLhsLinear(scip, newcons), SCIPgetRhsLinear(scip, newcons),
            TRUE, TRUE, TRUE, TRUE, TRUE, FALSE, TRUE, FALSE, FALSE, FALSE) );

      SCIP_CALL( SCIPaddCons(relaxdata->masterprob, mastercons) );
      SCIPdebugMessage("Copying %s to masterproblem\n", SCIPconsGetName(masterconss[c]));
      /* store the constraints in the arrays origmasterconss and masterconss in the problem data */
      SCIP_CALL( ensureSizeMasterConss(scip, relaxdata, relaxdata->nmasterconss+1) );
      SCIP_CALL( SCIPcaptureCons(scip, masterconss[c]) );
      relaxdata->origmasterconss[relaxdata->nmasterconss] = masterconss[c];
      relaxdata->linearmasterconss[relaxdata->nmasterconss] = newcons;
      relaxdata->masterconss[relaxdata->nmasterconss] = mastercons;
      relaxdata->nmasterconss++;

      /* in the Benders' decomposition mode, the consvars and consvals arrays need to be freed */
      if( GCGgetDecompositionMode(scip) == DEC_DECMODE_BENDERS || GCGgetDecompositionMode(scip) == DEC_DECMODE_ORIGINAL )
      {
         for( i = 0; i < nconsvars; i++ )
         {
            if( releasevars[i] )
            {
               SCIP_CALL( SCIPreleaseVar(relaxdata->masterprob, &consvars[i]) );
            }
         }

         SCIPfreeBufferArray(scip, &releasevars);
         SCIPfreeBufferArray(scip, &consvals);
         SCIPfreeBufferArray(scip, &consvars);
      }
   }
   assert(relaxdata->nmasterconss == nmasterconss);
   SCIP_CALL( saveOriginalVarMastercoeffs(scip, SCIPgetVars(scip), SCIPgetNVars(scip), relaxdata->nmasterconss, relaxdata->linearmasterconss, relaxdata->masterconss) );

   return SCIP_OKAY;
}

/** creates the pricing problem constraints */
static
SCIP_RETCODE createPricingprobConss(
   SCIP*                 scip,               /**< SCIP data structure */
   SCIP_RELAXDATA*       relaxdata,          /**< the relaxator data data structure */
   SCIP_HASHMAP**        hashorig2pricingvar /**< hashmap mapping original to corresponding pricing variables */
   )
{
   SCIP_CONS*** subscipconss;
   int* nsubscipconss;
   SCIP_CONS* newcons;
   SCIP_HASHMAP* hashorig2pricingconstmp;
   int nblocks;
   int b;
   int c;
   char name[SCIP_MAXSTRLEN];
   SCIP_Bool success;

   assert(scip != NULL);
   assert(relaxdata != NULL);

   subscipconss = DECdecompGetSubscipconss(relaxdata->decdecomp);
   nsubscipconss = DECdecompGetNSubscipconss(relaxdata->decdecomp);
   nblocks = DECdecompGetNBlocks(relaxdata->decdecomp);

   SCIP_CALL( SCIPhashmapCreate(&hashorig2pricingconstmp, SCIPblkmem(scip), SCIPgetNConss(scip)) ); /*lint !e613*/

   for( b = 0; b < nblocks; ++b )
   {
      assert(hashorig2pricingvar != NULL);
      for( c = 0; c < nsubscipconss[b]; ++c )
      {
         SCIPdebugMessage("copying %s to pricing problem %d\n", SCIPconsGetName(subscipconss[b][c]), b);
         if( !SCIPconsIsActive(subscipconss[b][c]) )
         {
            SCIPdebugMessage("skipping, cons <%s> inactive\n", SCIPconsGetName(subscipconss[b][c]));
            continue;
         }
         SCIP_CALL( SCIPgetTransformedCons(scip, subscipconss[b][c], &subscipconss[b][c]) );
         assert(subscipconss[b][c] != NULL);

         /* copy the constraint */
         (void) SCIPsnprintf(name, SCIP_MAXSTRLEN, "p%d_%s", b, SCIPconsGetName(subscipconss[b][c]));
         SCIP_CALL( SCIPgetConsCopy(scip, relaxdata->pricingprobs[b], subscipconss[b][c], &newcons, SCIPconsGetHdlr(subscipconss[b][c]),
               hashorig2pricingvar[b], hashorig2pricingconstmp, name,
               TRUE, TRUE, TRUE, TRUE, TRUE, FALSE, FALSE, TRUE, FALSE, FALSE, TRUE, &success) );

         /* constraint was successfully copied */
         assert(success);

         SCIP_CALL( SCIPaddCons(relaxdata->pricingprobs[b], newcons) );


#ifndef NDEBUG
         {
            SCIP_VAR** curvars;
            int ncurvars;

            ncurvars = GCGconsGetNVars(relaxdata->pricingprobs[b], newcons);
            curvars = NULL;
            if( ncurvars > 0 )
            {
               int i;

               SCIP_CALL( SCIPallocBufferArray(scip, &curvars, ncurvars) );
               SCIP_CALL( GCGconsGetVars(relaxdata->pricingprobs[b], newcons, curvars, ncurvars) );

               for( i = 0; i < ncurvars; ++i )
               {
                  if( SCIPisFeasEQ( scip, SCIPvarGetLbGlobal(curvars[i]), SCIPvarGetUbGlobal(curvars[i]) ) && SCIPisFeasEQ( scip, SCIPvarGetUbGlobal(curvars[i]), 0. )  )
                     continue;

                  assert(GCGvarIsPricing(curvars[i]) || ( SCIPvarIsNegated(curvars[i]) && GCGvarIsPricing(SCIPvarGetNegatedVar(curvars[i]) ) ) );
               }

               SCIPfreeBufferArrayNull(scip, &curvars);
            }
         }
#endif
         SCIP_CALL( SCIPreleaseCons(relaxdata->pricingprobs[b], &newcons) );
      }
   }

   SCIPhashmapFree(&hashorig2pricingconstmp);

   return SCIP_OKAY;
}

/** creates the master problem and the pricing problems and copies the constraints into them */
static
SCIP_RETCODE createMaster(
   SCIP*                 scip,               /**< SCIP data structure */
   SCIP_RELAXDATA*       relaxdata           /**< the relaxator data data structure */
   )
{
   int npricingprobs;
   SCIP_HASHMAP** hashorig2pricingvar;
   SCIP_Bool enableppcuts;
   char name[SCIP_MAXSTRLEN];
   int clocktype;
   SCIP_Real infinity;
   SCIP_Real epsilon;
   SCIP_Real sumepsilon;
   SCIP_Real feastol;
   SCIP_Real lpfeastol;
   SCIP_Real dualfeastol;
   int i;

   assert(scip != NULL);
   assert(relaxdata != NULL);

   assert(relaxdata->decdecomp != NULL);


   SCIP_CALL( convertStructToGCG(scip, relaxdata, relaxdata->decdecomp) );

   /* if there are no pricing problems, then the original problem will be solved directly. */
   if( relaxdata->npricingprobs == 0 )
   {
      int origmode;

      /* setting the mode to ORIGINAL */
      SCIP_CALL( SCIPunfixParam(scip, "relaxing/gcg/mode") );
      SCIP_CALL( SCIPgetIntParam(scip, "relaxing/gcg/mode", &origmode) );
      SCIP_CALL( SCIPsetIntParam(scip, "relaxing/gcg/mode", (int) DEC_DECMODE_ORIGINAL) );
      SCIP_CALL( SCIPfixParam(scip, "relaxing/gcg/mode") );

      /* if the original problem is to be solved, then we need to free the currently master problem and create a new
       * SCIP instance
       */

      if( origmode == DEC_DECMODE_DANTZIGWOLFE )
      {
         SCIP* tmpscip;

         /* initialising the master problem */
         SCIP_CALL( SCIPsetIntParam(relaxdata->altmasterprob, "display/verblevel", (int)SCIP_VERBLEVEL_NONE) );
         SCIP_CALL( SCIPsetBoolParam(relaxdata->altmasterprob, "display/relevantstats", FALSE) );

         /* disabling unnecessary display columns */
         SCIP_CALL( SCIPsetIntParam(scip, "display/sumlpiterations/active", 0) );
         SCIP_CALL( SCIPsetIntParam(scip, "display/lpiterations/active", 0) );
         SCIP_CALL( SCIPsetIntParam(scip, "display/degeneracy/active", 0) );

         /* setting the total node limit to 1 for the original SCIP instance. This is because Benders' decomposition solves
          * the MIP within the relaxator of the root node. So no branching in the original problem is required.
          */
         SCIP_CALL( SCIPsetLongintParam(scip, "limits/totalnodes", 1) );

         /* swapping the master problem with the original master problem */
         tmpscip = relaxdata->altmasterprob;
         relaxdata->altmasterprob = relaxdata->masterprob;
         relaxdata->masterprob = tmpscip;
      }

      SCIP_CALL( SCIPsetIntParam(relaxdata->masterprob, "constraints/components/maxprerounds", 0) );
      SCIP_CALL( SCIPsetBoolParam(scip, "relaxing/gcg/discretization", FALSE) );
   }


   npricingprobs = relaxdata->npricingprobs;
   hashorig2pricingvar = NULL;

   if( npricingprobs > 0 )
   {
      /* create hashmaps for mapping from original to pricing variables */
      SCIP_CALL( SCIPallocBufferArray(scip, &(hashorig2pricingvar), npricingprobs) );
   }

   SCIPdebugMessage("Creating master problem...\n");

   SCIP_CALL( initRelaxProblemdata(scip, relaxdata) );

   /* get clocktype of the original SCIP instance in order to use the same clocktype in master and pricing problems */
   SCIP_CALL( SCIPgetIntParam(scip, "timing/clocktype", &clocktype) );

   /* get numerical tolerances of the original SCIP instance in order to use the same numerical tolerances in master and pricing problems */
   SCIP_CALL( SCIPgetRealParam(scip, "numerics/infinity", &infinity) );
   SCIP_CALL( SCIPgetRealParam(scip, "numerics/epsilon", &epsilon) );
   SCIP_CALL( SCIPgetRealParam(scip, "numerics/sumepsilon", &sumepsilon) );
   SCIP_CALL( SCIPgetRealParam(scip, "numerics/feastol", &feastol) );
   SCIP_CALL( SCIPgetRealParam(scip, "numerics/lpfeastol", &lpfeastol) );
   SCIP_CALL( SCIPgetRealParam(scip, "numerics/dualfeastol", &dualfeastol) );

   (void) SCIPsnprintf(name, SCIP_MAXSTRLEN, "master_%s", SCIPgetProbName(scip));
   SCIP_CALL( createMasterProblem(relaxdata->masterprob, name, clocktype, infinity, epsilon, sumepsilon, feastol,
         lpfeastol, dualfeastol, relaxdata->mode) );

   enableppcuts = FALSE;
   SCIP_CALL( SCIPgetBoolParam(scip, "sepa/basis/enableppcuts", &enableppcuts) );

   /* create the pricing problems */
   for( i = 0; i < npricingprobs; i++ )
   {
      relaxdata->convconss[i] = NULL;
      (void) SCIPsnprintf(name, SCIP_MAXSTRLEN, "pricing_block_%d", i);
      SCIP_CALL( createPricingProblem(&(relaxdata->pricingprobs[i]), name, clocktype, infinity, epsilon, sumepsilon,
            feastol, lpfeastol, dualfeastol, enableppcuts) );
      SCIP_CALL( SCIPhashmapCreate(&(hashorig2pricingvar[i]), SCIPblkmem(scip), SCIPgetNVars(scip)) ); /*lint !e613*/
   }

   SCIP_CALL( createPricingVariables(scip, relaxdata, hashorig2pricingvar) );

   /* create master and pricing problem constraints
    * If the master problem is solved directly, then we can still call methods creating the pricing problems. These
    * methods check the number of pricing problems and number of blocks.  As such, if the original problem is solved
    * directly, then nothing will happen in these methods
    */
   SCIP_CALL( createMasterprobConss(scip, relaxdata) );
   SCIP_CALL( createPricingprobConss(scip, relaxdata, hashorig2pricingvar) );
   SCIP_CALL( GCGmasterCreateInitialMastervars(relaxdata->masterprob) );

   /* check if the master problem is a set partitioning or set covering problem */
   SCIP_CALL( checkSetppcStructure(scip, relaxdata) );

   /* check for identity of blocks */
   SCIP_CALL( checkIdenticalBlocks(scip, relaxdata, hashorig2pricingvar) );

   /* the convexity constraints are only added in the Dantzig-Wolfe mode */
   if( relaxdata->mode == DEC_DECMODE_DANTZIGWOLFE )
   {
      for( i = 0; i < relaxdata->npricingprobs; i++ )
      {
         if( relaxdata->blockrepresentative[i] != i )
            continue;

         /* create the corresponding convexity constraint */
         (void) SCIPsnprintf(name, SCIP_MAXSTRLEN, "conv_block_%d", i);
         SCIP_CALL( SCIPcreateConsLinear(relaxdata->masterprob, &(relaxdata->convconss[i]), name, 0, NULL, NULL,
               relaxdata->nblocksidentical[i]*1.0, relaxdata->nblocksidentical[i]*1.0,
               TRUE, TRUE, TRUE, TRUE, TRUE, FALSE, TRUE, FALSE, FALSE, FALSE) );
         SCIP_CALL( SCIPaddCons(relaxdata->masterprob, relaxdata->convconss[i]) );
      }
   }

   /* set integral objective status in the extended problem, if possible */
   if( SCIPisObjIntegral(scip) && relaxdata->discretization && SCIPgetNContVars(scip) == 0
      && relaxdata->mode == DEC_DECMODE_DANTZIGWOLFE )
   {
      SCIP_CALL( SCIPsetObjIntegral(relaxdata->masterprob) );
   }

   /* display statistics */
   if( relaxdata->dispinfos )
   {
      SCIP_CALL( displayPricingStatistics(scip, relaxdata->pricingprobs, relaxdata->npricingprobs, relaxdata->blockrepresentative) );
      SCIP_CALL( SCIPwriteOrigProblem(relaxdata->masterprob, "masterprob.lp", "lp", FALSE) );
   }

   if( hashorig2pricingvar != NULL )
   {
      for( i = 0; i < npricingprobs; i++ )
         SCIPhashmapFree(&(hashorig2pricingvar[i]));

      SCIPfreeBufferArray(scip, &(hashorig2pricingvar));
   }

   /* get used memory and save it for reference */
   for( i = 0; i < npricingprobs; ++i )
   {
      relaxdata->pricingprobsmemused += SCIPgetMemUsed(relaxdata->pricingprobs[i])/1048576.0;
   }

   return SCIP_OKAY;
}

/** combines the solutions from all (disjoint) problems to one solution */
static
SCIP_RETCODE combineSolutions(
   SCIP*                 scip,               /**< SCIP data structure */
   SCIP_SOL**            newsol,             /**< pointer to store new solution */
   SCIP**                probs,              /**< array of (solved) subproblems */
   int                   nprobs              /**< number of subproblems */
   )
{
#ifdef SCIP_DEBUG
   int i;
#endif

   int v;
   int nvars;

   SCIP_VAR** vars;
   assert(scip != NULL);
   assert(newsol != NULL);
   assert(probs != NULL);
   assert(nprobs > 0);

   SCIP_CALL( SCIPcreateSol(scip, newsol, NULL) );
   nvars = SCIPgetNVars(scip);
   vars = SCIPgetVars(scip);

#ifdef SCIP_DEBUG
   for( i = 0; i < nprobs; ++i )
   {
      if( probs[i] == NULL )
         continue;

      SCIPprintOrigProblem(probs[i], NULL, "lp", FALSE);
      SCIPprintSol(probs[i], SCIPgetBestSol(probs[i]), NULL, FALSE );
   }
#endif

   for( v = 0; v < nvars; ++v )
   {
      SCIP_VAR* pricingvar;
      int block;

      pricingvar = GCGoriginalVarGetPricingVar(vars[v]);
      block = GCGvarGetBlock(pricingvar);
      assert(block >= 0);
      assert(block < nprobs);
      assert(probs[block] != NULL);

      /* @todo solval should be 0 before, anyway, check it with an assert */
      SCIP_CALL( SCIPincSolVal(scip, *newsol, vars[v], SCIPgetSolVal(probs[block], SCIPgetBestSol(probs[block]), pricingvar)) );
   }
   return SCIP_OKAY;
}

/** sets the pricing objective function to what is necessary */
static
SCIP_RETCODE setPricingObjsOriginal(
   SCIP*                 scip,               /**< SCIP data structure */
   SCIP**                probs,              /**< array of subproblems */
   int                   nprobs              /**< number of subproblems */
   )
{
   int v;
   int nvars;
   SCIP_VAR** vars;
   int i;

   assert(scip != NULL);
   assert(probs != NULL);
   assert(nprobs > 0);

   nvars = SCIPgetNVars(scip);
   vars = SCIPgetVars(scip);

   /* if the Benders' decomposition is used, then the transformed problem of the subproblems must be freed.
    * This is because the within the create subproblem stage, if the subproblem is an LP, then the SCIP instance is put
    * into probing mode.
    */
   if( GCGgetDecompositionMode(scip) == DEC_DECMODE_BENDERS )
   {
      for( i = 0; i < nprobs; i++ )
      {
         /* if the problem is not in SCIP_STAGE_PROBLEM, then the transformed problem must be freed. The subproblem
          * should also be in probing mode.
          */
         if( SCIPgetStage(probs[i]) != SCIP_STAGE_PROBLEM )
         {
            if( SCIPinProbing(probs[i]) )
            {
               SCIP_CALL( SCIPendProbing(probs[i]) );
            }

            SCIP_CALL( SCIPfreeTransform(probs[i]) );
         }
      }
   }

   for( v = 0; v < nvars; ++v )
   {
      SCIP_VAR* pricingvar;
      SCIP_VAR* origvar;
      SCIP_Real objvalue;

      assert(GCGvarIsOriginal(vars[v]));
      origvar = SCIPvarGetProbvar(vars[v]);

      if( !GCGisPricingprobRelevant(scip, GCGvarGetBlock(origvar)) )
         continue;

      pricingvar = GCGoriginalVarGetPricingVar(origvar);
      assert(pricingvar != NULL);

      objvalue = SCIPvarGetObj(origvar);
      /* SCIPinfoMessage(scip, NULL, "%s: %f block %d\n", SCIPvarGetName(origvar), SCIPvarGetObj(origvar),
         GCGvarGetBlock(origvar)); */
      SCIP_CALL( SCIPchgVarObj(probs[GCGvarGetBlock(pricingvar)], pricingvar, objvalue) );
   }
   return SCIP_OKAY;
}

/** solve a block problem when the decomposition is diagonal */
static
SCIP_RETCODE solveBlockProblem(
   SCIP*                 scip,               /**< SCIP data structure */
   SCIP*                 blockprob,          /**< the block problem that will be solved */
   SCIP_RELAXDATA*       relaxdata,          /**< relaxator data structure */
   SCIP_Real             timelimit,          /**< the original problem timelimit */
   int                   blocknum,           /**< the number of the block, -1 for the original problem */
   SCIP_RESULT*          result,             /**< result pointer to indicate success or failure */
   SCIP_Real*            objvalue            /**< the objective function value */
   )
{
   SCIP_Real blocktimelimit;

   assert(scip != NULL);
   assert(result != NULL);
   assert(objvalue != NULL);

   (*result) = SCIP_DIDNOTRUN;

#ifdef SCIP_DEBUG
   char name[SCIP_MAXSTRLEN];
#endif

   if( blockprob == NULL )
   {
      (*result) = SCIP_SUCCESS;
      return SCIP_OKAY;
   }

   if( GCGgetDecompositionMode(scip) != DEC_DECMODE_ORIGINAL )
   {
      SCIPverbMessage(scip, SCIP_VERBLEVEL_NORMAL, NULL, "Solving block %i.\n", blocknum+1);
   }

   SCIP_CALL( SCIPsetIntParam(blockprob, "display/verblevel", (int)SCIP_VERBLEVEL_NORMAL) );

   /* give the pricing problem 2% more time then the original scip has left */
   if( SCIPgetStage(blockprob) > SCIP_STAGE_PROBLEM )
   {
      if( SCIPisInfinity(scip, timelimit) )
      {
         blocktimelimit = SCIPinfinity(blockprob);
      }
      else
      {
         blocktimelimit = (timelimit - SCIPgetSolvingTime(scip)) * 1.02 + SCIPgetSolvingTime(blockprob);
         blocktimelimit = MIN(SCIPinfinity(blockprob), blocktimelimit); /*lint !e666*/
      }
   }
   else
   {
      if( SCIPisInfinity(scip, timelimit) )
      {
         blocktimelimit = SCIPinfinity(blockprob);
      }
      else
      {
         blocktimelimit = (timelimit - SCIPgetSolvingTime(scip)) * 1.02;
         blocktimelimit = MIN(SCIPinfinity(blockprob), blocktimelimit); /*lint !e666*/
      }
   }

   if( blocktimelimit < 0 )
   {
      (*result) = SCIP_DIDNOTRUN;
      return SCIP_OKAY;
   }

   SCIP_CALL( SCIPsetRealParam(blockprob, "limits/time", blocktimelimit) );

#ifdef SCIP_DEBUG
   (void) SCIPsnprintf(name, SCIP_MAXSTRLEN, "block_%i.lp", blocknum);
   SCIP_CALL( SCIPwriteOrigProblem(blockprob, name, "lp", FALSE) );
#endif

   if( GCGgetDecompositionMode(scip) == DEC_DECMODE_DANTZIGWOLFE || GCGgetDecompositionMode(scip) == DEC_DECMODE_ORIGINAL )
   {
      SCIP_CALL( SCIPsolve(blockprob) );
   }
   else
   {
      SCIP_BENDERS* benders;
      SCIP_Bool infeasible;

      assert(GCGgetDecompositionMode(scip) == DEC_DECMODE_BENDERS);

      /* retrieving the Benders' decomposition */
      benders = SCIPfindBenders(relaxdata->masterprob, "gcg");

      /* since the diagonal blocks are being solved, this indicates that the subproblems are independent. As such, we
       * can declare this in the Benders' decomposition framework. This allows us to call
       * SCIPsolveBendersSubproblem() without setting up the problem
       */
<<<<<<< HEAD
      SCIPbendersSetSubproblemIsIndependent(benders, blocknum, TRUE);
=======
      SCIPbendersSetSubproblemIsIndependent(benders, i, TRUE);
>>>>>>> c62c9759

      /* solving the Benders' decomposition subproblem */
      SCIP_CALL( SCIPsolveBendersSubproblem(relaxdata->masterprob, benders, NULL, blocknum, &infeasible,
            SCIP_BENDERSENFOTYPE_CHECK, TRUE, NULL) );
   }


   switch( SCIPgetStatus(blockprob) )
   {
      case SCIP_STATUS_UNBOUNDED:
      case SCIP_STATUS_INFORUNBD:
      case SCIP_STATUS_INFEASIBLE:
         /* no other blocks should be solved. */
         *result = SCIP_CUTOFF;
         break;
      case SCIP_STATUS_BESTSOLLIMIT:
      case SCIP_STATUS_MEMLIMIT:
      case SCIP_STATUS_STALLNODELIMIT:
      case SCIP_STATUS_NODELIMIT:
      case SCIP_STATUS_SOLLIMIT:
      case SCIP_STATUS_TIMELIMIT:
         /* no other blocks should be solved. */
         *result = SCIP_DIDNOTRUN;
         break;
      case SCIP_STATUS_GAPLIMIT:
      case SCIP_STATUS_OPTIMAL:
         (*result) = SCIP_SUCCESS;
         (*objvalue) += SCIPgetDualbound(blockprob);
         break;
      default:
         break;
   } /*lint !e788*/

   return SCIP_OKAY;
}

/** frees the block problem */
static
SCIP_RETCODE freeBlockProblem(
   SCIP*                 scip,               /**< SCIP data structure */
   SCIP*                 blockprob,          /**< the block problem that will be solved */
   SCIP_RELAXDATA*       relaxdata,          /**< relaxator data structure */
   int                   blocknum            /**< the number of the block, -1 for the original problem */
   )
{
   assert(scip != NULL);

   if( blockprob == NULL )
      return SCIP_OKAY;

   if( GCGgetDecompositionMode(scip) == DEC_DECMODE_DANTZIGWOLFE || GCGgetDecompositionMode(scip) == DEC_DECMODE_ORIGINAL )
   {
      SCIP_CALL( SCIPfreeTransform(blockprob) );
   }
   else
   {
      SCIP_BENDERS* benders;

      assert(GCGgetDecompositionMode(scip) == DEC_DECMODE_BENDERS);

      /* retrieving the Benders' decomposition */
      benders = SCIPfindBenders(relaxdata->masterprob, "gcg");

      /* freeing the Benders' decomposition subproblems */
      SCIP_CALL( SCIPfreeBendersSubproblem(relaxdata->masterprob, benders, blocknum) );
   }

   return SCIP_OKAY;
}

/** solves the blocks diagonal and individually */
static
SCIP_RETCODE solveDiagonalBlocks(
   SCIP*                 scip,               /**< SCIP data structure */
   SCIP_RELAXDATA*       relaxdata,          /**< relaxator data structure */
   SCIP_RESULT*          result,             /**< result pointer to indicate success or failure */
   SCIP_Real*            lowerbound          /**< lower bound pointer to return the lower bound */
   )
{
   int i;
   SCIP_Real timelimit;
   SCIP_Real objvalue;
   SCIP_SOL *newsol;
   SCIP_Bool isfeasible;
   SCIP_RESULT solveresult;

   /* set objective of pricing problems to original objective */
   if( GCGgetDecompositionMode(scip) != DEC_DECMODE_ORIGINAL )
   {
      SCIP_CALL( setPricingObjsOriginal(scip, relaxdata->pricingprobs, relaxdata->npricingprobs) );
   }

   SCIP_CALL( SCIPgetRealParam(scip, "limits/time", &timelimit) );

   objvalue = 0.0;

   if( GCGgetDecompositionMode(scip) != DEC_DECMODE_ORIGINAL )
   {
      SCIPverbMessage(scip, SCIP_VERBLEVEL_NORMAL, NULL, "Block diagonal structure detected, solving blocks individually.\n");
   }

   /* if the original problem is solved directly, then we call  solveBlockProblem with the master problem */
   if( GCGgetDecompositionMode(scip) == DEC_DECMODE_ORIGINAL )
   {
      SCIP_CALL( solveBlockProblem(scip, relaxdata->masterprob, relaxdata, timelimit, -1, &solveresult, &objvalue) );

      if( solveresult == SCIP_CUTOFF || solveresult == SCIP_DIDNOTRUN )
      {
         (*result) = solveresult;
         return SCIP_OKAY;
      }
   }
   else
   {
      /* solve pricing problems one after the other */
      for( i = 0; i < relaxdata->npricingprobs; ++i )
      {
         SCIP_CALL( solveBlockProblem(scip, relaxdata->pricingprobs[i], relaxdata, timelimit, i, &solveresult, &objvalue) );

         if( solveresult == SCIP_CUTOFF || solveresult == SCIP_DIDNOTRUN )
         {
            (*result) = solveresult;
            return SCIP_OKAY;
         }
      }
   }

   /* get solution and glue it together */

   if( GCGgetDecompositionMode(scip) == DEC_DECMODE_ORIGINAL )
   {
      SCIP_CALL( GCGtransformMastersolToOrigsol(scip, SCIPgetBestSol(relaxdata->masterprob), &newsol) );
   }
   else
   {
      SCIP_CALL( combineSolutions(scip, &newsol, relaxdata->pricingprobs, relaxdata->npricingprobs) );
   }

   /* update lower bound pointer and add solution such that this node will be cut off automatically */
   if( SCIPgetObjsense(scip) == SCIP_OBJSENSE_MAXIMIZE )
      *lowerbound = -objvalue;
   else
      *lowerbound = objvalue;

   SCIP_CALL( SCIPcheckSol(scip, newsol, TRUE, TRUE, TRUE, TRUE, TRUE, &isfeasible) );
   assert(isfeasible);

   SCIP_CALL( SCIPtrySolFree(scip, &newsol, FALSE, FALSE, TRUE, TRUE, TRUE, &isfeasible) );

   /** @todo maybe add a constraint here to indicate that it has been decomposed */

   /* if the original problem is solved directly, then we call freeBlockProblem with the master problem */
   if( GCGgetDecompositionMode(scip) != DEC_DECMODE_ORIGINAL )
   {
      /* solve pricing problems one after the other */
      for( i = 0; i < relaxdata->npricingprobs; ++i )
      {
         SCIP_CALL( freeBlockProblem(scip, relaxdata->pricingprobs[i], relaxdata, i) );
      }
   }

   *result = SCIP_SUCCESS;

   return SCIP_OKAY;

}

/** initializes and transforms relaxator data */
static
SCIP_RETCODE initRelaxator(
   SCIP*                 scip,               /**< SCIP data structure */
   SCIP_RELAX*           relax               /**< relaxator data structure */
   )
{
   SCIP* masterprob;
   SCIP_VAR** vars;
   SCIP_CONS** oldconss;
   SCIP_RELAXDATA* relaxdata;
   int i;
   int nvars;
   int permutationseed;

   assert(scip != NULL);
   assert(relax != NULL);

   relaxdata = SCIPrelaxGetData(relax);
   assert(relaxdata != NULL);

   /* when the original problem should be solved directly, then a decomposition must be made with zero blocks */
   if( GCGgetDecompositionMode(scip) == DEC_DECMODE_ORIGINAL )
   {
      DEC_DECOMP* decomp;
      SCIP_RETCODE retcode;

      assert(relaxdata->decdecomp == NULL);

      retcode = DECcreateBasicDecomp(scip, &decomp, TRUE);
      assert(retcode == SCIP_OKAY);
      if( retcode != SCIP_OKAY )
      {
         SCIPerrorMessage("Could not add decomp to cons_decomp!\n");
         return SCIP_ERROR;
      }

      assert(decomp != NULL );

      GCGsetStructDecdecomp(scip, decomp);
   }

   if( relaxdata->decdecomp == NULL )
   {
      relaxdata->decdecomp = DECgetBestDecomp(scip);
      if( relaxdata->decdecomp == NULL )
      {
         SCIP_CALL(SCIPconshdlrDecompChooseCandidatesFromSelected(scip, TRUE) );
         relaxdata->decdecomp = DECgetBestDecomp(scip);
         if( relaxdata->decdecomp == NULL )
         {
            SCIP_Bool createbasicdecomp;
            SCIPgetBoolParam(scip, "constraints/decomp/createbasicdecomp", &createbasicdecomp);
            if( createbasicdecomp )
            {
               DEC_DECOMP* decomp;
               SCIP_RETCODE retcode;
               SCIPinfoMessage(scip, NULL, " CREATE BASIC DECOMP!\n");
               retcode = DECcreateBasicDecomp(scip, &decomp, FALSE);
               assert(retcode == SCIP_OKAY);
               if( retcode != SCIP_OKAY )
               {
                  SCIPerrorMessage("Could not add decomp to cons_decomp!\n");
                  return SCIP_ERROR;
               }


               assert(decomp != NULL );

               retcode = SCIPconshdlrDecompAddDecdecomp(scip, decomp);
               relaxdata->decdecomp = DECgetBestDecomp(scip);

            }
            else
            {
               SCIPerrorMessage("No decomposition specified!\n");
               return SCIP_ERROR;
            }

            assert( relaxdata->decdecomp != NULL );
         }
      }
   }

   SCIPinfoMessage(scip, NULL, "Chosen structure has %d blocks, %d linking vars, %d master-only (base) variables and %d linking constraints.\n", DECdecompGetNBlocks(relaxdata->decdecomp), DECdecompGetNLinkingvars(relaxdata->decdecomp), DECdecompGetNMastervars(relaxdata->decdecomp), DECdecompGetNLinkingconss(relaxdata->decdecomp));
   SCIPinfoMessage(scip, NULL, "This decomposition has a maxwhite score of %f .\n", DECdecompGetMaxwhiteScore(relaxdata->decdecomp));

   /* permute the decomposition if the permutation seed is set */
   SCIP_CALL( SCIPgetIntParam(scip, "randomization/permutationseed", &permutationseed) );
   if( permutationseed > 0 )
   {
      SCIP_RANDNUMGEN* randnumgen;

      SCIP_CALL( SCIPcreateRandom(scip, &randnumgen, (unsigned int) permutationseed, TRUE) );
      SCIP_CALL( DECpermuteDecomp(scip, relaxdata->decdecomp, randnumgen) );
      SCIPfreeRandom(scip, &randnumgen);
   }

   if( relaxdata->discretization && (SCIPgetNContVars(scip) > 0) )
   {
      SCIPverbMessage(scip, SCIP_VERBLEVEL_NORMAL, NULL, "Warning: Discretization with continuous variables is only an experimental feature.\n");
   }

   SCIP_CALL( createMaster(scip, relaxdata) );

   /* for Benders' decomposition, the Benders' plugin must be activated */
   if( relaxdata->mode == DEC_DECMODE_BENDERS )
   {
      SCIP_CALL( SCIPactivateBenders(relaxdata->masterprob, SCIPfindBenders(relaxdata->masterprob, "gcg"),
            relaxdata->npricingprobs) );
   }

   masterprob = relaxdata->masterprob;
   assert(masterprob != NULL);

   relaxdata->lastsolvednodenr = -1;

   SCIP_CALL( SCIPtransformProb(masterprob) );
   SCIP_CALL( SCIPduplicateMemoryArray(scip, &oldconss, relaxdata->masterconss, relaxdata->nmasterconss) );

   /* transform the master constraints */
   SCIP_CALL( SCIPtransformConss(masterprob, relaxdata->nmasterconss,
         relaxdata->masterconss, relaxdata->masterconss) );
   for( i = 0; i < relaxdata->nmasterconss; ++i )
   {
      SCIP_CALL( SCIPreleaseCons(masterprob, &(oldconss[i])) );
   }
   SCIPfreeMemoryArray(scip, &oldconss);

   /* transform the decomposition */
   SCIP_CALL( DECdecompTransform(scip, relaxdata->decdecomp) );

   /* transform the convexity constraints */
   for( i = 0; i < relaxdata->npricingprobs; i++ )
   {
      if( relaxdata->convconss[i] != NULL )
      {
         SCIP_CONS* oldcons = relaxdata->convconss[i];
         SCIP_CALL( SCIPreleaseCons(masterprob, &oldcons) );
         SCIP_CALL( SCIPtransformCons(masterprob, relaxdata->convconss[i], &(relaxdata->convconss[i])) );
      }
   }

   nvars = SCIPgetNVars(scip);
   vars = SCIPgetVars(scip);

   /* transform the linking variable constraints */
   for( i = 0; i < nvars; ++i )
   {
      assert(GCGvarIsOriginal(vars[i]));

      if( GCGoriginalVarIsLinking(vars[i]) )
      {
         int j;
         SCIP_CONS** linkconss;
         linkconss = GCGlinkingVarGetLinkingConss(vars[i]);
         /* the linking constraints could be NULL if the Benders' decomposition is used. */
         if( linkconss != NULL )
         {
            for( j = 0; j < relaxdata->npricingprobs; ++j )
            {
               if( linkconss[j] != NULL )
               {
                  SCIP_CONS* tempcons;
                  SCIP_CALL( SCIPtransformCons(masterprob, linkconss[j], &(tempcons)) );
                  GCGlinkingVarSetLinkingCons(vars[i], tempcons, j);
               }
            }
         }
      }
   }
   for( i = 0; i < relaxdata->nvarlinkconss; ++i )
   {
      SCIP_CONS* transcons;

      SCIP_CALL( SCIPgetTransformedCons(masterprob, relaxdata->varlinkconss[i], &transcons) );
      assert(transcons != NULL);

      SCIP_CALL( SCIPreleaseCons(masterprob, &relaxdata->varlinkconss[i]) );
      relaxdata->varlinkconss[i] = transcons;
   }

   /* set objective limit in master problem if objective limit in original problem is finite */
   if( !SCIPisInfinity(scip, SCIPgetObjsense(scip) * SCIPgetObjlimit(scip)) )
   {
      SCIP_CALL( SCIPsetObjlimit(masterprob, SCIPgetObjsense(scip) * SCIPgetObjlimit(scip)) );
   }

   return SCIP_OKAY;
}

/** initializes relaxator data */
static
void initRelaxdata(
   SCIP_RELAXDATA*       relaxdata           /**< relaxdata data structure */
   )
{
   assert(relaxdata != NULL);

   relaxdata->decdecomp = NULL;

   relaxdata->blockrepresentative = NULL;
   relaxdata->convconss = NULL;
   relaxdata->hashorig2origvar = NULL;
   relaxdata->lastsolvednodenr = 0;

   relaxdata->linearmasterconss = NULL;
   relaxdata->origmasterconss = NULL;
   relaxdata->masterconss = NULL;
   relaxdata->nmasterconss = 0;

   relaxdata->npricingprobs = -1;
   relaxdata->pricingprobs = NULL;
   relaxdata->nrelpricingprobs = 0;
   relaxdata->currentorigsol = NULL;
   relaxdata->storedorigsol = NULL;
   relaxdata->origsolfeasible = FALSE;
   relaxdata->storedfeasibility = FALSE;
   relaxdata->nblocksidentical = NULL;

   relaxdata->lastmastersol = NULL;
   relaxdata->lastmasterlpiters = 0;
   relaxdata->markedmasterconss = NULL;
   relaxdata->masterinprobing = FALSE;
   relaxdata->probingheur = NULL;

   relaxdata->ntransvars = 0;
   relaxdata->nlinkingvars = 0;
   relaxdata->nvarlinkconss = 0;
   relaxdata->varlinkconss = NULL;
   relaxdata->varlinkconsblock = NULL;
   relaxdata->pricingprobsmemused = 0.0;

   relaxdata->relaxisinitialized = FALSE;
   relaxdata->simplexiters = 0;

   relaxdata->filename = NULL;
}

/*
 * Callback methods of relaxator
 */

/** destructor of relaxator to free user data (called when SCIP is exiting) */
static
SCIP_DECL_RELAXFREE(relaxFreeGcg)
{
   SCIP_RELAXDATA* relaxdata;

   relaxdata = SCIPrelaxGetData(relax);
   assert(relaxdata != NULL);

   /* free master problem */
   if( relaxdata->masterprob != NULL )
   {
      SCIP_CALL( SCIPfree(&(relaxdata->masterprob)) );
   }

   /* free the alternate master problem */
   if( relaxdata->altmasterprob != NULL )
   {
      SCIP_CALL( SCIPfree(&(relaxdata->altmasterprob)) );
   }

   /* free used decomposition */
   if( relaxdata->decdecomp != NULL )
   {
      SCIP_CALL( DECdecompFree(scip, &relaxdata->decdecomp) );
   }

   SCIPfreeBlockMemoryArrayNull( scip, & relaxdata->filename, SCIP_MAXSTRLEN);
   SCIPfreeMemory(scip, &relaxdata);

   return SCIP_OKAY;
}

/** deinitialization method of relaxator (called before transformed problem is freed) */

static
SCIP_DECL_RELAXEXIT(relaxExitGcg)
{
   SCIP_RELAXDATA* relaxdata;

   assert(scip != NULL);
   assert(relax != NULL);

   relaxdata = SCIPrelaxGetData(relax);
   assert(relaxdata != NULL);

   if( relaxdata->decdecomp != NULL )
   {
      SCIP_CALL( DECdecompFree(scip, &relaxdata->decdecomp) );
      relaxdata->decdecomp = NULL;
   }

   /* free array for branchrules*/
   if( relaxdata->nbranchrules > 0 )
   {
      int i;

      for( i = 0; i < relaxdata->nbranchrules; i++ )
      {
         SCIPfreeMemory(scip, &(relaxdata->branchrules[i]));
      }
      SCIPfreeMemoryArray(scip, &(relaxdata->branchrules));
   }

   relaxdata->nbranchrules = 0;
   relaxdata->relaxisinitialized = FALSE;

   return SCIP_OKAY;
}


/** solving process initialization method of relaxator (called when branch and bound process is about to begin) */
static
SCIP_DECL_RELAXINITSOL(relaxInitsolGcg)
{
   SCIP_RELAXDATA* relaxdata;

   assert(scip != NULL);
   assert(relax != NULL);

   relaxdata = SCIPrelaxGetData(relax);
   assert(relaxdata != NULL);
   assert(relaxdata->masterprob != NULL);

   initRelaxdata(relaxdata);

   /* if the master problem decomposition mode is the same as the original SCIP instance mode, then the master problem
    * must be swapped with the alternate master problem.
    */
   if( GCGgetMasterDecompMode(relaxdata->masterprob) != DEC_DECMODE_ORIGINAL &&
      GCGgetMasterDecompMode(relaxdata->masterprob) != GCGgetDecompositionMode(scip) )
   {
      SCIP* tmpscip;

      tmpscip = relaxdata->masterprob;
      relaxdata->masterprob = relaxdata->altmasterprob;
      relaxdata->altmasterprob = tmpscip;
   }

   /* alternative verbosity levels are used for the Benders' decomposition and original mode compared to the Dantzig-Wolfe
    * decomposition mode.
    */
   if( GCGgetDecompositionMode(scip) == DEC_DECMODE_BENDERS || GCGgetDecompositionMode(scip) == DEC_DECMODE_ORIGINAL )
   {
      /* first getting the verbosity level for the original problem before setting it to none. While the verbosity level
       * was collected previously, the user may have changed this in the mean time.
       */
      SCIP_CALL( SCIPgetIntParam(scip, "display/verblevel", &relaxdata->origverblevel) );

      /* deactivating display columns */
      SCIP_CALL( SCIPsetIntParam(scip, "display/sumlpiterations/active", 0) );
      SCIP_CALL( SCIPsetIntParam(scip, "display/lpiterations/active", 0) );
      SCIP_CALL( SCIPsetIntParam(scip, "display/degeneracy/active", 0) );

      /* setting the total node limit to 1 for the original SCIP instance. This is because Benders' decomposition solves
       * the MIP within the relaxator of the root node. So no branching in the original problem is required.
       */
      SCIP_CALL( SCIPsetLongintParam(scip, "limits/totalnodes", 1) );
   }

   /* fixing the GCG mode parameter. This ensure that the user does not change this during the solution process. If the
    * mode parameter were to change, the behaviour is unknown.
    */
   SCIP_CALL( SCIPfixParam(scip, "relaxing/gcg/mode") );

   /* Informing the user of the decomposition technique that is being used to solve the original problem */
   SCIPinfoMessage(scip, NULL, "\n");
   if( relaxdata->mode == DEC_DECMODE_DANTZIGWOLFE )
   {
      SCIPinfoMessage(scip, NULL, "Dantzig-Wolfe reformulation is being used to solve the original problem.\n");
   }
   else if( relaxdata->mode == DEC_DECMODE_BENDERS )
   {
      SCIPinfoMessage(scip, NULL, "Benders' decomposition is being used to solve the original problem.\n");
   }
   else if( relaxdata->mode == DEC_DECMODE_ORIGINAL )
   {
      SCIPinfoMessage(scip, NULL, "Original mode has been selected. No decomposition will be performed.\n");
   }

   return SCIP_OKAY;
}


/** solving process deinitialization method of relaxator (called before branch and bound process data is freed) */
static
SCIP_DECL_RELAXEXITSOL(relaxExitsolGcg)
{
   SCIP_RELAXDATA* relaxdata;
   int i;

   assert(scip != NULL);
   assert(relax != NULL);

   relaxdata = SCIPrelaxGetData(relax);
   assert(relaxdata != NULL);

   if( relaxdata->hashorig2origvar != NULL )
   {
      SCIPhashmapFree(&(relaxdata->hashorig2origvar));
      relaxdata->hashorig2origvar = NULL;
   }

   SCIPfreeMemoryArrayNull(scip, &(relaxdata->markedmasterconss));
   relaxdata->markedmasterconss = NULL;

   /* free arrays for constraints */
   for( i = 0; i < relaxdata->nmasterconss; i++ )
   {
      SCIP_CALL( SCIPreleaseCons(scip, &relaxdata->origmasterconss[i]) );
      SCIP_CALL( SCIPreleaseCons(scip, &relaxdata->linearmasterconss[i]) );
      SCIP_CALL( SCIPreleaseCons(relaxdata->masterprob, &relaxdata->masterconss[i]) );
   }
   for( i = 0; i < relaxdata->npricingprobs; i++ )
   {
      if( relaxdata->convconss[i] != NULL )
         SCIP_CALL( SCIPreleaseCons(relaxdata->masterprob, &relaxdata->convconss[i]) );
   }
   for( i = 0; i < relaxdata->nvarlinkconss; i++ )
   {
      SCIP_CALL( SCIPreleaseCons(relaxdata->masterprob, &relaxdata->varlinkconss[i]) );
   }
   SCIPfreeBlockMemoryArrayNull(scip, &(relaxdata->varlinkconss), relaxdata->nvarlinkconss);
   SCIPfreeBlockMemoryArrayNull(scip, &(relaxdata->varlinkconsblock), relaxdata->nvarlinkconss);
   SCIPfreeBlockMemoryArrayNull(scip, &(relaxdata->origmasterconss), relaxdata->maxmasterconss);
   SCIPfreeBlockMemoryArrayNull(scip, &(relaxdata->linearmasterconss), relaxdata->maxmasterconss);
   SCIPfreeBlockMemoryArrayNull(scip, &(relaxdata->masterconss), relaxdata->maxmasterconss);
   SCIPfreeBlockMemoryArrayNull(scip, &(relaxdata->convconss), relaxdata->npricingprobs);

   /* free master problem */
   if( relaxdata->masterprob != NULL )
   {
      SCIP_CALL( SCIPfreeProb(relaxdata->masterprob) );
   }

   /* free pricing problems */
   for( i = relaxdata->npricingprobs - 1; i >= 0 ; i-- )
   {
      SCIP_CALL( SCIPfree(&(relaxdata->pricingprobs[i])) );
   }
   SCIPfreeBlockMemoryArrayNull(scip, &(relaxdata->pricingprobs), relaxdata->npricingprobs);
   SCIPfreeBlockMemoryArrayNull(scip, &(relaxdata->blockrepresentative), relaxdata->npricingprobs);
   SCIPfreeBlockMemoryArrayNull(scip, &(relaxdata->nblocksidentical), relaxdata->npricingprobs);

   /* free solutions */
   if( relaxdata->currentorigsol != NULL )
   {
      SCIP_CALL( SCIPfreeSol(scip, &relaxdata->currentorigsol) );
   }
   if( relaxdata->storedorigsol != NULL )
   {
      SCIP_CALL( SCIPfreeSol(scip, &relaxdata->storedorigsol) );
   }

   if( relaxdata->decdecomp != NULL )
   {
      SCIP_CALL( DECdecompFree(scip, &relaxdata->decdecomp) );
      relaxdata->decdecomp = NULL;
   }

   SCIP_CALL( GCGfreeOrigVarsData(scip) );

   relaxdata->relaxisinitialized = FALSE;

   return SCIP_OKAY;
}


/** initialize the relaxator and master problem for solving the original problem by Dantzig-Wolfe reformulation and
 * Benders' decomposition
 */
static
SCIP_RETCODE initializeMasterProblemSolve(
   SCIP*                 scip,               /**< the SCIP data structure */
   SCIP_RELAX*           relax               /**< the relaxator */
   )
{
   SCIP_RELAXDATA* relaxdata;
   SCIP_Bool cutoff;

   assert(scip != NULL);
   assert(relax != NULL);

   relaxdata = SCIPrelaxGetData(relax);
   assert(relaxdata != NULL);

   /* the relaxator is initialised if it has not been previously initialised */
   if( !relaxdata->relaxisinitialized )
   {
      SCIP_CALL( initRelaxator(scip, relax) );
      SCIP_CALL( GCGconsOrigbranchAddRootCons(scip) );
      relaxdata->relaxisinitialized = TRUE;
      assert(relaxdata->decdecomp != NULL);
   }

   /* construct the LP in the original problem */
   SCIP_CALL( SCIPconstructLP(scip, &cutoff) );
   assert(!cutoff);
   SCIP_CALL( SCIPflushLP(scip) );

   return SCIP_OKAY;
}


/** method to solve the master problem that is used by Dantzig-Wolfe and Benders' decomposition */
static
SCIP_RETCODE solveMasterProblem(
   SCIP*                 scip,               /**< the SCIP data structure */
   SCIP*                 masterprob,         /**< the master problem SCIP instance */
   SCIP_RELAXDATA*       relaxdata,          /**< the relaxator data */
   SCIP_Longint          nodelimit,          /**< the number of nodes the will be solved in this master problem */
   SCIP_Real*            lowerbound,         /**< the lowerbound computed by the relaxator for the current node */
   SCIP_RESULT*          result              /**< the result of the relaxation call */
   )
{
   SCIP_Real timelimit;
   SCIP_Real memorylimit;

   assert(scip != NULL);
   assert(masterprob != NULL);
   assert(relaxdata != NULL);

   /* update the number of the last solved node */
   relaxdata->lastsolvednodenr = SCIPnodeGetNumber(SCIPgetCurrentNode(scip));

   /* increase the node limit for the master problem by 1 */
   SCIP_CALL( SCIPsetLongintParam(masterprob, "limits/nodes", nodelimit) );


   /* loop to solve the master problem, this is a workaround and does not fix any problem */
   while( !SCIPisStopped(scip) )
   {
      SCIP_Real mastertimelimit = SCIPinfinity(scip);

      /* set memorylimit for master */
      SCIP_CALL( SCIPgetRealParam(scip, "limits/memory", &memorylimit) );
      if( !SCIPisInfinity(scip, memorylimit) )
         memorylimit -= SCIPgetMemUsed(scip)/1048576.0;

      SCIP_CALL( SCIPsetRealParam(masterprob, "limits/memory", memorylimit) );

      SCIP_CALL( SCIPgetRealParam(scip, "limits/time", &timelimit) );
      if( !SCIPisInfinity(scip, timelimit) )
      {

         /* give the master 2% more time then the original scip has left */
         mastertimelimit = (timelimit - SCIPgetSolvingTime(scip)) * 1.02 + SCIPgetSolvingTime(masterprob);
         SCIP_CALL( SCIPsetRealParam(masterprob, "limits/time", mastertimelimit) );

         SCIPdebugMessage("  time limit for master: %f, left: %f, left for original problem: %f\n",
               mastertimelimit,
               mastertimelimit - SCIPgetSolvingTime(masterprob),
               timelimit - SCIPgetSolvingTime(scip));
      }

      /* if we have a blockdetection, see whether the node is block diagonal. Additionally, the solveDiagonalBlocks can
       * be called when the original problem is solved directly.
       */
      if( DECdecompGetType(relaxdata->decdecomp) == DEC_DECTYPE_DIAGONAL || GCGgetDecompositionMode(scip) == DEC_DECMODE_ORIGINAL )
      {
         SCIP_CALL( solveDiagonalBlocks(scip, relaxdata, result, lowerbound) );
         if( *result == SCIP_SUCCESS || *result == SCIP_CUTOFF )
         {
            *result = SCIP_CUTOFF;
            return SCIP_OKAY;
         }
      }
      /* We are solving the masterproblem regularly */
      else
      {
         SCIP_CALL( SCIPsolve(masterprob) );
      }


      if( SCIPgetStatus(masterprob) != SCIP_STATUS_TIMELIMIT )
      {
         break;
      }

      if( !SCIPisInfinity(scip, timelimit) && !SCIPisStopped(scip) )
         SCIPinfoMessage(scip, NULL, "time for master problem was too short, extending time by %f.\n", mastertimelimit - SCIPgetSolvingTime(masterprob));
   }
   if( SCIPgetStatus(masterprob) == SCIP_STATUS_TIMELIMIT && SCIPisStopped(scip) )
   {
      *result = SCIP_DIDNOTRUN;
      return SCIP_OKAY;
   }

   /* set the lower bound pointer */
   if( SCIPgetStage(masterprob) == SCIP_STAGE_SOLVING && GCGmasterIsCurrentSolValid(masterprob) )
   {
      *lowerbound = SCIPgetLocalDualbound(masterprob);
   }
   else
   {
      SCIPdebugMessage("  stage: %d\n", SCIPgetStage(masterprob));
      assert(SCIPgetStatus(masterprob) == SCIP_STATUS_TIMELIMIT || SCIPgetBestSol(masterprob) != NULL || SCIPgetStatus(masterprob) == SCIP_STATUS_INFEASIBLE || SCIPgetStatus(masterprob) == SCIP_STATUS_UNKNOWN);
         if( SCIPgetStatus(masterprob) == SCIP_STATUS_OPTIMAL && GCGmasterIsCurrentSolValid(masterprob) )
         *lowerbound = SCIPgetSolOrigObj(masterprob, SCIPgetBestSol(masterprob));
         else if( SCIPgetStatus(masterprob) == SCIP_STATUS_INFEASIBLE || SCIPgetStatus(masterprob) == SCIP_STATUS_TIMELIMIT || !GCGmasterIsCurrentSolValid(masterprob) )
      {
         SCIP_Real tilim;
         SCIP_CALL( SCIPgetRealParam(masterprob, "limits/time", &tilim) );
         if( tilim-SCIPgetSolvingTime(masterprob) < 0 )
         {
            *result = SCIP_DIDNOTRUN;
            return SCIP_OKAY;
         }
         *lowerbound = SCIPinfinity(scip);
      }
      else if( SCIPgetStatus(masterprob) == SCIP_STATUS_UNKNOWN )
      {
         *result = SCIP_DIDNOTRUN;
         return SCIP_OKAY;
      }
      else
      {
         SCIPwarningMessage(scip, "Stage <%d> is not handled!\n", SCIPgetStage(masterprob));
         *result = SCIP_DIDNOTRUN;
         return SCIP_OKAY;
      }
   }

   SCIPdebugMessage("  update lower bound (value = %g).\n", *lowerbound);

   /* NOTE: All other points when result is set, the function is exited immediately. Ensure that this is checked for
    * future changes to this function
    */
   *result = SCIP_SUCCESS;

   return SCIP_OKAY;
}




/** execution method of the relaxator for Dantzig-Wolfe reformulation */
static
SCIP_RETCODE relaxExecGcgDantzigWolfe(
   SCIP*                 scip,               /**< the SCIP data structure */
   SCIP_RELAX*           relax,              /**< the relaxator */
   SCIP_Real*            lowerbound,         /**< the lowerbound computed by the relaxator for the current node */
   SCIP_RESULT*          result              /**< the result of the relaxation call */
   )
{
   SCIP* masterprob;
   SCIP_RELAXDATA* relaxdata;
   SCIP_Longint oldnnodes;
   SCIP_Longint nodelimit;
   SCIP_Bool stored;

   assert(scip != NULL);
   assert(relax != NULL);
   assert(result != NULL);
   assert(GCGgetDecompositionMode(scip) == DEC_DECMODE_DANTZIGWOLFE);

   relaxdata = SCIPrelaxGetData(relax);
   assert(relaxdata != NULL);
   *result = SCIP_DIDNOTRUN;

   masterprob = relaxdata->masterprob;
   assert(masterprob != NULL);

   /* solve the next node in the master problem */
   SCIPdebugMessage("Solving node %"SCIP_LONGINT_FORMAT"'s relaxation.\n", SCIPnodeGetNumber(SCIPgetCurrentNode(scip)));

   /* only solve the relaxation if it was not yet solved at the current node */
   if( SCIPnodeGetNumber(SCIPgetCurrentNode(scip)) != relaxdata->lastsolvednodenr )
   {
      /* increase the node limit for the master problem by 1 */
      SCIP_CALL( SCIPgetLongintParam(masterprob, "limits/nodes", &oldnnodes) );

      nodelimit = (SCIPgetRootNode(scip) == SCIPgetCurrentNode(scip) ? 1 : oldnnodes + 1);
      /* solving the master problem */
      SCIP_CALL( solveMasterProblem(scip, masterprob, relaxdata, nodelimit, lowerbound, result) );

      if( relaxdata->currentorigsol != NULL )
      {
         SCIP_CALL( SCIPtrySol(scip, relaxdata->currentorigsol, FALSE, FALSE, TRUE, TRUE, TRUE, &stored) );
      }

      /* if a new primal solution was found in the master problem, transfer it to the original problem */
      if( SCIPgetBestSol(relaxdata->masterprob) != NULL && relaxdata->lastmastersol != SCIPgetBestSol(relaxdata->masterprob) && GCGmasterIsCurrentSolValid(masterprob) )
      {
         SCIP_SOL* newsol;

         relaxdata->lastmastersol = SCIPgetBestSol(relaxdata->masterprob);

         SCIP_CALL( GCGtransformMastersolToOrigsol(scip, relaxdata->lastmastersol, &newsol) );
   #ifdef SCIP_DEBUG
         SCIP_CALL( SCIPtrySol(scip, newsol, TRUE, TRUE, TRUE, TRUE, TRUE, &stored) );
   #else
         SCIP_CALL( SCIPtrySol(scip, newsol, FALSE, FALSE, TRUE, TRUE, TRUE, &stored) );
   #endif
         /* only check failed solution if best master solution is valid */
         if( !stored && GCGmasterIsBestsolValid(relaxdata->masterprob) )
         {
            SCIP_CALL( SCIPcheckSolOrig(scip, newsol, &stored, TRUE, TRUE) );
         }
         /** @bug The solution doesn't have to be accepted, numerics might bite us, so the transformation might fail.
          *  A remedy could be: Round the values or propagate changes or call a heuristic to fix it.
          */
         SCIP_CALL( SCIPfreeSol(scip, &newsol) );

         if( stored )
            SCIPdebugMessage("  updated current best primal feasible solution.\n");
      }

      if( GCGconsOrigbranchGetBranchrule(GCGconsOrigbranchGetActiveCons(scip)) != NULL )
      {
         SCIP_CALL( GCGrelaxBranchMasterSolved(scip, GCGconsOrigbranchGetBranchrule(GCGconsOrigbranchGetActiveCons(scip) ),
               GCGconsOrigbranchGetBranchdata(GCGconsOrigbranchGetActiveCons(scip)), *lowerbound) );
      }
   }
   else
   {
      SCIPdebugMessage("Problem has been already solved at this node\n");
   }

   return SCIP_OKAY;
}

/** method to solve the master problem for Benders' decomposition and when solving the original problem directly. */
static
SCIP_RETCODE solveMasterProblemAndEvaluate(
   SCIP*                 scip,               /**< the SCIP data structure */
   SCIP_RELAX*           relax,              /**< the relaxator */
   SCIP_Real*            lowerbound,         /**< the lowerbound computed by the relaxator for the current node */
   SCIP_RESULT*          result              /**< the result of the relaxation call */
   )
{
   SCIP* masterprob;
   SCIP_RELAXDATA* relaxdata;
   SCIP_Longint nodelimit;

   assert(scip != NULL);
   assert(relax != NULL);
   assert(result != NULL);

   relaxdata = SCIPrelaxGetData(relax);
   assert(relaxdata != NULL);
   *result = SCIP_DIDNOTRUN;

   masterprob = relaxdata->masterprob;
   assert(masterprob != NULL);

   /* solve the next node in the master problem */
   SCIPdebugMessage("Solving node %"SCIP_LONGINT_FORMAT"'s relaxation.\n", SCIPnodeGetNumber(SCIPgetCurrentNode(scip)));

   /* prior to performing the decomposition the original problem verbosity is changed to NONE. This avoids output from
    * the original problem before the decomposition output. Once the decomposition has been performed, then the
    * verbosity level of the original problem is returned to the original verbosity level.
    */
   SCIP_CALL( SCIPsetIntParam(scip, "display/verblevel", relaxdata->origverblevel) );
   SCIP_CALL( SCIPsetIntParam(masterprob, "display/verblevel", relaxdata->origverblevel) );

   /* getting the node limit from the original problem. This is because the master problem is solved to optimality in
    * the execution of the relaxator.
    */
   SCIP_CALL( SCIPgetLongintParam(scip, "limits/nodes", &nodelimit) );

   /* solving the master problem */
   SCIP_CALL( solveMasterProblem(scip, masterprob, relaxdata, nodelimit, lowerbound, result) );

   /* if the master problem has been detected as infeasible, then the result must be set to SCIP_CUTOFF. */
   if( SCIPgetStatus(masterprob) == SCIP_STATUS_INFEASIBLE )
      (*result) = SCIP_CUTOFF;

   /* if the master problem has been solved to optimality, the we cutoff the root node. This informs that original
    * problem that no further processing is required.
    */
   if( SCIPgetStatus(masterprob) == SCIP_STATUS_OPTIMAL )
   {
      (*result) = SCIP_CUTOFF;
   }

   /* if there is no primal solution for the original problem, then the master solution is transferred */
   if( SCIPgetBestSol(relaxdata->masterprob) != NULL && relaxdata->lastmastersol != SCIPgetBestSol(relaxdata->masterprob) )
   {
      SCIP_SOL* newsol;
      SCIP_Bool stored;

      relaxdata->lastmastersol = SCIPgetBestSol(relaxdata->masterprob);

      SCIP_CALL( GCGtransformMastersolToOrigsol(scip, SCIPgetBestSol(relaxdata->masterprob), &newsol) );
#ifdef SCIP_DEBUG
      SCIP_CALL( SCIPtrySol(scip, newsol, TRUE, TRUE, TRUE, TRUE, TRUE, &stored) );
#else
      SCIP_CALL( SCIPtrySol(scip, newsol, FALSE, FALSE, TRUE, TRUE, TRUE, &stored) );
#endif
      /* only check failed solution if best master solution is valid */
      if( !stored && GCGmasterIsBestsolValid(relaxdata->masterprob) )
      {
         SCIP_CALL( SCIPcheckSolOrig(scip, newsol, &stored, TRUE, TRUE) );
      }
      /** @bug The solution doesn't have to be accepted, numerics might bite us, so the transformation might fail.
       *  A remedy could be: Round the values or propagate changes or call a heuristic to fix it.
       */
      SCIP_CALL( SCIPfreeSol(scip, &newsol) );

      if( stored )
         SCIPdebugMessage("  updated current best primal feasible solution.\n");
   }

   /* set the lower bound pointer */
   if( GCGmasterIsCurrentSolValid(masterprob)
      && (SCIPgetStage(masterprob) == SCIP_STAGE_SOLVED || SCIPgetStage(masterprob) == SCIP_STAGE_SOLVING) )
   {
      *lowerbound = SCIPgetDualbound(masterprob);
   }

   /* if the result pointer is DIDNOTRUN, this implies that the master problem was interrupted during solving. Since
    * Benders' decomposition uses a one-tree approach, then the user limits must be adhered to. This means, the if a
    * limit is exceeded, this is still a success for the solving.
    */
   if( (*result) == SCIP_DIDNOTRUN )
      (*result) = SCIP_SUCCESS;

   return SCIP_OKAY;
}

/** execution method of the relaxator for Benders' decomposition */
static
SCIP_RETCODE relaxExecGcgBendersDecomposition(
   SCIP*                 scip,               /**< the SCIP data structure */
   SCIP_RELAX*           relax,              /**< the relaxator */
   SCIP_Real*            lowerbound,         /**< the lowerbound computed by the relaxator for the current node */
   SCIP_RESULT*          result              /**< the result of the relaxation call */
   )
{
   assert(scip != NULL);
   assert(relax != NULL);
   assert(result != NULL);

   SCIP_CALL( solveMasterProblemAndEvaluate(scip, relax, lowerbound, result) );

   return SCIP_OKAY;
}

/** execution method of the relaxator when the original problem is solved directly */
static
SCIP_RETCODE relaxExecGcgOriginalProblem(
   SCIP*                 scip,               /**< the SCIP data structure */
   SCIP_RELAX*           relax,              /**< the relaxator */
   SCIP_Real*            lowerbound,         /**< the lowerbound computed by the relaxator for the current node */
   SCIP_RESULT*          result              /**< the result of the relaxation call */
   )
{
   assert(scip != NULL);
   assert(relax != NULL);
   assert(result != NULL);

   SCIP_CALL( solveMasterProblemAndEvaluate(scip, relax, lowerbound, result) );

   return SCIP_OKAY;
}


/** execution method of relaxator */
static
SCIP_DECL_RELAXEXEC(relaxExecGcg)
{
   SCIP_RELAXDATA* relaxdata;

   assert(scip != NULL);
   assert(relax != NULL);
   assert(result != NULL);

   relaxdata = SCIPrelaxGetData(relax);
   assert(relaxdata != NULL);

   /* checking whether the relaxator needs to be initialised. If so, then the master problem and pricing problems will
    * be created.
    */
   SCIP_CALL( initializeMasterProblemSolve(scip, relax) );

   /* selecting the solving algorithm based upon the decomposition mode selected by the user, or whether the original
    * problem should be solved directly
    */
   if( GCGgetDecompositionMode(scip) == DEC_DECMODE_ORIGINAL )
   {
      SCIPinfoMessage(scip, NULL, "There are no pricing problems in the decomposition. The original problem will be solved directly.\n");
      SCIP_CALL( relaxExecGcgOriginalProblem(scip, relax, lowerbound, result) );
   }
   else if( relaxdata->mode == DEC_DECMODE_DANTZIGWOLFE )
   {
      SCIP_CALL( relaxExecGcgDantzigWolfe(scip, relax, lowerbound, result) );
   }
   else if( relaxdata->mode == DEC_DECMODE_BENDERS )
   {
      SCIP_CALL( relaxExecGcgBendersDecomposition(scip, relax, lowerbound, result) );
   }
   else
   {
      SCIPinfoMessage(scip, NULL, "Sorry, the automatic selection is not currently available\n");
   }

   return SCIP_OKAY;
}

#define relaxCopyGcg NULL
#define relaxInitGcg NULL


/*
 * relaxator specific interface methods
 */

/** creates the GCG relaxator and includes it in SCIP */
SCIP_RETCODE SCIPincludeRelaxGcg(
   SCIP*                 scip                /**< SCIP data structure */
   )
{
   SCIP_RELAXDATA* relaxdata;

#ifdef WITH_BLISS
   {
      char name[SCIP_MAXSTRLEN];
      (void) SCIPsnprintf(name, SCIP_MAXSTRLEN, "bliss %s", GCGgetBlissVersion());
      SCIP_CALL( SCIPincludeExternalCodeInformation(scip, name, "A Tool for Computing Automorphism Groups of Graphs by T. Junttila and P. Kaski (http://www.tcs.hut.fi/Software/bliss/)") );
   }
#endif

#ifdef WITH_CLIQUER
      SCIP_CALL( SCIPincludeExternalCodeInformation(scip, "Cliquer", "A set of C routines for finding cliques in an arbitrary weighted graph by S. Niskanen and P. Ostergard (https://users.aalto.fi/~pat/cliquer.html)") );
#endif

   /* create GCG relaxator data */
   SCIP_CALL( SCIPallocMemory(scip, &relaxdata) );

   relaxdata->decdecomp = NULL;
   relaxdata->nbranchrules = 0;
   relaxdata->branchrules = NULL;
   relaxdata->masterprob = NULL;
   relaxdata->altmasterprob = NULL;

   initRelaxdata(relaxdata);

   /* include relaxator */
   SCIP_CALL( SCIPincludeRelax(scip, RELAX_NAME, RELAX_DESC, RELAX_PRIORITY, RELAX_FREQ, relaxCopyGcg, relaxFreeGcg, relaxInitGcg,
         relaxExitGcg, relaxInitsolGcg, relaxExitsolGcg, relaxExecGcg, relaxdata) );

   /* inform the main scip, that no LPs should be solved */
   SCIP_CALL( SCIPsetIntParam(scip, "lp/solvefreq", 0) );

   /* Disable restarts */
   SCIP_CALL( SCIPsetIntParam(scip, "presolving/maxrestarts", 0) );
   SCIP_CALL( SCIPsetBoolParam(scip, "misc/calcintegral", FALSE) );

   /* initialize the scip data structure for the master problem. The master problem is initialized as the Dantzig-Wolfe
    * master problem. The alternate master problem is initialized as the Benders' decomposition master problem.
    */
   SCIP_CALL( SCIPcreate(&(relaxdata->masterprob)) );
   SCIP_CALL( SCIPincludePricerGcg(relaxdata->masterprob, scip) );
   SCIP_CALL( GCGincludeMasterPlugins(relaxdata->masterprob) );
   SCIP_CALL( SCIPsetMessagehdlr(relaxdata->masterprob, SCIPgetMessagehdlr(scip)) );

   /* getting the verbosity level of the original problem */
   SCIP_CALL( SCIPgetIntParam(scip, "display/verblevel", &relaxdata->origverblevel) );

   /* disable display output in the master problem */
   SCIP_CALL( SCIPsetIntParam(relaxdata->masterprob, "display/verblevel", (int)SCIP_VERBLEVEL_NONE) );

   /* set parameters in master problem */
   SCIP_CALL( SCIPsetIntParam(relaxdata->masterprob, "pricing/maxvars", INT_MAX) );
   SCIP_CALL( SCIPsetIntParam(relaxdata->masterprob, "pricing/maxvarsroot", INT_MAX) );
   SCIP_CALL( SCIPsetRealParam(relaxdata->masterprob, "pricing/abortfac", 1.0) );
   SCIP_CALL( SCIPsetIntParam(relaxdata->masterprob, "lp/disablecutoff", 1) );
#ifdef DELVARS
   /* set paramteters to allow deletion of variables */
   SCIP_CALL( SCIPsetBoolParam(relaxdata->masterprob, "pricing/delvars", TRUE) );
   SCIP_CALL( SCIPsetBoolParam(relaxdata->masterprob, "pricing/delvarsroot", TRUE) );
   SCIP_CALL( SCIPsetBoolParam(relaxdata->masterprob, "lp/cleanupcols", TRUE) );
   SCIP_CALL( SCIPsetBoolParam(relaxdata->masterprob, "lp/cleanupcolsroot", TRUE) );
#endif

   /* initializing the alternate master problem. The alternate master problem is initially the Benders' decomposition
    * master problem
    */
   SCIP_CALL( SCIPcreate(&(relaxdata->altmasterprob)) );
   SCIP_CALL( SCIPincludeBendersGcg(relaxdata->altmasterprob, scip) );
   SCIP_CALL( GCGincludeBendersPlugins(relaxdata->altmasterprob) );
   SCIP_CALL( SCIPsetMessagehdlr(relaxdata->altmasterprob, SCIPgetMessagehdlr(scip)) );

   SCIP_CALL( SCIPsetIntParam(relaxdata->altmasterprob, "display/verblevel", (int)SCIP_VERBLEVEL_NONE) );
   SCIP_CALL( SCIPsetBoolParam(relaxdata->altmasterprob, "display/relevantstats", FALSE) );

   /* add GCG relaxator parameters */
   SCIP_CALL( SCIPaddBoolParam(scip, "relaxing/gcg/discretization",
         "should discretization (TRUE) or convexification (FALSE) approach be used?",
         &(relaxdata->discretization), FALSE, DEFAULT_DISCRETIZATION, NULL, NULL) );
   SCIP_CALL( SCIPaddBoolParam(scip, "relaxing/gcg/aggregation",
         "should identical blocks be aggregated (only for discretization approach)?",
         &(relaxdata->aggregation), FALSE, DEFAULT_AGGREGATION, NULL, NULL) );
   SCIP_CALL( SCIPaddBoolParam(scip, "relaxing/gcg/dispinfos",
         "should additional information about the blocks be displayed?",
         &(relaxdata->dispinfos), FALSE, DEFAULT_DISPINFOS, NULL, NULL) );
   SCIP_CALL( SCIPaddIntParam(scip, "relaxing/gcg/mode",
            "the decomposition mode that GCG will use. (0: Dantzig-Wolfe (default), 1: Benders' decomposition, "
            "2: no decomposition will be performed)",
            &(relaxdata->mode), FALSE, DEFAULT_MODE, 0, 2, NULL, NULL) );

   return SCIP_OKAY;
}


/*
 * relaxator specific interface methods for coordination of branching rules
 */

/** includes a branching rule into the relaxator data */
SCIP_RETCODE GCGrelaxIncludeBranchrule(
   SCIP*                 scip,               /**< SCIP data structure */
   SCIP_BRANCHRULE*      branchrule,         /**< branching rule for which callback methods are saved */
   GCG_DECL_BRANCHACTIVEMASTER((*branchactivemaster)),/**<  activation method for branchrule */
   GCG_DECL_BRANCHDEACTIVEMASTER((*branchdeactivemaster)),/**<  deactivation method for branchrule */
   GCG_DECL_BRANCHPROPMASTER((*branchpropmaster)),/**<  propagation method for branchrule */
   GCG_DECL_BRANCHMASTERSOLVED((*branchmastersolved)),/**<  master solved method for branchrule */
   GCG_DECL_BRANCHDATADELETE((*branchdatadelete))/**<  branchdata deletion method for branchrule */
   )
{
   SCIP_RELAX* relax;
   SCIP_RELAXDATA* relaxdata;
   int pos;

   assert(scip != NULL);
   assert(branchrule != NULL);

   relax = SCIPfindRelax(scip, RELAX_NAME);
   assert(relax != NULL);

   relaxdata = SCIPrelaxGetData(relax);
   assert(relaxdata != NULL);

   SCIP_CALL( ensureSizeBranchrules(scip, relaxdata) );

   pos = relaxdata->nbranchrules;

   /* store callback functions */
   SCIP_CALL( SCIPallocMemory(scip, &(relaxdata->branchrules[pos])) ); /*lint !e866*/
   relaxdata->branchrules[pos]->branchrule = branchrule;
   relaxdata->branchrules[pos]->branchactivemaster = branchactivemaster;
   relaxdata->branchrules[pos]->branchdeactivemaster = branchdeactivemaster;
   relaxdata->branchrules[pos]->branchpropmaster = branchpropmaster;
   relaxdata->branchrules[pos]->branchmastersolved = branchmastersolved;
   relaxdata->branchrules[pos]->branchdatadelete = branchdatadelete;
   relaxdata->nbranchrules++;

   return SCIP_OKAY;
}

/** perform activation method of the given branchrule for the given branchdata */
SCIP_RETCODE GCGrelaxBranchActiveMaster(
   SCIP*                 scip,               /**< SCIP data structure */
   SCIP_BRANCHRULE*      branchrule,         /**< branching rule that did the branching */
   GCG_BRANCHDATA*       branchdata          /**< data representing the branching decision */
   )
{
   SCIP_RELAX* relax;
   SCIP_RELAXDATA* relaxdata;
   int i;

   assert(scip != NULL);
   assert(branchrule != NULL);

   relax = SCIPfindRelax(scip, RELAX_NAME);
   assert(relax != NULL);

   relaxdata = SCIPrelaxGetData(relax);
   assert(relaxdata != NULL);

   /* search for the branching rule in the branchrules array */
   for( i = 0; i < relaxdata->nbranchrules; i++ )
   {
      if( branchrule == relaxdata->branchrules[i]->branchrule )
      {
         /* call activation method of branching rule */
         if( relaxdata->branchrules[i]->branchactivemaster != NULL )
            SCIP_CALL( relaxdata->branchrules[i]->branchactivemaster(relaxdata->masterprob, branchdata) );

         break;
      }
   }

   assert(i < relaxdata->nbranchrules);

   return SCIP_OKAY;
}

/** perform deactivation method of the given branchrule for the given branchdata */
SCIP_RETCODE GCGrelaxBranchDeactiveMaster(
   SCIP*                 scip,               /**< SCIP data structure */
   SCIP_BRANCHRULE*      branchrule,         /**< branching rule that did the branching */
   GCG_BRANCHDATA*       branchdata          /**< data representing the branching decision */
   )
{
   SCIP_RELAX* relax;
   SCIP_RELAXDATA* relaxdata;
   int i;

   assert(scip != NULL);
   assert(branchrule != NULL);

   relax = SCIPfindRelax(scip, RELAX_NAME);
   assert(relax != NULL);

   relaxdata = SCIPrelaxGetData(relax);
   assert(relaxdata != NULL);

   /* search for the branching rule in the branchrules array */
   for( i = 0; i < relaxdata->nbranchrules; i++ )
   {
      if( branchrule == relaxdata->branchrules[i]->branchrule )
      {
         /* call deactivation method of branching rule */
         if( relaxdata->branchrules[i]->branchdeactivemaster != NULL )
            SCIP_CALL( relaxdata->branchrules[i]->branchdeactivemaster(relaxdata->masterprob, branchdata) );

         break;
      }
   }

   assert(i < relaxdata->nbranchrules);

   return SCIP_OKAY;
}

/** perform propagation method of the given branchrule for the given branchdata */
SCIP_RETCODE GCGrelaxBranchPropMaster(
   SCIP*                 scip,               /**< SCIP data structure */
   SCIP_BRANCHRULE*      branchrule,         /**< branching rule that did the branching */
   GCG_BRANCHDATA*       branchdata,         /**< data representing the branching decision */
   SCIP_RESULT*          result              /**< pointer to store the result of the propagation call */
   )
{
   SCIP_RELAX* relax;
   SCIP_RELAXDATA* relaxdata;
   int i;

   assert(scip != NULL);
   assert(branchrule != NULL);
   assert(result != NULL);

   relax = SCIPfindRelax(scip, RELAX_NAME);
   assert(relax != NULL);

   relaxdata = SCIPrelaxGetData(relax);
   assert(relaxdata != NULL);

   *result = SCIP_DIDNOTRUN;

   /* search for the branching rule in the branchrules array */
   for( i = 0; i < relaxdata->nbranchrules; i++ )
   {
      if( branchrule == relaxdata->branchrules[i]->branchrule )
      {
         /* call propagation method of branching rule*/
         if( relaxdata->branchrules[i]->branchpropmaster != NULL )
            SCIP_CALL( relaxdata->branchrules[i]->branchpropmaster(relaxdata->masterprob, branchdata, result) );

         break;
      }
   }

   assert(i < relaxdata->nbranchrules);

   return SCIP_OKAY;
}

/** frees branching data created by the given branchrule */
SCIP_RETCODE GCGrelaxBranchDataDelete(
   SCIP*                 scip,               /**< SCIP data structure */
   SCIP_BRANCHRULE*      branchrule,         /**< branching rule that did the branching */
   GCG_BRANCHDATA**      branchdata          /**< data representing the branching decision */
   )
{
   SCIP_RELAX* relax;
   SCIP_RELAXDATA* relaxdata;
   int i;

   assert(scip != NULL);
   assert(branchrule != NULL);
   assert(branchdata != NULL);

   relax = SCIPfindRelax(scip, RELAX_NAME);
   assert(relax != NULL);

   relaxdata = SCIPrelaxGetData(relax);
   assert(relaxdata != NULL);

   /* search for the branching rule in the branchrules array */
   for( i = 0; i < relaxdata->nbranchrules; i++ )
   {
      if( branchrule == relaxdata->branchrules[i]->branchrule )
      {
         /* call branchrule data deletion method of the branching rule */
         if( relaxdata->branchrules[i]->branchdatadelete != NULL )
            SCIP_CALL( relaxdata->branchrules[i]->branchdatadelete(scip, branchdata) );
         else
         {
            if( *branchdata != NULL )
            {
               SCIPfreeMemory(GCGgetMasterprob(scip), branchdata);
            }
         }
         break;
      }
   }

   assert(i < relaxdata->nbranchrules);

   return SCIP_OKAY;
}

/** perform method of the given branchrule that is called after the master LP is solved */
SCIP_RETCODE GCGrelaxBranchMasterSolved(
   SCIP*                 scip,               /**< SCIP data structure */
   SCIP_BRANCHRULE*      branchrule,         /**< branching rule that did the branching */
   GCG_BRANCHDATA*       branchdata,         /**< data representing the branching decision */
   SCIP_Real             newlowerbound       /**< the new local lowerbound */
   )
{
   SCIP_RELAX* relax;
   SCIP_RELAXDATA* relaxdata;
   int i;

   assert(scip != NULL);
   assert(branchrule != NULL);

   relax = SCIPfindRelax(scip, RELAX_NAME);
   assert(relax != NULL);

   relaxdata = SCIPrelaxGetData(relax);
   assert(relaxdata != NULL);

   /* search for the branching rule in the branchrules array */
   for( i = 0; i < relaxdata->nbranchrules; i++ )
   {
      if( branchrule == relaxdata->branchrules[i]->branchrule )
      {
         /* call master problem solved method of the branching rule */
         if( relaxdata->branchrules[i]->branchmastersolved != NULL )
            SCIP_CALL( relaxdata->branchrules[i]->branchmastersolved(scip, branchdata, newlowerbound) );

         break;
      }
   }

   assert(i < relaxdata->nbranchrules);

   return SCIP_OKAY;
}

/** transforms a constraint of the original problem into the master variable space
 *  and stores information about the constraints in the variable */
SCIP_RETCODE GCGrelaxTransOrigToMasterCons(
   SCIP*                 scip,               /**< SCIP data structure */
   SCIP_CONS*            cons,               /**< the constraint that should be transformed */
   SCIP_CONS**           transcons           /**< pointer to store the transformed constraint */
   )
{

   SCIP_RELAX* relax;
   SCIP_RELAXDATA* relaxdata;
   SCIP_CONS* newcons;
   SCIP_CONS* mastercons;
   char name[SCIP_MAXSTRLEN];

   SCIP_VAR** mastervars;
   int nmastervars;
   SCIP_VAR** consvars;
   SCIP_Real* consvals;
   int nconsvars;
   int v;
   int i;
   int j;

   SCIP_Bool success;

   assert(scip != NULL);
   assert(cons != NULL);

   relax = SCIPfindRelax(scip, RELAX_NAME);
   assert(relax != NULL);

   relaxdata = SCIPrelaxGetData(relax);
   assert(relaxdata != NULL);

   newcons = NULL;

   /* copy the constraint (dirty trick, we only need lhs and rhs, because variables are added later) */
   (void) SCIPsnprintf(name, SCIP_MAXSTRLEN, "linear_%s", SCIPconsGetName(cons));
   SCIP_CALL( SCIPgetConsCopy(scip, scip, cons, &newcons, SCIPconsGetHdlr(cons),
         relaxdata->hashorig2origvar, NULL, name,
         FALSE, FALSE, FALSE, FALSE, FALSE, FALSE, FALSE, FALSE, FALSE, FALSE, TRUE, &success) );

   assert(success && newcons != NULL);

   /* create and add corresponding linear constraint in the master problem */
   (void) SCIPsnprintf(name, SCIP_MAXSTRLEN, "m_%s", SCIPconsGetName(cons));
   SCIP_CALL( SCIPcreateConsLinear(relaxdata->masterprob, &mastercons, name, 0, NULL, NULL,
         SCIPgetLhsLinear(scip, newcons), SCIPgetRhsLinear(scip, newcons),
         TRUE, TRUE, TRUE, TRUE, TRUE, SCIPconsIsLocal(cons), TRUE, FALSE, FALSE,
         SCIPconsIsStickingAtNode(cons)) );

   /* now compute coefficients of the master variables in the master constraint */
   mastervars = SCIPgetVars(relaxdata->masterprob);
   nmastervars = SCIPgetNVars(relaxdata->masterprob);

   consvars = SCIPgetVarsLinear(scip, cons);
   nconsvars = SCIPgetNVarsLinear(scip, cons);
   consvals = SCIPgetValsLinear(scip, cons);


   /* add coefs of the original variables in the constraint to their variable data */
   for( v = 0; v < nconsvars; v++ )
   {
      SCIP_CALL( GCGoriginalVarAddCoef(scip, consvars[v], consvals[v], mastercons) );
   }

   /* add master variables to the corresponding master constraint */
   for( v = 0; v < nmastervars; v++ )
   {
      SCIP_VAR** origvars;
      SCIP_Real* origvals;
      int norigvars;
      SCIP_Real coef = 0.0;

      origvars = GCGmasterVarGetOrigvars(mastervars[v]);
      norigvars = GCGmasterVarGetNOrigvars(mastervars[v]);
      origvals = GCGmasterVarGetOrigvals(mastervars[v]);

      for( i = 0; i < norigvars; i++ )
         for( j = 0; j < nconsvars; j++ )
            if( consvars[j] == origvars[i] )
               coef += consvals[j] * origvals[i];

      if( !SCIPisFeasZero(scip, coef) )
      {
         SCIP_CALL( SCIPaddCoefLinear(relaxdata->masterprob, mastercons, mastervars[v], coef) );
      }
   }

   /* store the constraints in the arrays origmasterconss and masterconss in the problem data */
   SCIP_CALL( ensureSizeMasterConss(scip, relaxdata, relaxdata->nmasterconss+1) );
   SCIP_CALL( SCIPcaptureCons(scip, cons) );
   relaxdata->origmasterconss[relaxdata->nmasterconss] = cons;
   relaxdata->linearmasterconss[relaxdata->nmasterconss] = newcons;
   relaxdata->masterconss[relaxdata->nmasterconss] = mastercons;

   SCIP_CALL( GCGmasterAddMasterconsToHashmap(relaxdata->masterprob, relaxdata->masterconss[relaxdata->nmasterconss],
         relaxdata->nmasterconss) );

   relaxdata->nmasterconss++;

   *transcons = mastercons;

   return SCIP_OKAY;
}

/** returns the original problem for the given master problem */
SCIP* GCGgetOriginalprob(
   SCIP*                 masterprob          /**< the SCIP data structure for the master problem */
   )
{
   SCIP* origprob;
   SCIP_BENDERS* benders;
   SCIP_PRICER* pricer;

   assert(masterprob != NULL);

   /* retrieving the Benders' decomposition and the pricer plugins. There should only be one or the other for a given
    * master problem. If there are both, then an error is returned */
   benders = SCIPfindBenders(masterprob, "gcg");
   pricer = SCIPfindPricer(masterprob, "gcg");
   assert((benders != NULL && pricer == NULL) || (pricer != NULL && benders == NULL));

   origprob = NULL;
   if( benders != NULL && pricer == NULL )
   {
      origprob = GCGbendersGetOrigprob(masterprob);
      assert(GCGgetDecompositionMode(origprob) == DEC_DECMODE_BENDERS
         || GCGgetDecompositionMode(origprob) == DEC_DECMODE_ORIGINAL);
   }
   else if( pricer != NULL && benders == NULL )
   {
      origprob = GCGmasterGetOrigprob(masterprob);
      assert(GCGgetDecompositionMode(origprob) == DEC_DECMODE_DANTZIGWOLFE);
   }
   else
   {
      SCIPerrorMessage("There must exist either a pricer or a benders or neither, not both.\n");
   }

   return origprob;
}

/** returns the master problem */
SCIP* GCGgetMasterprob(
   SCIP*                 scip                /**< SCIP data structure */
   )
{
   SCIP_RELAX* relax;
   SCIP_RELAXDATA* relaxdata;

   assert(scip != NULL);

   relax = SCIPfindRelax(scip, RELAX_NAME);
   assert(relax != NULL);

   relaxdata = SCIPrelaxGetData(relax);
   assert(relaxdata != NULL);

   return relaxdata->masterprob;
}

/** returns the pricing problem of the given number */
SCIP* GCGgetPricingprob(
   SCIP*                 scip,               /**< SCIP data structure */
   int                   pricingprobnr       /**< number of the pricing problem */
   )
{
   SCIP_RELAX* relax;
   SCIP_RELAXDATA* relaxdata;

   assert(scip != NULL);

   relax = SCIPfindRelax(scip, RELAX_NAME);
   assert(relax != NULL);

   relaxdata = SCIPrelaxGetData(relax);
   assert(relaxdata != NULL);

   return relaxdata->pricingprobs[pricingprobnr];
}

/** returns the number of relevant pricing problems */
int GCGgetNRelPricingprobs(
   SCIP*                 scip                /**< SCIP data structure */
   )
{
   SCIP_RELAX* relax;
   SCIP_RELAXDATA* relaxdata;

   assert(scip != NULL);

   relax = SCIPfindRelax(scip, RELAX_NAME);
   assert(relax != NULL);

   relaxdata = SCIPrelaxGetData(relax);
   assert(relaxdata != NULL);

   assert(relaxdata->nrelpricingprobs >= -1);
   return relaxdata->nrelpricingprobs;
}

/** returns the number of pricing problems */
int GCGgetNPricingprobs(
   SCIP*                 scip                /**< SCIP data structure */
   )
{
   SCIP_RELAX* relax;
   SCIP_RELAXDATA* relaxdata;

   assert(scip != NULL);

   relax = SCIPfindRelax(scip, RELAX_NAME);
   assert(relax != NULL);

   relaxdata = SCIPrelaxGetData(relax);
   assert(relaxdata != NULL);

   assert(relaxdata->npricingprobs >= -1);
   return relaxdata->npricingprobs;
}

/** returns TRUE iff the pricing problem of the given number is relevant, that means is not identical to
 *  another and represented by it */
SCIP_Bool GCGisPricingprobRelevant(
   SCIP*                 scip,               /**< SCIP data structure */
   int                   pricingprobnr       /**< number of the pricing problem */
   )
{
   SCIP_RELAX* relax;
   SCIP_RELAXDATA* relaxdata;

   assert(scip != NULL);

   relax = SCIPfindRelax(scip, RELAX_NAME);
   assert(relax != NULL);

   relaxdata = SCIPrelaxGetData(relax);
   assert(relaxdata != NULL);

   return (relaxdata->blockrepresentative[pricingprobnr] == pricingprobnr);

}

/**
 *  for a given block, return the block by which it is represented
 */
int GCGgetBlockRepresentative(
   SCIP*                 scip,               /**< SCIP data structure */
   int                   pricingprobnr       /**< number of the pricing problem */
   )
{
   SCIP_RELAX* relax;
   SCIP_RELAXDATA* relaxdata;

   assert(scip != NULL);

   relax = SCIPfindRelax(scip, RELAX_NAME);
   assert(relax != NULL);

   relaxdata = SCIPrelaxGetData(relax);
   assert(relaxdata != NULL);

   assert(relaxdata->nblocksidentical[pricingprobnr] >= 0);
   assert((relaxdata->blockrepresentative[pricingprobnr] == pricingprobnr)
      == (relaxdata->nblocksidentical[pricingprobnr] > 0));

   return relaxdata->blockrepresentative[pricingprobnr];
}

/** returns the number of blocks in the original formulation, that are represented by
 *  the pricingprob with the given number */
int GCGgetNIdenticalBlocks(
   SCIP*                 scip,               /**< SCIP data structure */
   int                   pricingprobnr       /**< number of the pricing problem */
   )
{
   SCIP_RELAX* relax;
   SCIP_RELAXDATA* relaxdata;

   assert(scip != NULL);

   relax = SCIPfindRelax(scip, RELAX_NAME);
   assert(relax != NULL);
   assert(pricingprobnr >= 0);

   relaxdata = SCIPrelaxGetData(relax);
   assert(relaxdata != NULL);
   assert(pricingprobnr <= relaxdata->npricingprobs);
   assert(relaxdata->nblocksidentical[pricingprobnr] >= 0);
   assert((relaxdata->blockrepresentative[pricingprobnr] == pricingprobnr)
      == (relaxdata->nblocksidentical[pricingprobnr] > 0));

   return relaxdata->nblocksidentical[pricingprobnr];

}

/** returns the number of constraints in the master problem */
int GCGgetNMasterConss(
   SCIP*                 scip                /**< SCIP data structure */
   )
{
   SCIP_RELAX* relax;
   SCIP_RELAXDATA* relaxdata;

   assert(scip != NULL);

   relax = SCIPfindRelax(scip, RELAX_NAME);
   assert(relax != NULL);

   relaxdata = SCIPrelaxGetData(relax);
   assert(relaxdata != NULL);

   return relaxdata->nmasterconss;
}

/** returns the contraints in the master problem */
SCIP_CONS** GCGgetMasterConss(
   SCIP*                 scip                /**< SCIP data structure */
   )
{
   SCIP_RELAX* relax;
   SCIP_RELAXDATA* relaxdata;

   assert(scip != NULL);

   relax = SCIPfindRelax(scip, RELAX_NAME);
   assert(relax != NULL);

   relaxdata = SCIPrelaxGetData(relax);
   assert(relaxdata != NULL);

   return relaxdata->masterconss;
}

/** returns the linking constraints in the original problem that correspond to the constraints in the master problem */
SCIP_CONS** GCGgetOrigMasterConss(
   SCIP*                 scip                /**< SCIP data structure */
   )
{
   SCIP_RELAX* relax;
   SCIP_RELAXDATA* relaxdata;

   assert(scip != NULL);

   relax = SCIPfindRelax(scip, RELAX_NAME);
   assert(relax != NULL);

   relaxdata = SCIPrelaxGetData(relax);
   assert(relaxdata != NULL);

   return relaxdata->origmasterconss;
}

/** returns the linear counterpart of the contraints in the original problem that correspond
 * to the constraints in the master problem
 */
SCIP_CONS** GCGgetLinearOrigMasterConss(
   SCIP*                 scip                /**< SCIP data structure */
   )
{
   SCIP_RELAX* relax;
   SCIP_RELAXDATA* relaxdata;

   assert(scip != NULL);

   relax = SCIPfindRelax(scip, RELAX_NAME);
   assert(relax != NULL);

   relaxdata = SCIPrelaxGetData(relax);
   assert(relaxdata != NULL);

   return relaxdata->linearmasterconss;
}

/** returns the convexity constraint for the given block */
SCIP_CONS* GCGgetConvCons(
   SCIP*                 scip,               /**< SCIP data structure */
   int                   blocknr             /**< the number of the block for which we
                                              *   need the convexity constraint */
   )
{
   SCIP_RELAX* relax;
   SCIP_RELAXDATA* relaxdata;

   assert(scip != NULL);
   assert(blocknr >= 0);

   relax = SCIPfindRelax(scip, RELAX_NAME);
   assert(relax != NULL);

   relaxdata = SCIPrelaxGetData(relax);
   assert(relaxdata != NULL);
   assert(blocknr < relaxdata->npricingprobs);

   return relaxdata->convconss[blocknr];
}

/** returns the current solution for the original problem */
SCIP_SOL* GCGrelaxGetCurrentOrigSol(
   SCIP*                 scip                /**< SCIP data structure */
   )
{
   SCIP_RELAX* relax;
   SCIP_RELAXDATA* relaxdata;

   assert(scip != NULL);

   relax = SCIPfindRelax(scip, RELAX_NAME);
   assert(relax != NULL);

   relaxdata = SCIPrelaxGetData(relax);
   assert(relaxdata != NULL);

   return relaxdata->currentorigsol;
}

/** returns whether the current solution is primal feasible in the original problem */
SCIP_Bool GCGrelaxIsOrigSolFeasible(
   SCIP*                 scip                /**< SCIP data structure */
   )
{
   SCIP_RELAX* relax;
   SCIP_RELAXDATA* relaxdata;

   assert(scip != NULL);

   relax = SCIPfindRelax(scip, RELAX_NAME);
   assert(relax != NULL);

   relaxdata = SCIPrelaxGetData(relax);
   assert(relaxdata != NULL);

   return relaxdata->origsolfeasible;
}

/** returns whether the master problem is a set covering problem */
SCIP_Bool GCGisMasterSetCovering(
   SCIP*                 scip                /**< SCIP data structure */
   )
{
   SCIP_RELAX* relax;
   SCIP_RELAXDATA* relaxdata;

   assert(scip != NULL);

   relax = SCIPfindRelax(scip, RELAX_NAME);
   assert(relax != NULL);

   relaxdata = SCIPrelaxGetData(relax);
   assert(relaxdata != NULL);

   return relaxdata->masterissetcover;
}

/** returns whether the master problem is a set partitioning problem */
SCIP_Bool GCGisMasterSetPartitioning(
   SCIP*                 scip                /**< SCIP data structure */
   )
{
   SCIP_RELAX* relax;
   SCIP_RELAXDATA* relaxdata;

   assert(scip != NULL);

   relax = SCIPfindRelax(scip, RELAX_NAME);
   assert(relax != NULL);

   relaxdata = SCIPrelaxGetData(relax);
   assert(relaxdata != NULL);

   return relaxdata->masterissetpart;
}

/** start probing mode on both the original and master problems
 *
 *  @note This mode is intended for working on the original variables but using the master LP;
 *        it currently only supports bound changes on the original variables,
 *        but no additional rows
 */
SCIP_RETCODE GCGrelaxStartProbing(
   SCIP*                 scip,               /**< SCIP data structure */
   SCIP_HEUR*            probingheur         /**< heuristic that started probing mode, or NULL */
   )
{
   SCIP_RELAX* relax;
   SCIP_RELAXDATA* relaxdata;
   SCIP* masterprob;

   assert(scip != NULL);

   relax = SCIPfindRelax(scip, RELAX_NAME);
   assert(relax != NULL);

   relaxdata = SCIPrelaxGetData(relax);
   assert(relaxdata != NULL);

   if( relaxdata->masterinprobing )
   {
      SCIPerrorMessage("already in GCG probing mode\n");
      return SCIP_INVALIDCALL;
   }

   masterprob = relaxdata->masterprob;
   assert(masterprob != NULL);

   /* start probing in both the original and the master problem */
   SCIP_CALL( SCIPstartProbing(scip) );
   SCIP_CALL( SCIPstartProbing(masterprob) );

   relaxdata->masterinprobing = TRUE;
   relaxdata->probingheur = probingheur;

   /* remember the current original solution */
   assert(relaxdata->storedorigsol == NULL);
   if( relaxdata->currentorigsol != NULL )
   {
      SCIP_CALL( SCIPcreateSolCopy(scip, &relaxdata->storedorigsol, relaxdata->currentorigsol) );
      relaxdata->storedfeasibility = relaxdata->origsolfeasible;
   }

   return SCIP_OKAY;
}

/** returns the  heuristic that started probing in the master problem, or NULL */
SCIP_HEUR* GCGrelaxGetProbingheur(
   SCIP*                 scip                /**< SCIP data structure */
   )
{
   SCIP_RELAX* relax;
   SCIP_RELAXDATA* relaxdata;

   assert(scip != NULL);

   relax = SCIPfindRelax(scip, RELAX_NAME);
   assert(relax != NULL);

   relaxdata = SCIPrelaxGetData(relax);
   assert(relaxdata != NULL);

   return relaxdata->probingheur;
}

/** add a new probing node the original problem together with an original branching constraint
 *
 *  @note A corresponding probing node must be added to the master problem right before solving the probing LP
 */
SCIP_RETCODE GCGrelaxNewProbingnodeOrig(
   SCIP*                 scip                /**< SCIP data structure */
   )
{
   SCIP_RELAX* relax;
   SCIP_RELAXDATA* relaxdata;
   SCIP_CONS* probingcons;
   SCIP_NODE* probingnode;

   assert(scip != NULL);

   relax = SCIPfindRelax(scip, RELAX_NAME);
   assert(relax != NULL);

   relaxdata = SCIPrelaxGetData(relax);
   assert(relaxdata != NULL);

   if( !relaxdata->masterinprobing )
   {
      SCIPerrorMessage("not in GCG probing mode\n");
      return SCIP_INVALIDCALL;
   }

   if( SCIPgetProbingDepth(scip) != SCIPgetProbingDepth(GCGgetMasterprob(scip)) )
   {
      SCIPerrorMessage("original and master problem not at same probing depth\n");
      return SCIP_INVALIDCALL;
   }

   /* add a probing node in the original problem together with an original branching constraint */
   SCIP_CALL( SCIPnewProbingNode(scip) );
   probingnode = SCIPgetCurrentNode(scip);
   SCIP_CALL( GCGcreateConsOrigbranch(scip, &probingcons, "probingcons", probingnode,
      GCGconsOrigbranchGetActiveCons(scip), NULL, NULL) );
   SCIP_CALL( SCIPaddConsNode(scip, probingnode, probingcons, NULL) );
   SCIP_CALL( SCIPreleaseCons(scip, &probingcons) );


   return SCIP_OKAY;
}

/** add a new probing node the master problem together with a master branching constraint
 *  which ensures that bound changes are transferred to master and pricing problems
 *
 *  @note A corresponding probing node must have been added to the original problem beforehand;
 *        furthermore, this method must be called after bound changes to the original problem have been made
 */
SCIP_RETCODE GCGrelaxNewProbingnodeMaster(
   SCIP*                 scip                /**< SCIP data structure */
   )
{
   SCIP_RELAX* relax;
   SCIP_RELAXDATA* relaxdata;
   SCIP* masterprob;
   SCIP_CONS* probingcons;
   SCIP_NODE* probingnode;

   assert(scip != NULL);

   relax = SCIPfindRelax(scip, RELAX_NAME);
   assert(relax != NULL);

   relaxdata = SCIPrelaxGetData(relax);
   assert(relaxdata != NULL);

   if( !relaxdata->masterinprobing )
   {
      SCIPerrorMessage("not in GCG probing mode\n");
      return SCIP_INVALIDCALL;
   }

   masterprob = relaxdata->masterprob;
   assert(masterprob != NULL);

   if( SCIPgetProbingDepth(scip) != SCIPgetProbingDepth(masterprob) + 1 )
   {
      SCIPerrorMessage("master probing node must be created after original probing node\n");
      return SCIP_INVALIDCALL;
   }

   /* add a probing node in the master problem together with a master branching constraint */
   SCIP_CALL( SCIPnewProbingNode(masterprob) );
   probingnode = SCIPgetCurrentNode(masterprob);
   assert(GCGconsMasterbranchGetActiveCons(masterprob) != NULL);
   SCIP_CALL( GCGcreateConsMasterbranch(masterprob, &probingcons, "mprobingcons", probingnode,
      GCGconsMasterbranchGetActiveCons(masterprob), NULL, NULL, NULL, 0) );
   SCIP_CALL( SCIPaddConsNode(masterprob, probingnode, probingcons, NULL) );
   SCIP_CALL( SCIPreleaseCons(masterprob, &probingcons) );

   return SCIP_OKAY;
}

/** add probing nodes to both the original and master problem;
 *  furthermore, add origbranch and masterbranch constraints to transfer branching decisions
 *  from the original to the master problem
 */
SCIP_RETCODE GCGrelaxBacktrackProbing(
   SCIP*                 scip,               /**< SCIP data structure */
   int                   probingdepth        /**< probing depth of the node in the probing path that should be reactivated */
   )
{
   SCIP_RELAX* relax;
   SCIP_RELAXDATA* relaxdata;
   SCIP* masterprob;

   assert(scip != NULL);

   relax = SCIPfindRelax(scip, RELAX_NAME);
   assert(relax != NULL);

   relaxdata = SCIPrelaxGetData(relax);
   assert(relaxdata != NULL);

   if( !relaxdata->masterinprobing )
   {
      SCIPerrorMessage("not in GCG probing mode\n");
      return SCIP_INVALIDCALL;
   }

   masterprob = relaxdata->masterprob;
   assert(masterprob != NULL);

   SCIP_CALL( SCIPbacktrackProbing(scip, probingdepth) );
   SCIP_CALL( SCIPbacktrackProbing(masterprob, probingdepth) );

   return SCIP_OKAY;
}

/** solve the master probing LP with or without pricing */
static
SCIP_RETCODE performProbing(
   SCIP*                 scip,               /**< SCIP data structure */
   int                   maxlpiterations,    /**< maximum number of lp iterations allowed */
   int                   maxpricerounds,     /**< maximum number of pricing rounds allowed */
   SCIP_Bool             usepricing,         /**< should the LP be solved with or without pricing? */
   SCIP_Longint*         nlpiterations,      /**< pointer to store the number of performed LP iterations (or NULL) */
   int*                  npricerounds,       /**< pointer to store the number of performed pricing rounds (or NULL) */
   SCIP_Real*            lpobjvalue,         /**< pointer to store the lp obj value if lp was solved */
   SCIP_Bool*            lpsolved,           /**< pointer to store whether the lp was solved */
   SCIP_Bool*            lperror,            /**< pointer to store whether an unresolved LP error occured or the
                                              *   solving process should be stopped (e.g., due to a time limit) */
   SCIP_Bool*            cutoff              /**< pointer to store whether the probing direction is infeasible */
   )
{
   SCIP_RELAX* relax;
   SCIP_RELAXDATA* relaxdata;
   SCIP* masterprob;
   SCIP_LPSOLSTAT lpsolstat;
   SCIP_Longint oldnlpiters;
   int oldpricerounds;
   SCIP_Longint nodelimit;

   assert(scip != NULL);

   /* get the relaxator */
   relax = SCIPfindRelax(scip, RELAX_NAME);
   assert(relax != NULL);

   /* get the relaxator data */
   relaxdata = SCIPrelaxGetData(relax);
   assert(relaxdata != NULL);

   if( !relaxdata->masterinprobing )
   {
      SCIPerrorMessage("not in GCG probing mode\n");
      return SCIP_INVALIDCALL;
   }

   /* get master problem */
   masterprob = relaxdata->masterprob;
   assert(masterprob != NULL);

   /* increase node limit for the master problem by 1 */
   SCIP_CALL( SCIPgetLongintParam(masterprob, "limits/nodes", &nodelimit) );
   SCIP_CALL( SCIPsetLongintParam(masterprob, "limits/nodes", nodelimit + 1) );

   /* propagate probing bound changes to the master problem */
   SCIP_CALL( SCIPpropagateProbing(masterprob, -1, cutoff, NULL) );
   assert(!(*cutoff));

   /* remember LP iterations and pricing rounds before LP solving */
   oldnlpiters = SCIPgetNLPIterations(masterprob);
   oldpricerounds = SCIPgetNPriceRounds(masterprob);

   *lpobjvalue = 0.0;
   *lpsolved = FALSE;

   /* solve the probing LP */
   if( usepricing )
   {
      /* LP iterations are unlimited when probing LP is solved with pricing */
      assert(maxlpiterations == -1);
      SCIP_CALL( SCIPsolveProbingLPWithPricing(masterprob, FALSE, TRUE, maxpricerounds, lperror, NULL) );
   }
   else
   {
      assert(maxpricerounds == 0);
      SCIP_CALL( SCIPsolveProbingLP(masterprob, maxlpiterations, lperror, NULL) );
   }
   lpsolstat = SCIPgetLPSolstat(masterprob);

   /* reset the node limit */
   SCIP_CALL( SCIPsetLongintParam(masterprob, "limits/nodes", nodelimit) );

   /* calculate number of LP iterations and pricing rounds performed */
   if( nlpiterations != NULL )
      *nlpiterations = SCIPgetNLPIterations(masterprob) - oldnlpiters;
   if( npricerounds != NULL )
      *npricerounds = SCIPgetNPriceRounds(masterprob) - oldpricerounds;

   if( !(*lperror) )
   {
      /* get LP solution status, objective value */
      *cutoff = *cutoff || (lpsolstat == SCIP_LPSOLSTAT_OBJLIMIT || lpsolstat == SCIP_LPSOLSTAT_INFEASIBLE);
      if( lpsolstat == SCIP_LPSOLSTAT_OPTIMAL )
      {
         SCIPdebugMessage("lpobjval = %g\n", SCIPgetLPObjval(masterprob));
         *lpobjvalue = SCIPgetLPObjval(masterprob);
         *lpsolved = TRUE;
         SCIP_CALL( GCGrelaxUpdateCurrentSol(scip) );
      }
   }
   else
   {
      SCIPdebugMessage("something went wrong, an lp error occurred\n");
   }

   return SCIP_OKAY;
}


/** solve the master probing LP without pricing */
SCIP_RETCODE GCGrelaxPerformProbing(
   SCIP*                 scip,               /**< SCIP data structure */
   int                   maxlpiterations,    /**< maximum number of lp iterations allowed */
   SCIP_Longint*         nlpiterations,      /**< pointer to store the number of performed LP iterations (or NULL) */
   SCIP_Real*            lpobjvalue,         /**< pointer to store the lp obj value if lp was solved */
   SCIP_Bool*            lpsolved,           /**< pointer to store whether the lp was solved */
   SCIP_Bool*            lperror,            /**< pointer to store whether an unresolved LP error occured or the
                                              *   solving process should be stopped (e.g., due to a time limit) */
   SCIP_Bool*            cutoff              /**< pointer to store whether the probing direction is infeasible */
   )
{
   SCIP_CALL( performProbing(scip, maxlpiterations, 0, FALSE, nlpiterations,
         NULL, lpobjvalue, lpsolved, lperror, cutoff) );

   return SCIP_OKAY;
}


/** solve the master probing LP with pricing */
SCIP_RETCODE GCGrelaxPerformProbingWithPricing(
   SCIP*                 scip,               /**< SCIP data structure */
   int                   maxpricerounds,     /**< maximum number of pricing rounds allowed */
   SCIP_Longint*         nlpiterations,      /**< pointer to store the number of performed LP iterations (or NULL) */
   int*                  npricerounds,       /**< pointer to store the number of performed pricing rounds (or NULL) */
   SCIP_Real*            lpobjvalue,         /**< pointer to store the lp obj value if lp was solved */
   SCIP_Bool*            lpsolved,           /**< pointer to store whether the lp was solved */
   SCIP_Bool*            lperror,            /**< pointer to store whether an unresolved LP error occured or the
                                              *   solving process should be stopped (e.g., due to a time limit) */
   SCIP_Bool*            cutoff              /**< pointer to store whether the probing direction is infeasible */
   )
{
   SCIP_CALL( performProbing(scip, -1, maxpricerounds, TRUE, nlpiterations,
         npricerounds, lpobjvalue, lpsolved, lperror, cutoff) );

   return SCIP_OKAY;
}


/** end probing mode in both the original and master problems */
SCIP_RETCODE GCGrelaxEndProbing(
   SCIP*                 scip                /**< SCIP data structure */
   )
{
   SCIP_RELAX* relax;
   SCIP_RELAXDATA* relaxdata;
   SCIP* masterprob;

   SCIP_VAR** vars;
   int nvars;

   assert(scip != NULL);

   relax = SCIPfindRelax(scip, RELAX_NAME);
   assert(relax != NULL);

   relaxdata = SCIPrelaxGetData(relax);
   assert(relaxdata != NULL);

   if( !relaxdata->masterinprobing )
   {
      SCIPerrorMessage("not in GCG probing mode\n");
      return SCIP_INVALIDCALL;
   }

   masterprob = relaxdata->masterprob;
   assert(masterprob != NULL);

   SCIP_CALL( SCIPgetVarsData(scip, &vars, &nvars, NULL, NULL, NULL, NULL) );
   assert(vars != NULL);
   assert(nvars >= 0);

   SCIP_CALL( SCIPendProbing(masterprob) );
   SCIP_CALL( SCIPendProbing(scip) );

   relaxdata->masterinprobing = FALSE;
   relaxdata->probingheur = NULL;

   /* if a new primal solution was found in the master problem, transfer it to the original problem
    * @todo: this is probably not necessary anymore since it is done by an event handler
    */
   if( SCIPgetBestSol(masterprob) != NULL && relaxdata->lastmastersol != SCIPgetBestSol(masterprob) )
   {
      SCIP_SOL* newsol;
      SCIP_Bool stored;

      relaxdata->lastmastersol = SCIPgetBestSol(masterprob);

      SCIP_CALL( GCGtransformMastersolToOrigsol(scip, relaxdata->lastmastersol, &newsol) );

      SCIP_CALL( SCIPtrySol(scip, newsol, FALSE, FALSE, TRUE, TRUE, TRUE, &stored) );
      if( !stored )
      {
         SCIP_CALL( SCIPcheckSolOrig(scip, newsol, &stored, TRUE, TRUE) );
      }
      assert(stored);
      SCIP_CALL( SCIPfreeSol(scip, &newsol) );

      SCIPdebugMessage("probing finished in master problem\n");
   }

   /* restore old relaxation solution and branching candidates */
   if( relaxdata->currentorigsol != NULL )
   {
      SCIPdebugMessage("Freeing previous solution origsol\n");
      SCIP_CALL( SCIPfreeSol(scip, &(relaxdata->currentorigsol)) );
   }
   SCIPclearExternBranchCands(scip);

   if( relaxdata->storedorigsol != NULL )
   {
      int i;

      SCIP_CALL( SCIPcreateSol(scip, &relaxdata->currentorigsol, NULL) );
      SCIP_CALL( SCIPsetRelaxSolValsSol(scip, relaxdata->storedorigsol, RELAX_INCLUDESLP) );

      for( i = 0; i < nvars; i++ )
      {
         SCIP_VAR* var;
         SCIP_Real solval;

         var = vars[i];
         solval = SCIPgetSolVal(scip, relaxdata->storedorigsol, var);

         SCIP_CALL( SCIPsetSolVal(scip, relaxdata->currentorigsol, var, solval) );

         if( SCIPvarGetType(var) <= SCIP_VARTYPE_INTEGER && !SCIPisFeasIntegral(scip, solval) )
         {
            assert(!SCIPisEQ(scip, SCIPvarGetLbLocal(var), SCIPvarGetUbLocal(var)));
            SCIP_CALL( SCIPaddExternBranchCand(scip, var, solval - SCIPfloor(scip, solval), solval) );
         }
      }
      assert(SCIPisFeasEQ(scip, SCIPgetRelaxSolObj(scip), SCIPgetSolTransObj(scip, relaxdata->currentorigsol)));

      SCIP_CALL( SCIPfreeSol(scip, &relaxdata->storedorigsol) );

      relaxdata->origsolfeasible = relaxdata->storedfeasibility;
   }

   /** @todo solve master problem again */

   return SCIP_OKAY;
}


/** checks whether a variable shoudl be added as an external branching candidate, if so it is added */
static
SCIP_RETCODE checkAndAddExternalBranchingCandidate(
   SCIP*                 scip,               /**< the SCIP data structure */
   SCIP_VAR*             var                 /**< the variable to check whether to add as a branching candidate */
   )
{
   assert(scip != NULL);
   assert(var != NULL);

   if( SCIPvarGetType(var) <= SCIP_VARTYPE_INTEGER && !SCIPisFeasIntegral(scip, SCIPgetRelaxSolVal(scip, var)) )
   {
      if( SCIPisEQ(scip, SCIPvarGetLbLocal(var), SCIPvarGetUbLocal(var)) )
      {
         SCIPdebugMessage("lblocal = %g, ublocal = %g\n", SCIPvarGetLbLocal(var), SCIPvarGetUbLocal(var));
         SCIPdebugMessage("var = %s, vartype = %d, val = %g\n", SCIPvarGetName(var), SCIPvarGetType(var),
            SCIPgetRelaxSolVal(scip, var));
      }

      assert(!SCIPisEQ(scip, SCIPvarGetLbLocal(var), SCIPvarGetUbLocal(var)));

      SCIP_CALL( SCIPaddExternBranchCand(scip, var, SCIPgetRelaxSolVal(scip, var) -
            SCIPfloor(scip, SCIPgetRelaxSolVal(scip, var)), SCIPgetRelaxSolVal(scip, var)) );
   }

   return SCIP_OKAY;
}



/** transforms the current solution of the master problem into the original problem's space
 *  and saves this solution as currentsol in the relaxator's data
 */
SCIP_RETCODE GCGrelaxUpdateCurrentSol(
   SCIP*                 scip                /**< SCIP data structure */
   )
{
   SCIP_RELAX* relax;
   SCIP_RELAXDATA* relaxdata;
   SCIP_VAR** origvars;
   int norigvars;
   SCIP_Bool stored;

   assert(scip != NULL);

   relax = SCIPfindRelax(scip, RELAX_NAME);
   assert(relax != NULL);

   relaxdata = SCIPrelaxGetData(relax);
   assert(relaxdata != NULL);

   origvars = SCIPgetVars(scip);
   norigvars = SCIPgetNVars(scip);
   assert(origvars != NULL);

   relaxdata->origsolfeasible = FALSE;

   /* if the master problem has not been solved, don't try to update the solution */
   if( SCIPgetStage(relaxdata->masterprob) == SCIP_STAGE_TRANSFORMED )
      return SCIP_OKAY;

   /* free previous solution and clear branching candidates */
   if( relaxdata->currentorigsol != NULL )
   {
      SCIPdebugMessage("Freeing previous solution origsol\n");
      SCIP_CALL( SCIPfreeSol(scip, &(relaxdata->currentorigsol)) );
   }
   SCIPclearExternBranchCands(scip);

   if( SCIPgetStage(relaxdata->masterprob) == SCIP_STAGE_SOLVED || SCIPgetLPSolstat(relaxdata->masterprob) == SCIP_LPSOLSTAT_OPTIMAL )
   {
      SCIP_SOL* mastersol;

      relaxdata->lastmasterlpiters = SCIPgetNLPIterations(relaxdata->masterprob);

      /* create new solution */
      if( SCIPgetStage(relaxdata->masterprob) == SCIP_STAGE_SOLVING )
      {
         SCIPdebugMessage("Masterproblem still solving, mastersol = NULL\n");
         mastersol = NULL;
      }
      else if( SCIPgetStage(relaxdata->masterprob) == SCIP_STAGE_SOLVED )
      {
         mastersol = SCIPgetBestSol(relaxdata->masterprob);
         if( mastersol == NULL )
         {
            SCIPdebugMessage("Masterproblem solved, no master sol present\n");
            return SCIP_OKAY;
         }
         SCIPdebugMessage("Masterproblem solved, mastersol = %pd\n", (void*) mastersol);
      }
      else
      {
         SCIPdebugMessage("stage in master not solving and not solved!\n");
         return SCIP_OKAY;
      }

      if( !SCIPisInfinity(scip, SCIPgetSolOrigObj(relaxdata->masterprob, mastersol)) && GCGmasterIsSolValid(relaxdata->masterprob, mastersol) )
      {
         int i;
         int j;

         /* transform the master solution to the original variable space */
         SCIP_CALL( GCGtransformMastersolToOrigsol(scip, mastersol, &(relaxdata->currentorigsol)) );

         /* store the solution as relaxation solution */
         SCIP_CALL( SCIPsetRelaxSolValsSol(scip, relaxdata->currentorigsol, RELAX_INCLUDESLP) );
         assert(SCIPisEQ(scip, SCIPgetRelaxSolObj(scip), SCIPgetSolTransObj(scip, relaxdata->currentorigsol)));

         if( GCGgetDecompositionMode(scip) == DEC_DECMODE_BENDERS )
            SCIP_CALL( SCIPtrySol(scip, relaxdata->currentorigsol, FALSE, FALSE, TRUE, TRUE, TRUE, &stored) );
         else
            SCIP_CALL( SCIPcheckSolOrig(scip, relaxdata->currentorigsol, &stored, FALSE, TRUE) );

         SCIPdebugMessage("updated current original LP solution, %s feasible in the original problem!\n",
            (stored ? "" : "not"));

         if( stored )
            relaxdata->origsolfeasible = TRUE;

         /* in the case of Benders decomposition, only the master variables can be added as branching candidates */
         if( GCGgetDecompositionMode(scip) == DEC_DECMODE_BENDERS )
         {
            SCIP* masterprob;
            SCIP_VAR** mastervars;
            SCIP_VAR** masterorigvars;
            int nmastervars;
            int nmasterorigvars;

            /* retrieving the master problem */
            masterprob = GCGgetMasterprob(scip);

            /* get variables of the master problem and their solution values */
            SCIP_CALL( SCIPgetVarsData(masterprob, &mastervars, &nmastervars, NULL, NULL, NULL, NULL) );

            /* looping over all master variables to get the original variable for branching candidates */
            for( i = 0; i < nmastervars; i++ )
            {
               masterorigvars = GCGmasterVarGetOrigvars(mastervars[i]);
               nmasterorigvars = GCGmasterVarGetNOrigvars(mastervars[i]);

               for( j = 0; j < nmasterorigvars; j++ )
                  SCIP_CALL( checkAndAddExternalBranchingCandidate(scip, masterorigvars[j]) );
            }
         }
         else
         {
            assert( GCGgetDecompositionMode(scip) == DEC_DECMODE_DANTZIGWOLFE );
            /* store branching candidates */
            for( i = 0; i < norigvars; i++ )
               SCIP_CALL( checkAndAddExternalBranchingCandidate(scip, origvars[i]) );
         }

         SCIPdebugMessage("updated relaxation branching candidates\n");
      }
   }

   return SCIP_OKAY;
}

/** sets the structure information */
void GCGsetStructDecdecomp(
   SCIP*                 scip,               /**< SCIP data structure */
   DEC_DECOMP*           decdecomp           /**< decomposition data structure */
   )
{
   SCIP_RELAX* relax;
   SCIP_RELAXDATA* relaxdata;

   assert(scip != NULL);
   assert(decdecomp != NULL);

   relax = SCIPfindRelax(scip, RELAX_NAME);
   assert(relax != NULL);

   relaxdata = SCIPrelaxGetData(relax);
   assert(relaxdata != NULL);

   if( relaxdata->decdecomp != NULL )
      DECdecompFree(scip, &relaxdata->decdecomp );

   relaxdata->decdecomp = decdecomp;
}

/** sets the structure information */
SCIP_RETCODE GCGsetFilename(
   SCIP*                 scip,               /**< SCIP data structure */
   const char*           filename           /**< input file name */
 )
{
   SCIP_RELAX* relax;
   SCIP_RELAXDATA* relaxdata;

   assert(scip != NULL);
   assert(filename != NULL);

   relax = SCIPfindRelax(scip, RELAX_NAME);
   assert(relax != NULL);

   relaxdata = SCIPrelaxGetData(relax);
   assert(relaxdata != NULL);
   if (relaxdata->filename != NULL)
      SCIPfreeBlockMemoryArray(scip, &(relaxdata->filename), SCIP_MAXSTRLEN);

   SCIP_CALL( SCIPduplicateBlockMemoryArray( scip, & relaxdata->filename, filename, SCIP_MAXSTRLEN ) );

   return SCIP_OKAY;
}



/** gets the structure information */
DEC_DECOMP* GCGgetStructDecdecomp(
   SCIP*                 scip                /**< SCIP data structure */
   )
{
   SCIP_RELAX* relax;
   SCIP_RELAXDATA* relaxdata;

   assert(scip != NULL);

   relax = SCIPfindRelax(scip, RELAX_NAME);
   assert(relax != NULL);

   relaxdata = SCIPrelaxGetData(relax);
   assert(relaxdata != NULL);

   return relaxdata->decdecomp;
}

/** gets the filename information if exists*/
const char* GCGgetFilename(
   SCIP*                 scip               /**< SCIP data structure */
)
{
   SCIP_RELAX* relax;
   SCIP_RELAXDATA* relaxdata;

   assert(scip != NULL);

   relax = SCIPfindRelax(scip, RELAX_NAME);
   assert(relax != NULL);

   relaxdata = SCIPrelaxGetData(relax);
   assert(relaxdata != NULL);

   if( relaxdata->filename == NULL )
   {
      char help[SCIP_MAXSTRLEN];
      (void) strncat( help, "unknown", 7 );
      SCIP_CALL_ABORT(SCIPduplicateBlockMemoryArray( scip, & relaxdata->filename, help, SCIP_MAXSTRLEN ) );
   }

   return relaxdata->filename;

}

/** gets the total memory used after problem creation stage for all pricingproblems */
SCIP_Real GCGgetPricingprobsMemUsed(
   SCIP*                 scip                /**< SCIP data structure */
   )
{
   SCIP_RELAX* relax;
   SCIP_RELAXDATA* relaxdata;

   int p;
   SCIP_Real memused;

   assert(scip != NULL);

   relax = SCIPfindRelax(scip, RELAX_NAME);
   assert(relax != NULL);

   relaxdata = SCIPrelaxGetData(relax);
   assert(relaxdata != NULL);

   memused = 0.0;

   /* @todo replace the computation by relaxdata->pricingprobsmemused if we can assure that the memory
    * used by the pricing problems is constant */

   /* compute memory that is used by all pricing problems */
   for( p = 0; p < relaxdata->npricingprobs; ++p )
   {
      memused += SCIPgetMemUsed(relaxdata->pricingprobs[p])/1048576.0;
   }

   return memused;
}

/** returns whether the relaxator has been initialized */
SCIP_Bool GCGrelaxIsInitialized(
   SCIP*                 scip                /**< SCIP data structure */
   )
{

   SCIP_RELAX* relax;
   SCIP_RELAXDATA* relaxdata;

   assert(scip != NULL);

   relax = SCIPfindRelax(scip, RELAX_NAME);
   assert(relax != NULL);

   relaxdata = SCIPrelaxGetData(relax);
   assert(relaxdata != NULL);

   return relaxdata->relaxisinitialized;
}

/** returns the average degeneracy */
SCIP_Real GCGgetDegeneracy(
   SCIP*                 scip                /**< SCIP data structure */
   )
{

   SCIP_Real degeneracy;
   SCIP_RELAX* relax;
   SCIP_RELAXDATA* relaxdata;

   assert(scip != NULL);

   relax = SCIPfindRelax(scip, RELAX_NAME);
   assert(relax != NULL);

   relaxdata = SCIPrelaxGetData(relax);
   assert(relaxdata != NULL);
   degeneracy = 0.0;
   if( relaxdata->masterprob != NULL )
   {
      degeneracy = GCGmasterGetDegeneracy(relaxdata->masterprob);
      if( SCIPisInfinity(relaxdata->masterprob, degeneracy) )
         degeneracy = SCIPinfinity(scip);
   }
   return degeneracy;
}

/** return linking constraints for variables */
SCIP_CONS** GCGgetVarLinkingconss(
   SCIP*                 scip                /**< SCIP data structure */
  )
{
   SCIP_RELAX* relax;
   SCIP_RELAXDATA* relaxdata;

   assert(scip != NULL);

   relax = SCIPfindRelax(scip, RELAX_NAME);
   assert(relax != NULL);

   relaxdata = SCIPrelaxGetData(relax);
   assert(relaxdata != NULL);

   return relaxdata->varlinkconss;
}

/** return blocks of linking constraints for variables */
int* GCGgetVarLinkingconssBlock(
   SCIP*                 scip                /**< SCIP data structure */
  )
{
   SCIP_RELAX* relax;
   SCIP_RELAXDATA* relaxdata;

   assert(scip != NULL);

   relax = SCIPfindRelax(scip, RELAX_NAME);
   assert(relax != NULL);

   relaxdata = SCIPrelaxGetData(relax);
   assert(relaxdata != NULL);

   return relaxdata->varlinkconsblock;
}

/** return number of linking constraints for variables */
int GCGgetNVarLinkingconss(
   SCIP*                 scip                /**< SCIP data structure */
  )
{
   SCIP_RELAX* relax;
   SCIP_RELAXDATA* relaxdata;

   assert(scip != NULL);

   relax = SCIPfindRelax(scip, RELAX_NAME);
   assert(relax != NULL);

   relaxdata = SCIPrelaxGetData(relax);
   assert(relaxdata != NULL);

   return relaxdata->nvarlinkconss;
}

/** return number of linking variables */
int GCGgetNLinkingvars(
   SCIP*                 scip                /**< SCIP data structure */
  )
{
   SCIP_RELAX* relax;
   SCIP_RELAXDATA* relaxdata;

   assert(scip != NULL);

   relax = SCIPfindRelax(scip, RELAX_NAME);
   assert(relax != NULL);

   relaxdata = SCIPrelaxGetData(relax);
   assert(relaxdata != NULL);

   return relaxdata->nlinkingvars;
}

/** return number of variables directly transferred to the master problem */
int GCGgetNTransvars(
   SCIP*                 scip                /**< SCIP data structure */
  )
{
   SCIP_RELAX* relax;
   SCIP_RELAXDATA* relaxdata;

   assert(scip != NULL);

   relax = SCIPfindRelax(scip, RELAX_NAME);
   assert(relax != NULL);

   relaxdata = SCIPrelaxGetData(relax);
   assert(relaxdata != NULL);

   return relaxdata->ntransvars;
}

/** returns the relaxation solution from the Benders' decomposition */
SCIP_SOL* GCGgetBendersRelaxationSol(
   SCIP*                 scip                /**< SCIP data structure */
   )
{
   SCIP_RELAX* relax;
   SCIP_RELAXDATA* relaxdata;
   SCIP_BENDERS* benders;

   assert(scip != NULL);

   relax = SCIPfindRelax(scip, RELAX_NAME);
   assert(relax != NULL);

   relaxdata = SCIPrelaxGetData(relax);
   assert(relaxdata != NULL);

   benders = SCIPfindBenders(relaxdata->masterprob, "gcg");
   assert(benders != NULL);

   return SCIPbendersGetRelaxSol(benders);
}

/** returns the decomposition mode */
DEC_DECMODE GCGgetDecompositionMode(
   SCIP*                 scip                /**< SCIP data structure */
   )
{
   SCIP_RELAX* relax;
   SCIP_RELAXDATA* relaxdata;

   assert(scip != NULL);

   relax = SCIPfindRelax(scip, RELAX_NAME);
   assert(relax != NULL);

   relaxdata = SCIPrelaxGetData(relax);
   assert(relaxdata != NULL);

   return (DEC_DECMODE)relaxdata->mode;
}

/** returns the decomposition mode of the master problem. The mode is given by the existence of either the GCG pricer or
 * the GCG Benders' decomposition plugins.
 */
DEC_DECMODE GCGgetMasterDecompMode(
   SCIP*                 masterprob          /**< the master problem SCIP instance */
   )
{
   SCIP_BENDERS* benders;
   SCIP_PRICER* pricer;
   DEC_DECMODE mode;

   assert(masterprob != NULL);

   /* retrieving the Benders' decomposition and the pricer plugins. There should only be one or the other for a given
    * master problem. If there are both, then an error is returned */
   benders = SCIPfindBenders(masterprob, "gcg");
   pricer = SCIPfindPricer(masterprob, "gcg");
   assert((benders != NULL && pricer == NULL) || (pricer != NULL && benders == NULL));

   if( benders != NULL )
   {
      /* both the Benders' master and the original master have the Benders' decomposition included. */
      if( SCIPgetNActiveBenders(masterprob) > 0 )
         mode = DEC_DECMODE_BENDERS;
      else
         mode = DEC_DECMODE_ORIGINAL;
   }
   else if( pricer != NULL )
      mode = DEC_DECMODE_DANTZIGWOLFE;
   else
   {
      mode = DEC_DECMODE_UNKNOWN;
      SCIPerrorMessage("Sorry, the decomposition mode of the master problem is invalid. This should not happen.");
      SCIPABORT();
   }

   return mode;
}<|MERGE_RESOLUTION|>--- conflicted
+++ resolved
@@ -2216,11 +2216,7 @@
        * can declare this in the Benders' decomposition framework. This allows us to call
        * SCIPsolveBendersSubproblem() without setting up the problem
        */
-<<<<<<< HEAD
       SCIPbendersSetSubproblemIsIndependent(benders, blocknum, TRUE);
-=======
-      SCIPbendersSetSubproblemIsIndependent(benders, i, TRUE);
->>>>>>> c62c9759
 
       /* solving the Benders' decomposition subproblem */
       SCIP_CALL( SCIPsolveBendersSubproblem(relaxdata->masterprob, benders, NULL, blocknum, &infeasible,

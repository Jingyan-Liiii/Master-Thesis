/* * * * * * * * * * * * * * * * * * * * * * * * * * * * * * * * * * * * * * */
/*                                                                           */
/*                  This file is part of the program                         */
/*          GCG --- Generic Column Generation                                */
/*                  a Dantzig-Wolfe decomposition based extension            */
/*                  of the branch-cut-and-price framework                    */
/*         SCIP --- Solving Constraint Integer Programs                      */
/*                                                                           */
/* Copyright (C) 2010-2020 Operations Research, RWTH Aachen University       */
/*                         Zuse Institute Berlin (ZIB)                       */
/*                                                                           */
/* This program is free software; you can redistribute it and/or             */
/* modify it under the terms of the GNU Lesser General Public License        */
/* as published by the Free Software Foundation; either version 3            */
/* of the License, or (at your option) any later version.                    */
/*                                                                           */
/* This program is distributed in the hope that it will be useful,           */
/* but WITHOUT ANY WARRANTY; without even the implied warranty of            */
/* MERCHANTABILITY or FITNESS FOR A PARTICULAR PURPOSE.  See the             */
/* GNU Lesser General Public License for more details.                       */
/*                                                                           */
/* You should have received a copy of the GNU Lesser General Public License  */
/* along with this program; if not, write to the Free Software               */
/* Foundation, Inc., 51 Franklin St, Fifth Floor, Boston, MA 02110-1301, USA.*/
/*                                                                           */
/* * * * * * * * * * * * * * * * * * * * * * * * * * * * * * * * * * * * * * */

/**@file    relax_gcg.c
 * @ingroup RELAXATORS
 * @brief   GCG relaxator
 * @author  Gerald Gamrath
 * @author  Martin Bergner
 * @author  Alexander Gross
 * @author  Michael Bastubbe
 *
 * \bug
 * - The memory limit is not strictly enforced
 * - Dealing with timelimits is a working hack only
 * - CTRL-C handling is very flaky
 */

/*---+----1----+----2----+----3----+----4----+----5----+----6----+----7----+----8----+----9----+----0----+----1----+----2*/

//#define SCIP_DEBUG

#include <string.h>

#include "scip/scipdefplugins.h"
#include "scip/cons_linear.h"
#include "scip/cons_setppc.h"
#include "scip/scip.h"
#include "scip/misc.h"
#include "scip/clock.h"

#include "relax_gcg.h"

#include "struct_branchgcg.h"

#include "cons_origbranch.h"
#include "cons_masterbranch.h"
#include "pricer_gcg.h"
#include "benders_gcg.h"
#include "masterplugins.h"
#include "bendersplugins.h"
#include "cons_decomp.h"
#include "scip_misc.h"

#include "params_visu.h"

#include "gcg.h"

#ifdef WITH_BLISS
#include "pub_bliss.h"
#include "bliss_automorph.h"
#endif

#define RELAX_NAME             "gcg"
#define RELAX_DESC             "relaxator for gcg project representing the master lp"
#define RELAX_PRIORITY         -1
#define RELAX_FREQ             1
#define RELAX_INCLUDESLP       TRUE

#define DEFAULT_DISCRETIZATION TRUE
#define DEFAULT_MIPDISCRETIZATION TRUE
#define DEFAULT_AGGREGATION TRUE
#define DEFAULT_DISPINFOS FALSE
#define DEFAULT_MODE DEC_DECMODE_DANTZIGWOLFE  /**< the decomposition mode that GCG will use. (0: Dantzig-Wolfe (default),
                                                    1: Benders' decomposition, 2: solve original problem) */
#define DEFAULT_BLISS TRUE
#define DEFAULT_BLISS_SEARCH_NODE_LIMIT 0
#define DEFAULT_BLISS_GENERATOR_LIMIT 0
#define DELVARS

/*
 * Data structures
 */

/** relaxator data */

struct SCIP_RelaxData
{
   /* problems and convexity constraints */
   SCIP*                 masterprob;         /**< the master problem */
   SCIP*                 altmasterprob;      /**< the master problem for the alternate decomposition algorithm */
   SCIP**                pricingprobs;       /**< the array of pricing problems */
   int                   npricingprobs;      /**< the number of pricing problems */
   int                   nrelpricingprobs;   /**< the number of relevant pricing problems */
   int*                  blockrepresentative;/**< number of the pricing problem, that represents the i-th problem */
   int*                  nblocksidentical;   /**< number of pricing blocks represented by the i-th pricing problem */
   SCIP_CONS**           convconss;          /**< array of convexity constraints, one for each block */
   int                   ntransvars;         /**< number of variables directly transferred to the master problem */
   int                   nlinkingvars;       /**< number of linking variables */
   int                   nvarlinkconss;      /**< number of constraints that ensure that copies of linking variables have the same value */
   SCIP_Real             pricingprobsmemused; /**< sum of memory used after problem creation stage of all pricing problems */

   /* hashmaps for transformation */
   SCIP_HASHMAP*         hashorig2origvar;   /**< hashmap mapping original variables to themselves */

   /* constraint data */
   SCIP_CONS**           masterconss;        /**< array of constraints in the master problem */
   SCIP_CONS**           origmasterconss;    /**< array of constraints in the original problem that belong to the
                                              * master problem */
   SCIP_CONS**           linearmasterconss;  /**< array of linear constraints equivalent to the cons in
                                              * the original problem that belong to the master problem */
   SCIP_CONS**           varlinkconss;       /**< array of constraints ensuring linking vars equality */
   int*                  varlinkconsblock;   /**< array of constraints ensuring linking vars equality */
   int                   maxmasterconss;     /**< length of the array mastercons */
   int                   nmasterconss;       /**< number of constraints saved in mastercons */

   SCIP_SOL*             currentorigsol;     /**< current lp solution transformed into the original space */
   SCIP_Bool             origsolfeasible;    /**< is the current lp solution primal feasible in the original space? */
   SCIP_Longint          lastmasterlpiters;  /**< number of lp iterations when currentorigsol was updated the last time */
   SCIP_SOL*             lastmastersol;      /**< last feasible master solution that was added to the original problem */
   SCIP_CONS**           markedmasterconss;  /**< array of conss that are marked to be in the master */
   int                   nmarkedmasterconss; /**< number of elements in array of conss that are marked to be in the master */
   int                   maxmarkedmasterconss; /**< capacity of markedmasterconss */
   SCIP_Longint          lastsolvednodenr;   /**< node number of the node that was solved at the last call of the relaxator */

   /* branchrule data */
   GCG_BRANCHRULE**      branchrules;        /**< branching rules registered in the relaxator */
   int                   nbranchrules;       /**< number of branching rules registered in the relaxator */

   /* parameter data */
   SCIP_Bool             discretization;     /**< TRUE: use discretization approach; FALSE: use convexification approach */
   SCIP_Bool             mipdiscretization;  /**< TRUE: use discretization approach in MIPs; FALSE: use convexification approach in MIPs*/
   SCIP_Bool             aggregation;        /**< should identical blocks be aggregated (only for discretization approach)? */
   SCIP_Bool             masterissetpart;    /**< is the master a set partitioning problem? */
   SCIP_Bool             masterissetcover;   /**< is the master a set covering problem? */
   SCIP_Bool             dispinfos;          /**< should additional information be displayed? */
   DEC_DECMODE           mode;               /**< the decomposition mode for GCG. 0: Dantzig-Wolfe (default), 1: Benders' decomposition, 2: automatic */
   int                   origverblevel;      /**< the verbosity level of the original problem */
   SCIP_Bool             usebliss;           /**< should bliss be used to check for identical blocks? */
   int                   searchnodelimit;    /**< bliss search node limit (requires patched bliss version) */
   int                   generatorlimit;     /**< bliss generator limit (requires patched bliss version) */

   /* data for probing */
   SCIP_Bool             masterinprobing;    /**< is the master problem in probing mode? */
   SCIP_HEUR*            probingheur;        /**< heuristic that started probing in master problem, or NULL */
   SCIP_SOL*             storedorigsol;      /**< original solution that was stored before the probing */
   SCIP_Bool             storedfeasibility;  /**< is the stored original solution feasible? */

   /* structure information */
   DEC_DECOMP*           decomp;             /**< structure information */
   SCIP_Bool             relaxisinitialized; /**< indicates whether the relaxator is initialized */

   /* statistical information */
   SCIP_Longint          simplexiters;       /**< cumulative simplex iterations */
   SCIP_CLOCK*           rootnodetime;       /**< time in root node */

<<<<<<< HEAD
   /* visualization parameter */
   GCG_PARAMDATA*        paramsvisu;         /**< parameters for visualization */
=======
   /* filename information */
   char*                 filename;
>>>>>>> f5fd987b
};


/*
 * Local methods
 */

/** sets the number of the block, the given original variable belongs to */
static
SCIP_RETCODE setOriginalVarBlockNr(
   SCIP*                 scip,               /**< SCIP data structure */
   SCIP_RELAXDATA*       relaxdata,          /**< relaxator data data structure */
   SCIP_VAR*             var,                /**< variable to set the block number for */
   int                   newblock            /**< number of the block, the variable belongs to */
   )
{
   int blocknr;

   assert(scip != NULL);
   assert(var != NULL);
   assert(newblock >= 0 || (GCGgetDecompositionMode(scip) == DEC_DECMODE_BENDERS && newblock == -2));

   assert(SCIPvarIsOriginal(var) || SCIPvarGetStatus(var) == SCIP_VARSTATUS_LOOSE || SCIPvarGetStatus(var) == SCIP_VARSTATUS_COLUMN);
   assert(relaxdata != NULL);

   blocknr = GCGvarGetBlock(var);
   assert(GCGvarIsOriginal(var));

   assert(relaxdata->npricingprobs > 0);
   assert(newblock < relaxdata->npricingprobs);
   assert(blocknr >= -2 && blocknr < relaxdata->npricingprobs);

   /* var belongs to no block so far, just set the new block number */
   if( blocknr == -1 )
   {
      assert(newblock >= 0);
      GCGvarSetBlock(var, newblock);
   }
   /* if var already belongs to another block, it is a linking variable */
   else if( blocknr != newblock )
   {
      SCIP_CALL( GCGoriginalVarAddBlock(scip, var, newblock, relaxdata->npricingprobs, relaxdata->mode) );
      assert(newblock == -2 || GCGisLinkingVarInBlock(var, newblock));
      assert(GCGoriginalVarIsLinking(var));
   }
   blocknr = GCGvarGetBlock(var);
   assert(blocknr == -2 || blocknr == newblock);

   return SCIP_OKAY;
}

/** marks the constraint to be transferred to the master problem */
static
SCIP_RETCODE markConsMaster(
   SCIP*                 scip,               /**< SCIP data structure */
   SCIP_RELAXDATA*       relaxdata,          /**< relaxator data data structure */
   SCIP_CONS*            cons                /**< constraint that is forced to be in the master */
   )
{
#ifndef NDEBUG
   int i;
#endif
   assert(scip != NULL);
   assert(cons != NULL);
   assert(relaxdata != NULL);

   /* allocate array, if not yet done */
   if( relaxdata->markedmasterconss == NULL )
   {
      relaxdata->maxmarkedmasterconss = SCIPcalcMemGrowSize(scip, SCIPgetNConss(scip));
      SCIP_CALL( SCIPallocBlockMemoryArray(scip, &(relaxdata->markedmasterconss), relaxdata->maxmarkedmasterconss) );
      relaxdata->nmarkedmasterconss = 0;
   }
   assert(relaxdata->nmarkedmasterconss <= SCIPgetNConss(scip));

#ifndef NDEBUG
   /* check that constraints are not marked more than one time */
   for( i = 0; i < relaxdata->nmarkedmasterconss; i++ )
      assert(relaxdata->markedmasterconss[i] != cons);
#endif

   /* save constraint */
   relaxdata->markedmasterconss[relaxdata->nmarkedmasterconss] = cons;
   relaxdata->nmarkedmasterconss++;

   return SCIP_OKAY;
}


/** converts the structure to the GCG format by setting the appropriate blocks and master constraints */
static
SCIP_RETCODE convertStructToGCG(
   SCIP*                 scip,               /**< SCIP data structure          */
   SCIP_RELAXDATA*       relaxdata,          /**< relaxator data structure     */
   DEC_DECOMP*           decomp              /**< decomp data structure        */
   )
{
   int i;
   int j;
   int k;
   int v;
   int nblocks;
   int nvars;
   SCIP_VAR** origvars;
   SCIP_HASHMAP* transvar2origvar;
   SCIP_CONS** linkingconss;
   int nlinkingconss;
   SCIP_VAR** linkingvars;
   int nlinkingvars;
   SCIP_VAR*** subscipvars;
   int* nsubscipvars;
   SCIP_CONS*** subscipconss;
   int* nsubscipconss;

   assert(decomp != NULL);
   assert(relaxdata != NULL);
   assert(scip != NULL);

   assert(DECdecompGetLinkingconss(decomp) != NULL || DECdecompGetNLinkingconss(decomp) == 0);
   assert(DECdecompGetNSubscipvars(decomp) != NULL || DECdecompGetSubscipvars(decomp) == NULL);


   SCIP_CALL( DECdecompAddRemainingConss(scip, decomp) );
   SCIP_CALL( DECdecompCheckConsistency(scip, decomp) );



   origvars = SCIPgetOrigVars(scip);
   nvars = SCIPgetNOrigVars(scip);
   linkingconss = DECdecompGetLinkingconss(decomp);
   nlinkingconss = DECdecompGetNLinkingconss(decomp);
   linkingvars = DECdecompGetLinkingvars(decomp);
   nlinkingvars = DECdecompGetNLinkingvars(decomp);
   subscipvars = DECdecompGetSubscipvars(decomp);
   nsubscipvars = DECdecompGetNSubscipvars(decomp);

   subscipconss = DECdecompGetSubscipconss(decomp);
   nsubscipconss = DECdecompGetNSubscipconss(decomp);
   nblocks = DECdecompGetNBlocks(decomp);

   SCIP_CALL( SCIPhashmapCreate(&transvar2origvar, SCIPblkmem(scip), nvars) );
   relaxdata->npricingprobs = nblocks;
   SCIP_CALL( GCGcreateOrigVarsData(scip) );

   SCIPdebugMessage("Copying structure with %d blocks, %d linking vars and %d linking constraints.\n", nblocks, nlinkingvars, nlinkingconss);

   /* set master constraints */
   for( i = 0; i < nlinkingconss; ++i )
   {
      assert(linkingconss[i] != NULL);
      /* SCIPdebugMessage("\tProcessing linking constraint %s.\n", SCIPconsGetName(linkingconss[i])); */
      if( SCIPconsIsActive(linkingconss[i]) )
      {
         SCIP_CALL( markConsMaster(scip, relaxdata, linkingconss[i]) );
      }
   }

   /* prepare the map from transformed to original variables */
   for( i = 0; i < nvars; ++i )
   {
      SCIP_VAR* transvar;

      SCIP_CALL( SCIPgetTransformedVar(scip, origvars[i], &transvar) );
      assert(transvar != NULL);

      SCIP_CALL( SCIPhashmapInsert(transvar2origvar, transvar, origvars[i]) );
   }

   for( i = 0; i < nblocks; ++i )
   {
      /* SCIPdebugMessage("\tProcessing block %d (%d conss, %d vars).\n", i, nsubscipconss[i], nsubscipvars[i]); */
      assert((subscipvars[i] == NULL) == (nsubscipvars[i] == 0));
      for( j = 0; j < nsubscipvars[i]; ++j )
      {
         SCIP_VAR* relevantvar;
         assert(subscipvars[i][j] != NULL);
         relevantvar = SCIPvarGetProbvar(subscipvars[i][j]);

         /* If there is a corresponding original (untransformed) variable, assign it to the block */
         if( SCIPhashmapGetImage(transvar2origvar, subscipvars[i][j]) != NULL )
         {
            SCIP_VAR* origvar;

            origvar = (SCIP_VAR*) SCIPhashmapGetImage(transvar2origvar, subscipvars[i][j]);
            assert(SCIPvarGetData(origvar) != NULL);

            SCIP_CALL( setOriginalVarBlockNr(scip, relaxdata, origvar, i) );
            SCIPdebugMessage("\t\tOriginal var %s (%p) in block %d\n", SCIPvarGetName(subscipvars[i][j]), (void*) subscipvars[i][j], i);
         }

         /* Assign the corresponding problem variable to the block */
         if( SCIPvarGetData(relevantvar) == NULL )
            SCIP_CALL( GCGorigVarCreateData(scip, relevantvar) );
         SCIP_CALL( setOriginalVarBlockNr(scip, relaxdata, relevantvar, i) );

         SCIPdebugMessage("\t\tTransformed var %s (%p) in block %d\n", SCIPvarGetName(relevantvar), (void*) relevantvar, i);

         assert(SCIPvarGetData(subscipvars[i][j]) != NULL || SCIPvarGetData(relevantvar) != NULL);
      }
   }
   SCIPdebugMessage("\tProcessing linking variables.\n");
   for( i = 0; i < nlinkingvars; ++i )
   {
      int nfound = 0;

      if( GCGoriginalVarIsLinking(linkingvars[i]) )
         continue;

      SCIPdebugMessage("\tDetecting constraint blocks of linking var %s\n", SCIPvarGetName(linkingvars[i]));
      /* HACK; @todo find out constraint blocks more intelligently */
      for( j = 0; j < nblocks; ++j )
      {
         int found = FALSE;
         for( k = 0; k < nsubscipconss[j]; ++k )
         {
            SCIP_VAR** curvars;
            int        ncurvars;
            if( SCIPconsIsDeleted(subscipconss[j][k]) )
               continue;
            ncurvars = GCGconsGetNVars(scip, subscipconss[j][k]);
            curvars = NULL;
            if( ncurvars > 0 )
            {
               SCIP_CALL( SCIPallocBufferArray(scip, &curvars, ncurvars) );
               SCIP_CALL( GCGconsGetVars(scip, subscipconss[j][k], curvars, ncurvars) );

               for( v = 0; v < ncurvars; ++v )
               {
                  if( SCIPvarGetProbvar(curvars[v]) == linkingvars[i] || curvars[v] == linkingvars[i] )
                  {
                     SCIPdebugMessage("\t\t%s is in %d\n", SCIPvarGetName(SCIPvarGetProbvar(curvars[v])), j);
                     assert(SCIPvarGetData(linkingvars[i]) != NULL);
                     SCIP_CALL( setOriginalVarBlockNr(scip, relaxdata, SCIPvarGetProbvar(linkingvars[i]), j) );
                     found = TRUE;
                     break;
                  }
               }

               SCIPfreeBufferArray(scip, &curvars);
            }

            if( found )
            {
               nfound++;
               break;
            }

         }
      }

      /* if the linking variable is only in one block, then it would not have been flagged as a linking variable. In
       * the Benders' decomposition case, then linking variable needs to be flagged as linking so that it is added to
       * the master problem.
       */
      if( nfound == 1 && GCGgetDecompositionMode(scip) == DEC_DECMODE_BENDERS )
      {
         SCIP_CALL( setOriginalVarBlockNr(scip, relaxdata, SCIPvarGetProbvar(linkingvars[i]), -2) );
      }
   }

   SCIPhashmapFree(&transvar2origvar);
   return SCIP_OKAY;
}

/** ensures size of masterconss array */
static
SCIP_RETCODE ensureSizeMasterConss(
   SCIP*                 scip,
   SCIP_RELAXDATA*       relaxdata,
   int                   size
   )
{
   assert(scip != NULL);
   assert(relaxdata != NULL);
   assert(relaxdata->masterconss != NULL);

   if( relaxdata->maxmasterconss < size )
   {
      int newsize = SCIPcalcMemGrowSize(scip, size);
      SCIP_CALL( SCIPreallocBlockMemoryArray(scip, &(relaxdata->masterconss), relaxdata->maxmasterconss, newsize) );
      SCIP_CALL( SCIPreallocBlockMemoryArray(scip, &(relaxdata->origmasterconss), relaxdata->maxmasterconss, newsize) );
      relaxdata->maxmasterconss = newsize;

   }
   assert(relaxdata->maxmasterconss >= size);

   return SCIP_OKAY;
}

/** ensures size of branchrules array: enlarges the array by 1 */
static
SCIP_RETCODE ensureSizeBranchrules(
   SCIP*                 scip,
   SCIP_RELAXDATA*       relaxdata
   )
{
   assert(scip != NULL);
   assert(relaxdata != NULL);
   assert((relaxdata->branchrules == NULL) == (relaxdata->nbranchrules == 0));

   if( relaxdata->nbranchrules == 0 )
   {
      SCIP_CALL( SCIPallocMemoryArray(scip, &(relaxdata->branchrules), 1) ); /*lint !e506*/
   }
   else
   {
      SCIP_CALL( SCIPreallocMemoryArray(scip, &(relaxdata->branchrules), (size_t)relaxdata->nbranchrules+1) );
   }

   return SCIP_OKAY;
}


/** check whether the master problem has a set partitioning or set covering structure */
static
SCIP_RETCODE checkSetppcStructure(
   SCIP*                 scip,               /**< SCIP data structure */
   SCIP_RELAXDATA*       relaxdata           /**< relaxator data structure */
   )
{
   SCIP_CONS** masterconss;
   int nmasterconss;

   int i;

   assert(relaxdata->decomp != NULL);

   masterconss = DECdecompGetLinkingconss(relaxdata->decomp);
   nmasterconss = DECdecompGetNLinkingconss(relaxdata->decomp);
   assert(nmasterconss >= 0);
   assert(masterconss != NULL || nmasterconss == 0);

   if( nmasterconss == 0 || relaxdata->nvarlinkconss > 0 )
   {
      relaxdata->masterissetcover = FALSE;
      relaxdata->masterissetpart = FALSE;
      return SCIP_OKAY;
   }

   relaxdata->masterissetcover = TRUE;
   relaxdata->masterissetpart = TRUE;

   for( i = 0; i < nmasterconss; ++i )
   {
      assert(masterconss != NULL);

      if( strcmp(SCIPconshdlrGetName(SCIPconsGetHdlr(masterconss[i])), "setppc") == 0 )
      {
         switch( SCIPgetTypeSetppc(scip, masterconss[i]) )
         {
         case SCIP_SETPPCTYPE_COVERING:
            relaxdata->masterissetpart = FALSE;
            break;
         case SCIP_SETPPCTYPE_PARTITIONING:
            relaxdata->masterissetcover = FALSE;
            break;
         case SCIP_SETPPCTYPE_PACKING:
            relaxdata->masterissetcover = FALSE;
            relaxdata->masterissetpart = FALSE;
            break;
         }
      }
      else if( strcmp(SCIPconshdlrGetName(SCIPconsGetHdlr(masterconss[i])), "logicor") == 0 )
      {
         relaxdata->masterissetpart = FALSE;
         break;
      }
      else if( strcmp(SCIPconshdlrGetName(SCIPconsGetHdlr(masterconss[i])), "linear") == 0 )
      {
         SCIP_SETPPCTYPE type;

         if( GCGgetConsIsSetppc(scip, masterconss[i], &type) )
         {
            switch( type )
            {
            case SCIP_SETPPCTYPE_COVERING:
               relaxdata->masterissetpart = FALSE;
               break;
            case SCIP_SETPPCTYPE_PARTITIONING:
               relaxdata->masterissetcover = FALSE;
               break;
            case SCIP_SETPPCTYPE_PACKING:
               relaxdata->masterissetcover = FALSE;
               relaxdata->masterissetpart = FALSE;
               break;
            }
         }
         else
         {
            relaxdata->masterissetcover = FALSE;
            relaxdata->masterissetpart = FALSE;
            break;
         }
      }
      else
      {
         relaxdata->masterissetcover = FALSE;
         relaxdata->masterissetpart = FALSE;
         break;
      }
   }

   if( relaxdata->masterissetcover )
   {
      assert(!relaxdata->masterissetpart);
      SCIPverbMessage(scip, SCIP_VERBLEVEL_NORMAL, NULL, "Master problem is a set covering problem.\n");
   }
   if( relaxdata->masterissetpart )
   {
      assert(!relaxdata->masterissetcover);
      SCIPverbMessage(scip, SCIP_VERBLEVEL_NORMAL, NULL, "Master problem is a set partitioning problem.\n");
   }

   return SCIP_OKAY;
}

/** checks whether two arrays of SCIP_Real's are identical */
static
SCIP_Bool realArraysAreEqual(
   SCIP*                 scip,               /**< SCIP data structure */
   SCIP_Real*            array1,             /**< first array */
   int                   array1length,       /**< length of first array */
   SCIP_Real*            array2,             /**< second array */
   int                   array2length        /**< length of second array */
   )
{
   int i;

   if( array1length != array2length )
      return FALSE;

   if( array1length == 0 )
      return TRUE;

   assert(array1 != NULL);
   assert(array2 != NULL);

   for( i = 0; i < array1length; i++ )
   {
      if( !SCIPisEQ(scip, array1[i], array2[i]) )
         return FALSE;
   }

   return TRUE;
}


/** checks whether two pricingproblems represent identical blocks */
static
SCIP_RETCODE checkIdentical(
	SCIP*               scip,               /**< SCIP data structure */
	SCIP_RELAXDATA*     relaxdata,          /**< the relaxator's data */
	int                 probnr1,            /**< number of the first pricingproblem */
	int                 probnr2,            /**< number of the second pricingproblem */
	SCIP_HASHMAP*       varmap,             /**< hashmap mapping the variables of the second pricing problem
	                                         *   to those of the first pricing problem */
	SCIP_Bool*          identical,          /**< return value: are blocks identical */
	SCIP*               scip1,              /**< first SCIP data structure to check */
	SCIP*               scip2               /**< second SCIP data structure to check */
	)
{
   SCIP_VAR** vars1;
   SCIP_VAR** vars2;
   int nvars1;
   int nvars2;

   SCIP_CONS** conss1;
   SCIP_CONS** conss2;
   int nconss;

   int i;
   int j;

   SCIPdebugMessage("check block %d and block %d for identity...\n", probnr1, probnr2);

   if( SCIPgetNVars(scip1) != SCIPgetNVars(scip2) )
   {
      SCIPdebugMessage("--> number of variables differs!\n");
      return SCIP_OKAY;
   }
   if( SCIPgetNConss(scip1) != SCIPgetNConss(scip2) )
   {
      SCIPdebugMessage("--> number of constraints differs!\n");
      return SCIP_OKAY;
   }
   /* get variables */
   SCIP_CALL( SCIPgetVarsData(scip1, &vars1, &nvars1, NULL, NULL, NULL, NULL) );
   SCIP_CALL( SCIPgetVarsData(scip2, &vars2, &nvars2, NULL, NULL, NULL, NULL) );

   for( i = 0; i < nvars1; i++ )
   {
      SCIP_Real* coefs1;
      int ncoefs1;
      SCIP_Real* coefs2;
      int ncoefs2;
      SCIP_VAR** origvars1;
      SCIP_VAR** origvars2;

      if( !SCIPisEQ(relaxdata->masterprob, SCIPvarGetObj(vars1[i]), SCIPvarGetObj(vars2[i])) )
      {
         SCIPdebugMessage("--> obj differs for var %s and var %s!\n", SCIPvarGetName(vars1[i]), SCIPvarGetName(vars2[i]));
         return SCIP_OKAY;
      }
      if( !SCIPisEQ(relaxdata->masterprob, SCIPvarGetLbOriginal(vars1[i]), SCIPvarGetLbOriginal(vars2[i])) )
      {
         SCIPdebugMessage("--> lb differs for var %s and var %s!\n", SCIPvarGetName(vars1[i]), SCIPvarGetName(vars2[i]));
         return SCIP_OKAY;
      }
      if( !SCIPisEQ(relaxdata->masterprob, SCIPvarGetUbOriginal(vars1[i]), SCIPvarGetUbOriginal(vars2[i])) )
      {
         SCIPdebugMessage("--> ub differs for var %s and var %s!\n", SCIPvarGetName(vars1[i]), SCIPvarGetName(vars2[i]));
         return SCIP_OKAY;
      }
      if( SCIPvarGetType(vars1[i]) != SCIPvarGetType(vars2[i]) )
      {
         SCIPdebugMessage("--> type differs for var %s and var %s!\n", SCIPvarGetName(vars1[i]), SCIPvarGetName(vars2[i]));
         return SCIP_OKAY;
      }

      assert(GCGvarIsPricing(vars1[i]));
      assert(GCGvarIsPricing(vars2[i]));

      origvars1 = GCGpricingVarGetOrigvars(vars1[i]);
      origvars2 = GCGpricingVarGetOrigvars(vars2[i]);

      if( !SCIPisEQ(relaxdata->masterprob, SCIPvarGetObj(origvars1[0]),SCIPvarGetObj(origvars2[0])) )
      {
         SCIPdebugMessage("--> orig obj differs for var %s and var %s!\n", SCIPvarGetName(vars1[i]), SCIPvarGetName(vars2[i]));
         return SCIP_OKAY;
      }

      assert(GCGvarIsOriginal(origvars1[0]));
      assert(GCGvarIsOriginal(origvars2[0]));

      ncoefs1 = GCGoriginalVarGetNCoefs(origvars1[0]);
      ncoefs2 = GCGoriginalVarGetNCoefs(origvars2[0]);

      /* nunber of coefficients differs */
      if( ncoefs1 != ncoefs2 )
      {
         SCIPdebugMessage("--> number of coefficients differs for var %s and var %s!\n",
               SCIPvarGetName(vars1[i]), SCIPvarGetName(vars2[i]));
         return SCIP_OKAY;
      }

      /* get master constraints and corresponding coefficients of both variables */
      conss1 = GCGoriginalVarGetMasterconss(origvars1[0]);
      conss2 = GCGoriginalVarGetMasterconss(origvars2[0]);
      coefs1 = GCGoriginalVarGetCoefs(origvars1[0]);
      coefs2 = GCGoriginalVarGetCoefs(origvars2[0]);

      /* check that the master constraints and the coefficients are the same */
      for( j = 0; j < ncoefs1; ++j )
      {
         if( conss1[j] != conss2[j] )
         {
            SCIPdebugMessage("--> constraints differ for var %s and var %s!\n",
               SCIPvarGetName(vars1[i]), SCIPvarGetName(vars2[i]));
            return SCIP_OKAY;
         }

         if( !SCIPisEQ(scip, coefs1[j], coefs2[j]) )
         {
            SCIPdebugMessage("--> coefficients differ for var %s and var %s!\n",
               SCIPvarGetName(vars1[i]), SCIPvarGetName(vars2[i]));
            return SCIP_OKAY;
         }
      }

      SCIP_CALL( SCIPhashmapInsert(varmap, (void*) vars1[i], (void*) vars2[i]) );
   }

   /* check whether the conss are the same */
   conss1 = SCIPgetConss(scip1);
   conss2 = SCIPgetConss(scip2);
   nconss = SCIPgetNConss(scip1);
   assert(nconss == SCIPgetNConss(scip2));
   for( i = 0; i < nconss; i++ )
   {
      if( SCIPgetNVarsLinear(scip1, conss1[i]) != SCIPgetNVarsLinear(scip2, conss2[i]) )
      {
         SCIPdebugMessage("--> nvars differs for cons %s and cons %s!\n", SCIPconsGetName(conss1[i]), SCIPconsGetName(conss2[i]));
         return SCIP_OKAY;
      }
      if( !SCIPisEQ(relaxdata->masterprob, SCIPgetLhsLinear(scip1, conss1[i]), SCIPgetLhsLinear(scip2, conss2[i])) )
      {
         SCIPdebugMessage("--> lhs differs for cons %s and cons %s!\n", SCIPconsGetName(conss1[i]), SCIPconsGetName(conss2[i]));
         return SCIP_OKAY;
      }
      if( !SCIPisEQ(relaxdata->masterprob, SCIPgetRhsLinear(scip1, conss1[i]), SCIPgetRhsLinear(scip2, conss2[i])) )
      {
         SCIPdebugMessage("--> rhs differs for cons %s and cons %s!\n", SCIPconsGetName(conss1[i]), SCIPconsGetName(conss2[i]));
         return SCIP_OKAY;
      }
      if( !realArraysAreEqual(scip, SCIPgetValsLinear(scip1, conss1[i]), SCIPgetNVarsLinear(scip1, conss1[i]),
            SCIPgetValsLinear(scip2, conss2[i]), SCIPgetNVarsLinear(scip2, conss2[i])) )
      {
         SCIPdebugMessage("--> coefs differ for cons %s and cons %s!\n", SCIPconsGetName(conss1[i]), SCIPconsGetName(conss2[i]));
         return SCIP_OKAY;
      }
      vars1 = SCIPgetVarsLinear(scip1, conss1[i]);
      vars2 = SCIPgetVarsLinear(scip2, conss2[i]);
      for( j = 0; j < SCIPgetNVarsLinear(scip1, conss1[i]); j++ )
      {
         if( (SCIP_VAR*) SCIPhashmapGetImage(varmap, (void*) vars1[j]) != vars2[j] )
         {
            SCIPdebugMessage("--> vars differ for cons %s and cons %s!\n", SCIPconsGetName(conss1[i]), SCIPconsGetName(conss2[i]));
            return SCIP_OKAY;
         }
      }

   }

   SCIPdebugMessage("--> blocks are identical!\n");

   *identical = TRUE;
   return SCIP_OKAY;
}

/* checks whether two pricingproblems represent identical blocks */
static
SCIP_RETCODE pricingprobsAreIdenticalFromDetectionInfo(
   SCIP*                 scip,               /**< SCIP data structure */
   SCIP_RELAXDATA*       relaxdata,          /**< the relaxator's data */
   SCIP_HASHMAP**        hashorig2pricingvar,/**< mapping from orig to pricingvar  */
   int                   probnr1,            /**< number of the first pricingproblem */
   int                   probnr2,            /**< number of the second pricingproblem */
   SCIP_HASHMAP*         varmap,             /**< hashmap mapping the variables of the second pricing problem
                                              *   to those of the first pricing problem */
   SCIP_Bool*            identical           /**< return value: are blocks identical */
   )
{
   SCIP* scip1;
   SCIP* scip2;
   int partialdecid;


   assert(relaxdata != NULL);
   assert(0 <= probnr1 && probnr1 < relaxdata->npricingprobs);
   assert(0 <= probnr2 && probnr2 < relaxdata->npricingprobs);
   assert(varmap != NULL);
   assert(identical != NULL);

   scip1 = relaxdata->pricingprobs[probnr1];
   scip2 = relaxdata->pricingprobs[probnr2];
   assert(scip1 != NULL);
   assert(scip2 != NULL);

   *identical = FALSE;

   /* 1) find partialdec number */

   partialdecid = DECdecompGetPartialdecID(relaxdata->decomp);

   /* 2) are pricingproblems identical for this partialdec? */
   SCIP_CALL(GCGconshdlrDecompArePricingprobsIdenticalForPartialdecid(scip, partialdecid, probnr2, probnr1, identical) );

   /* 3) create varmap if pricing probs are identical */
   if( *identical )
   {
      SCIP_CALL(GCGconshdlrDecompCreateVarmapForPartialdecId(scip, hashorig2pricingvar, partialdecid, probnr2, probnr1, scip2, scip1, varmap) );
   }

   return SCIP_OKAY;
}

static
SCIP_RETCODE pricingprobsAreIdentical(
   SCIP*                 scip,               /**< SCIP data structure */
   SCIP_RELAXDATA*       relaxdata,          /**< the relaxator's data */
   int                   probnr1,            /**< number of the first pricingproblem */
   int                   probnr2,            /**< number of the second pricingproblem */
   SCIP_HASHMAP*         varmap,             /**< hashmap mapping the variables of the second pricing problem
                                              *   to those of the first pricing problem */
   SCIP_Bool*            identical           /**< return value: are blocks identical */
   )
{
   SCIP* scip1;
   SCIP* scip2;

#ifdef WITH_BLISS
   SCIP_RESULT result;
   SCIP_HASHMAP* consmap;
#endif

   assert(relaxdata != NULL);
   assert(0 <= probnr1 && probnr1 < relaxdata->npricingprobs);
   assert(0 <= probnr2 && probnr2 < relaxdata->npricingprobs);
   assert(varmap != NULL);
   assert(identical != NULL);

   scip1 = relaxdata->pricingprobs[probnr1];
   scip2 = relaxdata->pricingprobs[probnr2];
   assert(scip1 != NULL);
   assert(scip2 != NULL);

   *identical = FALSE;

   checkIdentical(scip, relaxdata, probnr1, probnr2, varmap, identical, scip1, scip2);

#ifdef WITH_BLISS
   if( !*identical && relaxdata->usebliss )
   {
      unsigned int searchnodelimit;
      unsigned int generatorlimit;

      searchnodelimit = relaxdata->searchnodelimit >= 0 ? relaxdata->searchnodelimit: 0u;
      generatorlimit = relaxdata->generatorlimit >= 0 ? relaxdata->generatorlimit : 0u;

      SCIP_CALL( SCIPhashmapCreate(&consmap, SCIPblkmem(scip), SCIPgetNConss(scip1) + 1) );
      SCIP_CALL( cmpGraphPair(scip, scip2, scip1, probnr2, probnr1, &result, varmap, consmap,
         searchnodelimit, generatorlimit) );

      *identical = (result == SCIP_SUCCESS);

      SCIPhashmapFree(&consmap);
   }
#endif

   return SCIP_OKAY;
}

/** checks whether there are identical pricing blocks */
static
SCIP_RETCODE checkIdenticalBlocks(
   SCIP*                 scip,               /**< SCIP data structure */
   SCIP_RELAXDATA*       relaxdata,          /**< the relaxator data data structure*/
   SCIP_HASHMAP**         hashorig2pricingvar /**< mapping from orig to pricingvar for each block */
   )
{
   SCIP_HASHMAP* varmap;
   SCIP_VAR** vars;
   SCIP_VAR* origvar;
   SCIP_VAR* pricingvar;
   int nvars;
   SCIP_Bool identical;

   int i;
   int j;
   int k;

   int nrelevant;

   SCIPdebugMessage("checking identical blocks \n");
   assert(scip != NULL);
   assert(relaxdata != NULL);

   for( i = 0; i < relaxdata->npricingprobs; i++ )
   {
      relaxdata->blockrepresentative[i] = i;
      relaxdata->nblocksidentical[i] = 1;
   }

   relaxdata->nrelpricingprobs = relaxdata->npricingprobs;
   nrelevant = 0;

   if(  ( !relaxdata->discretization || !relaxdata->aggregation ) )
   {
      SCIPdebugMessage("discretization is off, aggregation is off\n");
      return SCIP_OKAY;
   }


   if(  relaxdata->nlinkingvars != 0 )
      {
         SCIPdebugMessage("aggregation is off in presence of linking vars\n");
         return SCIP_OKAY;
      }


   for( i = 0; i < relaxdata->npricingprobs; i++ )
   {
      for( j = 0; j < i && relaxdata->blockrepresentative[i] == i; j++ )
      {
         if( relaxdata->blockrepresentative[j] != j )
            continue;

         SCIP_CALL( SCIPhashmapCreate(&varmap,
               SCIPblkmem(scip),
               5 * SCIPgetNVars(relaxdata->pricingprobs[i])+1) ); /* +1 to deal with empty subproblems */

         assert( SCIPgetNConss(scip) == GCGconshdlrDecompGetNFormerDetectionConssForID(scip, DECdecompGetPartialdecID(relaxdata->decomp)) );
         SCIPdebugMessage( "nconss: %d; ndetectionconss: %d -> using partialdec information for identity test \n", SCIPgetNConss(scip), GCGconshdlrDecompGetNFormerDetectionConssForID(scip, DECdecompGetPartialdecID(relaxdata->decomp) ) );
         SCIP_CALL( pricingprobsAreIdenticalFromDetectionInfo( scip, relaxdata, hashorig2pricingvar, i, j, varmap, &identical ) );

/*
 *  new method of cons_decomp that uses partialdec information
 * 1) check varmap
 * 2) build varmap for partialdecs in partialdec datatstructures
 * 3) translate varmap when transforming partialdec to decomp (store varmap in decomp or partialdec?)
 * 4) write method in cons_decomp using partialdec agg info and varmap*/

         if( identical )
         {
            SCIPdebugMessage("Block %d is identical to block %d!\n", i, j);

            /* save variables in pricing problem variable */
            vars = SCIPgetVars(relaxdata->pricingprobs[i]);
            nvars = SCIPgetNVars(relaxdata->pricingprobs[i]);

            /*
             * quick check whether some of the variables are linking in which case we cannot aggregate
             * this is suboptimal but we use bliss anyway
             */

            for( k = 0; k < nvars; k++ )
            {
               assert(GCGvarIsPricing(vars[k]));
               origvar = GCGpricingVarGetOrigvars(vars[k])[0];
               if( GCGoriginalVarIsLinking(origvar) )
               {
                  SCIPdebugMessage("Var <%s> is linking and can not be aggregated.\n", SCIPvarGetName(origvar));
                  identical = FALSE;
                  break;
               }
            }

            if( !identical )
            {
               break;
            }


            /* block i will be represented by block j */
            relaxdata->blockrepresentative[i] = j;
            relaxdata->nblocksidentical[i] = 0;
            relaxdata->nblocksidentical[j]++;

            for( k = 0; k < nvars; k++ )
            {
               int blocknr;
               assert(GCGvarIsPricing(vars[k]));
               origvar = GCGpricingVarGetOrigvars(vars[k])[0];

               pricingvar = (SCIP_VAR*) SCIPhashmapGetImage(varmap, (void*) vars[k]);
               assert(pricingvar != NULL);
               blocknr = GCGvarGetBlock(pricingvar);

               assert(GCGvarIsPricing(pricingvar));
               assert(GCGvarIsOriginal(origvar));
               assert(GCGoriginalVarGetPricingVar(origvar) != NULL);
               GCGoriginalVarSetPricingVar(origvar, pricingvar);
               SCIP_CALL( GCGpricingVarAddOrigVar(relaxdata->pricingprobs[blocknr], pricingvar, origvar) );
            }

         }
         SCIPhashmapFree(&varmap);

      }
      if( relaxdata->blockrepresentative[i] == i )
      {
         SCIPdebugMessage("Block %d is relevant!\n", i);
         nrelevant++;
      }
   }

   SCIPverbMessage(scip, SCIP_VERBLEVEL_NORMAL, NULL, "Matrix has %d blocks, using %d%s pricing problem%s.\n",
      relaxdata->npricingprobs, nrelevant, (relaxdata->npricingprobs == nrelevant ? "" : " aggregated"), (nrelevant == 1 ? "" : "s"));

   relaxdata->nrelpricingprobs = nrelevant;

   return SCIP_OKAY;
}

/** sets the pricing problem parameters */
static
SCIP_RETCODE setPricingProblemParameters(
   SCIP*                 scip,               /**< SCIP data structure of the pricing problem */
   int                   clocktype,          /**< clocktype to use in the pricing problem */
   SCIP_Real             infinity,           /**< values larger than this are considered infinity in the pricing problem */
   SCIP_Real             epsilon,            /**< absolute values smaller than this are considered zero in the pricing problem */
   SCIP_Real             sumepsilon,         /**< absolute values of sums smaller than this are considered zero in the pricing problem */
   SCIP_Real             feastol,            /**< feasibility tolerance for constraints in the pricing problem */
   SCIP_Real             lpfeastolfactor,    /**< primal feasibility tolerance factor of LP solver in the pricing problem */
   SCIP_Real             dualfeastol,        /**< feasibility tolerance for reduced costs in LP solution in the pricing problem */
   SCIP_Bool             enableppcuts        /**< should ppcuts be stored for sepa_basis */
   )
{
   assert(scip != NULL);

   /* disable conflict analysis */
   SCIP_CALL( SCIPsetBoolParam(scip, "conflict/useprop", FALSE) );
   SCIP_CALL( SCIPsetCharParam(scip, "conflict/useinflp", 'o') );
   SCIP_CALL( SCIPsetCharParam(scip, "conflict/useboundlp", 'o') );
   SCIP_CALL( SCIPsetBoolParam(scip, "conflict/usesb", FALSE) );
   SCIP_CALL( SCIPsetBoolParam(scip, "conflict/usepseudo", FALSE) );

   /* reduce the effort spent for hash tables */
   SCIP_CALL( SCIPsetBoolParam(scip, "misc/usevartable", FALSE) );
   SCIP_CALL( SCIPsetBoolParam(scip, "misc/useconstable", FALSE) );
   SCIP_CALL( SCIPsetBoolParam(scip, "misc/usesmalltables", TRUE) );

   /* disable expensive presolving */
   /* @todo test whether this really helps, perhaps set presolving emphasis to fast? */
   SCIP_CALL( SCIPsetBoolParam(scip, "constraints/linear/presolpairwise", FALSE) );
   SCIP_CALL( SCIPsetBoolParam(scip, "constraints/setppc/presolpairwise", FALSE) );
   SCIP_CALL( SCIPsetBoolParam(scip, "constraints/logicor/presolpairwise", FALSE) );
   SCIP_CALL( SCIPsetBoolParam(scip, "constraints/linear/presolusehashing", FALSE) );
   SCIP_CALL( SCIPsetBoolParam(scip, "constraints/setppc/presolusehashing", FALSE) );
   SCIP_CALL( SCIPsetBoolParam(scip, "constraints/logicor/presolusehashing", FALSE) );

   /* disable dual fixing presolver for the moment, because we want to avoid variables fixed to infinity */
   SCIP_CALL( SCIPsetIntParam(scip, "propagating/dualfix/freq", -1) );
   SCIP_CALL( SCIPsetIntParam(scip, "propagating/dualfix/maxprerounds", 0) );
   SCIP_CALL( SCIPfixParam(scip, "propagating/dualfix/freq") );
   SCIP_CALL( SCIPfixParam(scip, "propagating/dualfix/maxprerounds") );


   /* disable solution storage ! */
   SCIP_CALL( SCIPsetIntParam(scip, "limits/maxorigsol", 0) );

   /* disable multiaggregation because of infinite values */
   SCIP_CALL( SCIPsetBoolParam(scip, "presolving/donotmultaggr", TRUE) );

   /* @todo enable presolving and propagation of xor constraints if bug is fixed */

   /* disable presolving and propagation of xor constraints as work-around for a SCIP bug */
   SCIP_CALL( SCIPsetIntParam(scip, "constraints/xor/maxprerounds", 0) );
   SCIP_CALL( SCIPsetIntParam(scip, "constraints/xor/propfreq", -1) );

   /* disable output to console */
   SCIP_CALL( SCIPsetIntParam(scip, "display/verblevel", (int)SCIP_VERBLEVEL_NONE) );
#if SCIP_VERSION > 210
   SCIP_CALL( SCIPsetBoolParam(scip, "misc/printreason", FALSE) );
#endif
   SCIP_CALL( SCIPsetIntParam(scip, "limits/maxorigsol", 0) );
   SCIP_CALL( SCIPfixParam(scip, "limits/maxorigsol") );

   /* do not abort subproblem on CTRL-C */
   SCIP_CALL( SCIPsetBoolParam(scip, "misc/catchctrlc", FALSE) );

   /* set clock type */
   SCIP_CALL( SCIPsetIntParam(scip, "timing/clocktype", clocktype) );

   SCIP_CALL( SCIPsetBoolParam(scip, "misc/calcintegral", FALSE) );
   SCIP_CALL( SCIPsetBoolParam(scip, "misc/finitesolutionstore", TRUE) );

   SCIP_CALL( SCIPsetRealParam(scip, "numerics/infinity", infinity) );
   SCIP_CALL( SCIPsetRealParam(scip, "numerics/epsilon", epsilon) );
   SCIP_CALL( SCIPsetRealParam(scip, "numerics/sumepsilon", sumepsilon) );
   SCIP_CALL( SCIPsetRealParam(scip, "numerics/feastol", feastol) );
   SCIP_CALL( SCIPsetRealParam(scip, "numerics/lpfeastolfactor", lpfeastolfactor) );
   SCIP_CALL( SCIPsetRealParam(scip, "numerics/dualfeastol", dualfeastol) );

   /* jonas' stuff */
   if( enableppcuts )
   {
      int pscost;
      int prop;

      SCIP_CALL( SCIPgetIntParam(scip, "branching/pscost/priority", &pscost) );
      SCIP_CALL( SCIPgetIntParam(scip, "propagating/maxroundsroot", &prop) );
      SCIP_CALL( SCIPsetIntParam(scip, "branching/pscost/priority", 11000) );
      SCIP_CALL( SCIPsetIntParam(scip, "propagating/maxroundsroot", 0) );
      SCIP_CALL( SCIPsetPresolving(scip, SCIP_PARAMSETTING_OFF, TRUE) );
   }
   return SCIP_OKAY;
}


/** creates a variable in a pricing problem corresponding to the given original variable (belonging to exactly one block) */
static
SCIP_RETCODE createPricingVar(
   SCIP_RELAXDATA*       relaxdata,          /**< relaxator data data structure */
   SCIP_VAR*             origvar             /**< corresponding variable in the original program */
   )
{
   SCIP_VAR* var;
   int pricingprobnr;

   assert(relaxdata != NULL);
   assert(origvar != NULL);

   pricingprobnr = GCGvarGetBlock(origvar);
   assert(pricingprobnr >= 0);

   SCIP_CALL( GCGoriginalVarCreatePricingVar(relaxdata->pricingprobs[pricingprobnr], origvar, &var) );
   assert(var != NULL);

   GCGoriginalVarSetPricingVar(origvar, var);
   SCIP_CALL( SCIPaddVar(relaxdata->pricingprobs[pricingprobnr], var) );
   assert(GCGvarIsPricing(var));
   /* because the variable was added to the problem,
    * it is captured by SCIP and we can safely release it right now
    */
   SCIP_CALL( SCIPreleaseVar(relaxdata->pricingprobs[pricingprobnr], &var) );

   return SCIP_OKAY;
}

/** creates a variable in each of the pricing problems linked by given original variable */
static
SCIP_RETCODE createLinkingPricingVars(
   SCIP*                 scip,               /**< SCIP data structure */
   SCIP_RELAXDATA*       relaxdata,          /**< relaxator data data structure */
   SCIP_VAR*             origvar             /**< corresponding linking variable in the original program */
   )
{
   SCIP_VAR* var;
   SCIP_CONS* linkcons;
#ifndef NDEBUG
   SCIP_CONS** linkconss;
   int nblocks;
#endif
   SCIP_VAR** pricingvars;
   int i;

   assert(origvar != NULL);
   assert(relaxdata != NULL);

   /* get variable data of the original variable */
   assert(GCGvarIsOriginal(origvar));
   assert(GCGoriginalVarIsLinking(origvar));
   pricingvars = GCGlinkingVarGetPricingVars(origvar);

#ifndef NDEBUG
   nblocks = GCGlinkingVarGetNBlocks(origvar);
   /* checks that GCGrelaxSetOriginalVarBlockNr() worked correctly */
   {
      int count;

      linkconss = GCGlinkingVarGetLinkingConss(origvar);
      /* the linking constraints could be NULL if the Benders' decomposition is used. */
      if( linkconss != NULL )
      {
         count = 0;
         for( i = 0; i < relaxdata->npricingprobs; i++ )
         {
            assert(linkconss[i] == NULL);

            if( pricingvars[i] != NULL )
               count++;
         }
         assert(nblocks == count);
      }
   }
#endif

   for( i = 0; i < relaxdata->npricingprobs; ++i )
   {
      if( pricingvars[i] == NULL )
         continue;

      SCIP_CALL( GCGlinkingVarCreatePricingVar(relaxdata->pricingprobs[i], i, origvar, &var) );

      GCGlinkingVarSetPricingVar(origvar, i, var);

      assert(GCGvarIsPricing(var));
      SCIP_CALL( SCIPaddVar(relaxdata->pricingprobs[i], var) );


      if( relaxdata->mode != DEC_DECMODE_BENDERS )
      {
         SCIP_CALL( GCGlinkingVarCreateMasterCons(relaxdata->masterprob, i, origvar, &linkcons) );
         GCGlinkingVarSetLinkingCons(origvar, linkcons, i);
         SCIP_CALL( SCIPaddCons(relaxdata->masterprob, linkcons) );

         SCIP_CALL( SCIPreallocBlockMemoryArray(scip, &relaxdata->varlinkconss, relaxdata->nvarlinkconss, (size_t)relaxdata->nvarlinkconss+1) );
         SCIP_CALL( SCIPreallocBlockMemoryArray(scip, &relaxdata->varlinkconsblock, relaxdata->nvarlinkconss, (size_t)relaxdata->nvarlinkconss+1) );

         relaxdata->varlinkconss[relaxdata->nvarlinkconss] = linkcons;
         relaxdata->varlinkconsblock[relaxdata->nvarlinkconss] = i;
         relaxdata->nvarlinkconss++;
      }

      /* because the variable was added to the problem,
       * it is captured by SCIP and we can safely release it right now
       */
      SCIP_CALL( SCIPreleaseVar(relaxdata->pricingprobs[i], &var) );
   }

#ifndef NDEBUG
   /* checks that createLinkingPricingVars() worked correctly */
   {
      int count;

      linkconss = GCGlinkingVarGetLinkingConss(origvar);
      /* the linking constraints could be NULL if the Benders' decomposition is used. */
      if( linkconss != NULL )
      {
         count = 0;
         for( i = 0; i < relaxdata->npricingprobs; i++ )
         {
            if( pricingvars[i] != NULL )
            {
               count++;
               assert(GCGvarIsPricing(pricingvars[i]));
               assert(relaxdata->mode == DEC_DECMODE_BENDERS || linkconss[i] != NULL);
            }
            else
               assert(linkconss[i] == NULL);
         }
         assert(nblocks == count);
      }
   }
#endif


   return SCIP_OKAY;
}

/** create pricing problem variables */
static
SCIP_RETCODE createPricingVariables(
   SCIP*                 scip,               /**< SCIP data structure */
   SCIP_RELAXDATA*       relaxdata,          /**< relaxator data data structure */
   SCIP_HASHMAP**        hashorig2pricingvar /**< hashmap mapping original variables to pricing variables */
   )
{
   SCIP_VAR** vars;
   int nvars;
   int v;
   int i;
   int npricingprobs;

   assert(scip != NULL);
   assert(relaxdata != NULL);

   /* create pricing variables and map them to the original variables */
   vars = SCIPgetVars(scip);
   nvars = SCIPgetNVars(scip);
   npricingprobs = relaxdata->npricingprobs;

   for( v = 0; v < nvars; v++ )
   {
      int blocknr;
      SCIP_VAR* probvar;

      assert(SCIPvarIsTransformed(vars[v]));

      probvar = SCIPvarGetProbvar(vars[v]);
      assert(SCIPvarIsTransformed(probvar));
      blocknr = GCGvarGetBlock(probvar);
      if( blocknr == -1 )
      {
         int tempblock;
         tempblock = (int) (size_t) SCIPhashmapGetImage(DECdecompGetVartoblock(relaxdata->decomp), probvar)-1; /*lint !e507*/
         if( tempblock >= DECdecompGetNBlocks(relaxdata->decomp) )
         {
            blocknr = -1;
         }
         else
         {
            SCIPverbMessage(scip, SCIP_VERBLEVEL_HIGH, NULL, " changed block number to %d \n", tempblock );
            blocknr = tempblock; /*lint !e806*/
         }
      }

      SCIPdebugMessage("Creating map for (%p, %p) var %s:", (void*)(vars[v]), (void*)(probvar), SCIPvarGetName(probvar));
      assert( !SCIPhashmapExists(relaxdata->hashorig2origvar, probvar) );
      SCIP_CALL( SCIPhashmapInsert(relaxdata->hashorig2origvar, (void*)(probvar), (void*)(probvar)) );

      /* variable belongs to exactly one block --> create corresponding pricing variable*/
      if( blocknr >= 0 )
      {
         SCIPdebugPrintf("block %d", blocknr);

         assert(GCGoriginalVarGetPricingVar(probvar) == NULL);
         SCIP_CALL( createPricingVar(relaxdata, probvar) );
         assert(GCGoriginalVarGetPricingVar(probvar) != NULL);
         assert(hashorig2pricingvar != NULL);
         assert(hashorig2pricingvar[blocknr] != NULL);

         SCIPdebugPrintf("-> %p\n", (void*) GCGoriginalVarGetPricingVar(probvar));

         assert(!SCIPhashmapExists(hashorig2pricingvar[blocknr], probvar));
         SCIP_CALL( SCIPhashmapInsert(hashorig2pricingvar[blocknr], (void*)(probvar),
               (void*)(GCGoriginalVarGetPricingVar(probvar)) ));

         assert(GCGvarIsPricing((SCIP_VAR*) SCIPhashmapGetImage(hashorig2pricingvar[blocknr], probvar)));
      }
      /* variable is a linking variable --> create corresponding pricing variable in all linked blocks
       * and create corresponding linking constraints */
      else if( GCGoriginalVarIsLinking(probvar) )
      {
         SCIP_VAR** pricingvars;
         SCIPdebugPrintf("linking.\n");
         relaxdata->nlinkingvars++;
         SCIP_CALL( createLinkingPricingVars(scip, relaxdata, probvar) );
         assert(GCGlinkingVarGetPricingVars(probvar) != NULL);


         pricingvars = GCGlinkingVarGetPricingVars(probvar);

         for( i = 0; i < npricingprobs; i++ )
         {
            if( pricingvars[i] != NULL )
            {
               assert(GCGvarIsPricing(pricingvars[i]));
               assert(hashorig2pricingvar != NULL);
               assert(hashorig2pricingvar[i] != NULL);
               assert(!SCIPhashmapExists(hashorig2pricingvar[i], probvar));
               SCIP_CALL( SCIPhashmapInsert(hashorig2pricingvar[i], (void*)(probvar),
                     (void*)(pricingvars[i])) );
               assert(GCGvarIsPricing((SCIP_VAR*) SCIPhashmapGetImage(hashorig2pricingvar[i], probvar)));
            }
         }
      }
      else
      {
         assert(GCGvarGetBlock(probvar) == -1);
         assert(GCGoriginalVarGetPricingVar(probvar) == NULL);
         SCIPdebugPrintf("master!\n");
         relaxdata->ntransvars++;
      }
      assert(SCIPhashmapExists(relaxdata->hashorig2origvar, probvar));
   }

   return SCIP_OKAY;
}


/** displays statistics of the pricing problems */
static
SCIP_RETCODE displayPricingStatistics(
   SCIP*                 scip,               /**< SCIP data structure */
   SCIP**                pricingprobs,       /**< array of pricing problems */
   int                   npricingprobs,      /**< number of pricingproblems */
   int*                  blockrepresentative /**< array of representation information */
)
{
   char name[SCIP_MAXSTRLEN];
   int i;

   assert(scip != NULL);
   assert(pricingprobs != NULL);
   assert(blockrepresentative != NULL);
   assert(npricingprobs > 0);
   for( i = 0; i < npricingprobs; i++ )
   {
      int nbin;
      int nint;
      int nimpl;
      int ncont;

      if( blockrepresentative[i] != i )
         continue;

      SCIP_CALL( SCIPgetVarsData(pricingprobs[i], NULL, NULL, &nbin, &nint, &nimpl, &ncont) );

      SCIPverbMessage(scip, SCIP_VERBLEVEL_NORMAL, NULL, "pricing problem %d: %d conss, %d vars (%d bins, %d ints, %d impls and %d cont)\n", i,
         SCIPgetNConss(pricingprobs[i]), SCIPgetNVars(pricingprobs[i]), nbin, nint, nimpl, ncont);

      (void) SCIPsnprintf(name, SCIP_MAXSTRLEN, "pricingprob_%d.lp", i);
      SCIP_CALL( SCIPwriteOrigProblem(pricingprobs[i], name, NULL, FALSE) );
   }

   return SCIP_OKAY;
}


/** allocates initial problem specific data */
static
SCIP_RETCODE initRelaxProblemdata(
   SCIP*                 scip,               /**< SCIP data structure */
   SCIP_RELAXDATA*       relaxdata           /**< relaxatordata data structure */
   )
{
   assert(scip != NULL);
   assert(relaxdata != NULL);

   /* initialize relaxator data */
   relaxdata->maxmasterconss = 16;
   relaxdata->nmasterconss = 0;

   /* arrays of constraints belonging to the master problems */
   SCIP_CALL( SCIPallocBlockMemoryArray(scip, &(relaxdata->masterconss), relaxdata->maxmasterconss) );
   SCIP_CALL( SCIPallocBlockMemoryArray(scip, &(relaxdata->origmasterconss), relaxdata->maxmasterconss) );

   if( relaxdata->npricingprobs > 0 )
   {
      SCIP_CALL( SCIPallocBlockMemoryArray(scip, &(relaxdata->pricingprobs), relaxdata->npricingprobs) );
      SCIP_CALL( SCIPallocBlockMemoryArray(scip, &(relaxdata->blockrepresentative), relaxdata->npricingprobs) );
      SCIP_CALL( SCIPallocBlockMemoryArray(scip, &(relaxdata->nblocksidentical), relaxdata->npricingprobs) );

      /* array for saving convexity constraints belonging to one of the pricing problems */
      SCIP_CALL( SCIPallocBlockMemoryArray(scip, &(relaxdata->convconss), relaxdata->npricingprobs) );
   }

   SCIP_CALL( SCIPhashmapCreate(&(relaxdata->hashorig2origvar), SCIPblkmem(scip), 10*SCIPgetNVars(scip)+1) );

   return SCIP_OKAY;
}


/** creates the master problem with the specified name */
static
SCIP_RETCODE createMasterProblem(
   SCIP*                 masterscip,         /**< SCIP data structure of master problem */
   const char*           name,               /**< name of the master problem */
   int                   clocktype,          /**< clocktype to use in the master problem */
   SCIP_Real             infinity,           /**< values larger than this are considered infinity in the master problem */
   SCIP_Real             epsilon,            /**< absolute values smaller than this are considered zero in the master problem */
   SCIP_Real             sumepsilon,         /**< absolute values of sums smaller than this are considered zero in the master problem */
   SCIP_Real             feastol,            /**< feasibility tolerance for constraints in the master problem */
   SCIP_Real             lpfeastolfactor,    /**< primal feasibility tolerance factor of LP solver in the master problem */
   SCIP_Real             dualfeastol,        /**< feasibility tolerance for reduced costs in LP solution in the master problem */
   DEC_DECMODE           mode                /**< the decomposition mode */
   )
{
   assert(masterscip != NULL);
   assert(name != NULL);

   SCIP_CALL( SCIPcreateProb(masterscip, name, NULL, NULL, NULL, NULL, NULL, NULL, NULL) );

   /* set clocktype */
   SCIP_CALL( SCIPsetIntParam(masterscip, "timing/clocktype", clocktype) );

   /* set numerical tolerances */
   SCIP_CALL( SCIPsetRealParam(masterscip, "numerics/infinity", infinity) );
   SCIP_CALL( SCIPsetRealParam(masterscip, "numerics/epsilon", epsilon) );
   SCIP_CALL( SCIPsetRealParam(masterscip, "numerics/sumepsilon", sumepsilon) );
   SCIP_CALL( SCIPsetRealParam(masterscip, "numerics/feastol", feastol) );
   SCIP_CALL( SCIPsetRealParam(masterscip, "numerics/lpfeastolfactor", lpfeastolfactor) );
   SCIP_CALL( SCIPsetRealParam(masterscip, "numerics/dualfeastol", dualfeastol) );

   /* disable aggregation and multiaggregation of variables, as this might lead to issues with copied original variables */
   SCIP_CALL( SCIPsetBoolParam(masterscip, "presolving/donotaggr", TRUE) );
   SCIP_CALL( SCIPsetBoolParam(masterscip, "presolving/donotmultaggr", TRUE) );

   /* the following settings are for decomposition, so if the original problem is solved directly, then these settings
    * are not required
    */
   if( mode == DEC_DECMODE_ORIGINAL )
   {
      return SCIP_OKAY;
   }

   if( mode == DEC_DECMODE_DANTZIGWOLFE )
      SCIP_CALL( SCIPactivatePricer(masterscip, SCIPfindPricer(masterscip, "gcg")) );

   /* do not modify the time limit after solving the master problem */
   SCIP_CALL( SCIPsetBoolParam(masterscip, "reoptimization/commontimelimit", FALSE) );

   /* disable aggregation and multiaggregation of variables, as this might lead to issues with copied original variables */
   SCIP_CALL( SCIPsetBoolParam(masterscip, "presolving/donotaggr", TRUE) );
   SCIP_CALL( SCIPsetBoolParam(masterscip, "presolving/donotmultaggr", TRUE) );

   /* for Benders' decomposition, some additional parameter settings are required for the master problem. */
   if( mode == DEC_DECMODE_BENDERS )
   {
      SCIP_CALL( SCIPsetSeparating(masterscip, SCIP_PARAMSETTING_OFF, TRUE) );
      SCIP_CALL( SCIPsetPresolving(masterscip, SCIP_PARAMSETTING_OFF, TRUE) );
      SCIP_CALL( SCIPsetIntParam(masterscip, "presolving/maxrestarts", 0) );
      SCIP_CALL( SCIPsetIntParam(masterscip, "propagating/maxroundsroot", 0) );
      SCIP_CALL( SCIPsetIntParam(masterscip, "heuristics/trysol/freq", 1) );
      SCIP_CALL( SCIPsetBoolParam(masterscip, "constraints/benders/active", TRUE) );
      SCIP_CALL( SCIPsetBoolParam(masterscip, "constraints/benderslp/active", TRUE) );
      SCIP_CALL( SCIPsetBoolParam(masterscip, "benders/gcg/lnscheck", FALSE) );
      SCIP_CALL( SCIPsetIntParam(masterscip, "presolving/maxrounds", 1) );
      SCIP_CALL( SCIPsetIntParam(masterscip, "constraints/benders/maxprerounds", 1) );

      /* the trysol heuristic must have a high priority to ensure the solutions found by the relaxator are added to the
       * original problem
       */
      SCIP_CALL( SCIPsetIntParam(GCGgetOriginalprob(masterscip), "heuristics/trysol/freq", 1) );
   }

   return SCIP_OKAY;
}


/** creates the pricing problem with the specified name */
static
SCIP_RETCODE createPricingProblem(
   SCIP**                pricingscip,        /**< Pricing scip data structure */
   const char*           name,               /**< name of the pricing problem */
   int                   clocktype,          /**< clocktype to use in the pricing problem */
   SCIP_Real             infinity,           /**< values larger than this are considered infinity in the pricing problem */
   SCIP_Real             epsilon,            /**< absolute values smaller than this are considered zero in the pricing problem */
   SCIP_Real             sumepsilon,         /**< absolute values of sums smaller than this are considered zero in the pricing problem */
   SCIP_Real             feastol,            /**< feasibility tolerance for constraints in the pricing problem */
   SCIP_Real             lpfeastolfactor,    /**< primal feasibility tolerance factor of LP solver in the pricing problem */
   SCIP_Real             dualfeastol,        /**< feasibility tolerance for reduced costs in LP solution in the pricing problem */
   SCIP_Bool             enableppcuts        /**< should ppcuts be stored for sepa_basis */
   )
{
   assert(pricingscip != NULL);
   assert(name != NULL);

   SCIP_CALL( SCIPcreate(pricingscip) );
   SCIP_CALL( SCIPincludeDefaultPlugins(*pricingscip) );
   SCIP_CALL( setPricingProblemParameters(*pricingscip, clocktype, infinity, epsilon, sumepsilon, feastol, lpfeastolfactor, dualfeastol, enableppcuts) );
   SCIP_CALL( SCIPcreateProb(*pricingscip, name, NULL, NULL, NULL, NULL, NULL, NULL, NULL) );

   return SCIP_OKAY;
}


/** saves the coefficient of the masterconstraints in the original variable */
static
SCIP_RETCODE saveOriginalVarMastercoeffs(
   SCIP*                 scip,               /**< SCIP data structure */
   SCIP_VAR**            origvars,           /**< original variables array */
   int                   norigvars,          /**< size of original variables array*/
   int                   nmasterconss,       /**< size of masterconns array */
   SCIP_CONS**           origmasterconss,    /**< orig master constraints array */
   SCIP_CONS**           masterconss         /**< master constraints */
   )
{
   int v;
   int i;

   assert(scip != NULL);
   assert(origvars != NULL || norigvars == 0);
   assert(norigvars >= 0);
   assert(nmasterconss >= 0);
   assert(masterconss != NULL);
   assert(origmasterconss != NULL);

   /* for original variables, save the coefficients in the master problem */
   for( v = 0; v < norigvars; v++ )
   {
      SCIP_VAR* var;
      var = SCIPvarGetProbvar(origvars[v]); /*lint !e613*/
      assert(GCGvarIsOriginal(var));
      assert(GCGoriginalVarGetCoefs(var) == NULL);
      GCGoriginalVarSetNCoefs(var, 0);
   }

   /* save coefs */
   for( i = 0; i < nmasterconss; i++ )
   {
      SCIP_VAR** vars;
      SCIP_Real* vals;
      int nvars;

      nvars = GCGconsGetNVars(scip, origmasterconss[i]);
      SCIP_CALL( SCIPallocBufferArray(scip, &vars, nvars) );
      SCIP_CALL( SCIPallocBufferArray(scip, &vals, nvars) );
      GCGconsGetVars(scip, origmasterconss[i], vars, nvars);
      GCGconsGetVals(scip, origmasterconss[i], vals, nvars);
      for( v = 0; v < nvars; v++ )
      {
         SCIP_CALL( GCGoriginalVarAddCoef(scip, vars[v], vals[v], masterconss[i]) );
      }
      SCIPfreeBufferArray(scip, &vals);
      SCIPfreeBufferArray(scip, &vars);
   }

   return SCIP_OKAY;
}

/** creates the master problem constraints */
static
SCIP_RETCODE createMasterprobConss(
   SCIP*                 scip,               /**< SCIP data structure */
   SCIP_RELAXDATA*       relaxdata           /**< the relaxator data data structure */
   )
{
   SCIP_CONS** masterconss;
   int nmasterconss;
   SCIP_CONS* mastercons;
   int c;
   char name[SCIP_MAXSTRLEN];

   masterconss = DECdecompGetLinkingconss(relaxdata->decomp);
   nmasterconss = DECdecompGetNLinkingconss(relaxdata->decomp);

 //  assert(SCIPhashmapGetNElements(relaxdata->hashorig2origvar) == SCIPgetNVars(scip));
   for( c = 0; c < nmasterconss; ++c )
   {
      int nconsvars;
      int consvarssize;
      SCIP_VAR** consvars;
      SCIP_Real* consvals;
      SCIP_Bool* releasevars;
      int i;

      if( strcmp(SCIPconshdlrGetName(SCIPconsGetHdlr(masterconss[c])), "origbranch") == 0 )
         continue;

      /* in the Benders' decomposition mode, all variables from the linking constraints need to be added to the master
       * problem. Additionally, if the original problem is solved directly, then we must ensure that all variables are
       * added to the master problem.
       */
      if( GCGgetDecompositionMode(scip) == DEC_DECMODE_BENDERS || GCGgetDecompositionMode(scip) == DEC_DECMODE_ORIGINAL )
      {
         nconsvars = GCGconsGetNVars(scip, masterconss[c]);
         consvarssize = nconsvars;

         SCIP_CALL( SCIPallocBufferArray(scip, &consvars, consvarssize) );
         SCIP_CALL( SCIPallocBufferArray(scip, &consvals, consvarssize) );
         SCIP_CALL( SCIPallocClearBufferArray(scip, &releasevars, consvarssize) );

         SCIP_CALL( GCGconsGetVars(scip, masterconss[c], consvars, nconsvars) );
         SCIP_CALL( GCGconsGetVals(scip, masterconss[c], consvals, nconsvars) );

         for( i = 0; i < nconsvars; i++ )
         {
            SCIP_VAR* origvar;

            /* if the variable is a linking variable or is directly transferred to the master problem, then it is not
             * added to the constraint. This is because the linking variables and the transferred variables are added
             * later in GCGmasterCreateInitialMastervars().
             */
            while( i < nconsvars && (GCGoriginalVarIsLinking(consvars[i]) || GCGoriginalVarIsTransVar(consvars[i])) )
            {
               consvars[i] = consvars[nconsvars - 1];
               consvals[i] = consvals[nconsvars - 1];
               nconsvars--;
            }

            if( i >= nconsvars )
               break;

            /* assigning the origvar to the next variables that is not a linking variable */
            origvar = consvars[i];

            assert(GCGoriginalVarGetNMastervars(origvar) <= 1);

            /* if the original has already has a copy in the master problem, then this is used. Otherwise, the master
             * problem variable is created.
             */
            if( GCGoriginalVarGetNMastervars(origvar) > 0 )
            {
               consvars[i] = GCGoriginalVarGetMastervars(origvar)[0];
               releasevars[i] = FALSE;
            }
            else
            {
               SCIP_CALL( GCGcreateInitialMasterVar(relaxdata->masterprob, consvars[i], &consvars[i]) );
               SCIP_CALL( SCIPaddVar(relaxdata->masterprob, consvars[i]) );

               SCIP_CALL( GCGoriginalVarAddMasterVar(scip, origvar, consvars[i], 1.0) );

               releasevars[i] = TRUE;
            }

            assert(GCGoriginalVarGetNMastervars(origvar) <= 1);
         }
      }
      else
      {
         nconsvars = 0;
         consvars = NULL;
         consvals = NULL;
         releasevars = NULL;
      }

      /* create and add corresponding linear constraint in the master problem */
      (void) SCIPsnprintf(name, SCIP_MAXSTRLEN, "m_%s", SCIPconsGetName(masterconss[c]));
      SCIP_CALL( SCIPcreateConsLinear(relaxdata->masterprob, &mastercons, name, nconsvars, consvars, consvals,
            GCGconsGetLhs(scip, masterconss[c]), GCGconsGetRhs(scip, masterconss[c]),
            TRUE, TRUE, TRUE, TRUE, TRUE, FALSE, TRUE, FALSE, FALSE, FALSE) );

      SCIP_CALL( SCIPaddCons(relaxdata->masterprob, mastercons) );
      SCIPdebugMessage("Copying %s to masterproblem\n", SCIPconsGetName(masterconss[c]));
      /* store the constraints in the arrays origmasterconss and masterconss in the problem data */
      SCIP_CALL( ensureSizeMasterConss(scip, relaxdata, relaxdata->nmasterconss+1) );
      SCIP_CALL( SCIPcaptureCons(scip, masterconss[c]) );
      relaxdata->origmasterconss[relaxdata->nmasterconss] = masterconss[c];
      relaxdata->masterconss[relaxdata->nmasterconss] = mastercons;
      relaxdata->nmasterconss++;

      /* in the Benders' decomposition mode, the consvars and consvals arrays need to be freed */
      if( GCGgetDecompositionMode(scip) == DEC_DECMODE_BENDERS || GCGgetDecompositionMode(scip) == DEC_DECMODE_ORIGINAL )
      {
         assert(releasevars != NULL);
         assert(consvars != NULL);
         for( i = 0; i < nconsvars; i++ )
         {
            if( releasevars[i] )
            {
               SCIP_CALL( SCIPreleaseVar(relaxdata->masterprob, &consvars[i]) );
            }
         }

         SCIPfreeBufferArray(scip, &releasevars);
         SCIPfreeBufferArray(scip, &consvals);
         SCIPfreeBufferArray(scip, &consvars);
      }
   }
   assert(relaxdata->nmasterconss == nmasterconss);
   SCIP_CALL( saveOriginalVarMastercoeffs(scip, SCIPgetVars(scip), SCIPgetNVars(scip), relaxdata->nmasterconss, relaxdata->origmasterconss, relaxdata->masterconss) );

   return SCIP_OKAY;
}

/** creates the pricing problem constraints */
static
SCIP_RETCODE createPricingprobConss(
   SCIP*                 scip,               /**< SCIP data structure */
   SCIP_RELAXDATA*       relaxdata,          /**< the relaxator data data structure */
   SCIP_HASHMAP**        hashorig2pricingvar /**< hashmap mapping original to corresponding pricing variables */
   )
{
   SCIP_CONS*** subscipconss;
   int* nsubscipconss;
   SCIP_CONS* newcons;
   SCIP_HASHMAP* hashorig2pricingconstmp;
   int nblocks;
   int b;
   int c;
   char name[SCIP_MAXSTRLEN];
   SCIP_Bool success;

   assert(scip != NULL);
   assert(relaxdata != NULL);

   subscipconss = DECdecompGetSubscipconss(relaxdata->decomp);
   nsubscipconss = DECdecompGetNSubscipconss(relaxdata->decomp);
   nblocks = DECdecompGetNBlocks(relaxdata->decomp);

   SCIP_CALL( SCIPhashmapCreate(&hashorig2pricingconstmp, SCIPblkmem(scip), SCIPgetNConss(scip)) ); /*lint !e613*/

   for( b = 0; b < nblocks; ++b )
   {
      assert(hashorig2pricingvar != NULL);
      for( c = 0; c < nsubscipconss[b]; ++c )
      {
         SCIPdebugMessage("copying %s to pricing problem %d\n", SCIPconsGetName(subscipconss[b][c]), b);
         if( !SCIPconsIsActive(subscipconss[b][c]) )
         {
            SCIPdebugMessage("skipping, cons <%s> inactive\n", SCIPconsGetName(subscipconss[b][c]));
            continue;
         }
         SCIP_CALL( SCIPgetTransformedCons(scip, subscipconss[b][c], &subscipconss[b][c]) );
         assert(subscipconss[b][c] != NULL);

         /* copy the constraint */
         (void) SCIPsnprintf(name, SCIP_MAXSTRLEN, "p%d_%s", b, SCIPconsGetName(subscipconss[b][c]));
         SCIP_CALL( SCIPgetConsCopy(scip, relaxdata->pricingprobs[b], subscipconss[b][c], &newcons, SCIPconsGetHdlr(subscipconss[b][c]),
               hashorig2pricingvar[b], hashorig2pricingconstmp, name,
               TRUE, TRUE, TRUE, TRUE, TRUE, FALSE, FALSE, TRUE, FALSE, FALSE, TRUE, &success) );

         /* constraint was successfully copied */
         assert(success);

         SCIP_CALL( SCIPaddCons(relaxdata->pricingprobs[b], newcons) );


#ifndef NDEBUG
         {
            SCIP_VAR** curvars;
            int ncurvars;

            ncurvars = GCGconsGetNVars(relaxdata->pricingprobs[b], newcons);
            curvars = NULL;
            if( ncurvars > 0 )
            {
               int i;

               SCIP_CALL( SCIPallocBufferArray(scip, &curvars, ncurvars) );
               SCIP_CALL( GCGconsGetVars(relaxdata->pricingprobs[b], newcons, curvars, ncurvars) );

               for( i = 0; i < ncurvars; ++i )
               {
                  if( SCIPisFeasEQ( scip, SCIPvarGetLbGlobal(curvars[i]), SCIPvarGetUbGlobal(curvars[i]) ) && SCIPisFeasEQ( scip, SCIPvarGetUbGlobal(curvars[i]), 0. )  )
                     continue;

                  assert(GCGvarIsPricing(curvars[i]) || ( SCIPvarIsNegated(curvars[i]) && GCGvarIsPricing(SCIPvarGetNegatedVar(curvars[i]) ) ) );
               }

               SCIPfreeBufferArrayNull(scip, &curvars);
            }
         }
#endif
         SCIP_CALL( SCIPreleaseCons(relaxdata->pricingprobs[b], &newcons) );
      }
   }

   SCIPhashmapFree(&hashorig2pricingconstmp);

   return SCIP_OKAY;
}

/** creates the master problem and the pricing problems and copies the constraints into them */
static
SCIP_RETCODE createMaster(
   SCIP*                 scip,               /**< SCIP data structure */
   SCIP_RELAXDATA*       relaxdata           /**< the relaxator data data structure */
   )
{
   int npricingprobs;
   SCIP_HASHMAP** hashorig2pricingvar;
   SCIP_Bool enableppcuts;
   char name[SCIP_MAXSTRLEN];
   int clocktype;
   SCIP_Real infinity;
   SCIP_Real epsilon;
   SCIP_Real sumepsilon;
   SCIP_Real feastol;
   SCIP_Real lpfeastolfactor;
   SCIP_Real dualfeastol;
   int i;

   assert(scip != NULL);
   assert(relaxdata != NULL);

   assert(relaxdata->decomp != NULL);


   SCIP_CALL( convertStructToGCG(scip, relaxdata, relaxdata->decomp) );

   /* if there are no pricing problems, then the original problem will be solved directly. */
   if( relaxdata->npricingprobs == 0 )
   {
      int origmode;

      /* setting the mode to ORIGINAL */
      SCIP_CALL( SCIPunfixParam(scip, "relaxing/gcg/mode") );
      SCIP_CALL( SCIPgetIntParam(scip, "relaxing/gcg/mode", &origmode) );
      SCIP_CALL( SCIPsetIntParam(scip, "relaxing/gcg/mode", (int) DEC_DECMODE_ORIGINAL) );
      SCIP_CALL( SCIPfixParam(scip, "relaxing/gcg/mode") );

      /* if the original problem is to be solved, then we need to free the currently master problem and create a new
       * SCIP instance
       */

      if( origmode == DEC_DECMODE_DANTZIGWOLFE )
      {
         SCIP* tmpscip;

         /* initialising the master problem */
         SCIP_CALL( SCIPsetIntParam(relaxdata->altmasterprob, "display/verblevel", (int)SCIP_VERBLEVEL_NONE) );
         SCIP_CALL( SCIPsetBoolParam(relaxdata->altmasterprob, "display/relevantstats", FALSE) );

         /* disabling unnecessary display columns */
         SCIP_CALL( SCIPsetIntParam(scip, "display/sumlpiterations/active", 0) );
         SCIP_CALL( SCIPsetIntParam(scip, "display/lpiterations/active", 0) );
         SCIP_CALL( SCIPsetIntParam(scip, "display/degeneracy/active", 0) );

         /* setting the total node limit to 1 for the original SCIP instance. This is because Benders' decomposition solves
          * the MIP within the relaxator of the root node. So no branching in the original problem is required.
          */
         SCIP_CALL( SCIPsetLongintParam(scip, "limits/totalnodes", 1) );

         /* swapping the master problem with the original master problem */
         tmpscip = relaxdata->altmasterprob;
         relaxdata->altmasterprob = relaxdata->masterprob;
         relaxdata->masterprob = tmpscip;
      }

      SCIP_CALL( SCIPsetIntParam(relaxdata->masterprob, "constraints/components/maxprerounds", 0) );
      SCIP_CALL( SCIPsetBoolParam(scip, "relaxing/gcg/discretization", FALSE) );
   }


   npricingprobs = relaxdata->npricingprobs;
   hashorig2pricingvar = NULL;

   if( npricingprobs > 0 )
   {
      /* create hashmaps for mapping from original to pricing variables */
      SCIP_CALL( SCIPallocBufferArray(scip, &(hashorig2pricingvar), npricingprobs) );
   }

   SCIPdebugMessage("Creating master problem...\n");

   SCIP_CALL( initRelaxProblemdata(scip, relaxdata) );

   /* get clocktype of the original SCIP instance in order to use the same clocktype in master and pricing problems */
   SCIP_CALL( SCIPgetIntParam(scip, "timing/clocktype", &clocktype) );

   /* get numerical tolerances of the original SCIP instance in order to use the same numerical tolerances in master and pricing problems */
   SCIP_CALL( SCIPgetRealParam(scip, "numerics/infinity", &infinity) );
   SCIP_CALL( SCIPgetRealParam(scip, "numerics/epsilon", &epsilon) );
   SCIP_CALL( SCIPgetRealParam(scip, "numerics/sumepsilon", &sumepsilon) );
   SCIP_CALL( SCIPgetRealParam(scip, "numerics/feastol", &feastol) );
   SCIP_CALL( SCIPgetRealParam(scip, "numerics/lpfeastolfactor", &lpfeastolfactor) );
   SCIP_CALL( SCIPgetRealParam(scip, "numerics/dualfeastol", &dualfeastol) );

   (void) SCIPsnprintf(name, SCIP_MAXSTRLEN, "master_%s", SCIPgetProbName(scip));
   SCIP_CALL( createMasterProblem(relaxdata->masterprob, name, clocktype, infinity, epsilon, sumepsilon, feastol,
         lpfeastolfactor, dualfeastol, relaxdata->mode) );

   enableppcuts = FALSE;
   SCIP_CALL( SCIPgetBoolParam(scip, "sepa/basis/enableppcuts", &enableppcuts) );

   /* create the pricing problems */
   for( i = 0; i < npricingprobs; i++ )
   {
      relaxdata->convconss[i] = NULL;
      (void) SCIPsnprintf(name, SCIP_MAXSTRLEN, "pricing_block_%d", i);
      SCIP_CALL( createPricingProblem(&(relaxdata->pricingprobs[i]), name, clocktype, infinity, epsilon, sumepsilon,
            feastol, lpfeastolfactor, dualfeastol, enableppcuts) );
      SCIP_CALL( SCIPhashmapCreate(&(hashorig2pricingvar[i]), SCIPblkmem(scip), SCIPgetNVars(scip)) ); /*lint !e613*/

      /* disabling restarts from the tree size estimation */
      SCIP_CALL( SCIPsetCharParam(relaxdata->pricingprobs[i], "estimation/restarts/restartpolicy", 'n') );
   }

   SCIP_CALL( createPricingVariables(scip, relaxdata, hashorig2pricingvar) );

   /* create master and pricing problem constraints
    * If the master problem is solved directly, then we can still call methods creating the pricing problems. These
    * methods check the number of pricing problems and number of blocks.  As such, if the original problem is solved
    * directly, then nothing will happen in these methods
    */
   SCIP_CALL( createMasterprobConss(scip, relaxdata) );
   SCIP_CALL( createPricingprobConss(scip, relaxdata, hashorig2pricingvar) );
   SCIP_CALL( GCGmasterCreateInitialMastervars(relaxdata->masterprob) );

   /* check if the master problem is a set partitioning or set covering problem */
   SCIP_CALL( checkSetppcStructure(scip, relaxdata) );

   /* check for identity of blocks */
   SCIP_CALL( checkIdenticalBlocks(scip, relaxdata, hashorig2pricingvar) );

   /* the convexity constraints are only added in the Dantzig-Wolfe mode */
   if( relaxdata->mode == DEC_DECMODE_DANTZIGWOLFE )
   {
      for( i = 0; i < relaxdata->npricingprobs; i++ )
      {
         if( relaxdata->blockrepresentative[i] != i )
            continue;

         /* create the corresponding convexity constraint */
         (void) SCIPsnprintf(name, SCIP_MAXSTRLEN, "conv_block_%d", i);
         SCIP_CALL( SCIPcreateConsLinear(relaxdata->masterprob, &(relaxdata->convconss[i]), name, 0, NULL, NULL,
               relaxdata->nblocksidentical[i]*1.0, relaxdata->nblocksidentical[i]*1.0,
               TRUE, TRUE, TRUE, TRUE, TRUE, FALSE, TRUE, FALSE, FALSE, FALSE) );
         SCIP_CALL( SCIPaddCons(relaxdata->masterprob, relaxdata->convconss[i]) );
      }
   }

   /* display statistics */
   if( relaxdata->dispinfos )
   {
      SCIP_CALL( displayPricingStatistics(scip, relaxdata->pricingprobs, relaxdata->npricingprobs, relaxdata->blockrepresentative) );
      SCIP_CALL( SCIPwriteOrigProblem(relaxdata->masterprob, "masterprob.lp", "lp", FALSE) );
   }

   if( hashorig2pricingvar != NULL )
   {
      for( i = 0; i < npricingprobs; i++ )
         SCIPhashmapFree(&(hashorig2pricingvar[i]));

      SCIPfreeBufferArray(scip, &(hashorig2pricingvar));
   }

   /* get used memory and save it for reference */
   for( i = 0; i < npricingprobs; ++i )
   {
      relaxdata->pricingprobsmemused += SCIPgetMemUsed(relaxdata->pricingprobs[i])/1048576.0;
   }

   return SCIP_OKAY;
}

/** combines the solutions from all (disjoint) problems to one solution */
static
SCIP_RETCODE combineSolutions(
   SCIP*                 scip,               /**< SCIP data structure */
   SCIP_SOL**            newsol,             /**< pointer to store new solution */
   SCIP**                probs,              /**< array of (solved) subproblems */
   int                   nprobs              /**< number of subproblems */
   )
{
#ifdef SCIP_DEBUG
   int i;
#endif

   int v;
   int nvars;

   SCIP_VAR** vars;
   assert(scip != NULL);
   assert(newsol != NULL);
   assert(probs != NULL);
   assert(nprobs > 0);

   SCIP_CALL( SCIPcreateSol(scip, newsol, NULL) );
   nvars = SCIPgetNVars(scip);
   vars = SCIPgetVars(scip);

#ifdef SCIP_DEBUG
   for( i = 0; i < nprobs; ++i )
   {
      if( probs[i] == NULL )
         continue;

      SCIPprintOrigProblem(probs[i], NULL, "lp", FALSE);
      SCIPprintSol(probs[i], SCIPgetBestSol(probs[i]), NULL, FALSE );
   }
#endif

   for( v = 0; v < nvars; ++v )
   {
      SCIP_VAR* pricingvar;
      int block;

      pricingvar = GCGoriginalVarGetPricingVar(vars[v]);
      block = GCGvarGetBlock(pricingvar);
      assert(block >= 0);
      assert(block < nprobs);
      assert(probs[block] != NULL);

      /* @todo solval should be 0 before, anyway, check it with an assert */
      SCIP_CALL( SCIPincSolVal(scip, *newsol, vars[v], SCIPgetSolVal(probs[block], SCIPgetBestSol(probs[block]), pricingvar)) );
   }
   return SCIP_OKAY;
}

/** sets the pricing objective function to what is necessary */
static
SCIP_RETCODE setPricingObjsOriginal(
   SCIP*                 scip,               /**< SCIP data structure */
   SCIP**                probs,              /**< array of subproblems */
   int                   nprobs              /**< number of subproblems */
   )
{
   int v;
   int nvars;
   SCIP_VAR** vars;
   int i;

   assert(scip != NULL);
   assert(probs != NULL);
   assert(nprobs > 0);

   nvars = SCIPgetNVars(scip);
   vars = SCIPgetVars(scip);

   /* if the Benders' decomposition is used, then the transformed problem of the subproblems must be freed.
    * This is because the within the create subproblem stage, if the subproblem is an LP, then the SCIP instance is put
    * into probing mode.
    */
   if( GCGgetDecompositionMode(scip) == DEC_DECMODE_BENDERS )
   {
      for( i = 0; i < nprobs; i++ )
      {
         /* if the problem is not in SCIP_STAGE_PROBLEM, then the transformed problem must be freed. The subproblem
          * should also be in probing mode.
          */
         if( SCIPgetStage(probs[i]) != SCIP_STAGE_PROBLEM )
         {
            if( SCIPinProbing(probs[i]) )
            {
               SCIP_CALL( SCIPendProbing(probs[i]) );
            }

            SCIP_CALL( SCIPfreeTransform(probs[i]) );
         }
      }
   }

   for( v = 0; v < nvars; ++v )
   {
      SCIP_VAR* pricingvar;
      SCIP_VAR* origvar;
      SCIP_Real objvalue;

      assert(GCGvarIsOriginal(vars[v]));
      origvar = SCIPvarGetProbvar(vars[v]);

      if( !GCGisPricingprobRelevant(scip, GCGvarGetBlock(origvar)) )
         continue;

      pricingvar = GCGoriginalVarGetPricingVar(origvar);
      assert(pricingvar != NULL);

      objvalue = SCIPvarGetObj(origvar);
      /* SCIPinfoMessage(scip, NULL, "%s: %f block %d\n", SCIPvarGetName(origvar), SCIPvarGetObj(origvar),
         GCGvarGetBlock(origvar)); */
      SCIP_CALL( SCIPchgVarObj(probs[GCGvarGetBlock(pricingvar)], pricingvar, objvalue) );
   }
   return SCIP_OKAY;
}

/** solve a block problem when the decomposition is diagonal */
static
SCIP_RETCODE solveBlockProblem(
   SCIP*                 scip,               /**< SCIP data structure */
   SCIP*                 blockprob,          /**< the block problem that will be solved */
   SCIP_RELAXDATA*       relaxdata,          /**< relaxator data structure */
   SCIP_Real             timelimit,          /**< the original problem timelimit */
   int                   blocknum,           /**< the number of the block, -1 for the original problem */
   SCIP_RESULT*          result,             /**< result pointer to indicate success or failure */
   SCIP_Real*            objvalue            /**< the objective function value */
   )
{
   SCIP_Real blocktimelimit;

   assert(scip != NULL);
   assert(result != NULL);
   assert(objvalue != NULL);

   (*result) = SCIP_DIDNOTRUN;

#ifdef SCIP_DEBUG
   char name[SCIP_MAXSTRLEN];
#endif

   if( blockprob == NULL )
   {
      (*result) = SCIP_SUCCESS;
      return SCIP_OKAY;
   }

   if( GCGgetDecompositionMode(scip) != DEC_DECMODE_ORIGINAL )
   {
      SCIPverbMessage(scip, SCIP_VERBLEVEL_NORMAL, NULL, "Solving block %i.\n", blocknum+1);
   }

   SCIP_CALL( SCIPsetIntParam(blockprob, "display/verblevel", relaxdata->origverblevel) );

   /* give the pricing problem 2% more time then the original scip has left */
   if( SCIPgetStage(blockprob) > SCIP_STAGE_PROBLEM )
   {
      if( SCIPisInfinity(scip, timelimit) )
      {
         blocktimelimit = SCIPinfinity(blockprob);
      }
      else
      {
         blocktimelimit = (timelimit - SCIPgetSolvingTime(scip)) * 1.02 + SCIPgetSolvingTime(blockprob);
         blocktimelimit = MIN(SCIPinfinity(blockprob), blocktimelimit); /*lint !e666*/
      }
   }
   else
   {
      if( SCIPisInfinity(scip, timelimit) )
      {
         blocktimelimit = SCIPinfinity(blockprob);
      }
      else
      {
         blocktimelimit = (timelimit - SCIPgetSolvingTime(scip)) * 1.02;
         blocktimelimit = MIN(SCIPinfinity(blockprob), blocktimelimit); /*lint !e666*/
      }
   }

   if( blocktimelimit < 0 )
   {
      (*result) = SCIP_DIDNOTRUN;
      return SCIP_OKAY;
   }

   SCIP_CALL( SCIPsetRealParam(blockprob, "limits/time", blocktimelimit) );

#ifdef SCIP_DEBUG
   (void) SCIPsnprintf(name, SCIP_MAXSTRLEN, "block_%i.lp", blocknum);
   SCIP_CALL( SCIPwriteOrigProblem(blockprob, name, "lp", FALSE) );
#endif

   if( GCGgetDecompositionMode(scip) == DEC_DECMODE_DANTZIGWOLFE || GCGgetDecompositionMode(scip) == DEC_DECMODE_ORIGINAL )
   {
      SCIP_CALL( SCIPsolve(blockprob) );
   }
   else
   {
      SCIP_BENDERS* benders;
      SCIP_Bool infeasible;

      assert(GCGgetDecompositionMode(scip) == DEC_DECMODE_BENDERS);

      /* retrieving the Benders' decomposition */
      benders = SCIPfindBenders(relaxdata->masterprob, "gcg");

      /* since the diagonal blocks are being solved, this indicates that the subproblems are independent. As such, we
       * can declare this in the Benders' decomposition framework. This allows us to call
       * SCIPsolveBendersSubproblem() without setting up the problem
       */
      SCIPbendersSetSubproblemIsIndependent(benders, blocknum, TRUE);

      /* solving the Benders' decomposition subproblem */
      SCIP_CALL( SCIPsolveBendersSubproblem(relaxdata->masterprob, benders, NULL, blocknum, &infeasible,
            TRUE, NULL) );
   }


   switch( SCIPgetStatus(blockprob) )
   {
      case SCIP_STATUS_UNBOUNDED:
      case SCIP_STATUS_INFORUNBD:
      case SCIP_STATUS_INFEASIBLE:
         /* no other blocks should be solved. */
         *result = SCIP_CUTOFF;
         break;
      case SCIP_STATUS_BESTSOLLIMIT:
      case SCIP_STATUS_MEMLIMIT:
      case SCIP_STATUS_STALLNODELIMIT:
      case SCIP_STATUS_NODELIMIT:
      case SCIP_STATUS_SOLLIMIT:
      case SCIP_STATUS_TIMELIMIT:
         /* no other blocks should be solved. */
         *result = SCIP_DIDNOTRUN;
         break;
      case SCIP_STATUS_GAPLIMIT:
      case SCIP_STATUS_OPTIMAL:
         (*result) = SCIP_SUCCESS;
         (*objvalue) += SCIPgetDualbound(blockprob);
         break;
      default:
         break;
   } /*lint !e788*/

   return SCIP_OKAY;
}

/** frees the block problem */
static
SCIP_RETCODE freeBlockProblem(
   SCIP*                 scip,               /**< SCIP data structure */
   SCIP*                 blockprob,          /**< the block problem that will be solved */
   SCIP_RELAXDATA*       relaxdata,          /**< relaxator data structure */
   int                   blocknum            /**< the number of the block, -1 for the original problem */
   )
{
   assert(scip != NULL);

   if( blockprob == NULL )
      return SCIP_OKAY;

   if( GCGgetDecompositionMode(scip) == DEC_DECMODE_DANTZIGWOLFE || GCGgetDecompositionMode(scip) == DEC_DECMODE_ORIGINAL )
   {
      SCIP_CALL( SCIPfreeTransform(blockprob) );
   }
   else
   {
      SCIP_BENDERS* benders;

      assert(GCGgetDecompositionMode(scip) == DEC_DECMODE_BENDERS);

      /* retrieving the Benders' decomposition */
      benders = SCIPfindBenders(relaxdata->masterprob, "gcg");

      /* freeing the Benders' decomposition subproblems */
      SCIP_CALL( SCIPfreeBendersSubproblem(relaxdata->masterprob, benders, blocknum) );
   }

   return SCIP_OKAY;
}

/** solves the blocks diagonal and individually */
static
SCIP_RETCODE solveDiagonalBlocks(
   SCIP*                 scip,               /**< SCIP data structure */
   SCIP_RELAXDATA*       relaxdata,          /**< relaxator data structure */
   SCIP_RESULT*          result,             /**< result pointer to indicate success or failure */
   SCIP_Real*            lowerbound          /**< lower bound pointer to return the lower bound */
   )
{
   int i;
   SCIP_Real timelimit;
   SCIP_Real objvalue;
   SCIP_SOL *newsol;
   SCIP_Bool isfeasible;
   SCIP_RESULT solveresult;

   /* set objective of pricing problems to original objective */
   if( GCGgetDecompositionMode(scip) != DEC_DECMODE_ORIGINAL )
   {
      SCIP_CALL( setPricingObjsOriginal(scip, relaxdata->pricingprobs, relaxdata->npricingprobs) );
   }

   SCIP_CALL( SCIPgetRealParam(scip, "limits/time", &timelimit) );

   objvalue = 0.0;

   if( GCGgetDecompositionMode(scip) != DEC_DECMODE_ORIGINAL )
   {
      SCIPverbMessage(scip, SCIP_VERBLEVEL_NORMAL, NULL, "Block diagonal structure detected, solving blocks individually.\n");
      SCIPverbMessage(scip, SCIP_VERBLEVEL_NORMAL, NULL, "There is an objective function offet of %f.\n", SCIPgetTransObjoffset(scip));
   }

   /* if the original problem is solved directly, then we call  solveBlockProblem with the master problem */
   if( GCGgetDecompositionMode(scip) == DEC_DECMODE_ORIGINAL )
   {
      SCIP_CALL( solveBlockProblem(scip, relaxdata->masterprob, relaxdata, timelimit, -1, &solveresult, &objvalue) );

      if( solveresult == SCIP_CUTOFF || solveresult == SCIP_DIDNOTRUN )
      {
         (*result) = solveresult;
         return SCIP_OKAY;
      }
   }
   else
   {
      /* solve pricing problems one after the other */
      for( i = 0; i < relaxdata->npricingprobs; ++i )
      {
         SCIP_CALL( solveBlockProblem(scip, relaxdata->pricingprobs[i], relaxdata, timelimit, i, &solveresult, &objvalue) );

         if( solveresult == SCIP_CUTOFF || solveresult == SCIP_DIDNOTRUN )
         {
            (*result) = solveresult;
            return SCIP_OKAY;
         }
      }
   }

   /* get solution and glue it together */

   if( GCGgetDecompositionMode(scip) == DEC_DECMODE_ORIGINAL )
   {
      SCIP_CALL( GCGtransformMastersolToOrigsol(scip, SCIPgetBestSol(relaxdata->masterprob), &newsol) );
   }
   else
   {
      SCIP_CALL( combineSolutions(scip, &newsol, relaxdata->pricingprobs, relaxdata->npricingprobs) );
   }

   /* update lower bound pointer and add solution such that this node will be cut off automatically */
   if( SCIPgetObjsense(scip) == SCIP_OBJSENSE_MAXIMIZE )
      *lowerbound = -objvalue;
   else
      *lowerbound = objvalue;

   SCIP_CALL( SCIPcheckSol(scip, newsol, TRUE, TRUE, TRUE, TRUE, TRUE, &isfeasible) );
   assert(isfeasible);

   SCIP_CALL( SCIPtrySolFree(scip, &newsol, FALSE, FALSE, TRUE, TRUE, TRUE, &isfeasible) );

   /** @todo maybe add a constraint here to indicate that it has been decomposed */

   /* if the original problem is solved directly, then we call freeBlockProblem with the master problem */
   if( GCGgetDecompositionMode(scip) != DEC_DECMODE_ORIGINAL )
   {
      /* solve pricing problems one after the other */
      for( i = 0; i < relaxdata->npricingprobs; ++i )
      {
         SCIP_CALL( freeBlockProblem(scip, relaxdata->pricingprobs[i], relaxdata, i) );
      }
   }

   *result = SCIP_SUCCESS;

   return SCIP_OKAY;

}


DEC_DECOMP* GCGgetStructDecomp(
   SCIP*                 scip
   )
{
   SCIP_RELAX* relax;
   SCIP_RELAXDATA* relaxdata;

   assert(scip != NULL);

   relax = SCIPfindRelax(scip, RELAX_NAME);
   assert(relax != NULL);

   relaxdata = SCIPrelaxGetData(relax);
   assert(relaxdata != NULL);

   return relaxdata->decomp;
}


/** sets the structure information */
static
SCIP_RETCODE GCGsetStructDecomp(
   SCIP*                 scip,               /**< SCIP data structure */
   DEC_DECOMP*           decomp              /**< decomposition data structure */
   )
{
   SCIP_RELAX* relax;
   SCIP_RELAXDATA* relaxdata;

   assert(scip != NULL);
   assert(decomp != NULL);

   relax = SCIPfindRelax(scip, RELAX_NAME);
   assert(relax != NULL);

   relaxdata = SCIPrelaxGetData(relax);
   assert(relaxdata != NULL);

   if( relaxdata->decomp != NULL )
      SCIP_CALL( DECdecompFree(scip, &relaxdata->decomp ) );

   relaxdata->decomp = decomp;

   return SCIP_OKAY;
}


/** transforms the master problem **/
static
SCIP_RETCODE transformMaster(
   SCIP*                 scip,               /**< SCIP data structure */
   SCIP_RELAX*           relax               /**< relaxator data structure */
   )
{
   SCIP* masterprob;
   SCIP_VAR** vars;
   SCIP_CONS** oldconss;
   SCIP_RELAXDATA* relaxdata;
   int i;
   int nvars;
   int permutationseed;
   int oxfordcomma;

   assert(scip != NULL);
   assert(relax != NULL);

   relaxdata = SCIPrelaxGetData(relax);
   assert(relaxdata != NULL);

   masterprob = relaxdata->masterprob;
   assert(masterprob != NULL);
   SCIP_CALL( SCIPtransformProb(masterprob) );
   SCIP_CALL( SCIPduplicateBufferArray(scip, &oldconss, relaxdata->masterconss, relaxdata->nmasterconss) );

   /* transform the master constraints */
   SCIP_CALL( SCIPtransformConss(masterprob, relaxdata->nmasterconss,
                                 relaxdata->masterconss, relaxdata->masterconss) );
   for( i = 0; i < relaxdata->nmasterconss; ++i )
   {
      SCIP_CALL( SCIPreleaseCons(masterprob, &(oldconss[i])) );
   }
   SCIPfreeBufferArray(scip, &oldconss);

   /* transform the convexity constraints */
   for( i = 0; i < relaxdata->npricingprobs; i++ )
   {
      if( relaxdata->convconss[i] != NULL )
      {
         SCIP_CONS* oldcons = relaxdata->convconss[i];
         SCIP_CALL( SCIPreleaseCons(masterprob, &oldcons) );
         SCIP_CALL( SCIPtransformCons(masterprob, relaxdata->convconss[i], &(relaxdata->convconss[i])) );
      }
   }

   nvars = SCIPgetNVars(scip);
   vars = SCIPgetVars(scip);

   /* transform the linking variable constraints */
   for( i = 0; i < nvars; ++i )
   {
      assert(GCGvarIsOriginal(vars[i]));

      if( GCGoriginalVarIsLinking(vars[i]) )
      {
         int j;
         SCIP_CONS** linkconss;
         linkconss = GCGlinkingVarGetLinkingConss(vars[i]);
         /* the linking constraints could be NULL if the Benders' decomposition is used. */
         if( linkconss != NULL )
         {
            for( j = 0; j < relaxdata->npricingprobs; ++j )
            {
               if( linkconss[j] != NULL )
               {
                  SCIP_CONS* tempcons;
                  SCIP_CALL( SCIPtransformCons(masterprob, linkconss[j], &(tempcons)) );
                  GCGlinkingVarSetLinkingCons(vars[i], tempcons, j);
               }
            }
         }
      }
   }
   for( i = 0; i < relaxdata->nvarlinkconss; ++i )
   {
      SCIP_CONS* transcons;

      SCIP_CALL( SCIPgetTransformedCons(masterprob, relaxdata->varlinkconss[i], &transcons) );
      assert(transcons != NULL);

      SCIP_CALL( SCIPreleaseCons(masterprob, &relaxdata->varlinkconss[i]) );
      relaxdata->varlinkconss[i] = transcons;
   }
   return SCIP_OKAY;
}


/** initializes and transforms relaxator data */
static
SCIP_RETCODE initRelaxator(
   SCIP*                 scip,               /**< SCIP data structure */
   SCIP_RELAX*           relax               /**< relaxator data structure */
   )
{
   SCIP_VAR** vars;
   SCIP_CONS** oldconss;
   SCIP_RELAXDATA* relaxdata;
   int i;
   int nvars;
   int permutationseed;
   int oxfordcomma;

   assert(scip != NULL);
   assert(relax != NULL);

   relaxdata = SCIPrelaxGetData(relax);
   assert(relaxdata != NULL);

   /* when the original problem should be solved directly, then a decomposition must be made with zero blocks */
   if( GCGgetDecompositionMode(scip) == DEC_DECMODE_ORIGINAL )
   {
      DEC_DECOMP* decomp;
      SCIP_RETCODE retcode;

      assert(relaxdata->decomp == NULL);

      retcode = DECcreateBasicDecomp(scip, &decomp, TRUE);
      assert(retcode == SCIP_OKAY);
      if( retcode != SCIP_OKAY )
      {
         SCIPerrorMessage("Could not add decomp to cons_decomp!\n");
         return SCIP_ERROR;
      }

      assert(decomp != NULL );

      GCGsetStructDecomp(scip, decomp);
   }

   if( relaxdata->decomp == NULL )
   {
      relaxdata->decomp = DECgetBestDecomp(scip, TRUE);
      if( relaxdata->decomp == NULL )
      {
         int partialdecid;
         SCIPwarningMessage(scip, "No complete decomposition available. Creating basic decomposition.\n");
         partialdecid = GCGconshdlrDecompAddBasicPartialdec(scip, TRUE);
         SCIP_CALL( GCGconshdlrDecompSelectPartialdec(scip, partialdecid, TRUE) );

         relaxdata->decomp = DECgetBestDecomp(scip, FALSE);
         assert( relaxdata->decomp != NULL );
      }
   }

   oxfordcomma = 0;
   SCIPverbMessage(scip, SCIP_VERBLEVEL_HIGH, NULL, "Chosen structure has %d blocks", DECdecompGetNBlocks(relaxdata->decomp));
   /* every master-only variable internally also counts as linking, but should not be reported as linking variable */
   if ( DECdecompGetNLinkingvars(relaxdata->decomp) - DECdecompGetNMastervars(relaxdata->decomp) > 0)
   {
      SCIPverbMessage(scip, SCIP_VERBLEVEL_HIGH, NULL, ", %d linking variables", DECdecompGetNLinkingvars(relaxdata->decomp) - DECdecompGetNMastervars(relaxdata->decomp));
      ++oxfordcomma;
   }
   if ( DECdecompGetNMastervars(relaxdata->decomp) > 0 )
   {
      SCIPverbMessage(scip, SCIP_VERBLEVEL_HIGH, NULL, ", %d master-only (static) variables", DECdecompGetNMastervars(relaxdata->decomp));
      ++oxfordcomma;
   }
   if ( oxfordcomma > 0 )
   {
      SCIPverbMessage(scip, SCIP_VERBLEVEL_HIGH, NULL, ",");
   }
   SCIPverbMessage(scip, SCIP_VERBLEVEL_HIGH, NULL, " and %d linking constraints.\n", DECdecompGetNLinkingconss(relaxdata->decomp));
   SCIPverbMessage(scip, SCIP_VERBLEVEL_HIGH, NULL, "This decomposition has a maxwhite score of %f.\n", DECdecompGetMaxwhiteScore(relaxdata->decomp));

   /* permute the decomposition if the permutation seed is set */
   SCIP_CALL( SCIPgetIntParam(scip, "randomization/permutationseed", &permutationseed) );

   if( permutationseed > 0 )
   {
      SCIP_RANDNUMGEN* randnumgen;

      SCIP_CALL( SCIPcreateRandom(scip, &randnumgen, (unsigned int) permutationseed, TRUE) );
      SCIP_CALL( DECpermuteDecomp(scip, relaxdata->decomp, randnumgen) );
      SCIPfreeRandom(scip, &randnumgen);
   }

   if( relaxdata->discretization && (SCIPgetNContVars(scip) > 0) )
   {
      if( relaxdata->mipdiscretization )
      {
         SCIPverbMessage(scip, SCIP_VERBLEVEL_NORMAL, NULL, "Warning: Discretization with continuous variables is only an experimental feature.\n");
      }
      else
      {
         SCIP_CALL( SCIPsetBoolParam(scip, "relaxing/gcg/discretization", FALSE) );
         SCIPverbMessage(scip, SCIP_VERBLEVEL_NORMAL, NULL, "Warning: Discretization with continuous variables is disabled by parameter relaxing/gcg/mipdiscretization.\n");
      }
   }

   SCIP_CALL( createMaster(scip, relaxdata) );

   /* for Benders' decomposition, the Benders' plugin must be activated */
   if( relaxdata->mode == DEC_DECMODE_BENDERS )
   {
      SCIP_CALL( SCIPactivateBenders(relaxdata->masterprob, SCIPfindBenders(relaxdata->masterprob, "gcg"),
            relaxdata->npricingprobs) );
   }

   relaxdata->lastsolvednodenr = -1;

   /* set objective limit in master problem if objective limit in original problem is finite */
   if( !SCIPisInfinity(scip, (int) SCIPgetObjsense(scip) * SCIPgetObjlimit(scip)) )
   {
      SCIP_CALL( SCIPsetObjlimit(relaxdata->masterprob, (int) SCIPgetObjsense(scip) * SCIPgetObjlimit(scip)) );
   }

   return SCIP_OKAY;
}

/** initializes relaxator data */
static
void initRelaxdata(
   SCIP_RELAXDATA*       relaxdata           /**< relaxdata data structure */
   )
{
   assert(relaxdata != NULL);

   relaxdata->decomp = NULL;

   relaxdata->blockrepresentative = NULL;
   relaxdata->convconss = NULL;
   relaxdata->hashorig2origvar = NULL;
   relaxdata->lastsolvednodenr = 0;

   relaxdata->origmasterconss = NULL;
   relaxdata->masterconss = NULL;
   relaxdata->nmasterconss = 0;

   relaxdata->npricingprobs = -1;
   relaxdata->pricingprobs = NULL;
   relaxdata->nrelpricingprobs = 0;
   relaxdata->currentorigsol = NULL;
   relaxdata->storedorigsol = NULL;
   relaxdata->origsolfeasible = FALSE;
   relaxdata->storedfeasibility = FALSE;
   relaxdata->nblocksidentical = NULL;

   relaxdata->lastmastersol = NULL;
   relaxdata->lastmasterlpiters = 0;
   relaxdata->markedmasterconss = NULL;
   relaxdata->maxmarkedmasterconss = 0;
   relaxdata->masterinprobing = FALSE;
   relaxdata->probingheur = NULL;

   relaxdata->ntransvars = 0;
   relaxdata->nlinkingvars = 0;
   relaxdata->nvarlinkconss = 0;
   relaxdata->varlinkconss = NULL;
   relaxdata->varlinkconsblock = NULL;
   relaxdata->pricingprobsmemused = 0.0;

   relaxdata->relaxisinitialized = FALSE;
   relaxdata->simplexiters = 0;
   relaxdata->rootnodetime = NULL;
}

/*
 * Callback methods of relaxator
 */

/** destructor of relaxator to free user data (called when SCIP is exiting) */
static
SCIP_DECL_RELAXFREE(relaxFreeGcg)
{
   SCIP_RELAXDATA* relaxdata;

   relaxdata = SCIPrelaxGetData(relax);
   assert(relaxdata != NULL);

   /* free visualization parameters */
   if( relaxdata->paramsvisu != NULL )
   {
      GCGVisuFreeParams(scip, relaxdata->paramsvisu);
   }

   /* free master problem */
   if( relaxdata->masterprob != NULL )
   {
      SCIP_CALL( SCIPfree(&(relaxdata->masterprob)) );
   }

   /* free the alternate master problem */
   if( relaxdata->altmasterprob != NULL )
   {
      SCIP_CALL( SCIPfree(&(relaxdata->altmasterprob)) );
   }

   /* free used decomposition */
   if( relaxdata->decomp != NULL )
   {
      SCIP_CALL( DECdecompFree(scip, &relaxdata->decomp) );
   }

<<<<<<< HEAD
=======
   SCIPfreeMemoryArrayNull(scip, &relaxdata->filename);

>>>>>>> f5fd987b
   SCIPfreeMemory(scip, &relaxdata);
   return SCIP_OKAY;
}

/** deinitialization method of relaxator (called before transformed problem is freed) */

static
SCIP_DECL_RELAXEXIT(relaxExitGcg)
{
   SCIP_RELAXDATA* relaxdata;

   assert(scip != NULL);
   assert(relax != NULL);

   relaxdata = SCIPrelaxGetData(relax);
   assert(relaxdata != NULL);

   if( relaxdata->decomp != NULL )
   {
      SCIP_CALL( DECdecompFree(scip, &relaxdata->decomp) );
      relaxdata->decomp = NULL;
   }

   /* free array for branchrules*/
   if( relaxdata->nbranchrules > 0 )
   {
      int i;

      for( i = 0; i < relaxdata->nbranchrules; i++ )
      {
         SCIPfreeMemory(scip, &(relaxdata->branchrules[i]));
      }
      SCIPfreeMemoryArray(scip, &(relaxdata->branchrules));
   }


   relaxdata->nbranchrules = 0;
   relaxdata->relaxisinitialized = FALSE;

   return SCIP_OKAY;
}


/** initialize the relaxator and master problem for solving the original problem by Dantzig-Wolfe reformulation and
 * Benders' decomposition
 */
static
SCIP_RETCODE initializeMasterProblemSolve(
   SCIP*                 scip,               /**< the SCIP data structure */
   SCIP_RELAX*           relax               /**< the relaxator */
)
{
   SCIP_RELAXDATA* relaxdata;
   SCIP_Bool cutoff;

   assert(scip != NULL);
   assert(relax != NULL);

   relaxdata = SCIPrelaxGetData(relax);
   assert(relaxdata != NULL);

   /* the relaxator is initialised if it has not been previously initialised */
   if( !relaxdata->relaxisinitialized )
   {
      /* set integral objective status in the extended problem, if possible */
      if( SCIPisObjIntegral(scip) && relaxdata->discretization && SCIPgetNContVars(scip) == 0
          && relaxdata->mode == DEC_DECMODE_DANTZIGWOLFE )
      {
         SCIP_CALL( SCIPsetObjIntegral(relaxdata->masterprob) );
      }
      SCIP_CALL( transformMaster(scip, relax) );
      /* transform the decomposition */
      // SCIP_CALL( DECdecompTransform(scip, relaxdata->decomp) );
      SCIP_CALL( GCGconsOrigbranchAddRootCons(scip) );
      relaxdata->relaxisinitialized = TRUE;
      assert(relaxdata->decomp != NULL);
   }

   /* construct the LP in the original problem */
   SCIP_CALL( SCIPconstructLP(scip, &cutoff) );
   assert(!cutoff);
   SCIP_CALL( SCIPflushLP(scip) );

   return SCIP_OKAY;
}


/** solving process initialization method of relaxator (called when branch and bound process is about to begin) */
static
SCIP_DECL_RELAXINITSOL(relaxInitsolGcg)
{
   SCIP_RELAXDATA* relaxdata;

   assert(scip != NULL);
   assert(relax != NULL);

   relaxdata = SCIPrelaxGetData(relax);
   assert(relaxdata != NULL);
   assert(relaxdata->masterprob != NULL);

   initRelaxdata(relaxdata);
   SCIP_CALL( SCIPcreateClock(scip, &(relaxdata->rootnodetime)) );

   /* if the master problem decomposition mode is the same as the original SCIP instance mode, then the master problem
    * must be swapped with the alternate master problem.
    */
   if( GCGgetMasterDecompMode(relaxdata->masterprob) != DEC_DECMODE_ORIGINAL &&
      GCGgetMasterDecompMode(relaxdata->masterprob) != GCGgetDecompositionMode(scip) )
   {
      SCIP* tmpscip;

      tmpscip = relaxdata->masterprob;
      relaxdata->masterprob = relaxdata->altmasterprob;
      relaxdata->altmasterprob = tmpscip;
   }

   /* alternative verbosity levels are used for the Benders' decomposition and original mode compared to the Dantzig-Wolfe
    * decomposition mode.
    */
   if( GCGgetDecompositionMode(scip) == DEC_DECMODE_BENDERS || GCGgetDecompositionMode(scip) == DEC_DECMODE_ORIGINAL )
   {
      /* first getting the verbosity level for the original problem before setting it to none. While the verbosity level
       * was collected previously, the user may have changed this in the mean time.
       */
      SCIP_CALL( SCIPgetIntParam(scip, "display/verblevel", &relaxdata->origverblevel) );

      /* deactivating display columns */
      SCIP_CALL( SCIPsetIntParam(scip, "display/sumlpiterations/active", 0) );
      SCIP_CALL( SCIPsetIntParam(scip, "display/lpiterations/active", 0) );
      SCIP_CALL( SCIPsetIntParam(scip, "display/degeneracy/active", 0) );

      /* setting the total node limit to 1 for the original SCIP instance. This is because Benders' decomposition solves
       * the MIP within the relaxator of the root node. So no branching in the original problem is required.
       */
      SCIP_CALL( SCIPsetLongintParam(scip, "limits/totalnodes", 1LL) );
   }

   /* fixing the GCG mode parameter. This ensure that the user does not change this during the solution process. If the
    * mode parameter were to change, the behaviour is unknown.
    */
   SCIP_CALL( SCIPfixParam(scip, "relaxing/gcg/mode") );

   /* Informing the user of the decomposition technique that is being used to solve the original problem */
   SCIPverbMessage(scip, SCIP_VERBLEVEL_MINIMAL, NULL, "\n");
   if( relaxdata->mode == DEC_DECMODE_DANTZIGWOLFE )
   {
      SCIPverbMessage(scip, SCIP_VERBLEVEL_MINIMAL, NULL, "A Dantzig-Wolfe reformulation is applied to solve the original problem.\n");
   }
   else if( relaxdata->mode == DEC_DECMODE_BENDERS )
   {
      SCIPverbMessage(scip, SCIP_VERBLEVEL_MINIMAL, NULL, "A Benders' decomposition is applied to solve the original problem.\n");
   }
   else if( relaxdata->mode == DEC_DECMODE_ORIGINAL )
   {
      SCIPverbMessage(scip, SCIP_VERBLEVEL_MINIMAL, NULL, "No reformulation will be performed. Solving the original model.\n");
   }

   if( !SCIPisStopped(scip) )
      SCIP_CALL( initRelaxator(scip, relax) );

   return SCIP_OKAY;
}


/** solving process deinitialization method of relaxator (called before branch and bound process data is freed) */
static
SCIP_DECL_RELAXEXITSOL(relaxExitsolGcg)
{
   SCIP_RELAXDATA* relaxdata;
   int i;

   assert(scip != NULL);
   assert(relax != NULL);

   relaxdata = SCIPrelaxGetData(relax);
   assert(relaxdata != NULL);

   if( relaxdata->hashorig2origvar != NULL )
   {
      SCIPhashmapFree(&(relaxdata->hashorig2origvar));
      relaxdata->hashorig2origvar = NULL;
   }

   SCIPfreeBlockMemoryArrayNull(scip, &(relaxdata->markedmasterconss), relaxdata->maxmarkedmasterconss);
   relaxdata->markedmasterconss = NULL;
   relaxdata->maxmarkedmasterconss = 0;

   /* free arrays for constraints */
   for( i = 0; i < relaxdata->nmasterconss; i++ )
   {
      SCIP_CALL( SCIPreleaseCons(scip, &relaxdata->origmasterconss[i]) );
      SCIP_CALL( SCIPreleaseCons(relaxdata->masterprob, &relaxdata->masterconss[i]) );
   }
   for( i = 0; i < relaxdata->npricingprobs; i++ )
   {
      if( relaxdata->convconss[i] != NULL )
         SCIP_CALL( SCIPreleaseCons(relaxdata->masterprob, &relaxdata->convconss[i]) );
   }
   for( i = 0; i < relaxdata->nvarlinkconss; i++ )
   {
      SCIP_CALL( SCIPreleaseCons(relaxdata->masterprob, &relaxdata->varlinkconss[i]) );
   }
   SCIPfreeBlockMemoryArrayNull(scip, &(relaxdata->varlinkconss), relaxdata->nvarlinkconss);
   SCIPfreeBlockMemoryArrayNull(scip, &(relaxdata->varlinkconsblock), relaxdata->nvarlinkconss);
   SCIPfreeBlockMemoryArrayNull(scip, &(relaxdata->origmasterconss), relaxdata->maxmasterconss);
   SCIPfreeBlockMemoryArrayNull(scip, &(relaxdata->masterconss), relaxdata->maxmasterconss);
   SCIPfreeBlockMemoryArrayNull(scip, &(relaxdata->convconss), relaxdata->npricingprobs);

   /* free master problem */
   if( relaxdata->masterprob != NULL )
   {
      SCIP_CALL( SCIPfreeProb(relaxdata->masterprob) );
   }

   /* free pricing problems */
   for( i = relaxdata->npricingprobs - 1; i >= 0 ; i-- )
   {
      SCIP_CALL( SCIPfree(&(relaxdata->pricingprobs[i])) );
   }
   SCIPfreeBlockMemoryArrayNull(scip, &(relaxdata->pricingprobs), relaxdata->npricingprobs);
   SCIPfreeBlockMemoryArrayNull(scip, &(relaxdata->blockrepresentative), relaxdata->npricingprobs);
   SCIPfreeBlockMemoryArrayNull(scip, &(relaxdata->nblocksidentical), relaxdata->npricingprobs);

   /* free solutions */
   if( relaxdata->currentorigsol != NULL )
   {
      SCIP_CALL( SCIPfreeSol(scip, &relaxdata->currentorigsol) );
   }
   if( relaxdata->storedorigsol != NULL )
   {
      SCIP_CALL( SCIPfreeSol(scip, &relaxdata->storedorigsol) );
   }

   if( relaxdata->decomp != NULL )
   {
      SCIP_CALL( DECdecompFree(scip, &relaxdata->decomp) );
      relaxdata->decomp = NULL;
   }

   SCIP_CALL( GCGfreeOrigVarsData(scip) );

   /* free root node clock */
   if( relaxdata->rootnodetime != NULL )
   {
      SCIP_CALL( SCIPfreeClock(scip, &(relaxdata->rootnodetime)) );
   }

   relaxdata->relaxisinitialized = FALSE;

   return SCIP_OKAY;
}


/** method to solve the master problem that is used by Dantzig-Wolfe and Benders' decomposition */
static
SCIP_RETCODE solveMasterProblem(
   SCIP*                 scip,               /**< the SCIP data structure */
   SCIP*                 masterprob,         /**< the master problem SCIP instance */
   SCIP_RELAXDATA*       relaxdata,          /**< the relaxator data */
   SCIP_Longint          nodelimit,          /**< the number of nodes the will be solved in this master problem */
   SCIP_Real*            lowerbound,         /**< the lowerbound computed by the relaxator for the current node */
   SCIP_RESULT*          result              /**< the result of the relaxation call */
   )
{
   SCIP_Real timelimit;
   SCIP_Real memorylimit;

   assert(scip != NULL);
   assert(masterprob != NULL);
   assert(relaxdata != NULL);

   /* update the number of the last solved node */
   relaxdata->lastsolvednodenr = SCIPnodeGetNumber(SCIPgetCurrentNode(scip));

   /* increase the node limit for the master problem by 1 */
   SCIP_CALL( SCIPsetLongintParam(masterprob, "limits/nodes", nodelimit) );


   /* loop to solve the master problem, this is a workaround and does not fix any problem */
   while( !SCIPisStopped(scip) )
   {
      SCIP_Real mastertimelimit = SCIPinfinity(scip);

      /* set memorylimit for master */
      SCIP_CALL( SCIPgetRealParam(scip, "limits/memory", &memorylimit) );
      if( !SCIPisInfinity(scip, memorylimit) )
         memorylimit -= SCIPgetMemUsed(scip)/1048576.0;

      SCIP_CALL( SCIPsetRealParam(masterprob, "limits/memory", memorylimit) );

      SCIP_CALL( SCIPgetRealParam(scip, "limits/time", &timelimit) );
      if( !SCIPisInfinity(scip, timelimit) )
      {

         /* give the master 2% more time then the original scip has left */
         mastertimelimit = (timelimit - SCIPgetSolvingTime(scip)) * 1.02 + SCIPgetSolvingTime(masterprob);
         SCIP_CALL( SCIPsetRealParam(masterprob, "limits/time", mastertimelimit) );

         SCIPdebugMessage("  time limit for master: %f, left: %f, left for original problem: %f\n",
               mastertimelimit,
               mastertimelimit - SCIPgetSolvingTime(masterprob),
               timelimit - SCIPgetSolvingTime(scip));
      }

      /* if we have a blockdetection, see whether the node is block diagonal. Additionally, the solveDiagonalBlocks can
       * be called when the original problem is solved directly.
       */
      if( DECdecompGetType(relaxdata->decomp) == DEC_DECTYPE_DIAGONAL || GCGgetDecompositionMode(scip) == DEC_DECMODE_ORIGINAL )
      {
         SCIP_CALL( solveDiagonalBlocks(scip, relaxdata, result, lowerbound) );
         if( *result == SCIP_SUCCESS || *result == SCIP_CUTOFF )
         {
            *result = SCIP_CUTOFF;
            return SCIP_OKAY;
         }
      }
      /* We are solving the masterproblem regularly */
      else
      {
         SCIP_CALL( SCIPsolve(masterprob) );
      }


      if( SCIPgetStatus(masterprob) != SCIP_STATUS_TIMELIMIT )
      {
         break;
      }

      if( !SCIPisInfinity(scip, timelimit) && !SCIPisStopped(scip) )
         SCIPverbMessage(scip, SCIP_VERBLEVEL_HIGH, NULL, "time for master problem was too short, extending time by %f.\n", mastertimelimit - SCIPgetSolvingTime(masterprob));
   }
   if( SCIPgetStatus(masterprob) == SCIP_STATUS_TIMELIMIT && SCIPisStopped(scip) )
   {
      *result = SCIP_DIDNOTRUN;
      return SCIP_OKAY;
   }

   /* set the lower bound pointer */
   if( SCIPgetStage(masterprob) == SCIP_STAGE_SOLVING && GCGmasterIsCurrentSolValid(masterprob) )
   {
      *lowerbound = SCIPgetLocalDualbound(masterprob);
   }
   else
   {
      SCIPdebugMessage("  stage: %d\n", SCIPgetStage(masterprob));
      assert(SCIPgetStatus(masterprob) == SCIP_STATUS_TIMELIMIT || SCIPgetBestSol(masterprob) != NULL || SCIPgetStatus(masterprob) == SCIP_STATUS_INFEASIBLE || SCIPgetStatus(masterprob) == SCIP_STATUS_UNKNOWN);
      if( SCIPgetStatus(masterprob) == SCIP_STATUS_OPTIMAL && GCGmasterIsCurrentSolValid(masterprob) )
         *lowerbound = SCIPgetSolOrigObj(masterprob, SCIPgetBestSol(masterprob));
      else if( SCIPgetStatus(masterprob) == SCIP_STATUS_INFEASIBLE || SCIPgetStatus(masterprob) == SCIP_STATUS_TIMELIMIT || !GCGmasterIsCurrentSolValid(masterprob) )
      {
         SCIP_Real tilim;
         SCIP_CALL( SCIPgetRealParam(masterprob, "limits/time", &tilim) );
         if( tilim-SCIPgetSolvingTime(masterprob) < 0 )
         {
            *result = SCIP_DIDNOTRUN;
            return SCIP_OKAY;
         }
         *lowerbound = SCIPinfinity(scip);
      }
      else if( SCIPgetStatus(masterprob) == SCIP_STATUS_UNKNOWN )
      {
         *result = SCIP_DIDNOTRUN;
         return SCIP_OKAY;
      }
      else
      {
         SCIPwarningMessage(scip, "Stage <%d> is not handled!\n", SCIPgetStage(masterprob));
         *result = SCIP_DIDNOTRUN;
         return SCIP_OKAY;
      }
   }

   SCIPdebugMessage("  update lower bound (value = %g).\n", *lowerbound);

   /* NOTE: All other points when result is set, the function is exited immediately. Ensure that this is checked for
    * future changes to this function
    */
   *result = SCIP_SUCCESS;

   return SCIP_OKAY;
}


/** execution method of the relaxator for Dantzig-Wolfe reformulation */
static
SCIP_RETCODE relaxExecGcgDantzigWolfe(
   SCIP*                 scip,               /**< the SCIP data structure */
   SCIP_RELAX*           relax,              /**< the relaxator */
   SCIP_Real*            lowerbound,         /**< the lowerbound computed by the relaxator for the current node */
   SCIP_RESULT*          result              /**< the result of the relaxation call */
   )
{
   SCIP* masterprob;
   SCIP_RELAXDATA* relaxdata;
   SCIP_Longint oldnnodes;
   SCIP_Longint nodelimit;
   SCIP_Bool stored;

   assert(scip != NULL);
   assert(relax != NULL);
   assert(result != NULL);
   assert(GCGgetDecompositionMode(scip) == DEC_DECMODE_DANTZIGWOLFE);

   relaxdata = SCIPrelaxGetData(relax);
   assert(relaxdata != NULL);
   *result = SCIP_DIDNOTRUN;

   masterprob = relaxdata->masterprob;
   assert(masterprob != NULL);

   /* solve the next node in the master problem */
   SCIPdebugMessage("Solving node %"SCIP_LONGINT_FORMAT"'s relaxation.\n", SCIPnodeGetNumber(SCIPgetCurrentNode(scip)));

   /* only solve the relaxation if it was not yet solved at the current node */
   if( SCIPnodeGetNumber(SCIPgetCurrentNode(scip)) != relaxdata->lastsolvednodenr )
   {
      /* start root node time clock */
      if( SCIPgetRootNode(scip) == SCIPgetCurrentNode(scip) )
      {
         SCIP_CALL( SCIPstartClock(scip, relaxdata->rootnodetime) );
         SCIPdebugMessage("  root node time clock started.\n");
      }

      /* increase the node limit for the master problem by 1 */
      SCIP_CALL( SCIPgetLongintParam(masterprob, "limits/nodes", &oldnnodes) );

      nodelimit = (SCIPgetRootNode(scip) == SCIPgetCurrentNode(scip) ? 1 : oldnnodes + 1);
      /* solving the master problem */
      SCIP_CALL( solveMasterProblem(scip, masterprob, relaxdata, nodelimit, lowerbound, result) );

      if( relaxdata->currentorigsol != NULL )
      {
         SCIP_CALL( SCIPtrySol(scip, relaxdata->currentorigsol, FALSE, FALSE, TRUE, TRUE, TRUE, &stored) );
      }

      /* if a new primal solution was found in the master problem, transfer it to the original problem */
      if( SCIPgetBestSol(relaxdata->masterprob) != NULL && relaxdata->lastmastersol != SCIPgetBestSol(relaxdata->masterprob) && GCGmasterIsCurrentSolValid(masterprob) )
      {
         SCIP_SOL* newsol;

         relaxdata->lastmastersol = SCIPgetBestSol(relaxdata->masterprob);

         SCIP_CALL( GCGtransformMastersolToOrigsol(scip, relaxdata->lastmastersol, &newsol) );
   #ifdef SCIP_DEBUG
         SCIP_CALL( SCIPtrySol(scip, newsol, TRUE, TRUE, TRUE, TRUE, TRUE, &stored) );
   #else
         SCIP_CALL( SCIPtrySol(scip, newsol, FALSE, FALSE, TRUE, TRUE, TRUE, &stored) );
   #endif
         /* only check failed solution if best master solution is valid */
         if( !stored && GCGmasterIsBestsolValid(relaxdata->masterprob) )
         {
            SCIP_CALL( SCIPcheckSolOrig(scip, newsol, &stored, TRUE, TRUE) );
         }
         /** @bug The solution doesn't have to be accepted, numerics might bite us, so the transformation might fail.
          *  A remedy could be: Round the values or propagate changes or call a heuristic to fix it.
          */
         SCIP_CALL( SCIPfreeSol(scip, &newsol) );

         if( stored )
            SCIPdebugMessage("  updated current best primal feasible solution.\n");
      }

      if( GCGconsOrigbranchGetBranchrule(GCGconsOrigbranchGetActiveCons(scip)) != NULL )
      {
         SCIP_CALL( GCGrelaxBranchMasterSolved(scip, GCGconsOrigbranchGetBranchrule(GCGconsOrigbranchGetActiveCons(scip) ),
               GCGconsOrigbranchGetBranchdata(GCGconsOrigbranchGetActiveCons(scip)), *lowerbound) );
      }

      /* stop root node clock */
      if( SCIPgetRootNode(scip) == SCIPgetCurrentNode(scip))
      {
         SCIP_CALL( SCIPstopClock(scip, relaxdata->rootnodetime) );
         SCIPdebugMessage("  root node time clock stopped at %6.2fs.\n", SCIPgetClockTime(scip, relaxdata->rootnodetime));
      }
   }
   else
   {
      SCIPdebugMessage("Problem has been already solved at this node\n");
   }

   return SCIP_OKAY;
}


/** method to solve the master problem for Benders' decomposition and when solving the original problem directly. */
static
SCIP_RETCODE solveMasterProblemAndEvaluate(
   SCIP*                 scip,               /**< the SCIP data structure */
   SCIP_RELAX*           relax,              /**< the relaxator */
   SCIP_Real*            lowerbound,         /**< the lowerbound computed by the relaxator for the current node */
   SCIP_RESULT*          result              /**< the result of the relaxation call */
   )
{
   SCIP* masterprob;
   SCIP_RELAXDATA* relaxdata;
   SCIP_Longint nodelimit;

   assert(scip != NULL);
   assert(relax != NULL);
   assert(result != NULL);

   relaxdata = SCIPrelaxGetData(relax);
   assert(relaxdata != NULL);
   *result = SCIP_DIDNOTRUN;

   masterprob = relaxdata->masterprob;
   assert(masterprob != NULL);

   /* solve the next node in the master problem */
   SCIPdebugMessage("Solving node %"SCIP_LONGINT_FORMAT"'s relaxation.\n", SCIPnodeGetNumber(SCIPgetCurrentNode(scip)));

   /* prior to performing the decomposition the original problem verbosity is changed to NONE. This avoids output from
    * the original problem before the decomposition output. Once the decomposition has been performed, then the
    * verbosity level of the original problem is returned to the original verbosity level.
    */
   SCIP_CALL( SCIPsetIntParam(scip, "display/verblevel", relaxdata->origverblevel) );
   SCIP_CALL( SCIPsetIntParam(masterprob, "display/verblevel", relaxdata->origverblevel) );

   /* getting the node limit from the original problem. This is because the master problem is solved to optimality in
    * the execution of the relaxator.
    */
   SCIP_CALL( SCIPgetLongintParam(scip, "limits/nodes", &nodelimit) );

   /* solving the master problem */
   SCIP_CALL( solveMasterProblem(scip, masterprob, relaxdata, nodelimit, lowerbound, result) );

   /* if the master problem has been detected as infeasible, then the result must be set to SCIP_CUTOFF. */
   if( SCIPgetStatus(masterprob) == SCIP_STATUS_INFEASIBLE )
      (*result) = SCIP_CUTOFF;

   /* if the master problem has been solved to optimality, the we cutoff the root node. This informs that original
    * problem that no further processing is required.
    */
   if( SCIPgetStatus(masterprob) == SCIP_STATUS_OPTIMAL )
   {
      (*result) = SCIP_CUTOFF;
   }

   /* if there is no primal solution for the original problem, then the master solution is transferred */
   if( SCIPgetBestSol(relaxdata->masterprob) != NULL && relaxdata->lastmastersol != SCIPgetBestSol(relaxdata->masterprob) )
   {
      SCIP_SOL* newsol;
      SCIP_Bool stored;

      relaxdata->lastmastersol = SCIPgetBestSol(relaxdata->masterprob);

      SCIP_CALL( GCGtransformMastersolToOrigsol(scip, SCIPgetBestSol(relaxdata->masterprob), &newsol) );
#ifdef SCIP_DEBUG
      SCIP_CALL( SCIPtrySol(scip, newsol, TRUE, TRUE, TRUE, TRUE, TRUE, &stored) );
#else
      SCIP_CALL( SCIPtrySol(scip, newsol, FALSE, FALSE, TRUE, TRUE, TRUE, &stored) );
#endif
      /* only check failed solution if best master solution is valid */
      if( !stored && GCGmasterIsBestsolValid(relaxdata->masterprob) )
      {
         SCIP_CALL( SCIPcheckSolOrig(scip, newsol, &stored, TRUE, TRUE) );
      }
      /** @bug The solution doesn't have to be accepted, numerics might bite us, so the transformation might fail.
       *  A remedy could be: Round the values or propagate changes or call a heuristic to fix it.
       */
      SCIP_CALL( SCIPfreeSol(scip, &newsol) );

      if( stored )
         SCIPdebugMessage("  updated current best primal feasible solution.\n");
   }

   /* set the lower bound pointer */
   if( GCGmasterIsCurrentSolValid(masterprob)
      && (SCIPgetStage(masterprob) == SCIP_STAGE_SOLVED || SCIPgetStage(masterprob) == SCIP_STAGE_SOLVING) )
   {
      *lowerbound = SCIPgetDualbound(masterprob);
   }

   /* if the time, memory or node limit is hit in the Original or Benders mode, then we need to interrupt the solve.
    * This is required because the original problem is not solved in either of these modes, so it is not certain that
    * the original SCIP will also exceed the limit (definitely not for the node limit).
    */
   if( SCIPgetStatus(masterprob) == SCIP_STATUS_TIMELIMIT || SCIPgetStatus(masterprob) == SCIP_STATUS_NODELIMIT
      || SCIPgetStatus(masterprob) == SCIP_STATUS_MEMLIMIT )
   {
      SCIP_CALL( SCIPinterruptSolve(scip) );
   }

   /* if the result pointer is DIDNOTRUN, this implies that the master problem was interrupted during solving. Since
    * Benders' decomposition uses a one-tree approach, then the user limits must be adhered to. This means, the if a
    * limit is exceeded, this is still a success for the solving.
    */
   if( (*result) == SCIP_DIDNOTRUN )
      (*result) = SCIP_SUCCESS;

   return SCIP_OKAY;
}

/** execution method of the relaxator for Benders' decomposition */
static
SCIP_RETCODE relaxExecGcgBendersDecomposition(
   SCIP*                 scip,               /**< the SCIP data structure */
   SCIP_RELAX*           relax,              /**< the relaxator */
   SCIP_Real*            lowerbound,         /**< the lowerbound computed by the relaxator for the current node */
   SCIP_RESULT*          result              /**< the result of the relaxation call */
   )
{
   assert(scip != NULL);
   assert(relax != NULL);
   assert(result != NULL);

   SCIP_CALL( solveMasterProblemAndEvaluate(scip, relax, lowerbound, result) );

   return SCIP_OKAY;
}

/** execution method of the relaxator when the original problem is solved directly */
static
SCIP_RETCODE relaxExecGcgOriginalProblem(
   SCIP*                 scip,               /**< the SCIP data structure */
   SCIP_RELAX*           relax,              /**< the relaxator */
   SCIP_Real*            lowerbound,         /**< the lowerbound computed by the relaxator for the current node */
   SCIP_RESULT*          result              /**< the result of the relaxation call */
   )
{
   assert(scip != NULL);
   assert(relax != NULL);
   assert(result != NULL);

   SCIP_CALL( solveMasterProblemAndEvaluate(scip, relax, lowerbound, result) );

   return SCIP_OKAY;
}


/** execution method of relaxator */
static
SCIP_DECL_RELAXEXEC(relaxExecGcg)
{
   SCIP_RELAXDATA* relaxdata;

   assert(scip != NULL);
   assert(relax != NULL);
   assert(result != NULL);

   relaxdata = SCIPrelaxGetData(relax);
   assert(relaxdata != NULL);

   /* checking whether the relaxator needs to be initialised. If so, then the master problem and pricing problems will
    * be created.
    */
   SCIP_CALL( initializeMasterProblemSolve(scip, relax) );

   /* selecting the solving algorithm based upon the decomposition mode selected by the user, or whether the original
    * problem should be solved directly
    */
   if( GCGgetDecompositionMode(scip) == DEC_DECMODE_ORIGINAL )
   {
      SCIPverbMessage(scip, SCIP_VERBLEVEL_NORMAL, NULL, "There are no pricing problems in the decomposition. The original problem will be solved directly.\n");
      SCIP_CALL( relaxExecGcgOriginalProblem(scip, relax, lowerbound, result) );
   }
   else if( relaxdata->mode == DEC_DECMODE_DANTZIGWOLFE )
   {
      SCIP_CALL( relaxExecGcgDantzigWolfe(scip, relax, lowerbound, result) );
   }
   else if( relaxdata->mode == DEC_DECMODE_BENDERS )
   {
      SCIP_CALL( relaxExecGcgBendersDecomposition(scip, relax, lowerbound, result) );
   }
   else
   {
      SCIPverbMessage(scip, SCIP_VERBLEVEL_DIALOG, NULL, "Sorry, the automatic selection is not currently available\n");
   }

   return SCIP_OKAY;
}

#define relaxCopyGcg NULL
#define relaxInitGcg NULL


/*
 * relaxator specific interface methods
 */

/** creates the GCG relaxator and includes it in SCIP */
SCIP_RETCODE SCIPincludeRelaxGcg(
   SCIP*                 scip                /**< SCIP data structure */
   )
{
   SCIP_RELAXDATA* relaxdata;

#ifdef WITH_BLISS
   {
      char name[SCIP_MAXSTRLEN];
      GCGgetBlissName(name, SCIP_MAXSTRLEN);
      SCIP_CALL( SCIPincludeExternalCodeInformation(scip, name, "A Tool for Computing Automorphism Groups of Graphs by T. Junttila and P. Kaski (http://www.tcs.hut.fi/Software/bliss/)") );
   }
#endif

#ifdef WITH_CLIQUER
      SCIP_CALL( SCIPincludeExternalCodeInformation(scip, "Cliquer", "A set of C routines for finding cliques in an arbitrary weighted graph by S. Niskanen and P. Ostergard (https://users.aalto.fi/~pat/cliquer.html)") );
#endif

   /* create GCG relaxator data */
   SCIP_CALL( SCIPallocMemory(scip, &relaxdata) );

   relaxdata->decomp = NULL;
   relaxdata->nbranchrules = 0;
   relaxdata->branchrules = NULL;
   relaxdata->masterprob = NULL;
   relaxdata->altmasterprob = NULL;
   relaxdata->paramsvisu = NULL;
   SCIPcreateParamsVisu(scip, &(relaxdata->paramsvisu));
   assert(relaxdata->paramsvisu != NULL);

   initRelaxdata(relaxdata);

   /* include relaxator */
   SCIP_CALL( SCIPincludeRelax(scip, RELAX_NAME, RELAX_DESC, RELAX_PRIORITY, RELAX_FREQ, relaxCopyGcg, relaxFreeGcg, relaxInitGcg,
         relaxExitGcg, relaxInitsolGcg, relaxExitsolGcg, relaxExecGcg, relaxdata) );

   /* inform the main scip, that no LPs should be solved */
   SCIP_CALL( SCIPsetIntParam(scip, "lp/solvefreq", 0) );

   /* Disable restarts */
   SCIP_CALL( SCIPsetIntParam(scip, "presolving/maxrestarts", 0) );
   SCIP_CALL( SCIPsetBoolParam(scip, "misc/calcintegral", FALSE) );

   /* initialize the scip data structure for the master problem. The master problem is initialized as the Dantzig-Wolfe
    * master problem. The alternate master problem is initialized as the Benders' decomposition master problem.
    */
   SCIP_CALL( SCIPcreate(&(relaxdata->masterprob)) );
   SCIP_CALL( SCIPincludePricerGcg(relaxdata->masterprob, scip) );
   SCIP_CALL( GCGincludeMasterPlugins(relaxdata->masterprob) );
   SCIP_CALL( SCIPsetMessagehdlr(relaxdata->masterprob, SCIPgetMessagehdlr(scip)) );

   /* getting the verbosity level of the original problem */
   SCIP_CALL( SCIPgetIntParam(scip, "display/verblevel", &relaxdata->origverblevel) );

   /* disable display output in the master problem */
   SCIP_CALL( SCIPsetIntParam(relaxdata->masterprob, "display/verblevel", (int)SCIP_VERBLEVEL_NONE) );

   /* set parameters in master problem */
   SCIP_CALL( SCIPsetIntParam(relaxdata->masterprob, "pricing/maxvars", INT_MAX) );
   SCIP_CALL( SCIPsetIntParam(relaxdata->masterprob, "pricing/maxvarsroot", INT_MAX) );
   SCIP_CALL( SCIPsetRealParam(relaxdata->masterprob, "pricing/abortfac", 1.0) );
   SCIP_CALL( SCIPsetIntParam(relaxdata->masterprob, "lp/disablecutoff", 1) );
#ifdef DELVARS
   /* set paramteters to allow deletion of variables */
   SCIP_CALL( SCIPsetBoolParam(relaxdata->masterprob, "pricing/delvars", TRUE) );
   SCIP_CALL( SCIPsetBoolParam(relaxdata->masterprob, "pricing/delvarsroot", TRUE) );
   SCIP_CALL( SCIPsetBoolParam(relaxdata->masterprob, "lp/cleanupcols", TRUE) );
   SCIP_CALL( SCIPsetBoolParam(relaxdata->masterprob, "lp/cleanupcolsroot", TRUE) );
#endif

   /* initializing the alternate master problem. The alternate master problem is initially the Benders' decomposition
    * master problem
    */
   SCIP_CALL( SCIPcreate(&(relaxdata->altmasterprob)) );
   SCIP_CALL( SCIPincludeBendersGcg(relaxdata->altmasterprob, scip) );
   SCIP_CALL( GCGincludeBendersPlugins(relaxdata->altmasterprob) );
   SCIP_CALL( SCIPsetMessagehdlr(relaxdata->altmasterprob, SCIPgetMessagehdlr(scip)) );

   SCIP_CALL( SCIPsetIntParam(relaxdata->altmasterprob, "display/verblevel", (int)SCIP_VERBLEVEL_NONE) );
   SCIP_CALL( SCIPsetBoolParam(relaxdata->altmasterprob, "display/relevantstats", FALSE) );

   /* add GCG relaxator parameters */
   SCIP_CALL( SCIPaddBoolParam(scip, "relaxing/gcg/discretization",
         "should discretization (TRUE) or convexification (FALSE) approach be used?",
         &(relaxdata->discretization), FALSE, DEFAULT_DISCRETIZATION, NULL, NULL) );
   SCIP_CALL( SCIPaddBoolParam(scip, "relaxing/gcg/mipdiscretization",
         "should discretization (TRUE) or convexification (FALSE) approach be used in mixed-integer programs?",
         &(relaxdata->mipdiscretization), FALSE, DEFAULT_MIPDISCRETIZATION, NULL, NULL) );
   SCIP_CALL( SCIPaddBoolParam(scip, "relaxing/gcg/aggregation",
         "should identical blocks be aggregated (only for discretization approach)?",
         &(relaxdata->aggregation), FALSE, DEFAULT_AGGREGATION, NULL, NULL) );
   SCIP_CALL( SCIPaddBoolParam(scip, "relaxing/gcg/dispinfos",
         "should additional information about the blocks be displayed?",
         &(relaxdata->dispinfos), FALSE, DEFAULT_DISPINFOS, NULL, NULL) );
   SCIP_CALL( SCIPaddIntParam(scip, "relaxing/gcg/mode",
            "the decomposition mode that GCG will use. (0: Dantzig-Wolfe (default), 1: Benders' decomposition, "
            "2: no decomposition will be performed)",
            (int*)&(relaxdata->mode), FALSE, (int)DEFAULT_MODE, 0, 2, NULL, NULL) );
#ifdef WITH_BLISS
   SCIP_CALL( SCIPaddBoolParam(scip, "relaxing/gcg/bliss/enabled",
         "should bliss be used to check for identical blocks?",
         &(relaxdata->usebliss), FALSE, DEFAULT_BLISS, NULL, NULL) );
   SCIP_CALL( SCIPaddIntParam(scip, "relaxing/gcg/bliss/searchnodelimit",
         "bliss search node limit (0: unlimited), requires patched bliss version",
         &(relaxdata->searchnodelimit), TRUE, (int)DEFAULT_BLISS_SEARCH_NODE_LIMIT, 0, INT_MAX, NULL, NULL) );
   SCIP_CALL( SCIPaddIntParam(scip, "relaxing/gcg/bliss/generatorlimit",
         "bliss generator limit (0: unlimited), requires patched bliss version",
         &(relaxdata->generatorlimit), TRUE, (int)DEFAULT_BLISS_GENERATOR_LIMIT, 0, INT_MAX, NULL, NULL) );
#else
   relaxdata->usebliss = FALSE;
   relaxdata->searchnodelimit = 0;
   relaxdata->generatorlimit = 0;
#endif

   return SCIP_OKAY;
}


/*
 * relaxator specific interface methods for coordination of branching rules
 */

/** includes a branching rule into the relaxator data */
SCIP_RETCODE GCGrelaxIncludeBranchrule(
   SCIP*                 scip,               /**< SCIP data structure */
   SCIP_BRANCHRULE*      branchrule,         /**< branching rule for which callback methods are saved */
   GCG_DECL_BRANCHACTIVEMASTER((*branchactivemaster)),/**<  activation method for branchrule */
   GCG_DECL_BRANCHDEACTIVEMASTER((*branchdeactivemaster)),/**<  deactivation method for branchrule */
   GCG_DECL_BRANCHPROPMASTER((*branchpropmaster)),/**<  propagation method for branchrule */
   GCG_DECL_BRANCHMASTERSOLVED((*branchmastersolved)),/**<  master solved method for branchrule */
   GCG_DECL_BRANCHDATADELETE((*branchdatadelete))/**<  branchdata deletion method for branchrule */
   )
{
   SCIP_RELAX* relax;
   SCIP_RELAXDATA* relaxdata;
   int pos;

   assert(scip != NULL);
   assert(branchrule != NULL);

   relax = SCIPfindRelax(scip, RELAX_NAME);
   assert(relax != NULL);

   relaxdata = SCIPrelaxGetData(relax);
   assert(relaxdata != NULL);

   SCIP_CALL( ensureSizeBranchrules(scip, relaxdata) );

   pos = relaxdata->nbranchrules;

   /* store callback functions */
   SCIP_CALL( SCIPallocMemory(scip, &(relaxdata->branchrules[pos])) ); /*lint !e866*/
   relaxdata->branchrules[pos]->branchrule = branchrule;
   relaxdata->branchrules[pos]->branchactivemaster = branchactivemaster;
   relaxdata->branchrules[pos]->branchdeactivemaster = branchdeactivemaster;
   relaxdata->branchrules[pos]->branchpropmaster = branchpropmaster;
   relaxdata->branchrules[pos]->branchmastersolved = branchmastersolved;
   relaxdata->branchrules[pos]->branchdatadelete = branchdatadelete;
   relaxdata->nbranchrules++;

   return SCIP_OKAY;
}

/** perform activation method of the given branchrule for the given branchdata */
SCIP_RETCODE GCGrelaxBranchActiveMaster(
   SCIP*                 scip,               /**< SCIP data structure */
   SCIP_BRANCHRULE*      branchrule,         /**< branching rule that did the branching */
   GCG_BRANCHDATA*       branchdata          /**< data representing the branching decision */
   )
{
   SCIP_RELAX* relax;
   SCIP_RELAXDATA* relaxdata;
   int i;

   assert(scip != NULL);
   assert(branchrule != NULL);

   relax = SCIPfindRelax(scip, RELAX_NAME);
   assert(relax != NULL);

   relaxdata = SCIPrelaxGetData(relax);
   assert(relaxdata != NULL);

   /* search for the branching rule in the branchrules array */
   for( i = 0; i < relaxdata->nbranchrules; i++ )
   {
      if( branchrule == relaxdata->branchrules[i]->branchrule )
      {
         /* call activation method of branching rule */
         if( relaxdata->branchrules[i]->branchactivemaster != NULL )
            SCIP_CALL( relaxdata->branchrules[i]->branchactivemaster(relaxdata->masterprob, branchdata) );

         break;
      }
   }

   assert(i < relaxdata->nbranchrules);

   return SCIP_OKAY;
}

/** perform deactivation method of the given branchrule for the given branchdata */
SCIP_RETCODE GCGrelaxBranchDeactiveMaster(
   SCIP*                 scip,               /**< SCIP data structure */
   SCIP_BRANCHRULE*      branchrule,         /**< branching rule that did the branching */
   GCG_BRANCHDATA*       branchdata          /**< data representing the branching decision */
   )
{
   SCIP_RELAX* relax;
   SCIP_RELAXDATA* relaxdata;
   int i;

   assert(scip != NULL);
   assert(branchrule != NULL);

   relax = SCIPfindRelax(scip, RELAX_NAME);
   assert(relax != NULL);

   relaxdata = SCIPrelaxGetData(relax);
   assert(relaxdata != NULL);

   /* search for the branching rule in the branchrules array */
   for( i = 0; i < relaxdata->nbranchrules; i++ )
   {
      if( branchrule == relaxdata->branchrules[i]->branchrule )
      {
         /* call deactivation method of branching rule */
         if( relaxdata->branchrules[i]->branchdeactivemaster != NULL )
            SCIP_CALL( relaxdata->branchrules[i]->branchdeactivemaster(relaxdata->masterprob, branchdata) );

         break;
      }
   }

   assert(i < relaxdata->nbranchrules);

   return SCIP_OKAY;
}

/** perform propagation method of the given branchrule for the given branchdata */
SCIP_RETCODE GCGrelaxBranchPropMaster(
   SCIP*                 scip,               /**< SCIP data structure */
   SCIP_BRANCHRULE*      branchrule,         /**< branching rule that did the branching */
   GCG_BRANCHDATA*       branchdata,         /**< data representing the branching decision */
   SCIP_RESULT*          result              /**< pointer to store the result of the propagation call */
   )
{
   SCIP_RELAX* relax;
   SCIP_RELAXDATA* relaxdata;
   int i;

   assert(scip != NULL);
   assert(branchrule != NULL);
   assert(result != NULL);

   relax = SCIPfindRelax(scip, RELAX_NAME);
   assert(relax != NULL);

   relaxdata = SCIPrelaxGetData(relax);
   assert(relaxdata != NULL);

   *result = SCIP_DIDNOTRUN;

   /* search for the branching rule in the branchrules array */
   for( i = 0; i < relaxdata->nbranchrules; i++ )
   {
      if( branchrule == relaxdata->branchrules[i]->branchrule )
      {
         /* call propagation method of branching rule*/
         if( relaxdata->branchrules[i]->branchpropmaster != NULL )
            SCIP_CALL( relaxdata->branchrules[i]->branchpropmaster(relaxdata->masterprob, branchdata, result) );

         break;
      }
   }

   assert(i < relaxdata->nbranchrules);

   return SCIP_OKAY;
}

/** frees branching data created by the given branchrule */
SCIP_RETCODE GCGrelaxBranchDataDelete(
   SCIP*                 scip,               /**< SCIP data structure */
   SCIP_BRANCHRULE*      branchrule,         /**< branching rule that did the branching */
   GCG_BRANCHDATA**      branchdata          /**< data representing the branching decision */
   )
{
   SCIP_RELAX* relax;
   SCIP_RELAXDATA* relaxdata;
   int i;

   assert(scip != NULL);
   assert(branchrule != NULL);
   assert(branchdata != NULL);

   relax = SCIPfindRelax(scip, RELAX_NAME);
   assert(relax != NULL);

   relaxdata = SCIPrelaxGetData(relax);
   assert(relaxdata != NULL);

   /* search for the branching rule in the branchrules array */
   for( i = 0; i < relaxdata->nbranchrules; i++ )
   {
      if( branchrule == relaxdata->branchrules[i]->branchrule )
      {
         /* call branchrule data deletion method of the branching rule */
         if( relaxdata->branchrules[i]->branchdatadelete != NULL )
            SCIP_CALL( relaxdata->branchrules[i]->branchdatadelete(scip, branchdata) );
         else
         {
            if( *branchdata != NULL )
            {
               SCIPfreeMemory(GCGgetMasterprob(scip), branchdata);
            }
         }
         break;
      }
   }

   assert(i < relaxdata->nbranchrules);

   return SCIP_OKAY;
}

/** perform method of the given branchrule that is called after the master LP is solved */
SCIP_RETCODE GCGrelaxBranchMasterSolved(
   SCIP*                 scip,               /**< SCIP data structure */
   SCIP_BRANCHRULE*      branchrule,         /**< branching rule that did the branching */
   GCG_BRANCHDATA*       branchdata,         /**< data representing the branching decision */
   SCIP_Real             newlowerbound       /**< the new local lowerbound */
   )
{
   SCIP_RELAX* relax;
   SCIP_RELAXDATA* relaxdata;
   int i;

   assert(scip != NULL);
   assert(branchrule != NULL);

   relax = SCIPfindRelax(scip, RELAX_NAME);
   assert(relax != NULL);

   relaxdata = SCIPrelaxGetData(relax);
   assert(relaxdata != NULL);

   /* search for the branching rule in the branchrules array */
   for( i = 0; i < relaxdata->nbranchrules; i++ )
   {
      if( branchrule == relaxdata->branchrules[i]->branchrule )
      {
         /* call master problem solved method of the branching rule */
         if( relaxdata->branchrules[i]->branchmastersolved != NULL )
            SCIP_CALL( relaxdata->branchrules[i]->branchmastersolved(scip, branchdata, newlowerbound) );

         break;
      }
   }

   assert(i < relaxdata->nbranchrules);

   return SCIP_OKAY;
}

/** transforms a constraint of the original problem into the master variable space
 *  and stores information about the constraints in the variable */
SCIP_RETCODE GCGrelaxTransOrigToMasterCons(
   SCIP*                 scip,               /**< SCIP data structure */
   SCIP_CONS*            cons,               /**< the constraint that should be transformed */
   SCIP_CONS**           transcons           /**< pointer to store the transformed constraint */
   )
{

   SCIP_RELAX* relax;
   SCIP_RELAXDATA* relaxdata;
   SCIP_CONS* mastercons;
   char name[SCIP_MAXSTRLEN];

   SCIP_VAR** mastervars;
   int nmastervars;
   SCIP_VAR** consvars;
   SCIP_Real* consvals;
   int nconsvars;
   int v;
   int i;
   int j;

   SCIP_Bool success;

   assert(scip != NULL);
   assert(cons != NULL);

   relax = SCIPfindRelax(scip, RELAX_NAME);
   assert(relax != NULL);

   relaxdata = SCIPrelaxGetData(relax);
   assert(relaxdata != NULL);

   /* create and add corresponding linear constraint in the master problem */
   (void) SCIPsnprintf(name, SCIP_MAXSTRLEN, "m_%s", SCIPconsGetName(cons));
   SCIP_CALL( SCIPcreateConsLinear(relaxdata->masterprob, &mastercons, name, 0, NULL, NULL,
         GCGconsGetLhs(scip, cons), GCGconsGetRhs(scip, cons),
         TRUE, TRUE, TRUE, TRUE, TRUE, SCIPconsIsLocal(cons), TRUE, FALSE, FALSE,
         SCIPconsIsStickingAtNode(cons)) );

   /* now compute coefficients of the master variables in the master constraint */
   mastervars = SCIPgetVars(relaxdata->masterprob);
   nmastervars = SCIPgetNVars(relaxdata->masterprob);

   consvars = SCIPgetVarsLinear(scip, cons);
   nconsvars = SCIPgetNVarsLinear(scip, cons);
   consvals = SCIPgetValsLinear(scip, cons);


   /* add coefs of the original variables in the constraint to their variable data */
   for( v = 0; v < nconsvars; v++ )
   {
      SCIP_CALL( GCGoriginalVarAddCoef(scip, consvars[v], consvals[v], mastercons) );
   }

   /* add master variables to the corresponding master constraint */
   for( v = 0; v < nmastervars; v++ )
   {
      SCIP_VAR** origvars;
      SCIP_Real* origvals;
      int norigvars;
      SCIP_Real coef = 0.0;

      origvars = GCGmasterVarGetOrigvars(mastervars[v]);
      norigvars = GCGmasterVarGetNOrigvars(mastervars[v]);
      origvals = GCGmasterVarGetOrigvals(mastervars[v]);

      for( i = 0; i < norigvars; i++ )
         for( j = 0; j < nconsvars; j++ )
            if( consvars[j] == origvars[i] )
               coef += consvals[j] * origvals[i];

      if( !SCIPisFeasZero(scip, coef) )
      {
         SCIP_CALL( SCIPaddCoefLinear(relaxdata->masterprob, mastercons, mastervars[v], coef) );
      }
   }

   /* store the constraints in the arrays origmasterconss and masterconss in the problem data */
   SCIP_CALL( ensureSizeMasterConss(scip, relaxdata, relaxdata->nmasterconss+1) );
   SCIP_CALL( SCIPcaptureCons(scip, cons) );
   relaxdata->origmasterconss[relaxdata->nmasterconss] = cons;
   relaxdata->masterconss[relaxdata->nmasterconss] = mastercons;

   SCIP_CALL( GCGmasterAddMasterconsToHashmap(relaxdata->masterprob, relaxdata->masterconss[relaxdata->nmasterconss],
         relaxdata->nmasterconss) );

   relaxdata->nmasterconss++;

   *transcons = mastercons;

   return SCIP_OKAY;
}

/** returns the original problem for the given master problem */
SCIP* GCGgetOriginalprob(
   SCIP*                 masterprob          /**< the SCIP data structure for the master problem */
   )
{
   SCIP* origprob;
   SCIP_BENDERS* benders;
   SCIP_PRICER* pricer;

   assert(masterprob != NULL);

   /* retrieving the Benders' decomposition and the pricer plugins. There should only be one or the other for a given
    * master problem. If there are both, then an error is returned */
   benders = SCIPfindBenders(masterprob, "gcg");
   pricer = SCIPfindPricer(masterprob, "gcg");
   assert((benders != NULL && pricer == NULL) || (pricer != NULL && benders == NULL));

   origprob = NULL;
   if( benders != NULL && pricer == NULL )
   {
      origprob = GCGbendersGetOrigprob(masterprob);
      assert(GCGgetDecompositionMode(origprob) == DEC_DECMODE_BENDERS
         || GCGgetDecompositionMode(origprob) == DEC_DECMODE_ORIGINAL);
   }
   else if( pricer != NULL && benders == NULL )
   {
      origprob = GCGmasterGetOrigprob(masterprob);
      assert(GCGgetDecompositionMode(origprob) == DEC_DECMODE_DANTZIGWOLFE);
   }
   else
   {
      SCIPerrorMessage("There must exist either a pricer or a benders or neither, not both.\n");
   }

   return origprob;
}

/** returns the master problem */
SCIP* GCGgetMasterprob(
   SCIP*                 scip                /**< SCIP data structure */
   )
{
   SCIP_RELAX* relax;
   SCIP_RELAXDATA* relaxdata;

   assert(scip != NULL);

   relax = SCIPfindRelax(scip, RELAX_NAME);
   assert(relax != NULL);

   relaxdata = SCIPrelaxGetData(relax);
   assert(relaxdata != NULL);

   return relaxdata->masterprob;
}

/** returns the pricing problem of the given number */
SCIP* GCGgetPricingprob(
   SCIP*                 scip,               /**< SCIP data structure */
   int                   pricingprobnr       /**< number of the pricing problem */
   )
{
   SCIP_RELAX* relax;
   SCIP_RELAXDATA* relaxdata;

   assert(scip != NULL);

   relax = SCIPfindRelax(scip, RELAX_NAME);
   assert(relax != NULL);

   relaxdata = SCIPrelaxGetData(relax);
   assert(relaxdata != NULL);

   return relaxdata->pricingprobs[pricingprobnr];
}

/** returns the number of relevant pricing problems */
int GCGgetNRelPricingprobs(
   SCIP*                 scip                /**< SCIP data structure */
   )
{
   SCIP_RELAX* relax;
   SCIP_RELAXDATA* relaxdata;

   assert(scip != NULL);

   relax = SCIPfindRelax(scip, RELAX_NAME);
   assert(relax != NULL);

   relaxdata = SCIPrelaxGetData(relax);
   assert(relaxdata != NULL);

   assert(relaxdata->nrelpricingprobs >= -1);
   return relaxdata->nrelpricingprobs;
}

/** returns the number of pricing problems */
int GCGgetNPricingprobs(
   SCIP*                 scip                /**< SCIP data structure */
   )
{
   SCIP_RELAX* relax;
   SCIP_RELAXDATA* relaxdata;

   assert(scip != NULL);

   relax = SCIPfindRelax(scip, RELAX_NAME);
   assert(relax != NULL);

   relaxdata = SCIPrelaxGetData(relax);
   assert(relaxdata != NULL);

   assert(relaxdata->npricingprobs >= -1);
   return relaxdata->npricingprobs;
}

/** returns TRUE iff the pricing problem of the given number is relevant, that means is not identical to
 *  another and represented by it */
SCIP_Bool GCGisPricingprobRelevant(
   SCIP*                 scip,               /**< SCIP data structure */
   int                   pricingprobnr       /**< number of the pricing problem */
   )
{
   SCIP_RELAX* relax;
   SCIP_RELAXDATA* relaxdata;

   assert(scip != NULL);

   relax = SCIPfindRelax(scip, RELAX_NAME);
   assert(relax != NULL);

   relaxdata = SCIPrelaxGetData(relax);
   assert(relaxdata != NULL);

   return (relaxdata->blockrepresentative[pricingprobnr] == pricingprobnr);

}

/**
 *  for a given block, return the block by which it is represented
 */
int GCGgetBlockRepresentative(
   SCIP*                 scip,               /**< SCIP data structure */
   int                   pricingprobnr       /**< number of the pricing problem */
   )
{
   SCIP_RELAX* relax;
   SCIP_RELAXDATA* relaxdata;

   if( pricingprobnr == -1 )
      return -1;

   assert(scip != NULL);

   relax = SCIPfindRelax(scip, RELAX_NAME);
   assert(relax != NULL);

   relaxdata = SCIPrelaxGetData(relax);
   assert(relaxdata != NULL);

   assert(pricingprobnr >= 0);
   assert(pricingprobnr < relaxdata->npricingprobs);
   assert(relaxdata->nblocksidentical[pricingprobnr] >= 0);
   assert((relaxdata->blockrepresentative[pricingprobnr] == pricingprobnr)
      == (relaxdata->nblocksidentical[pricingprobnr] > 0));

   return relaxdata->blockrepresentative[pricingprobnr];
}

/** returns the number of blocks in the original formulation, that are represented by
 *  the pricingprob with the given number */
int GCGgetNIdenticalBlocks(
   SCIP*                 scip,               /**< SCIP data structure */
   int                   pricingprobnr       /**< number of the pricing problem */
   )
{
   SCIP_RELAX* relax;
   SCIP_RELAXDATA* relaxdata;

   assert(scip != NULL);

   relax = SCIPfindRelax(scip, RELAX_NAME);
   assert(relax != NULL);
   assert(pricingprobnr >= 0);

   relaxdata = SCIPrelaxGetData(relax);
   assert(relaxdata != NULL);
   assert(pricingprobnr <= relaxdata->npricingprobs);
   assert(relaxdata->nblocksidentical[pricingprobnr] >= 0);
   assert((relaxdata->blockrepresentative[pricingprobnr] == pricingprobnr)
      == (relaxdata->nblocksidentical[pricingprobnr] > 0));

   return relaxdata->nblocksidentical[pricingprobnr];

}

/** returns the number of constraints in the master problem */
int GCGgetNMasterConss(
   SCIP*                 scip                /**< SCIP data structure */
   )
{
   SCIP_RELAX* relax;
   SCIP_RELAXDATA* relaxdata;

   assert(scip != NULL);

   relax = SCIPfindRelax(scip, RELAX_NAME);
   assert(relax != NULL);

   relaxdata = SCIPrelaxGetData(relax);
   assert(relaxdata != NULL);

   return relaxdata->nmasterconss;
}

/** returns the contraints in the master problem */
SCIP_CONS** GCGgetMasterConss(
   SCIP*                 scip                /**< SCIP data structure */
   )
{
   SCIP_RELAX* relax;
   SCIP_RELAXDATA* relaxdata;

   assert(scip != NULL);

   relax = SCIPfindRelax(scip, RELAX_NAME);
   assert(relax != NULL);

   relaxdata = SCIPrelaxGetData(relax);
   assert(relaxdata != NULL);

   return relaxdata->masterconss;
}

/** returns the linking constraints in the original problem that correspond to the constraints in the master problem */
SCIP_CONS** GCGgetOrigMasterConss(
   SCIP*                 scip                /**< SCIP data structure */
   )
{
   SCIP_RELAX* relax;
   SCIP_RELAXDATA* relaxdata;

   assert(scip != NULL);

   relax = SCIPfindRelax(scip, RELAX_NAME);
   assert(relax != NULL);

   relaxdata = SCIPrelaxGetData(relax);
   assert(relaxdata != NULL);

   return relaxdata->origmasterconss;
}

/** returns the convexity constraint for the given block */
SCIP_CONS* GCGgetConvCons(
   SCIP*                 scip,               /**< SCIP data structure */
   int                   blocknr             /**< the number of the block for which we
                                              *   need the convexity constraint */
   )
{
   SCIP_RELAX* relax;
   SCIP_RELAXDATA* relaxdata;

   assert(scip != NULL);
   assert(blocknr >= 0);

   relax = SCIPfindRelax(scip, RELAX_NAME);
   assert(relax != NULL);

   relaxdata = SCIPrelaxGetData(relax);
   assert(relaxdata != NULL);
   assert(blocknr < relaxdata->npricingprobs);

   return relaxdata->convconss[blocknr];
}

/** returns the visualization parameters */
GCG_PARAMDATA* GCGgetParamsVisu(
   SCIP*                 scip               /**< SCIP data structure */
   )
{
   SCIP_RELAX* relax;
   SCIP_RELAXDATA* relaxdata;
   GCG_PARAMDATA* paramdata;

   assert(scip != NULL);

   relax = SCIPfindRelax(scip, RELAX_NAME);
   assert(relax != NULL);

   relaxdata = SCIPrelaxGetData(relax);
   assert(relaxdata != NULL);
   assert(relaxdata->paramsvisu != NULL);

   paramdata = relaxdata->paramsvisu;
   assert(paramdata != NULL);

   return paramdata;
}

/** returns the current solution for the original problem */
SCIP_SOL* GCGrelaxGetCurrentOrigSol(
   SCIP*                 scip                /**< SCIP data structure */
   )
{
   SCIP_RELAX* relax;
   SCIP_RELAXDATA* relaxdata;

   assert(scip != NULL);

   relax = SCIPfindRelax(scip, RELAX_NAME);
   assert(relax != NULL);

   relaxdata = SCIPrelaxGetData(relax);
   assert(relaxdata != NULL);

   return relaxdata->currentorigsol;
}

/** returns whether the current solution is primal feasible in the original problem */
SCIP_Bool GCGrelaxIsOrigSolFeasible(
   SCIP*                 scip                /**< SCIP data structure */
   )
{
   SCIP_RELAX* relax;
   SCIP_RELAXDATA* relaxdata;

   assert(scip != NULL);

   relax = SCIPfindRelax(scip, RELAX_NAME);
   assert(relax != NULL);

   relaxdata = SCIPrelaxGetData(relax);
   assert(relaxdata != NULL);

   return relaxdata->origsolfeasible;
}

/** returns whether the master problem is a set covering problem */
SCIP_Bool GCGisMasterSetCovering(
   SCIP*                 scip                /**< SCIP data structure */
   )
{
   SCIP_RELAX* relax;
   SCIP_RELAXDATA* relaxdata;

   assert(scip != NULL);

   relax = SCIPfindRelax(scip, RELAX_NAME);
   assert(relax != NULL);

   relaxdata = SCIPrelaxGetData(relax);
   assert(relaxdata != NULL);

   return relaxdata->masterissetcover;
}

/** returns whether the master problem is a set partitioning problem */
SCIP_Bool GCGisMasterSetPartitioning(
   SCIP*                 scip                /**< SCIP data structure */
   )
{
   SCIP_RELAX* relax;
   SCIP_RELAXDATA* relaxdata;

   assert(scip != NULL);

   relax = SCIPfindRelax(scip, RELAX_NAME);
   assert(relax != NULL);

   relaxdata = SCIPrelaxGetData(relax);
   assert(relaxdata != NULL);

   return relaxdata->masterissetpart;
}

/** start probing mode on both the original and master problems
 *
 *  @note This mode is intended for working on the original variables but using the master LP;
 *        it currently only supports bound changes on the original variables,
 *        but no additional rows
 */
SCIP_RETCODE GCGrelaxStartProbing(
   SCIP*                 scip,               /**< SCIP data structure */
   SCIP_HEUR*            probingheur         /**< heuristic that started probing mode, or NULL */
   )
{
   SCIP_RELAX* relax;
   SCIP_RELAXDATA* relaxdata;
   SCIP* masterprob;

   assert(scip != NULL);

   relax = SCIPfindRelax(scip, RELAX_NAME);
   assert(relax != NULL);

   relaxdata = SCIPrelaxGetData(relax);
   assert(relaxdata != NULL);

   if( relaxdata->masterinprobing )
   {
      SCIPerrorMessage("already in GCG probing mode\n");
      return SCIP_INVALIDCALL;
   }

   masterprob = relaxdata->masterprob;
   assert(masterprob != NULL);

   /* start probing in both the original and the master problem */
   SCIP_CALL( SCIPstartProbing(scip) );
   SCIP_CALL( SCIPstartProbing(masterprob) );

   relaxdata->masterinprobing = TRUE;
   relaxdata->probingheur = probingheur;

   /* remember the current original solution */
   assert(relaxdata->storedorigsol == NULL);
   if( relaxdata->currentorigsol != NULL )
   {
      SCIP_CALL( SCIPcreateSolCopy(scip, &relaxdata->storedorigsol, relaxdata->currentorigsol) );
      relaxdata->storedfeasibility = relaxdata->origsolfeasible;
   }

   return SCIP_OKAY;
}

/** returns the  heuristic that started probing in the master problem, or NULL */
SCIP_HEUR* GCGrelaxGetProbingheur(
   SCIP*                 scip                /**< SCIP data structure */
   )
{
   SCIP_RELAX* relax;
   SCIP_RELAXDATA* relaxdata;

   assert(scip != NULL);

   relax = SCIPfindRelax(scip, RELAX_NAME);
   assert(relax != NULL);

   relaxdata = SCIPrelaxGetData(relax);
   assert(relaxdata != NULL);

   return relaxdata->probingheur;
}

/** add a new probing node the original problem together with an original branching constraint
 *
 *  @note A corresponding probing node must be added to the master problem right before solving the probing LP
 */
SCIP_RETCODE GCGrelaxNewProbingnodeOrig(
   SCIP*                 scip                /**< SCIP data structure */
   )
{
   SCIP_RELAX* relax;
   SCIP_RELAXDATA* relaxdata;
   SCIP_CONS* probingcons;
   SCIP_NODE* probingnode;

   assert(scip != NULL);

   relax = SCIPfindRelax(scip, RELAX_NAME);
   assert(relax != NULL);

   relaxdata = SCIPrelaxGetData(relax);
   assert(relaxdata != NULL);

   if( !relaxdata->masterinprobing )
   {
      SCIPerrorMessage("not in GCG probing mode\n");
      return SCIP_INVALIDCALL;
   }

   if( SCIPgetProbingDepth(scip) != SCIPgetProbingDepth(GCGgetMasterprob(scip)) )
   {
      SCIPerrorMessage("original and master problem not at same probing depth\n");
      return SCIP_INVALIDCALL;
   }

   /* add a probing node in the original problem together with an original branching constraint */
   SCIP_CALL( SCIPnewProbingNode(scip) );
   probingnode = SCIPgetCurrentNode(scip);
   SCIP_CALL( GCGcreateConsOrigbranch(scip, &probingcons, "probingcons", probingnode,
      GCGconsOrigbranchGetActiveCons(scip), NULL, NULL) );
   SCIP_CALL( SCIPaddConsNode(scip, probingnode, probingcons, NULL) );
   SCIP_CALL( SCIPreleaseCons(scip, &probingcons) );


   return SCIP_OKAY;
}

/** add a new probing node the master problem together with a master branching constraint
 *  which ensures that bound changes are transferred to master and pricing problems
 *
 *  @note A corresponding probing node must have been added to the original problem beforehand;
 *        furthermore, this method must be called after bound changes to the original problem have been made
 */
SCIP_RETCODE GCGrelaxNewProbingnodeMaster(
   SCIP*                 scip                /**< SCIP data structure */
   )
{
   SCIP_RELAX* relax;
   SCIP_RELAXDATA* relaxdata;
   SCIP* masterprob;
   SCIP_CONS* probingcons;
   SCIP_NODE* probingnode;

   assert(scip != NULL);

   relax = SCIPfindRelax(scip, RELAX_NAME);
   assert(relax != NULL);

   relaxdata = SCIPrelaxGetData(relax);
   assert(relaxdata != NULL);

   if( !relaxdata->masterinprobing )
   {
      SCIPerrorMessage("not in GCG probing mode\n");
      return SCIP_INVALIDCALL;
   }

   masterprob = relaxdata->masterprob;
   assert(masterprob != NULL);

   if( SCIPgetProbingDepth(scip) != SCIPgetProbingDepth(masterprob) + 1 )
   {
      SCIPerrorMessage("master probing node must be created after original probing node\n");
      return SCIP_INVALIDCALL;
   }

   /* add a probing node in the master problem together with a master branching constraint */
   SCIP_CALL( SCIPnewProbingNode(masterprob) );
   probingnode = SCIPgetCurrentNode(masterprob);
   assert(GCGconsMasterbranchGetActiveCons(masterprob) != NULL);
   SCIP_CALL( GCGcreateConsMasterbranch(masterprob, &probingcons, "mprobingcons", probingnode,
      GCGconsMasterbranchGetActiveCons(masterprob), NULL, NULL, NULL, 0, 0) );
   SCIP_CALL( SCIPaddConsNode(masterprob, probingnode, probingcons, NULL) );
   SCIP_CALL( SCIPreleaseCons(masterprob, &probingcons) );

   return SCIP_OKAY;
}

/** add probing nodes to both the original and master problem;
 *  furthermore, add origbranch and masterbranch constraints to transfer branching decisions
 *  from the original to the master problem
 */
SCIP_RETCODE GCGrelaxBacktrackProbing(
   SCIP*                 scip,               /**< SCIP data structure */
   int                   probingdepth        /**< probing depth of the node in the probing path that should be reactivated */
   )
{
   SCIP_RELAX* relax;
   SCIP_RELAXDATA* relaxdata;
   SCIP* masterprob;

   assert(scip != NULL);

   relax = SCIPfindRelax(scip, RELAX_NAME);
   assert(relax != NULL);

   relaxdata = SCIPrelaxGetData(relax);
   assert(relaxdata != NULL);

   if( !relaxdata->masterinprobing )
   {
      SCIPerrorMessage("not in GCG probing mode\n");
      return SCIP_INVALIDCALL;
   }

   masterprob = relaxdata->masterprob;
   assert(masterprob != NULL);

   SCIP_CALL( SCIPbacktrackProbing(scip, probingdepth) );
   SCIP_CALL( SCIPbacktrackProbing(masterprob, probingdepth) );

   return SCIP_OKAY;
}

/** solve the master probing LP with or without pricing */
static
SCIP_RETCODE performProbing(
   SCIP*                 scip,               /**< SCIP data structure */
   int                   maxlpiterations,    /**< maximum number of lp iterations allowed */
   int                   maxpricerounds,     /**< maximum number of pricing rounds allowed */
   SCIP_Bool             usepricing,         /**< should the LP be solved with or without pricing? */
   SCIP_Longint*         nlpiterations,      /**< pointer to store the number of performed LP iterations (or NULL) */
   int*                  npricerounds,       /**< pointer to store the number of performed pricing rounds (or NULL) */
   SCIP_Real*            lpobjvalue,         /**< pointer to store the lp obj value if lp was solved */
   SCIP_Bool*            lpsolved,           /**< pointer to store whether the lp was solved */
   SCIP_Bool*            lperror,            /**< pointer to store whether an unresolved LP error occured or the
                                              *   solving process should be stopped (e.g., due to a time limit) */
   SCIP_Bool*            cutoff              /**< pointer to store whether the probing direction is infeasible */
   )
{
   SCIP_RELAX* relax;
   SCIP_RELAXDATA* relaxdata;
   SCIP* masterprob;
   SCIP_LPSOLSTAT lpsolstat;
   SCIP_Longint oldnlpiters;
   int oldpricerounds;
   SCIP_Longint nodelimit;

   assert(scip != NULL);

   /* get the relaxator */
   relax = SCIPfindRelax(scip, RELAX_NAME);
   assert(relax != NULL);

   /* get the relaxator data */
   relaxdata = SCIPrelaxGetData(relax);
   assert(relaxdata != NULL);

   if( !relaxdata->masterinprobing )
   {
      SCIPerrorMessage("not in GCG probing mode\n");
      return SCIP_INVALIDCALL;
   }

   /* get master problem */
   masterprob = relaxdata->masterprob;
   assert(masterprob != NULL);

   /* increase node limit for the master problem by 1 */
   SCIP_CALL( SCIPgetLongintParam(masterprob, "limits/nodes", &nodelimit) );
   SCIP_CALL( SCIPsetLongintParam(masterprob, "limits/nodes", nodelimit + 1) );

   /* propagate probing bound changes to the master problem */
   SCIP_CALL( SCIPpropagateProbing(masterprob, -1, cutoff, NULL) );
   assert(!(*cutoff));

   /* remember LP iterations and pricing rounds before LP solving */
   oldnlpiters = SCIPgetNLPIterations(masterprob);
   oldpricerounds = SCIPgetNPriceRounds(masterprob);

   *lpobjvalue = 0.0;
   *lpsolved = FALSE;

   /* solve the probing LP */
   if( usepricing )
   {
      /* LP iterations are unlimited when probing LP is solved with pricing */
      assert(maxlpiterations == -1);
      SCIP_CALL( SCIPsolveProbingLPWithPricing(masterprob, FALSE, TRUE, maxpricerounds, lperror, NULL) );
   }
   else
   {
      assert(maxpricerounds == 0);
      SCIP_CALL( SCIPsolveProbingLP(masterprob, maxlpiterations, lperror, NULL) );
   }
   lpsolstat = SCIPgetLPSolstat(masterprob);

   /* reset the node limit */
   SCIP_CALL( SCIPsetLongintParam(masterprob, "limits/nodes", nodelimit) );

   /* calculate number of LP iterations and pricing rounds performed */
   if( nlpiterations != NULL )
      *nlpiterations = SCIPgetNLPIterations(masterprob) - oldnlpiters;
   if( npricerounds != NULL )
      *npricerounds = SCIPgetNPriceRounds(masterprob) - oldpricerounds;

   if( !(*lperror) )
   {
      /* get LP solution status, objective value */
      *cutoff = *cutoff || (lpsolstat == SCIP_LPSOLSTAT_OBJLIMIT || lpsolstat == SCIP_LPSOLSTAT_INFEASIBLE);
      if( lpsolstat == SCIP_LPSOLSTAT_OPTIMAL )
      {
         SCIPdebugMessage("lpobjval = %g\n", SCIPgetLPObjval(masterprob));
         *lpobjvalue = SCIPgetLPObjval(masterprob);
         *lpsolved = TRUE;
         SCIP_CALL( GCGrelaxUpdateCurrentSol(scip) );
      }
   }
   else
   {
      SCIPdebugMessage("something went wrong, an lp error occurred\n");
   }

   return SCIP_OKAY;
}


/** solve the master probing LP without pricing */
SCIP_RETCODE GCGrelaxPerformProbing(
   SCIP*                 scip,               /**< SCIP data structure */
   int                   maxlpiterations,    /**< maximum number of lp iterations allowed */
   SCIP_Longint*         nlpiterations,      /**< pointer to store the number of performed LP iterations (or NULL) */
   SCIP_Real*            lpobjvalue,         /**< pointer to store the lp obj value if lp was solved */
   SCIP_Bool*            lpsolved,           /**< pointer to store whether the lp was solved */
   SCIP_Bool*            lperror,            /**< pointer to store whether an unresolved LP error occured or the
                                              *   solving process should be stopped (e.g., due to a time limit) */
   SCIP_Bool*            cutoff              /**< pointer to store whether the probing direction is infeasible */
   )
{
   SCIP_CALL( performProbing(scip, maxlpiterations, 0, FALSE, nlpiterations,
         NULL, lpobjvalue, lpsolved, lperror, cutoff) );

   return SCIP_OKAY;
}


/** solve the master probing LP with pricing */
SCIP_RETCODE GCGrelaxPerformProbingWithPricing(
   SCIP*                 scip,               /**< SCIP data structure */
   int                   maxpricerounds,     /**< maximum number of pricing rounds allowed */
   SCIP_Longint*         nlpiterations,      /**< pointer to store the number of performed LP iterations (or NULL) */
   int*                  npricerounds,       /**< pointer to store the number of performed pricing rounds (or NULL) */
   SCIP_Real*            lpobjvalue,         /**< pointer to store the lp obj value if lp was solved */
   SCIP_Bool*            lpsolved,           /**< pointer to store whether the lp was solved */
   SCIP_Bool*            lperror,            /**< pointer to store whether an unresolved LP error occured or the
                                              *   solving process should be stopped (e.g., due to a time limit) */
   SCIP_Bool*            cutoff              /**< pointer to store whether the probing direction is infeasible */
   )
{
   SCIP_CALL( performProbing(scip, -1, maxpricerounds, TRUE, nlpiterations,
         npricerounds, lpobjvalue, lpsolved, lperror, cutoff) );

   return SCIP_OKAY;
}


/** end probing mode in both the original and master problems */
SCIP_RETCODE GCGrelaxEndProbing(
   SCIP*                 scip                /**< SCIP data structure */
   )
{
   SCIP_RELAX* relax;
   SCIP_RELAXDATA* relaxdata;
   SCIP* masterprob;

   SCIP_VAR** vars;
   int nvars;

   assert(scip != NULL);

   relax = SCIPfindRelax(scip, RELAX_NAME);
   assert(relax != NULL);

   relaxdata = SCIPrelaxGetData(relax);
   assert(relaxdata != NULL);

   if( !relaxdata->masterinprobing )
   {
      SCIPerrorMessage("not in GCG probing mode\n");
      return SCIP_INVALIDCALL;
   }

   masterprob = relaxdata->masterprob;
   assert(masterprob != NULL);

   SCIP_CALL( SCIPgetVarsData(scip, &vars, &nvars, NULL, NULL, NULL, NULL) );
   assert(vars != NULL);
   assert(nvars >= 0);

   SCIP_CALL( SCIPendProbing(masterprob) );
   SCIP_CALL( SCIPendProbing(scip) );

   relaxdata->masterinprobing = FALSE;
   relaxdata->probingheur = NULL;

   /* if a new primal solution was found in the master problem, transfer it to the original problem
    * @todo: this is probably not necessary anymore since it is done by an event handler
    */
   if( SCIPgetBestSol(masterprob) != NULL && relaxdata->lastmastersol != SCIPgetBestSol(masterprob) )
   {
      SCIP_SOL* newsol;
      SCIP_Bool stored;

      relaxdata->lastmastersol = SCIPgetBestSol(masterprob);

      SCIP_CALL( GCGtransformMastersolToOrigsol(scip, relaxdata->lastmastersol, &newsol) );

      SCIP_CALL( SCIPtrySol(scip, newsol, FALSE, FALSE, TRUE, TRUE, TRUE, &stored) );
      if( !stored )
      {
         SCIP_CALL( SCIPcheckSolOrig(scip, newsol, &stored, TRUE, TRUE) );
      }
      assert(stored);
      SCIP_CALL( SCIPfreeSol(scip, &newsol) );

      SCIPdebugMessage("probing finished in master problem\n");
   }

   /* restore old relaxation solution and branching candidates */
   if( relaxdata->currentorigsol != NULL )
   {
      SCIPdebugMessage("Freeing previous solution origsol\n");
      SCIP_CALL( SCIPfreeSol(scip, &(relaxdata->currentorigsol)) );
   }
   SCIPclearExternBranchCands(scip);

   if( relaxdata->storedorigsol != NULL )
   {
      int i;

      SCIP_CALL( SCIPcreateSol(scip, &relaxdata->currentorigsol, NULL) );
      SCIP_CALL( SCIPsetRelaxSolValsSol(scip, relax, relaxdata->storedorigsol, RELAX_INCLUDESLP) );

      for( i = 0; i < nvars; i++ )
      {
         SCIP_VAR* var;
         SCIP_Real solval;

         var = vars[i];
         solval = SCIPgetSolVal(scip, relaxdata->storedorigsol, var);

         SCIP_CALL( SCIPsetSolVal(scip, relaxdata->currentorigsol, var, solval) );

         if( SCIPvarGetType(var) <= SCIP_VARTYPE_INTEGER && !SCIPisFeasIntegral(scip, solval) )
         {
            assert(!SCIPisEQ(scip, SCIPvarGetLbLocal(var), SCIPvarGetUbLocal(var)));
            SCIP_CALL( SCIPaddExternBranchCand(scip, var, solval - SCIPfloor(scip, solval), solval) );
         }
      }
      assert(SCIPisFeasEQ(scip, SCIPgetRelaxSolObj(scip), SCIPgetSolTransObj(scip, relaxdata->currentorigsol)));

      SCIP_CALL( SCIPfreeSol(scip, &relaxdata->storedorigsol) );

      relaxdata->origsolfeasible = relaxdata->storedfeasibility;
   }

   /** @todo solve master problem again */

   return SCIP_OKAY;
}


/** checks whether a variable shoudl be added as an external branching candidate, if so it is added */
static
SCIP_RETCODE checkAndAddExternalBranchingCandidate(
   SCIP*                 scip,               /**< the SCIP data structure */
   SCIP_VAR*             var                 /**< the variable to check whether to add as a branching candidate */
   )
{
   assert(scip != NULL);
   assert(var != NULL);

   if( SCIPvarGetType(var) <= SCIP_VARTYPE_INTEGER && !SCIPisFeasIntegral(scip, SCIPgetRelaxSolVal(scip, var)) )
   {
      if( SCIPisEQ(scip, SCIPvarGetLbLocal(var), SCIPvarGetUbLocal(var)) )
      {
         SCIPdebugMessage("lblocal = %g, ublocal = %g\n", SCIPvarGetLbLocal(var), SCIPvarGetUbLocal(var));
         SCIPdebugMessage("var = %s, vartype = %d, val = %g\n", SCIPvarGetName(var), SCIPvarGetType(var),
            SCIPgetRelaxSolVal(scip, var));
      }

      assert(!SCIPisEQ(scip, SCIPvarGetLbLocal(var), SCIPvarGetUbLocal(var)));

      SCIP_CALL( SCIPaddExternBranchCand(scip, var, SCIPgetRelaxSolVal(scip, var) -
            SCIPfloor(scip, SCIPgetRelaxSolVal(scip, var)), SCIPgetRelaxSolVal(scip, var)) );
   }

   return SCIP_OKAY;
}



/** transforms the current solution of the master problem into the original problem's space
 *  and saves this solution as currentsol in the relaxator's data
 */
SCIP_RETCODE GCGrelaxUpdateCurrentSol(
   SCIP*                 scip                /**< SCIP data structure */
   )
{
   SCIP_RELAX* relax;
   SCIP_RELAXDATA* relaxdata;
   SCIP_VAR** origvars;
   int norigvars;
   SCIP_Bool stored;

   assert(scip != NULL);

   relax = SCIPfindRelax(scip, RELAX_NAME);
   assert(relax != NULL);

   relaxdata = SCIPrelaxGetData(relax);
   assert(relaxdata != NULL);

   origvars = SCIPgetVars(scip);
   norigvars = SCIPgetNVars(scip);
   assert(origvars != NULL);

   relaxdata->origsolfeasible = FALSE;

   /* if the master problem has not been solved, don't try to update the solution */
   if( SCIPgetStage(relaxdata->masterprob) == SCIP_STAGE_TRANSFORMED )
      return SCIP_OKAY;

   /* free previous solution and clear branching candidates */
   if( relaxdata->currentorigsol != NULL )
   {
      SCIPdebugMessage("Freeing previous solution origsol\n");
      SCIP_CALL( SCIPfreeSol(scip, &(relaxdata->currentorigsol)) );
   }
   SCIPclearExternBranchCands(scip);

   if( SCIPgetStage(relaxdata->masterprob) == SCIP_STAGE_SOLVED || SCIPgetLPSolstat(relaxdata->masterprob) == SCIP_LPSOLSTAT_OPTIMAL )
   {
      SCIP_SOL* mastersol;

      relaxdata->lastmasterlpiters = SCIPgetNLPIterations(relaxdata->masterprob);

      /* create new solution */
      if( SCIPgetStage(relaxdata->masterprob) == SCIP_STAGE_SOLVING )
      {
         SCIPdebugMessage("Masterproblem still solving, mastersol = NULL\n");
         mastersol = NULL;
      }
      else if( SCIPgetStage(relaxdata->masterprob) == SCIP_STAGE_SOLVED )
      {
         mastersol = SCIPgetBestSol(relaxdata->masterprob);
         if( mastersol == NULL )
         {
            SCIPdebugMessage("Masterproblem solved, no master sol present\n");
            return SCIP_OKAY;
         }
         SCIPdebugMessage("Masterproblem solved, mastersol = %p\n", (void*) mastersol);
      }
      else
      {
         SCIPdebugMessage("stage in master not solving and not solved!\n");
         return SCIP_OKAY;
      }

      if( !SCIPisInfinity(scip, SCIPgetSolOrigObj(relaxdata->masterprob, mastersol)) && GCGmasterIsSolValid(relaxdata->masterprob, mastersol) )
      {
         int i;
         int j;

         /* transform the master solution to the original variable space */
         SCIP_CALL( GCGtransformMastersolToOrigsol(scip, mastersol, &(relaxdata->currentorigsol)) );

         /* store the solution as relaxation solution */
         SCIP_CALL( SCIPsetRelaxSolValsSol(scip, relax, relaxdata->currentorigsol, RELAX_INCLUDESLP) );
         assert(SCIPisEQ(scip, SCIPgetRelaxSolObj(scip), SCIPgetSolTransObj(scip, relaxdata->currentorigsol)));

         if( GCGgetDecompositionMode(scip) == DEC_DECMODE_BENDERS )
            SCIP_CALL( SCIPtrySol(scip, relaxdata->currentorigsol, FALSE, FALSE, TRUE, TRUE, TRUE, &stored) );
         else
            SCIP_CALL( SCIPcheckSolOrig(scip, relaxdata->currentorigsol, &stored, FALSE, TRUE) );

         SCIPdebugMessage("updated current original LP solution, %s feasible in the original problem!\n",
            (stored ? "" : "not"));

         if( stored )
            relaxdata->origsolfeasible = TRUE;

         /* in the case of Benders decomposition, only the master variables can be added as branching candidates */
         if( GCGgetDecompositionMode(scip) == DEC_DECMODE_BENDERS )
         {
            SCIP* masterprob;
            SCIP_VAR** mastervars;
            SCIP_VAR** masterorigvars;
            int nmastervars;
            int nmasterorigvars;

            /* retrieving the master problem */
            masterprob = GCGgetMasterprob(scip);

            /* get variables of the master problem and their solution values */
            SCIP_CALL( SCIPgetVarsData(masterprob, &mastervars, &nmastervars, NULL, NULL, NULL, NULL) );

            /* looping over all master variables to get the original variable for branching candidates */
            for( i = 0; i < nmastervars; i++ )
            {
               masterorigvars = GCGmasterVarGetOrigvars(mastervars[i]);
               nmasterorigvars = GCGmasterVarGetNOrigvars(mastervars[i]);

               for( j = 0; j < nmasterorigvars; j++ )
                  SCIP_CALL( checkAndAddExternalBranchingCandidate(scip, masterorigvars[j]) );
            }
         }
         else
         {
            assert( GCGgetDecompositionMode(scip) == DEC_DECMODE_DANTZIGWOLFE );
            /* store branching candidates */
            for( i = 0; i < norigvars; i++ )
               SCIP_CALL( checkAndAddExternalBranchingCandidate(scip, origvars[i]) );
         }

         SCIPdebugMessage("updated relaxation branching candidates\n");
      }
   }

   return SCIP_OKAY;
}

<<<<<<< HEAD
=======
/** sets the structure information */
SCIP_RETCODE GCGsetStructDecdecomp(
   SCIP*                 scip,               /**< SCIP data structure */
   DEC_DECOMP*           decdecomp           /**< decomposition data structure */
   )
{
   SCIP_RELAX* relax;
   SCIP_RELAXDATA* relaxdata;

   assert(scip != NULL);
   assert(decdecomp != NULL);

   relax = SCIPfindRelax(scip, RELAX_NAME);
   assert(relax != NULL);

   relaxdata = SCIPrelaxGetData(relax);
   assert(relaxdata != NULL);

   if( relaxdata->decdecomp != NULL )
      SCIP_CALL( DECdecompFree(scip, &relaxdata->decdecomp ) );

   relaxdata->decdecomp = decdecomp;

   return SCIP_OKAY;
}

/** sets the structure information */
SCIP_RETCODE GCGsetFilename(
   SCIP*                 scip,               /**< SCIP data structure */
   const char*           filename           /**< input file name */
 )
{
   SCIP_RELAX* relax;
   SCIP_RELAXDATA* relaxdata;

   assert(scip != NULL);
   assert(filename != NULL);

   relax = SCIPfindRelax(scip, RELAX_NAME);
   assert(relax != NULL);

   relaxdata = SCIPrelaxGetData(relax);
   assert(relaxdata != NULL);

   SCIPfreeMemoryArrayNull(scip, &(relaxdata->filename));
   SCIPallocMemoryArray(scip, &(relaxdata->filename), SCIP_MAXSTRLEN);
   SCIPstrncpy(relaxdata->filename, filename, SCIP_MAXSTRLEN);

   return SCIP_OKAY;
}



/** gets the structure information */
DEC_DECOMP* GCGgetStructDecdecomp(
   SCIP*                 scip                /**< SCIP data structure */
   )
{
   SCIP_RELAX* relax;
   SCIP_RELAXDATA* relaxdata;

   assert(scip != NULL);

   relax = SCIPfindRelax(scip, RELAX_NAME);
   assert(relax != NULL);

   relaxdata = SCIPrelaxGetData(relax);
   assert(relaxdata != NULL);

   return relaxdata->decdecomp;
}

/** gets the filename information if exists*/
const char* GCGgetFilename(
   SCIP*                 scip               /**< SCIP data structure */
)
{
   SCIP_RELAX* relax;
   SCIP_RELAXDATA* relaxdata;

   assert(scip != NULL);

   relax = SCIPfindRelax(scip, RELAX_NAME);
   assert(relax != NULL);

   relaxdata = SCIPrelaxGetData(relax);
   assert(relaxdata != NULL);

   if( relaxdata->filename == NULL )
   {
      char unknownstr[] = "unknown";
      SCIPallocMemoryArray(scip, &(relaxdata->filename), SCIP_MAXSTRLEN);
      SCIPstrncpy(relaxdata->filename, unknownstr, SCIP_MAXSTRLEN);
   }

   return relaxdata->filename;

}
>>>>>>> f5fd987b

/** gets the total memory used after problem creation stage for all pricingproblems */
SCIP_Real GCGgetPricingprobsMemUsed(
   SCIP*                 scip                /**< SCIP data structure */
   )
{
   SCIP_RELAX* relax;
   SCIP_RELAXDATA* relaxdata;

   int p;
   SCIP_Real memused;

   assert(scip != NULL);

   relax = SCIPfindRelax(scip, RELAX_NAME);
   assert(relax != NULL);

   relaxdata = SCIPrelaxGetData(relax);
   assert(relaxdata != NULL);

   memused = 0.0;

   /* @todo replace the computation by relaxdata->pricingprobsmemused if we can assure that the memory
    * used by the pricing problems is constant */

   /* compute memory that is used by all pricing problems */
   for( p = 0; p < relaxdata->npricingprobs; ++p )
   {
      memused += SCIPgetMemUsed(relaxdata->pricingprobs[p])/1048576.0;
   }

   return memused;
}

/** returns whether the relaxator has been initialized */
SCIP_Bool GCGrelaxIsInitialized(
   SCIP*                 scip                /**< SCIP data structure */
   )
{

   SCIP_RELAX* relax;
   SCIP_RELAXDATA* relaxdata;

   assert(scip != NULL);

   relax = SCIPfindRelax(scip, RELAX_NAME);
   assert(relax != NULL);

   relaxdata = SCIPrelaxGetData(relax);
   assert(relaxdata != NULL);

   return relaxdata->relaxisinitialized;
}

/** returns the average degeneracy */
SCIP_Real GCGgetDegeneracy(
   SCIP*                 scip                /**< SCIP data structure */
   )
{

   SCIP_Real degeneracy;
   SCIP_RELAX* relax;
   SCIP_RELAXDATA* relaxdata;

   assert(scip != NULL);

   relax = SCIPfindRelax(scip, RELAX_NAME);
   assert(relax != NULL);

   relaxdata = SCIPrelaxGetData(relax);
   assert(relaxdata != NULL);
   degeneracy = 0.0;
   if( relaxdata->masterprob != NULL )
   {
      degeneracy = GCGmasterGetDegeneracy(relaxdata->masterprob);
      if( SCIPisInfinity(relaxdata->masterprob, degeneracy) )
         degeneracy = SCIPinfinity(scip);
   }
   return degeneracy;
}

/** return linking constraints for variables */
SCIP_CONS** GCGgetVarLinkingconss(
   SCIP*                 scip                /**< SCIP data structure */
  )
{
   SCIP_RELAX* relax;
   SCIP_RELAXDATA* relaxdata;

   assert(scip != NULL);

   relax = SCIPfindRelax(scip, RELAX_NAME);
   assert(relax != NULL);

   relaxdata = SCIPrelaxGetData(relax);
   assert(relaxdata != NULL);

   return relaxdata->varlinkconss;
}

/** return blocks of linking constraints for variables */
int* GCGgetVarLinkingconssBlock(
   SCIP*                 scip                /**< SCIP data structure */
  )
{
   SCIP_RELAX* relax;
   SCIP_RELAXDATA* relaxdata;

   assert(scip != NULL);

   relax = SCIPfindRelax(scip, RELAX_NAME);
   assert(relax != NULL);

   relaxdata = SCIPrelaxGetData(relax);
   assert(relaxdata != NULL);

   return relaxdata->varlinkconsblock;
}

/** return number of linking constraints for variables */
int GCGgetNVarLinkingconss(
   SCIP*                 scip                /**< SCIP data structure */
  )
{
   SCIP_RELAX* relax;
   SCIP_RELAXDATA* relaxdata;

   assert(scip != NULL);

   relax = SCIPfindRelax(scip, RELAX_NAME);
   assert(relax != NULL);

   relaxdata = SCIPrelaxGetData(relax);
   assert(relaxdata != NULL);

   return relaxdata->nvarlinkconss;
}

/** return number of linking variables */
int GCGgetNLinkingvars(
   SCIP*                 scip                /**< SCIP data structure */
  )
{
   SCIP_RELAX* relax;
   SCIP_RELAXDATA* relaxdata;

   assert(scip != NULL);

   relax = SCIPfindRelax(scip, RELAX_NAME);
   assert(relax != NULL);

   relaxdata = SCIPrelaxGetData(relax);
   assert(relaxdata != NULL);

   return relaxdata->nlinkingvars;
}

/** return number of variables directly transferred to the master problem */
int GCGgetNTransvars(
   SCIP*                 scip                /**< SCIP data structure */
  )
{
   SCIP_RELAX* relax;
   SCIP_RELAXDATA* relaxdata;

   assert(scip != NULL);

   relax = SCIPfindRelax(scip, RELAX_NAME);
   assert(relax != NULL);

   relaxdata = SCIPrelaxGetData(relax);
   assert(relaxdata != NULL);

   return relaxdata->ntransvars;
}

/** returns the relaxation solution from the Benders' decomposition */
SCIP_SOL* GCGgetBendersRelaxationSol(
   SCIP*                 scip                /**< SCIP data structure */
   )
{
   SCIP_RELAX* relax;
   SCIP_RELAXDATA* relaxdata;
   SCIP_BENDERS* benders;

   assert(scip != NULL);

   relax = SCIPfindRelax(scip, RELAX_NAME);
   assert(relax != NULL);

   relaxdata = SCIPrelaxGetData(relax);
   assert(relaxdata != NULL);

   benders = SCIPfindBenders(relaxdata->masterprob, "gcg");
   assert(benders != NULL);

   return SCIPbendersGetRelaxSol(benders);
}

/** returns the decomposition mode */
DEC_DECMODE GCGgetDecompositionMode(
   SCIP*                 scip                /**< SCIP data structure */
   )
{
   SCIP_RELAX* relax;
   SCIP_RELAXDATA* relaxdata;

   assert(scip != NULL);

   relax = SCIPfindRelax(scip, RELAX_NAME);
   assert(relax != NULL);

   relaxdata = SCIPrelaxGetData(relax);
   assert(relaxdata != NULL);

   return (DEC_DECMODE)relaxdata->mode;
}

/** returns the decomposition mode of the master problem. The mode is given by the existence of either the GCG pricer or
 * the GCG Benders' decomposition plugins.
 */
DEC_DECMODE GCGgetMasterDecompMode(
   SCIP*                 masterprob          /**< the master problem SCIP instance */
   )
{
   SCIP_BENDERS* benders;
   SCIP_PRICER* pricer;
   DEC_DECMODE mode;

   assert(masterprob != NULL);

   /* retrieving the Benders' decomposition and the pricer plugins. There should only be one or the other for a given
    * master problem. If there are both, then an error is returned */
   benders = SCIPfindBenders(masterprob, "gcg");
   pricer = SCIPfindPricer(masterprob, "gcg");
   assert((benders != NULL && pricer == NULL) || (pricer != NULL && benders == NULL));

   if( benders != NULL )
   {
      /* both the Benders' master and the original master have the Benders' decomposition included. */
      if( SCIPgetNActiveBenders(masterprob) > 0 )
         mode = DEC_DECMODE_BENDERS;
      else
         mode = DEC_DECMODE_ORIGINAL;
   }
   else if( pricer != NULL )
      mode = DEC_DECMODE_DANTZIGWOLFE;
   else
   {
      mode = DEC_DECMODE_UNKNOWN;
      SCIPerrorMessage("Sorry, the decomposition mode of the master problem is invalid. This should not happen.");
      SCIPABORT();
   }

   return mode;
}

/** return root node time clock */
SCIP_CLOCK* GCGgetRootNodeTime(
   SCIP*                scip              /**< SCIP data structure */
   )
{
   SCIP_RELAX* relax;
   SCIP_RELAXDATA* relaxdata;

   assert(scip != NULL);

   relax = SCIPfindRelax(scip, RELAX_NAME);
   assert(relax != NULL);

   relaxdata = SCIPrelaxGetData(relax);
   assert(relaxdata != NULL);

   return relaxdata->rootnodetime;
}<|MERGE_RESOLUTION|>--- conflicted
+++ resolved
@@ -167,13 +167,8 @@
    SCIP_Longint          simplexiters;       /**< cumulative simplex iterations */
    SCIP_CLOCK*           rootnodetime;       /**< time in root node */
 
-<<<<<<< HEAD
    /* visualization parameter */
    GCG_PARAMDATA*        paramsvisu;         /**< parameters for visualization */
-=======
-   /* filename information */
-   char*                 filename;
->>>>>>> f5fd987b
 };
 
 
@@ -2741,11 +2736,6 @@
       SCIP_CALL( DECdecompFree(scip, &relaxdata->decomp) );
    }
 
-<<<<<<< HEAD
-=======
-   SCIPfreeMemoryArrayNull(scip, &relaxdata->filename);
-
->>>>>>> f5fd987b
    SCIPfreeMemory(scip, &relaxdata);
    return SCIP_OKAY;
 }
@@ -4872,107 +4862,6 @@
    return SCIP_OKAY;
 }
 
-<<<<<<< HEAD
-=======
-/** sets the structure information */
-SCIP_RETCODE GCGsetStructDecdecomp(
-   SCIP*                 scip,               /**< SCIP data structure */
-   DEC_DECOMP*           decdecomp           /**< decomposition data structure */
-   )
-{
-   SCIP_RELAX* relax;
-   SCIP_RELAXDATA* relaxdata;
-
-   assert(scip != NULL);
-   assert(decdecomp != NULL);
-
-   relax = SCIPfindRelax(scip, RELAX_NAME);
-   assert(relax != NULL);
-
-   relaxdata = SCIPrelaxGetData(relax);
-   assert(relaxdata != NULL);
-
-   if( relaxdata->decdecomp != NULL )
-      SCIP_CALL( DECdecompFree(scip, &relaxdata->decdecomp ) );
-
-   relaxdata->decdecomp = decdecomp;
-
-   return SCIP_OKAY;
-}
-
-/** sets the structure information */
-SCIP_RETCODE GCGsetFilename(
-   SCIP*                 scip,               /**< SCIP data structure */
-   const char*           filename           /**< input file name */
- )
-{
-   SCIP_RELAX* relax;
-   SCIP_RELAXDATA* relaxdata;
-
-   assert(scip != NULL);
-   assert(filename != NULL);
-
-   relax = SCIPfindRelax(scip, RELAX_NAME);
-   assert(relax != NULL);
-
-   relaxdata = SCIPrelaxGetData(relax);
-   assert(relaxdata != NULL);
-
-   SCIPfreeMemoryArrayNull(scip, &(relaxdata->filename));
-   SCIPallocMemoryArray(scip, &(relaxdata->filename), SCIP_MAXSTRLEN);
-   SCIPstrncpy(relaxdata->filename, filename, SCIP_MAXSTRLEN);
-
-   return SCIP_OKAY;
-}
-
-
-
-/** gets the structure information */
-DEC_DECOMP* GCGgetStructDecdecomp(
-   SCIP*                 scip                /**< SCIP data structure */
-   )
-{
-   SCIP_RELAX* relax;
-   SCIP_RELAXDATA* relaxdata;
-
-   assert(scip != NULL);
-
-   relax = SCIPfindRelax(scip, RELAX_NAME);
-   assert(relax != NULL);
-
-   relaxdata = SCIPrelaxGetData(relax);
-   assert(relaxdata != NULL);
-
-   return relaxdata->decdecomp;
-}
-
-/** gets the filename information if exists*/
-const char* GCGgetFilename(
-   SCIP*                 scip               /**< SCIP data structure */
-)
-{
-   SCIP_RELAX* relax;
-   SCIP_RELAXDATA* relaxdata;
-
-   assert(scip != NULL);
-
-   relax = SCIPfindRelax(scip, RELAX_NAME);
-   assert(relax != NULL);
-
-   relaxdata = SCIPrelaxGetData(relax);
-   assert(relaxdata != NULL);
-
-   if( relaxdata->filename == NULL )
-   {
-      char unknownstr[] = "unknown";
-      SCIPallocMemoryArray(scip, &(relaxdata->filename), SCIP_MAXSTRLEN);
-      SCIPstrncpy(relaxdata->filename, unknownstr, SCIP_MAXSTRLEN);
-   }
-
-   return relaxdata->filename;
-
-}
->>>>>>> f5fd987b
 
 /** gets the total memory used after problem creation stage for all pricingproblems */
 SCIP_Real GCGgetPricingprobsMemUsed(

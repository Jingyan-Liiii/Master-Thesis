--- conflicted
+++ resolved
@@ -1905,11 +1905,8 @@
    }
 
    /* set integral objective status in the extended problem, if possible */
-<<<<<<< HEAD
-   if( SCIPisObjIntegral(scip) && relaxdata->discretization && relaxdata->mode == DEC_DECMODE_DANTZIGWOLFE )
-=======
-   if( SCIPisObjIntegral(scip) && relaxdata->discretization && SCIPgetNContVars(scip) == 0 )
->>>>>>> f4695b23
+   if( SCIPisObjIntegral(scip) && relaxdata->discretization && SCIPgetNContVars(scip) == 0
+      && relaxdata->mode == DEC_DECMODE_DANTZIGWOLFE )
    {
       SCIP_CALL( SCIPsetObjIntegral(relaxdata->masterprob) );
    }

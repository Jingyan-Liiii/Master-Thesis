/* * * * * * * * * * * * * * * * * * * * * * * * * * * * * * * * * * * * * * */
/*                                                                           */
/*                  This file is part of the program                         */
/*          GCG --- Generic Column Generation                                */
/*                  a Dantzig-Wolfe decomposition based extension            */
/*                  of the branch-cut-and-price framework                    */
/*         SCIP --- Solving Constraint Integer Programs                      */
/*                                                                           */
/* Copyright (C) 2010-2020 Operations Research, RWTH Aachen University       */
/*                         Zuse Institute Berlin (ZIB)                       */
/*                                                                           */
/* This program is free software; you can redistribute it and/or             */
/* modify it under the terms of the GNU Lesser General Public License        */
/* as published by the Free Software Foundation; either version 3            */
/* of the License, or (at your option) any later version.                    */
/*                                                                           */
/* This program is distributed in the hope that it will be useful,           */
/* but WITHOUT ANY WARRANTY; without even the implied warranty of            */
/* MERCHANTABILITY or FITNESS FOR A PARTICULAR PURPOSE.  See the             */
/* GNU Lesser General Public License for more details.                       */
/*                                                                           */
/* You should have received a copy of the GNU Lesser General Public License  */
/* along with this program; if not, write to the Free Software               */
/* Foundation, Inc., 51 Franklin St, Fifth Floor, Boston, MA 02110-1301, USA.*/
/*                                                                           */
/* * * * * * * * * * * * * * * * * * * * * * * * * * * * * * * * * * * * * * */

/**@file   cons_decomp.h
* @ingroup DECOMP
 * @brief  constraint handler for structure detection
 * @author Martin Bergner
 * @author Michael Bastubbe
 * @author Hanna Franzen
 *
 * This constraint handler manages the structure detection process. It will run all registered structure detectors in an
 * iterative refinement scheme. Afterwards some post-processing detectors might be called.
 */

/*---+----1----+----2----+----3----+----4----+----5----+----6----+----7----+----8----+----9----+----0----+----1----+----2*/

#ifndef GCG_CONS_DECOMP_H__
#define GCG_CONS_DECOMP_H__

#include "scip/scip.h"
#include "type_detector.h"
#include "type_varclassifier.h"
#include "type_consclassifier.h"
#include "type_scoretype.h"


#ifdef __cplusplus
extern "C" {
#endif


/** forward declarations */
struct Partialdecomp_Wrapper;
typedef struct Partialdecomp_Wrapper PARTIALDECOMP_WRAPPER;

struct Detprobdata_Wrapper;


/** @brief Gets the character of the detector
 * @returns detector character */
extern
char DECdetectorGetChar(
   DEC_DETECTOR*         detector            /**< pointer to detector */
   );

/**
 * @brief returns the data of the provided detector
 * @returns data of the provided detector
 */
extern
DEC_DETECTORDATA* DECdetectorGetData(
   DEC_DETECTOR* detector  /**< Detector data structure */
   );

/**
 * @brief returns the name of the provided detector
 * @returns name of the given detector
 */
extern
const char* DECdetectorGetName(
   DEC_DETECTOR* detector  /**< detector data structure */
   );

/** @brief interface method to detect the structure including presolving
 * @returns SCIP return code */
extern
SCIP_RETCODE DECdetectStructure(
   SCIP*                 scip,              /**< SCIP data structure */
   SCIP_RESULT*          result             /**< Result pointer to indicate whether some structure was found */
   );

/**
 * @brief searches for the detector with the given name and returns it or NULL if detector is not found
 * @returns detector pointer or NULL if detector with given name is not found
 */
extern
DEC_DETECTOR* DECfindDetector(
   SCIP* scip,          /**< SCIP data structure  */
   const char* name     /**< the name of the searched detector */
   );

/** @brief Gets the best known decomposition
 * 
 * @note caller has to free returned DEC_DECOMP
 * @returns the decomposition if available and NULL otherwise */
extern
DEC_DECOMP* DECgetBestDecomp(
   SCIP*                 scip,               /**< SCIP data structure */
   SCIP_Bool             printwarnings       /**< should warnings pre printed */
   );

/** @brief Gets the currently considered best partialdec
 * 
 * If there is a partialdec marked to be returned (e.g. by /DECwriteAllDecomps), it is written.
 * Else, the currently "best" decomp is returned.
 * 
 * @returns partialdec to write if one can be found, or partialdecwrapper->partialdec = NULL otherwise */
extern
SCIP_RETCODE DECgetPartialdecToWrite(
   SCIP*                   scip,                /**< SCIP data structure */
   SCIP_Bool               transformed,         /**< is the problem transformed yet */
   PARTIALDECOMP_WRAPPER*  partialdecwrapper    /**< partialdec wrapper to output */
   );

/**
 * @brief returns the remaining time of scip that the decomposition may use
 * @returns remaining  time that the decompositon may use
 */
extern
SCIP_Real DECgetRemainingTime(
   SCIP*                 scip                /**< SCIP data structure */
   );

/**
 * @brief includes one constraint classifier
 * @returns scip return code
 */
extern
SCIP_RETCODE DECincludeConsClassifier(
<<<<<<< HEAD
   SCIP*                 scip,            /**< scip data structure */
   const char*           name,            /**< name of the classifier */
   const char*           description,     /**< describing main idea of this classifier */
   int                   priority,        /**< priority of the classifier */
   SCIP_Bool             enabled,         /**< whether the classifier should be enabled by default */
   DEC_DECL_FREECONSCLASSIFIER((*freeClassifier)),  /**< destructor of classifier (or NULL) */
   DEC_DECL_INITCONSCLASSIFIER((*initClassifier)),  /**< initialization method of classifier (or NULL) */
   DEC_DECL_CONSCLASSIFY((*classify))               /**< the method that will classify constraints or variables (must not be NULL) */
=======
   SCIP*                 scip,
   const char*           name,
   const char*           description,
   int                   priority,
   SCIP_Bool             enabled,
   DEC_DECL_FREECONSCLASSIFIER((*freeClassifier)),
   DEC_DECL_CONSCLASSIFY((*classify))
>>>>>>> 65674b4e
   );

/**
 * @brief includes one detector
 * @returns scip return code
 */
extern
SCIP_RETCODE DECincludeDetector(
   SCIP*                 scip,                    /**< scip data structure */
   const char*           name,                    /**< name of the detector */
   const char            decchar,                 /**< char that is used in detector chain history for this detector */
   const char*           description,             /**< describing main idea of this detector */
   int                   freqCallRound,           /**< frequency the detector gets called in detection loop, i.e. it is called in round r if and only if minCallRound <= r <= maxCallRound AND (r - minCallRound) mod freqCallRound == 0 */       
   int                   maxCallRound,            /**< last detection round the detector gets called */        
   int                   minCallRound,            /**< first round the detector gets called (offset in detection loop) */        
   int                   freqCallRoundOriginal,   /**< frequency the detector gets called in detection loop while detecting of the original problem */       
   int                   maxCallRoundOriginal,    /**< last round the detector gets called while detecting of the original problem */        
   int                   minCallRoundOriginal,    /**< first round the detector gets called (offset in detection loop) while detecting of the original problem */        
   int                   priority,                /**< priority of the detector */        
   SCIP_Bool             enabled,                 /**< whether the detector should be enabled by default */       
   SCIP_Bool             enabledFinishing,        /**< whether the finishing should be enabled */        
   SCIP_Bool             enabledPostprocessing,   /**< whether the postprocessing should be enabled */       
   SCIP_Bool             skip,                    /**< whether the detector should be skipped if others found structure */        
   SCIP_Bool             usefulRecall,            /**< is it useful to call this detector on a descendant of the propagated partialdec */        
   DEC_DETECTORDATA      *detectordata,           /**< the associated detector data (or NULL) */       
   DEC_DECL_FREEDETECTOR((*freeDetector)),        /**< destructor of detector (or NULL) */        
   DEC_DECL_INITDETECTOR((*initDetector)),        /**< initialization method of detector (or NULL) */        
   DEC_DECL_EXITDETECTOR((*exitDetector)),        /**< deinitialization method of detector (or NULL) */  
   DEC_DECL_PROPAGATEPARTIALDEC((*propagatePartialdecDetector)),      /**< method to refine a partial decomposition inside detection loop (or NULL) */
   DEC_DECL_FINISHPARTIALDEC((*finishPartialdecDetector)),            /**< method to complete a partial decomposition when called in detection loop (or NULL) */
   DEC_DECL_POSTPROCESSPARTIALDEC((*postprocessPartialdecDetector)),  /**< method to postprocess a complete decomposition, called after detection loop (or NULL) */
   DEC_DECL_SETPARAMAGGRESSIVE((*setParamAggressiveDetector)),        /**< method that is called if the detection emphasis setting aggressive is chosen */
   DEC_DECL_SETPARAMDEFAULT((*setParamDefaultDetector)),              /**< method that is called if the detection emphasis setting default is chosen */
   DEC_DECL_SETPARAMFAST((*setParamFastDetector))                     /**< method that is called if the detection emphasis setting fast is chosen */
   );

/**
 * @brief includes one variable classifier
 * @returns scip return code
 */
extern
SCIP_RETCODE DECincludeVarClassifier(
<<<<<<< HEAD
   SCIP*                 scip,          /**< scip data structure */
   const char*           name,          /**< name of the classifier */
   const char*           description,   /**< description of the classifier */
   int                   priority,      /**< priority how early classifier is invoked */
   SCIP_Bool             enabled,       /**< whether the detector should be enabled by default */    
   DEC_DECL_FREEVARCLASSIFIER((*freeClassifier)),   /**< destructor of classifier (or NULL) */
   DEC_DECL_INITVARCLASSIFIER((*initClassifier)),   /**< initialization method of classifier (or NULL) */
   DEC_DECL_VARCLASSIFY((*classify))                /**< method that will classify variables (must not be NULL) */
=======
   SCIP*                 scip,
   const char*           name,
   const char*           description,
   int                   priority,
   SCIP_Bool             enabled,
   DEC_DECL_FREEVARCLASSIFIER((*freeClassifier)),
   DEC_DECL_VARCLASSIFY((*classify))
>>>>>>> 65674b4e
   );

/** @brief writes out a list of all detectors */
extern
void DECprintListOfDetectors(
   SCIP*                 scip                /**< SCIP data structure */
   );

/** @brief write out all known decompositions
 * @returns SCIP return code */
extern
SCIP_RETCODE DECwriteAllDecomps(
   SCIP*                 scip,               /**< SCIP data structure */
   char*                 directory,          /**< directory for decompositions */
   char*                 extension,          /**< the file extension for the export */
   SCIP_Bool             original,           /**< should decomps for original problem be written */
   SCIP_Bool             presolved           /**< should decomps for preoslved problem be written */
   );

/** @brief writes all selected decompositions 
 * @returns scip return code
*/
extern
SCIP_RETCODE DECwriteSelectedDecomps(
   SCIP*                 scip,               /**< SCIP data structure */
   char*                 directory,          /**< directory for decompositions */
   char*                 extension           /**< extension for decompositions */
   );

/** @brief adds a candidate for block number and counts how often a candidate is added */
extern
void GCGconshdlrDecompAddCandidatesNBlocks(
   SCIP* scip,                   /**< SCIP data structure */
   SCIP_Bool origprob,           /**< which DETPROBDATA that should be modified */
   int candidate                 /**< proposed amount of blocks */
);

/**
 * @brief adds the given decomposition structure
 * @returns scip return code
 */
extern
SCIP_RETCODE GCGconshdlrDecompAddDecomp(
   SCIP*                 scip,               /**< SCIP data structure */
   DEC_DECOMP*           decomp,             /**< DEC_DECOMP data structure */
   SCIP_Bool             select              /**< select the decomposition as candidate */
   );

/**
 * @brief creates and adds a basic partialdecomp (all cons/vars are assigned to master)
 *
 * @returns id of partialdec
 */
extern
int GCGconshdlrDecompAddBasicPartialdec(
   SCIP* scip,          /**< SCIP data structure */
   SCIP_Bool presolved  /**< create basic partialdecomp for presolved if true, otherwise for original */
   );

/**
 * @brief creates a pure matrix partialdecomp (i.e. all cons/vars to one single block)
 * 
 * matrix is added to list of all partialdecs
 * @returns id of matrix partialdec
 */
extern
int GCGconshdlrDecompAddMatrixPartialdec(
   SCIP* scip,          /**< SCIP data structure */
   SCIP_Bool presolved  /**< create matrix for presolved if true, otherwise for original */
   );

/**
 * @brief adds a decomp that exists before the detection is called
 * @note this method should only be called if there is no partialdec for this decomposition
 * @returns scip return code
 */
extern
SCIP_RETCODE GCGconshdlrDecompAddPreexistingDecomp(
   SCIP*                 scip,               /**< SCIP data structure */
   DEC_DECOMP*           decomp              /**< decomposition data structure */
   );

/**
 * @brief adds given time to total score calculation time
 * @return scip return code
 */
extern
SCIP_RETCODE GCGconshdlrDecompAddScoreTime(
   SCIP* scip,       /**< SCIP data structure */
   SCIP_Real time    /**< time to add */
   );

/** @brief adds a candidate for block size given by the user */
extern
void GCGconshdlrDecompAddUserCandidatesNBlocks(
   SCIP* scip,                   /**< SCIP data structure */
   int candidate                 /**< candidate for block size */
   );

/**
 * @brief checks if two pricing problems are identical based on information from detection
 * @returns scip return code
 */
extern
SCIP_RETCODE GCGconshdlrDecompArePricingprobsIdenticalForPartialdecid(
   SCIP*                scip,             /**< scip scip data structure */
   int                  partialdecid,     /**< partialdecid id of the partial decompostion for which the pricing problems are checked for identity */
   int                  probnr1,          /**< index of first block to check */
   int                  probnr2,          /**< index of second block to check */
   SCIP_Bool*           identical         /**< bool pointer to score the result of the check*/
   );

/**
 * @brief calculates the benders score of a partialdec
 * 
 * in detail:
 * bendersscore = max ( 0., 1 - ( 1 - blockareascore + (1 - borderareascore - bendersareascore ) ) ) with
 * blockareascore = blockarea / totalarea
 * borderareascore = borderarea / totalarea
 * bendersareascore = bendersarea /totalarea with
 * bendersarea = A + B - PENALTY with
 * A = nmasterconshittingonlyblockvars * nblockvarshittngNOmasterconss
 * B = nlinkingvarshittingonlyblockconss * nblockconsshittingonlyblockvars
 * PENALTY = \f$\sum_{b=1}^(\text{nblocks}) \sum_{\text{blockvars }bv\text{ of block }b\text{ hitting a master constraint}} \sum_{\text{all blocks }b2 != b} \text{nblockcons}(b2)\f$
 *
 * @note experimental feature
 * @return scip return code
 */
extern
SCIP_RETCODE GCGconshdlrDecompCalcBendersScore(
   SCIP* scip,          /**< SCIP data structure */
   int partialdecid,    /**< id of partialdec the score is calculated for */
   SCIP_Real* score     /**< score pointer to store the calculated score */
   );

/**
 * @brief calculates the border area score of a partialdec
 * 
 * 1 - fraction of border area to complete area
 * @return scip return code
 */
extern
SCIP_RETCODE GCGconshdlrDecompCalcBorderAreaScore(
   SCIP* scip,          /**< SCIP data structure */
   int partialdecid,    /**< id of partialdec the score is calculated for */
   SCIP_Real* score     /**< score pointer to store the calculated score */
   );

/**
 * @brief calculates and adds block size candidates using constraint classifications and variable classifications
 */
extern
void GCGconshdlrDecompCalcCandidatesNBlocks(
   SCIP* scip,             /**< SCIP data structure */
   SCIP_Bool transformed   /**< whether to find the candidates for the transformed problem, otherwise the original */
);

/**
 * @brief calculates the classic score of a partialdec
 * 
 * @return scip return code
 */
extern
SCIP_RETCODE GCGconshdlrDecompCalcClassicScore(
   SCIP* scip,          /**< SCIP data structure */
   int partialdecid,    /**< id of partialdec the score is calculated for */
   SCIP_Real* score     /**< score pointer to store the calculated score */
   );

/**
 * @brief calculates the maxforeseeingwhiteagg score of a partialdec
 * 
 * maximum foreseeing white area score with respect to aggregatable blocks
 * (i.e. maximize fraction of white area score considering problem with copied linking variables 
 * and corresponding master constraints;
 * white area is nonblock and nonborder area, stairlinking variables count as linking)
 * @return scip return code
 */
extern
SCIP_RETCODE GCGconshdlrDecompCalcMaxForeseeingWhiteAggScore(
   SCIP* scip,          /**< SCIP data structure */
   int partialdecid,    /**< id of partialdec the score is calculated for */
   SCIP_Real* score     /**< score pointer to store the calculated score */
   );

/**
 * @brief calculates the maximum foreseeing white area score of a partialdec
 * 
 * maximum foreseeing white area score 
 * (i.e. maximize fraction of white area score considering problem with copied linking variables and
 * corresponding master constraints; white area is nonblock and nonborder area, stairlinking variables count as linking)
 * @return scip return code
 */
extern
SCIP_RETCODE GCGconshdlrDecompCalcMaxForseeingWhiteScore(
   SCIP* scip,          /**< SCIP data structure */
   int partialdecid,    /**< id of partialdec the score is calculated for */
   SCIP_Real* score     /**< score pointer to store the calculated score */
   );

/**
 * @brief calculates the maximum white area score of a partialdec
 * 
 * score corresponding to the max white measure according to aggregated blocks
 * @return scip return code
 */
extern
SCIP_RETCODE GCGconshdlrDecompCalcMaxWhiteScore(
   SCIP* scip,          /**< SCIP data structure */
   int partialdecid,    /**< id of partialdec the score is calculated for */
   SCIP_Real* score     /**< score pointer to store the calculated score */
   );

/**
 * @brief calculates the setpartitioning maximum foreseeing white area score of a partialdec
 * 
 * setpartitioning maximum foreseeing white area score
 * (i.e. convex combination of maximum foreseeing white area score and
 * a boolean score rewarding a master containing only setppc and cardinality constraints)
 * @return scip return code
 */
extern
SCIP_RETCODE GCGconshdlrDecompCalcSetPartForseeingWhiteScore(
   SCIP* scip,          /**< SCIP data structure */
   int partialdecid,    /**< id of partialdec the score is calculated for */
   SCIP_Real* score     /**< score pointer to store the calculated score */
   );

/**
 * @brief calculates the setpartfwhiteagg score of a partialdec
 * 
 * setpartitioning maximum foreseeing white area score with respect to aggregateable
 * (i.e. convex combination of maximum foreseeing white area score and a boolean score
 * rewarding a master containing only setppc and cardinality constraints)
 * @return scip return code
 */
extern
SCIP_RETCODE GCGconshdlrDecompCalcSetPartForWhiteAggScore(
   SCIP* scip,          /**< SCIP data structure */
   int partialdecid,    /**< id of partialdec the score is calculated for */
   SCIP_Real* score     /**< score pointer to store the calculated score */
   );

/**
 * @brief calculates the strong decomposition score of a partialdec
 * @return scip return code
 */
extern
SCIP_RETCODE GCGconshdlrDecompCalcStrongDecompositionScore(
   SCIP* scip,          /**< SCIP data structure */
   int partialdecid,    /**< id of partialdec the score is calculated for */
   SCIP_Real* score     /**< score pointer to store the calculated score */
   );

/** 
 * @brief check whether partialdecs are consistent
 * 
 * Checks whether
 *  1) the predecessors of all finished partialdecs in both detprobdatas can be found
 *  2) selected list is synchron with selected information in partialdecs
 *  3) selected exists is synchronized with selected list
 *
 *  @returns true if partialdec information is consistent */
 extern
SCIP_Bool GCGconshdlrDecompCheckConsistency(
   SCIP* scip  /**< SCIP data structure **/
   );

/**
 * @brief run classification of vars and cons
 * 
 * @returns scip return code
 */
extern
SCIP_RETCODE GCGconshdlrDecompClassify(
   SCIP*                scip,          /**< SCIP data structure */
   SCIP_Bool            transformed    /**< whether to classify the transformed problem, otherwise the original */
);

/**
 * @brief for two identical pricing problems a corresponding varmap is created
 * @param scip scip data structure
 * @param hashorig2pricingvar mapping from orig to pricingvar
 * @param partialdecid id of the partial decompostion for which the pricing problems are checked for identity
 * @param probnr1 index of first block
 * @param probnr2 index of second block
 * @param scip1 subscip of first block
 * @param scip2 subscip of second block
 * @param varmap mapping from orig to pricingvar
 * @returns scip return code
 */
extern
SCIP_RETCODE GCGconshdlrDecompCreateVarmapForPartialdecId(
   SCIP*                scip,
   SCIP_HASHMAP**       hashorig2pricingvar,
   int                  partialdecid,
   int                  probnr1,
   int                  probnr2,
   SCIP*                scip1,
   SCIP*                scip2,
   SCIP_HASHMAP*        varmap
   );

/**
 * @brief decreases the counter for created decompositions and returns it
 * @returns number of created decompositions that was recently decreased
 */
extern
int GCGconshdlrDecompDecreaseNCallsCreateDecomp(
  SCIP*                 scip                /**< SCIP data structure **/
   );

/** @brief deregisters partialdecs in the conshdlr
 *
 * Use this function for deletion of ALL the partialdecs.
 */
extern
void GCGconshdlrDecompDeregisterPartialdecs(
   SCIP* scip,  /**< SCIP data structure */
   SCIP_Bool original  /**< iff TRUE the status with respect to the original problem is returned */
   );

/** @brief Frees Detprobdata of the original and transformed/presolved problem.
 *
 * @note Does not free Detprobdata of the original problem if GCGconshdlrDecompFreeOrigOnExit is set to false.
 */
void GCGconshdlrDecompFreeDetprobdata(
   SCIP* scip  /**< SCIP data structure */
   );

/**
 * @brief sets freeing of detection data of original problem during exit to true
 * 
 * used before calling SCIPfreeTransform(), 
 * set to true to revoke presolving 
 * (e.g. if unpresolved decomposition is used, and transformation is not successful)
 */
extern
void GCGconshdlrDecompFreeOrigOnExit(
   SCIP* scip,    /**< SCIP data structure */
   SCIP_Bool free /**< whether to free orig data */
   );

/**
 * @brief returns block number user candidate with given index
 * @param scip SCIP data structure
 * @param index index of block number user candidate that should be returned
 * @returns block number user candidate with given index
 */
extern
 int GCGconshdlrDecompGetBlockNumberCandidate(
    SCIP*                 scip,
    int                   index
     );

/**
 * @brief returns the total detection time
 * @param scip SCIP data structure
 * @returns total detection time
 */
extern
SCIP_Real GCGconshdlrDecompGetCompleteDetectionTime(
    SCIP*                 scip
    );

/** @brief returns an array containing all decompositions
 *
 *  Updates the decomp decomposition structure by converting all finished partialdecs into decompositions and replacing the
 *  old list in the conshdlr.
 *
 *  @returns decomposition array
 *   */
extern
DEC_DECOMP** GCGconshdlrDecompGetDecomps(
   SCIP* scip  /**< SCIP data structure */
   );

/** @brief Gets an array of all detectors
 *
 * @returns array of detectors */
extern
DEC_DETECTOR** GCGconshdlrDecompGetDetectors(
   SCIP* scip  /**< SCIP data structure */
   );

/** @brief Gets a list of ids of the current partialdecs that are finished
 *
 *  @note recommendation: when in doubt plan for as many ids as partialdecs
 *  @see GCGconshdlrDecompGetNPartialdecs
 *  @returns scip return code */
extern
SCIP_RETCODE GCGconshdlrDecompGetFinishedPartialdecsList(
   SCIP*          scip,       /**< SCIP data structure */
   int**          idlist,     /**< id list to output to */
   int*           listlength  /**< length of output list */
   );

/** @brief Gets a list of ids of the current partialdecs
 *
 *  @note recommendation: when in doubt plan for as many ids as partialdecs
 *  @see GCGconshdlrDecompGetNPartialdecs
 *  @returns scip return code */
extern
SCIP_RETCODE GCGconshdlrDecompGetPartialdecsList(
   SCIP*          scip,       /**< SCIP data structure */
   int**          idlist,     /**< id list to output to */
   int*           listlength  /**< length of output list */
);

/**
 * @brief returns the number of block candidates given by the user
 * @returns number of block candidates given by the user
 */
extern
 int GCGconshdlrDecompGetNBlockNumberCandidates(
   SCIP*                 scip                /**< SCIP data structure */
    );

/** @brief gets block number of partialdec with given id
 * @returns block number of partialdec
 */
extern
int GCGconshdlrDecompGetNBlocksByPartialdecId(
   SCIP* scip,    /**< SCIP data structure */
   int id         /**< id of partialdec */
   );

/** @brief gets the number of decompositions (= amount of finished partialdecs)
 *
 * @returns number of decompositions */
extern
int GCGconshdlrDecompGetNDecomps(
   SCIP* scip  /**< SCIP data structure */
   );

/** @brief Gets the number of all detectors
 * @returns number of detectors */
extern
int GCGconshdlrDecompGetNDetectors(
   SCIP* scip  /**< SCIP data structure */
   );

/** @brief Gets the next partialdec id managed by cons_decomp
 * @returns the next partialdec id managed by cons_decomp */
extern
int GCGconshdlrDecompGetNextPartialdecID(
   SCIP*   scip   /**< SCIP data structure **/
   );

/** @brief gets number of active constraints during the detection of the decomp with given id
 * 
 * Gets the number of constraints that were active while detecting the decomposition originating from the partialdec with the
 * given id, this method is used to decide if the problem has changed since detection, if so the aggregation information
 * needs to be recalculated
 * 
 * @note if the partialdec is not complete the function returns -1
 * 
 * @returns number of constraints that were active while detecting the decomposition
 */
extern
int GCGconshdlrDecompGetNFormerDetectionConssForID(
   SCIP* scip,    /**< SCIP data structure */
   int id         /**< id of the partialdec the information is asked for */
   );

/** @brief gets number of linking variables of partialdec with given id
 * @returns number of linking variables of partialdec
 */
extern
int GCGconshdlrDecompGetNLinkingVarsByPartialdecId(
   SCIP* scip,    /**< SCIP data structure */
   int id         /**< id of partialdec */
   );

/** @brief gets number of master constraints of partialdec with given id
 * @returns number of master constraints of partialdec
 */
extern
int GCGconshdlrDecompGetNMasterConssByPartialdecId(
   SCIP* scip,    /**< SCIP data structure */
   int id         /**< id of partialdec */
   );

/** @brief gets number of master variables of partialdec with given id
 * @returns number of master variables of partialdec
 */
extern
int GCGconshdlrDecompGetNMasterVarsByPartialdecId(
   SCIP* scip,    /**< SCIP data structure */
   int id         /**< id of partialdec */
   );

/** @brief gets number of open constraints of partialdec with given id
 * @returns total number of open constraints of partialdec
 */
extern
int GCGconshdlrDecompGetNOpenConssByPartialdecId(
   SCIP* scip,    /**< SCIP data structure */
   int id         /**< id of partialdec */
   );

/** @brief gets number of open variables of partialdec with given id
 * @returns total number of open variables of partialdec
 */
extern
int GCGconshdlrDecompGetNOpenVarsByPartialdecId(
   SCIP* scip,    /**< SCIP data structure */
   int id         /**< id of partialdec */
   );

/** @brief Gets the number of finished partialdecs available for the original problem
 * @returns number of partialdecs */
extern
unsigned int GCGconshdlrDecompGetNFinishedPartialdecsOrig(
   SCIP*       scip  /**< SCIP data structure */
   );

/** @brief Gets the number of finished partialdecs available for the transformed problem
 * @returns number of partialdecs */
extern
unsigned int GCGconshdlrDecompGetNFinishedPartialdecsTransformed(
   SCIP*       scip  /**< SCIP data structure */
   );

/** @brief Gets the number of open partialdecs available for the original problem
 * @returns number of partialdecs */
extern
unsigned int GCGconshdlrDecompGetNOpenPartialdecsOrig(
   SCIP*       scip  /**< SCIP data structure */
);

/** @brief Gets the number of open partialdecs available for the transformed problem
 * @returns number of partialdecs */
extern
unsigned int GCGconshdlrDecompGetNOpenPartialdecsTransformed(
   SCIP*       scip  /**< SCIP data structure */
);

/** @brief Gets the number of all partialdecs
 * @returns number of Partialdecs */
extern
unsigned int GCGconshdlrDecompGetNPartialdecs(
   SCIP*       scip  /**< SCIP data structure */
   );

/** @brief Gets the number of partialdecs available for the original problem
 * @returns number of partialdecs */
extern
unsigned int GCGconshdlrDecompGetNPartialdecsOrig(
   SCIP*       scip  /**< SCIP data structure */
   );

/** @brief Gets the number of partialdecs available for the transformed problem
 * @returns number of partialdecs */
extern
unsigned int GCGconshdlrDecompGetNPartialdecsTransformed(
   SCIP*       scip  /**< SCIP data structure */
   );

/** @brief gets number of stairlinking variables of partialdec with given id
 * @returns total number of stairlinking variables of partialdec
 */
extern
int GCGconshdlrDecompGetNStairlinkingVarsByPartialdecId(
   SCIP* scip,    /**< SCIP data structure */
   int id         /**< id of partialdec */
   );

/** @brief Gets wrapped PARTIALDECOMP with given id
 *
 * @returns SCIP return code */
extern
SCIP_RETCODE GCGconshdlrDecompGetPartialdecFromID(
   SCIP*          scip,             /**< SCIP data structure */
   int            partialdecid,     /**< id of PARTIALDECOMP */
   PARTIALDECOMP_WRAPPER* pwr       /**< wrapper for output PARTIALDECOMP */
   );

/** @brief gets score of partialdec with given id
 * @returns score in respect to current score type
 */
extern
float GCGconshdlrDecompGetScoreByPartialdecId(
   SCIP* scip,    /**< SCIP data structure */
   int id         /**< id of partialdec */
   );

/** @brief gets total score computation time
 * @returns total score computation time
 */
extern
SCIP_Real GCGconshdlrDecompGetScoreTotalTime(
   SCIP* scip     /**< SCIP data structure */
);

/**
 * @brief Gets the currently selected scoretype
 * @returns the currently selected scoretype
 */
extern
SCORETYPE GCGconshdlrDecompGetScoretype(
   SCIP*          scip  /**< SCIP data structure */
   );

/** @brief Gets a list of ids of all currently selected partialdecs
 *  @returns list of partialdecs */
extern
SCIP_RETCODE GCGconshdlrDecompGetSelectedPartialdecs(
   SCIP*          scip,       /**< SCIP data structure */
   int**          idlist,     /**< id list to output to */
   int*           listlength  /**< length of output list */
   );

/**
 * @brief counts up the counter for created decompositions and returns it
 * @returns number of created decompositions that was recently increased
 */
 extern
int GCGconshdlrDecompIncreaseNCallsCreateDecomp(
  SCIP*                 scip                /**< SCIP data structure **/
   );

/** @brief gets whether partialdec with given id is presolved
 * @returns true iff partialdec is presolved
 */
extern
SCIP_Bool GCGconshdlrDecompIsPresolvedByPartialdecId(
   SCIP* scip,    /**< SCIP data structure */
   int id         /**< id of partialdec */
   );

/** @brief gets whether partialdec with given id is selected
 * @returns true iff partialdec is selected
 */
extern
SCIP_Bool GCGconshdlrDecompIsSelectedByPartialdecId(
   SCIP* scip,    /**< SCIP data structure */
   int id         /**< id of partialdec */
   );

/**
 * @brief returns whether or not a detprobdata structure for the original problem exists
 * @returns true iff an original detprobdata exists
 */
extern
SCIP_Bool GCGconshdlrDecompOrigDetprobdataExists(
   SCIP*                 scip                /**< SCIP data structure */
   );

/**
 * @brief returns whether or not an original decompositions exists in the data structures
 * @returns true iff an origial decomposition exist
 */
extern
SCIP_Bool GCGconshdlrDecompOrigPartialdecExists(
   SCIP*                 scip                /**< SCIP data structure */
   );

/**
 * @brief returns whether or not a detprobdata structure for the presolved problem exists
 * @returns true iff a presolved detprobdata exists
 */
extern
SCIP_Bool GCGconshdlrDecompPresolvedDetprobdataExists(
   SCIP*                 scip                /**< SCIP data structure */
   );

/** @brief display statistics about detectors
 * @returns SCIP return code */
extern
SCIP_RETCODE GCGconshdlrDecompPrintDetectorStatistics(
   SCIP*                 scip,               /**< SCIP data structure */
   FILE*                 file                /**< output file or NULL for standard output */
   );

/**
 * @brief selects/unselects a partialdecomp
 *
 * @returns SCIP return code
 */
extern
SCIP_RETCODE GCGconshdlrDecompSelectPartialdec(
   SCIP* scip,          /**< SCIP data structure */
   int partialdecid,    /**< id of partialdecomp */
   SCIP_Bool select     /**< select/unselect */
   );

/** @brief sets detector parameters values
 * 
 * sets detector parameters values to
 *
 *  - SCIP_PARAMSETTING_DEFAULT which are the default values of all detector parameters
 *  - SCIP_PARAMSETTING_FAST such that the time spend for detection is decreased
 *  - SCIP_PARAMSETTING_AGGRESSIVE such that the detectors produce more decompositions
 *  - SCIP_PARAMSETTING_OFF which turns off all detection
 *
 * @returns SCIP return code
 */
extern
SCIP_RETCODE GCGconshdlrDecompSetDetection(
   SCIP*                 scip,               /**< SCIP data structure */
   SCIP_PARAMSETTING     paramsetting,       /**< parameter settings */
   SCIP_Bool             quiet               /**< should the parameter be set quiet (no output) */
   );

/**
 * @brief Sets the currently used scoretype
 */
extern
void GCGconshdlrDecompSetScoretype(
   SCIP*  scip,      /**< SCIP data structure */
   SCORETYPE sctype  /**< new scoretype */
   );

/**
 * @brief translates n best unpresolved partialdec to a complete presolved one
 * @param scip SCIP data structure
 * @param n number of partialdecs that should be translated
 * @param completeGreedily whether or not to complete the decomposition greedily
 * @returns SCIP return code
 */
extern
SCIP_RETCODE GCGconshdlrDecompTranslateNBestOrigPartialdecs(
   SCIP*                 scip,
   int                   n,
   SCIP_Bool             completeGreedily
);

/**
 * @brief translates unpresolved partialdec to a complete presolved one
 * @param scip SCIP data structure
 * @returns SCIP return code
 */
 extern
SCIP_RETCODE GCGconshdlrDecompTranslateOrigPartialdecs(
   SCIP*                 scip
   );

/** Gets whether the detection already took place
 * @returns true if detection took place, false otherwise */
extern
SCIP_Bool GCGdetectionTookPlace(
   SCIP*  scip, /**< SCIP data structure */
   SCIP_Bool original /**< iff TRUE the status with respect to the original problem is returned */
   );

/**
 * method to eliminate duplicate constraint names and name unnamed constraints
 * @return SCIP return code
 */
extern
SCIP_RETCODE SCIPconshdlrDecompRepairConsNames(
   SCIP*                scip  /**< SCIP data structure */
   );

/**
 * @brief creates the constraint handler for decomp and includes it in SCIP
 * @returns scip return code
 */
extern
SCIP_RETCODE SCIPincludeConshdlrDecomp(
   SCIP* scip  /**< SCIP data structure */
   );

#ifdef __cplusplus
}
#endif

#endif<|MERGE_RESOLUTION|>--- conflicted
+++ resolved
@@ -141,24 +141,13 @@
  */
 extern
 SCIP_RETCODE DECincludeConsClassifier(
-<<<<<<< HEAD
    SCIP*                 scip,            /**< scip data structure */
    const char*           name,            /**< name of the classifier */
    const char*           description,     /**< describing main idea of this classifier */
    int                   priority,        /**< priority of the classifier */
    SCIP_Bool             enabled,         /**< whether the classifier should be enabled by default */
    DEC_DECL_FREECONSCLASSIFIER((*freeClassifier)),  /**< destructor of classifier (or NULL) */
-   DEC_DECL_INITCONSCLASSIFIER((*initClassifier)),  /**< initialization method of classifier (or NULL) */
    DEC_DECL_CONSCLASSIFY((*classify))               /**< the method that will classify constraints or variables (must not be NULL) */
-=======
-   SCIP*                 scip,
-   const char*           name,
-   const char*           description,
-   int                   priority,
-   SCIP_Bool             enabled,
-   DEC_DECL_FREECONSCLASSIFIER((*freeClassifier)),
-   DEC_DECL_CONSCLASSIFY((*classify))
->>>>>>> 65674b4e
    );
 
 /**
@@ -171,22 +160,22 @@
    const char*           name,                    /**< name of the detector */
    const char            decchar,                 /**< char that is used in detector chain history for this detector */
    const char*           description,             /**< describing main idea of this detector */
-   int                   freqCallRound,           /**< frequency the detector gets called in detection loop, i.e. it is called in round r if and only if minCallRound <= r <= maxCallRound AND (r - minCallRound) mod freqCallRound == 0 */       
-   int                   maxCallRound,            /**< last detection round the detector gets called */        
-   int                   minCallRound,            /**< first round the detector gets called (offset in detection loop) */        
-   int                   freqCallRoundOriginal,   /**< frequency the detector gets called in detection loop while detecting of the original problem */       
-   int                   maxCallRoundOriginal,    /**< last round the detector gets called while detecting of the original problem */        
-   int                   minCallRoundOriginal,    /**< first round the detector gets called (offset in detection loop) while detecting of the original problem */        
-   int                   priority,                /**< priority of the detector */        
-   SCIP_Bool             enabled,                 /**< whether the detector should be enabled by default */       
-   SCIP_Bool             enabledFinishing,        /**< whether the finishing should be enabled */        
-   SCIP_Bool             enabledPostprocessing,   /**< whether the postprocessing should be enabled */       
-   SCIP_Bool             skip,                    /**< whether the detector should be skipped if others found structure */        
-   SCIP_Bool             usefulRecall,            /**< is it useful to call this detector on a descendant of the propagated partialdec */        
-   DEC_DETECTORDATA      *detectordata,           /**< the associated detector data (or NULL) */       
-   DEC_DECL_FREEDETECTOR((*freeDetector)),        /**< destructor of detector (or NULL) */        
-   DEC_DECL_INITDETECTOR((*initDetector)),        /**< initialization method of detector (or NULL) */        
-   DEC_DECL_EXITDETECTOR((*exitDetector)),        /**< deinitialization method of detector (or NULL) */  
+   int                   freqCallRound,           /**< frequency the detector gets called in detection loop, i.e. it is called in round r if and only if minCallRound <= r <= maxCallRound AND (r - minCallRound) mod freqCallRound == 0 */
+   int                   maxCallRound,            /**< last detection round the detector gets called */
+   int                   minCallRound,            /**< first round the detector gets called (offset in detection loop) */
+   int                   freqCallRoundOriginal,   /**< frequency the detector gets called in detection loop while detecting of the original problem */
+   int                   maxCallRoundOriginal,    /**< last round the detector gets called while detecting of the original problem */
+   int                   minCallRoundOriginal,    /**< first round the detector gets called (offset in detection loop) while detecting of the original problem */
+   int                   priority,                /**< priority of the detector */
+   SCIP_Bool             enabled,                 /**< whether the detector should be enabled by default */
+   SCIP_Bool             enabledFinishing,        /**< whether the finishing should be enabled */
+   SCIP_Bool             enabledPostprocessing,   /**< whether the postprocessing should be enabled */
+   SCIP_Bool             skip,                    /**< whether the detector should be skipped if others found structure */
+   SCIP_Bool             usefulRecall,            /**< is it useful to call this detector on a descendant of the propagated partialdec */
+   DEC_DETECTORDATA      *detectordata,           /**< the associated detector data (or NULL) */
+   DEC_DECL_FREEDETECTOR((*freeDetector)),        /**< destructor of detector (or NULL) */
+   DEC_DECL_INITDETECTOR((*initDetector)),        /**< initialization method of detector (or NULL) */
+   DEC_DECL_EXITDETECTOR((*exitDetector)),        /**< deinitialization method of detector (or NULL) */
    DEC_DECL_PROPAGATEPARTIALDEC((*propagatePartialdecDetector)),      /**< method to refine a partial decomposition inside detection loop (or NULL) */
    DEC_DECL_FINISHPARTIALDEC((*finishPartialdecDetector)),            /**< method to complete a partial decomposition when called in detection loop (or NULL) */
    DEC_DECL_POSTPROCESSPARTIALDEC((*postprocessPartialdecDetector)),  /**< method to postprocess a complete decomposition, called after detection loop (or NULL) */
@@ -201,24 +190,13 @@
  */
 extern
 SCIP_RETCODE DECincludeVarClassifier(
-<<<<<<< HEAD
    SCIP*                 scip,          /**< scip data structure */
    const char*           name,          /**< name of the classifier */
    const char*           description,   /**< description of the classifier */
    int                   priority,      /**< priority how early classifier is invoked */
-   SCIP_Bool             enabled,       /**< whether the detector should be enabled by default */    
+   SCIP_Bool             enabled,       /**< whether the classifier should be enabled by default */
    DEC_DECL_FREEVARCLASSIFIER((*freeClassifier)),   /**< destructor of classifier (or NULL) */
-   DEC_DECL_INITVARCLASSIFIER((*initClassifier)),   /**< initialization method of classifier (or NULL) */
    DEC_DECL_VARCLASSIFY((*classify))                /**< method that will classify variables (must not be NULL) */
-=======
-   SCIP*                 scip,
-   const char*           name,
-   const char*           description,
-   int                   priority,
-   SCIP_Bool             enabled,
-   DEC_DECL_FREEVARCLASSIFIER((*freeClassifier)),
-   DEC_DECL_VARCLASSIFY((*classify))
->>>>>>> 65674b4e
    );
 
 /** @brief writes out a list of all detectors */

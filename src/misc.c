--- conflicted
+++ resolved
@@ -49,13 +49,8 @@
    npricingprobs = GCGrelaxGetNPricingprobs(scip);
 
    assert( !SCIPisInfinity(scip, SCIPgetSolOrigObj(masterprob, mastersol)) );
-<<<<<<< HEAD
-
-   SCIP_CALL( SCIPcreateSol(scip, origsol, NULL) );
-=======
-   
+
    SCIP_CALL( SCIPcreateSol(scip, origsol, GCGrelaxGetProbingheur(scip)) );
->>>>>>> d0200b81
 
    SCIP_CALL( SCIPallocBufferArray(scip, &blockvalue, npricingprobs) );
    SCIP_CALL( SCIPallocBufferArray(scip, &blocknrs, npricingprobs) );

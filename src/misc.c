/* * * * * * * * * * * * * * * * * * * * * * * * * * * * * * * * * * * * * * */
/*                                                                           */
/*                  This file is part of the program                         */
/*          GCG --- Generic Column Generation                                */
/*                  a Dantzig-Wolfe decomposition based extension            */
/*                  of the branch-cut-and-price framework                    */
/*         SCIP --- Solving Constraint Integer Programs                      */
/*                                                                           */
/* Copyright (C) 2010-2019 Operations Research, RWTH Aachen University       */
/*                         Zuse Institute Berlin (ZIB)                       */
/*                                                                           */
/* This program is free software; you can redistribute it and/or             */
/* modify it under the terms of the GNU Lesser General Public License        */
/* as published by the Free Software Foundation; either version 3            */
/* of the License, or (at your option) any later version.                    */
/*                                                                           */
/* This program is distributed in the hope that it will be useful,           */
/* but WITHOUT ANY WARRANTY; without even the implied warranty of            */
/* MERCHANTABILITY or FITNESS FOR A PARTICULAR PURPOSE.  See the             */
/* GNU Lesser General Public License for more details.                       */
/*                                                                           */
/* You should have received a copy of the GNU Lesser General Public License  */
/* along with this program; if not, write to the Free Software               */
/* Foundation, Inc., 51 Franklin St, Fifth Floor, Boston, MA 02110-1301, USA.*/
/*                                                                           */
/* * * * * * * * * * * * * * * * * * * * * * * * * * * * * * * * * * * * * * */

/**@file    misc.c
 * @brief   miscellaneous methods
 * @author  Gerald Gamrath
 * @author  Martin Bergner
 */

/*---+----1----+----2----+----3----+----4----+----5----+----6----+----7----+----8----+----9----+----0----+----1----+----2*/

#include "gcg.h"
#include "relax_gcg.h"
#include "pricer_gcg.h"
#include "benders_gcg.h"
#include "pub_gcgvar.h"
#include "cons_decomp.h"
#include "gcgsort.h"
#include "stat.h"
#include <string.h>
#include <unistd.h>

/** computes the generator of mastervar for the entry in origvar
 * @return entry of the generator corresponding to origvar */
static
SCIP_Real getGeneratorEntry(
   SCIP_VAR*             mastervar,          /**< current mastervariable */
   SCIP_VAR*             origvar             /**< corresponding origvar */
   )
{
   int i;
   SCIP_VAR** origvars;
   SCIP_Real* origvals;
   int norigvars;

   assert(mastervar != NULL);
   assert(origvar != NULL);

   origvars = GCGmasterVarGetOrigvars(mastervar);
   norigvars = GCGmasterVarGetNOrigvars(mastervar);
   origvals = GCGmasterVarGetOrigvals(mastervar);

   for( i = 0; i < norigvars; ++i )
   {
      if( origvars[i] == origvar )
      {
         return origvals[i];
      }
   }

   return 0.0;
}

/** comparefunction for lexicographical sort */
static
GCG_DECL_SORTPTRCOMP(mastervarcomp)
{
   SCIP* origprob = (SCIP *) userdata; /* TODO: continue here */
   SCIP_VAR* mastervar1;
   SCIP_VAR* mastervar2;
   SCIP_VAR** origvars;
   int norigvars;
   int i;

   mastervar1 = elem1;
   mastervar2 = elem2;

   assert(mastervar1 != NULL);
   assert(mastervar2 != NULL);

   if( GCGvarGetBlock(mastervar1) < 0 )
   {
      SCIPdebugMessage("linkingvar or directy transferred var\n");
   }
   if( GCGvarGetBlock(mastervar2) < 0 )
   {
      SCIPdebugMessage("linkingvar or directy transferred var\n");
   }

   /* TODO: get all original variables (need scip...maybe from pricer via function and scip_ */
   origvars = SCIPgetVars(origprob);
   norigvars = SCIPgetNVars(origprob);

   for( i = 0; i < norigvars; ++i )
   {
      if( SCIPvarGetType(origvars[i]) > SCIP_VARTYPE_INTEGER )
         continue;

      if( SCIPisFeasGT(origprob, getGeneratorEntry(mastervar1, origvars[i]), getGeneratorEntry(mastervar2, origvars[i])) )
         return -1;
      if( SCIPisFeasLT(origprob, getGeneratorEntry(mastervar1, origvars[i]), getGeneratorEntry(mastervar2, origvars[i])) )
         return 1;
   }

   return 0;
}

/* transforms given solution of the master problem into solution of the original problem
 *  @todo think about types of epsilons used in this method
 *  @returns SCIP return code
 */
SCIP_RETCODE GCGtransformMastersolToOrigsol(
   SCIP*                 scip,               /* SCIP data structure */
   SCIP_SOL*             mastersol,          /* solution of the master problem, or NULL for current LP solution */
   SCIP_SOL**            origsol             /* pointer to store the new created original problem's solution */
   )
{
   SCIP* masterprob;
   int npricingprobs;
   int* blocknrs;
   SCIP_Real* blockvalue;
   SCIP_Real increaseval;
   SCIP_VAR** mastervars;
   SCIP_VAR** mastervarsall;
   SCIP_Real* mastervals;
   int nmastervarsall;
   int nmastervars;
   SCIP_VAR** vars;
   int nvars;
   SCIP_Real feastol;
   SCIP_Bool discretization;
   int i;
   int j;

   assert(scip != NULL);
   assert(origsol != NULL);

   masterprob = GCGgetMasterprob(scip);
   npricingprobs = GCGgetNPricingprobs(scip);

   assert( !SCIPisInfinity(scip, SCIPgetSolOrigObj(masterprob, mastersol)) );

   if( GCGgetDecompositionMode(scip) == DEC_DECMODE_BENDERS )
   {
      SCIP_SOL* relaxsol;

      relaxsol = GCGgetBendersRelaxationSol(scip);

      SCIP_CALL( SCIPcreateSolCopy(scip, origsol, relaxsol) );
      SCIP_CALL( SCIPunlinkSol(scip, *origsol) );

      return SCIP_OKAY;
   }

   SCIP_CALL( SCIPcreateSol(scip, origsol, GCGrelaxGetProbingheur(scip)) );

   if( GCGgetDecompositionMode(scip) != DEC_DECMODE_ORIGINAL && !GCGmasterIsSolValid(masterprob, mastersol) )
      return SCIP_OKAY;

   SCIP_CALL( SCIPallocBufferArray(scip, &blockvalue, npricingprobs) );
   SCIP_CALL( SCIPallocBufferArray(scip, &blocknrs, npricingprobs) );

   SCIP_CALL( SCIPgetBoolParam(scip, "relaxing/gcg/discretization", &discretization) );

   if( discretization && (SCIPgetNContVars(scip) > 0) )
   {
      SCIP_VAR** fixedvars;
      SCIP_Real* fixedvals;
      int nfixedvars;

      /* get variables of the master problem and their solution values */
      SCIP_CALL( SCIPgetVarsData(masterprob, &mastervarsall, &nmastervarsall, NULL, NULL, NULL, NULL) );

      /* getting the fixed variables */
      fixedvars = SCIPgetFixedVars(masterprob);
      nfixedvars = SCIPgetNFixedVars(masterprob);

      assert(mastervarsall != NULL);
      assert(nmastervarsall >= 0);

      SCIP_CALL( SCIPallocBufferArray(scip, &mastervars, nmastervarsall + nfixedvars) );

      SCIP_CALL( SCIPallocBufferArray(scip, &mastervals, nmastervarsall + nfixedvars) );
      SCIP_CALL( SCIPallocBufferArray(scip, &fixedvals, nfixedvars) );

      SCIP_CALL( SCIPgetSolVals(masterprob, mastersol, nmastervarsall, mastervarsall, mastervals) );
      SCIP_CALL( SCIPgetSolVals(masterprob, mastersol, nfixedvars, fixedvars, fixedvals) );

      nmastervars = 0;

      for( i = 0; i < nmastervarsall; ++i )
      {
         SCIP_Real solval;

         assert( i >= nmastervars );
         solval = mastervals[i];

         if( !SCIPisZero(scip, solval) )
         {
            mastervars[nmastervars] = mastervarsall[i];
            mastervals[nmastervars] = solval;

            ++nmastervars;
         }
      }

      /* adding the fixed variables to the mastervars array */
      for( i = 0; i < nfixedvars; i++ )
      {
         SCIP_Real solval;

         solval = fixedvals[i];

         if( !SCIPisZero(scip, solval) )
         {
            mastervars[nmastervars] = fixedvars[i];
            mastervals[nmastervars] = solval;

            ++nmastervars;
         }
      }

      SCIPfreeBufferArray(scip, &fixedvals);

      /* sort mastervariables lexicographically */
      GCGsortPtrPtr((void**)mastervars, (void**) mastervals, mastervarcomp, scip, nmastervars );
   }
   else
   {
      SCIP_VAR** fixedvars;
      SCIP_Real* fixedvals;
      int nfixedvars;

      /* get variables of the master problem and their solution values */
      SCIP_CALL( SCIPgetVarsData(masterprob, &mastervarsall, &nmastervarsall, NULL, NULL, NULL, NULL) );

      /* getting the fixed variables */
      fixedvars = SCIPgetFixedVars(masterprob);
      nfixedvars = SCIPgetNFixedVars(masterprob);

      assert(mastervarsall != NULL);
      assert(nmastervarsall >= 0);

      SCIP_CALL( SCIPallocBufferArray(scip, &mastervars, nmastervarsall + nfixedvars) );
      SCIP_CALL( SCIPallocBufferArray(scip, &mastervals, nmastervarsall + nfixedvars) );
      SCIP_CALL( SCIPallocBufferArray(scip, &fixedvals, nfixedvars) );

      SCIP_CALL( SCIPgetSolVals(masterprob, mastersol, nmastervarsall, mastervarsall, mastervals) );
      SCIP_CALL( SCIPgetSolVals(masterprob, mastersol, nfixedvars, fixedvars, fixedvals) );

      nmastervars = 0;

      for( i = 0; i < nmastervarsall; ++i )
      {
         SCIP_Real solval;

         assert( i >= nmastervars );
         solval = mastervals[i];

         if( !SCIPisZero(scip, solval) )
         {
            mastervars[nmastervars] = mastervarsall[i];
            mastervals[nmastervars] = solval;

            ++nmastervars;
         }
      }

      /* adding the fixed variables to the mastervars array */
      for( i = 0; i < nfixedvars; i++ )
      {
         SCIP_Real solval;

         solval = fixedvals[i];

         if( !SCIPisZero(scip, solval) )
         {
            mastervars[nmastervars] = fixedvars[i];
            mastervals[nmastervars] = solval;

            ++nmastervars;
         }
      }

      SCIPfreeBufferArray(scip, &fixedvals);
   }

   /* initialize the block values for the pricing problems */
   for( i = 0; i < npricingprobs; i++ )
   {
      blockvalue[i] = 0.0;
      blocknrs[i] = 0;
   }

   /* loop over all given master variables */
   for( i = 0; i < nmastervars; i++ )
   {
      SCIP_VAR** origvars;
      int norigvars;
      SCIP_Real* origvals;
      SCIP_Bool isray;
      int blocknr;

      if( SCIPisZero(masterprob, mastervals[i]) )
         continue;

      origvars = GCGmasterVarGetOrigvars(mastervars[i]);
      norigvars = GCGmasterVarGetNOrigvars(mastervars[i]);
      origvals = GCGmasterVarGetOrigvals(mastervars[i]);
      blocknr = GCGvarGetBlock(mastervars[i]);
      isray = GCGmasterVarIsRay(mastervars[i]);

      assert(GCGvarIsMaster(mastervars[i]));

      /** @todo handle infinite master solution values */
      assert(!SCIPisInfinity(scip, mastervals[i]));

      /* first of all, handle variables representing rays */
      if( isray )
      {
         assert(blocknr >= 0);
         /* we also want to take into account variables representing rays, that have a small value (between normal and feas eps),
          * so we do no feas comparison here */
         if( SCIPisPositive(masterprob, mastervals[i]) )
         {
            /* loop over all original variables contained in the current master variable */
            for( j = 0; j < norigvars; j++ )
            {
               if( SCIPisZero(scip, origvals[j]) )
                  continue;

               assert(!SCIPisZero(scip, origvals[j]));

               /* the original variable is a linking variable: just transfer the solution value of the direct copy (this is done later) */
               if( GCGoriginalVarIsLinking(origvars[j]) )
                  continue;

               SCIPdebugMessage("Increasing value of %s by %f because of %s\n", SCIPvarGetName(origvars[j]), origvals[j] * mastervals[i], SCIPvarGetName(mastervars[i]));
               /* increase the corresponding value */
               SCIP_CALL( SCIPincSolVal(scip, *origsol, origvars[j], origvals[j] * mastervals[i]) );
            }
         }
         mastervals[i] = 0.0;
         continue;
      }

      /* variable was directly transferred to the master problem (only in linking conss or linking variable) */
      /** @todo this may be the wrong place for this case, handle it before the while loop
       * and remove the similar case in the next while loop */
      if( blocknr == -1 )
      {
         assert(norigvars == 1);
         assert(origvals[0] == 1.0);

         /* increase the corresponding value */
         SCIPdebugMessage("Increasing value of %s by %f because of %s\n", SCIPvarGetName(origvars[0]), origvals[0] * mastervals[i],  SCIPvarGetName(mastervars[i]));
         SCIP_CALL( SCIPincSolVal(scip, *origsol, origvars[0], origvals[0] * mastervals[i]) );
         mastervals[i] = 0.0;
         continue;
      }
      if( blocknr == -2 )
      {
         assert(norigvars == 0);

         mastervals[i] = 0.0;
         continue;
      }

      /* handle the variables with value >= 1 to get integral values in original solution */
      while( SCIPisFeasGE(masterprob, mastervals[i], 1.0) )
      {
         assert(blocknr >= 0);
         /* loop over all original variables contained in the current master variable */
         for( j = 0; j < norigvars; j++ )
         {
            SCIP_VAR* pricingvar;
            int norigpricingvars;
            SCIP_VAR** origpricingvars;
            if( SCIPisZero(scip, origvals[j]) )
               continue;
            assert(!SCIPisZero(scip, origvals[j]));

            /* the original variable is a linking variable: just transfer the solution value of the direct copy (this is done above) */
            if( GCGoriginalVarIsLinking(origvars[j]) )
               continue;

            pricingvar = GCGoriginalVarGetPricingVar(origvars[j]);
            assert(GCGvarIsPricing(pricingvar));

            norigpricingvars = GCGpricingVarGetNOrigvars(pricingvar);
            origpricingvars = GCGpricingVarGetOrigvars(pricingvar);

            /* just in case a variable has a value higher than the number of blocks, it represents */
            if( norigpricingvars <= blocknrs[blocknr] )
            {
               SCIPdebugMessage("Increasing value of %s by %f because of %s\n", SCIPvarGetName(origpricingvars[norigpricingvars-1]), mastervals[i] * origvals[j], SCIPvarGetName(mastervars[i]));
               /* increase the corresponding value */
               SCIP_CALL( SCIPincSolVal(scip, *origsol, origpricingvars[norigpricingvars-1], mastervals[i] * origvals[j]) );
               mastervals[i] = 1.0;
            }
            /* this should be default */
            else
            {
               SCIPdebugMessage("Increasing value of %s by %f because of %s\n", SCIPvarGetName(origpricingvars[blocknrs[blocknr]]), origvals[j], SCIPvarGetName(mastervars[i]) );
               /* increase the corresponding value */
               SCIP_CALL( SCIPincSolVal(scip, *origsol, origpricingvars[blocknrs[blocknr]], origvals[j]) );
            }
         }
         mastervals[i] = mastervals[i] - 1.0;
         blocknrs[blocknr]++;
      }
      assert(!SCIPisFeasNegative(masterprob, mastervals[i]));
   }

   /* TODO: Change order of mastervars */

   /* loop over all given master variables */
   for( i = 0; i < nmastervars; i++ )
   {
      SCIP_VAR** origvars;
      int norigvars;
      SCIP_Real* origvals;
      int blocknr;

      origvars = GCGmasterVarGetOrigvars(mastervars[i]);
      norigvars = GCGmasterVarGetNOrigvars(mastervars[i]);
      origvals = GCGmasterVarGetOrigvals(mastervars[i]);
      blocknr = GCGvarGetBlock(mastervars[i]);

      if( SCIPisFeasZero(masterprob, mastervals[i]) )
      {
         continue;
      }
      assert(SCIPisFeasGE(masterprob, mastervals[i], 0.0) && SCIPisFeasLT(masterprob, mastervals[i], 1.0));

      while( SCIPisFeasPositive(masterprob, mastervals[i]) )
      {
         assert(blocknr >= 0);
         assert(GCGvarIsMaster(mastervars[i]));
         assert(!GCGmasterVarIsRay(mastervars[i]));

         increaseval = MIN(mastervals[i], 1.0 - blockvalue[blocknr]);
         /* loop over all original variables contained in the current master variable */
         for( j = 0; j < norigvars; j++ )
         {
            SCIP_VAR* pricingvar;
            int norigpricingvars;
            SCIP_VAR** origpricingvars;

            if( SCIPisZero(scip, origvals[j]) )
               continue;

            /* the original variable is a linking variable: just transfer the solution value of the direct copy (this is done above) */
            if( GCGoriginalVarIsLinking(origvars[j]) )
               continue;

            pricingvar = GCGoriginalVarGetPricingVar(origvars[j]);
            assert(GCGvarIsPricing(pricingvar));

            norigpricingvars = GCGpricingVarGetNOrigvars(pricingvar);
            origpricingvars = GCGpricingVarGetOrigvars(pricingvar);

            if( norigpricingvars <= blocknrs[blocknr] )
            {
               increaseval = mastervals[i];

               SCIPdebugMessage("Increasing value of %s by %f because of %s\n", SCIPvarGetName(origpricingvars[norigpricingvars-1]), origvals[j] * increaseval, SCIPvarGetName(mastervars[i]) );
               /* increase the corresponding value */
               SCIP_CALL( SCIPincSolVal(scip, *origsol, origpricingvars[norigpricingvars-1], origvals[j] * increaseval) );
            }
            else
            {
               /* increase the corresponding value */
               SCIPdebugMessage("Increasing value of %s by %f because of %s\n", SCIPvarGetName(origpricingvars[blocknrs[blocknr]]), origvals[j] * increaseval, SCIPvarGetName(mastervars[i]) );
               SCIP_CALL( SCIPincSolVal(scip, *origsol, origpricingvars[blocknrs[blocknr]], origvals[j] * increaseval) );
            }
         }

         mastervals[i] = mastervals[i] - increaseval;
         if( SCIPisFeasZero(masterprob, mastervals[i]) )
         {
            mastervals[i] = 0.0;
         }
         blockvalue[blocknr] += increaseval;

         /* if the value assigned to the block is equal to 1, this block is full and we take the next block */
         if( SCIPisFeasGE(masterprob, blockvalue[blocknr], 1.0) )
         {
            blockvalue[blocknr] = 0.0;
            blocknrs[blocknr]++;
         }
      }
   }

   SCIPfreeBufferArray(scip, &mastervals);
   SCIPfreeBufferArray(scip, &mastervars);

   SCIPfreeBufferArray(scip, &blocknrs);
   SCIPfreeBufferArray(scip, &blockvalue);

   /* if the solution violates one of its bounds by more than feastol
    * and less than 10*feastol, round it and print a warning
    */
   SCIP_CALL( SCIPgetVarsData(scip, &vars, &nvars, NULL, NULL, NULL, NULL) );
   SCIP_CALL( SCIPgetRealParam(scip, "numerics/feastol", &feastol) );

   for( i = 0; i < nvars; ++i )
   {
      SCIP_Real solval;
      SCIP_Real lb;
      SCIP_Real ub;

      solval = SCIPgetSolVal(scip, *origsol, vars[i]);
      lb = SCIPvarGetLbLocal(vars[i]);
      ub = SCIPvarGetUbLocal(vars[i]);

      if( SCIPisFeasGT(scip, solval, ub) && EPSEQ(solval, ub, 10 * feastol) )
      {
         SCIP_CALL( SCIPsetSolVal(scip, *origsol, vars[i], ub) );
         SCIPwarningMessage(scip, "Variable %s rounded from %g to %g in relaxation solution\n",
            SCIPvarGetName(vars[i]), solval, ub);
      }
      else if( SCIPisFeasLT(scip, solval, lb) && EPSEQ(solval, lb, 10 * feastol) )
      {
         SCIP_CALL( SCIPsetSolVal(scip, *origsol, vars[i], lb) );
         SCIPwarningMessage(scip, "Variable %s rounded from %g to %g in relaxation solution\n",
            SCIPvarGetName(vars[i]), solval, lb);
      }
   }

   return SCIP_OKAY;
}


/* transforms given values of the given original variables into values of the given master variables
<<<<<<< HEAD
 * @returns nothing */
void GCGtransformOrigvalsToMastervals(
   SCIP*                 scip,               /* SCIP data structure */
   SCIP_VAR**            origvars,           /* array with (subset of the) original variables */
   SCIP_Real*            origvals,           /* array with values (coefs) for the given original variables */
   int                   norigvars,          /* number of given original variables */
   SCIP_VAR**            mastervars,         /* array of (all present) master variables */
   SCIP_Real*            mastervals,         /* array to store the values of the master variables */
   int                   nmastervars         /* number of master variables */
=======
 * @returns the sum of the values of the corresponding master variables that are fixed */
SCIP_Real GCGtransformOrigvalsToMastervals(
   SCIP*                 scip,               /**< SCIP data structure */
   SCIP_VAR**            origvars,           /**< array with (subset of the) original variables */
   SCIP_Real*            origvals,           /**< array with values (coefs) for the given original variables */
   int                   norigvars,          /**< number of given original variables */
   SCIP_VAR**            mastervars,         /**< array of (all present) master variables */
   SCIP_Real*            mastervals,         /**< array to store the values of the master variables */
   int                   nmastervars         /**< number of master variables */
>>>>>>> cb2765db
   )
{
   int i;
   int j;
   int k;
   SCIP_Real sum;

   assert(scip != NULL);
   assert(origvars != NULL);
   assert(origvals != NULL);
   assert(mastervars != NULL);
   assert(mastervals != NULL);
   assert(nmastervars >= 0);

   sum = 0.0;

   /* set all values to 0 initially */
   for( i = 0; i < nmastervars; i++ )
      mastervals[i] = 0.0;

   /* iterate over all original variables */
   for( i = 0; i < norigvars; i++ )
   {
      SCIP_VAR** varmastervars;
      SCIP_Real* varmastervals;
      int blocknr;

      assert(GCGvarIsOriginal(origvars[i]));
      varmastervars = GCGoriginalVarGetMastervars(origvars[i]);
      varmastervals = GCGoriginalVarGetMastervals(origvars[i]);
      blocknr = GCGvarGetBlock(origvars[i]);

      /* variable belongs to no block (or is a linking variable), so it was transferred directly to the master problem,
       * hence, we transfer the value directly to the corresponding master variable
       */
      if( blocknr < 0 )
      {
         assert(blocknr == -1 || blocknr == -2);
         assert(SCIPvarIsOriginal(varmastervars[0]));
         assert(SCIPvarGetTransVar(varmastervars[0]) != NULL);

         for( k = 0; k < nmastervars; k++ )
         {
            if( mastervars[k] == SCIPvarGetTransVar(varmastervars[0]) )
            {
               mastervals[k] += (varmastervals[0] * origvals[i]);
               break;
            }
         }

         if ( k >= nmastervars )
         {
            // inactive variable, check whether it is fixed
            if ( SCIPisFeasEQ(scip, SCIPvarGetLbGlobal(varmastervars[0]), SCIPvarGetUbGlobal(varmastervars[0])) )
            {
               // variable is fixed in the master problem
               sum += (SCIPvarGetLbGlobal(varmastervars[0]) * varmastervals[0] * origvals[i]);
            }
            else
            {
#ifdef SCIP_DEBUG
               SCIP* masterprob = GCGgetMasterprob(scip);
               SCIP_VAR** vars = SCIPgetVars(masterprob);

               SCIPdebugMessage("OrigVar %s [%f,%f]\n", SCIPvarGetName(origvars[i]), SCIPvarGetLbGlobal(origvars[i]),
                     SCIPvarGetUbGlobal(origvars[i]));
               SCIPdebugMessage("MasterVar %s [%f,%f]\n", SCIPvarGetName(varmastervars[0]),
                     SCIPvarGetLbGlobal(varmastervars[0]), SCIPvarGetUbGlobal(varmastervars[0]));
#endif
               assert(FALSE);
            }
         }
      }
      /* variable belongs to exactly one block, so we have to look at all master variables and increase their values
       * if they contain the original variable
       */
      else
      {
         SCIP_VAR* pricingvar;
         SCIP_VAR* origvar;
         SCIP_VAR** curmastervars;
         SCIP_Real* curmastervals;
         int ncurmastervars;

         pricingvar = GCGoriginalVarGetPricingVar(origvars[i]);
         assert(GCGvarIsPricing(pricingvar));

         origvar = GCGpricingVarGetOriginalVar(pricingvar);
         assert(GCGvarIsOriginal(origvar));
         curmastervars = GCGoriginalVarGetMastervars(origvar);
         curmastervals = GCGoriginalVarGetMastervals(origvar);
         ncurmastervars = GCGoriginalVarGetNMastervars(origvar);

         for( j = 0; j < ncurmastervars; j++ )
         {
            assert(SCIPvarIsTransformed(curmastervars[j]));
            for( k = 0; k < nmastervars; k++ )
               if( mastervars[k] == curmastervars[j] )
               {
                  mastervals[k] += (curmastervals[j] * origvals[i]);
                  break;
               }
            assert(k < nmastervars);
         }
      }

   }
   return sum;
}

/* checks whether the scip is the original scip instance
 * @returns whether the scip is the original scip instance */
SCIP_Bool GCGisOriginal(
   SCIP*                 scip                /* SCIP data structure */
   )
{
   assert(scip != NULL);
   return SCIPfindRelax(scip, "gcg") != NULL;
}

/* checks whether the scip is the master problem scip
 * @returns whether the scip is the master problem scip */
SCIP_Bool GCGisMaster(
   SCIP*                 scip                /* SCIP data structure */
   )
{
   assert(scip != NULL);
   return SCIPfindPricer(scip, "gcg") != NULL;
}

/* print out GCG statistics
 * @returns SCIP return code */
SCIP_RETCODE GCGprintStatistics(
   SCIP*                 scip,               /* SCIP data structure */
   FILE*                 file                /* output file or NULL for standard output */
)
{
   assert(scip != NULL);

   SCIPmessageFPrintInfo(SCIPgetMessagehdlr(GCGgetMasterprob(scip)), file, "\nMaster Program statistics:\n");
   SCIP_CALL( SCIPprintStatistics(GCGgetMasterprob(scip), file) );
   if( GCGgetDecompositionMode(scip) == DEC_DECMODE_DANTZIGWOLFE
      && SCIPgetStage(GCGgetMasterprob(scip)) > SCIP_STAGE_PRESOLVED )
   {
      GCGpricerPrintPricingStatistics(GCGgetMasterprob(scip), file);
      SCIP_CALL( GCGwriteSolvingDetails(scip) );
   }

   if( GCGgetDecompositionMode(scip) == DEC_DECMODE_DANTZIGWOLFE )
   {
      SCIPmessageFPrintInfo(SCIPgetMessagehdlr(scip), file, "\nOriginal Program statistics:\n");
      SCIP_CALL( SCIPprintStatistics(scip, file) );
   }
   else
   {
      assert(GCGgetDecompositionMode(scip) == DEC_DECMODE_BENDERS
         || GCGgetDecompositionMode(scip) == DEC_DECMODE_ORIGINAL);
      SCIPmessageFPrintInfo(SCIPgetMessagehdlr(scip), file, "\nOriginal Program Solution statistics:\n");
      SCIPprintSolutionStatistics(scip, file);
   }
   SCIPmessageFPrintInfo(SCIPgetMessagehdlr(GCGgetMasterprob(scip)), file, "\n");
   if( GCGgetDecompositionMode(scip) == DEC_DECMODE_DANTZIGWOLFE
      && SCIPgetStage(scip) >= SCIP_STAGE_SOLVING )
   {
      SCIP_CALL( GCGmasterPrintSimplexIters(GCGgetMasterprob(scip), file) );
      SCIPmessageFPrintInfo(SCIPgetMessagehdlr(GCGgetMasterprob(scip)), file, "\n");
   }
   if( GCGgetDecompositionMode(scip) != DEC_DECMODE_ORIGINAL )
   {
      SCIP_CALL( GCGprintDetectorStatistics(scip, file) );
   }
   if( SCIPgetStage(scip) >= SCIP_STAGE_PRESOLVING && GCGgetNPricingprobs(scip) > 0 )
   {
      SCIPmessageFPrintInfo(SCIPgetMessagehdlr(GCGgetMasterprob(scip)), file, "\n");
      SCIP_CALL( GCGprintDecompStatistics(scip, file) );
   }
   return SCIP_OKAY;
}

/* print name of current instance to given output
 * @returns SCIP return code */
SCIP_RETCODE GCGprintInstanceName(
   SCIP*                 scip,               /* SCIP data structure */
   FILE*                 file                /* output file or NULL for standard output */
)
{
   SCIPmessageFPrintInfo(SCIPgetMessagehdlr(scip), file, "filename: %s \n", GCGgetFilename(scip) );
   return SCIP_OKAY;
}


/* print out complete detection statistics
 * @returns SCIP return code */
SCIP_RETCODE GCGprintCompleteDetectionStatistics(
   SCIP*                 scip,               /* SCIP data structure */
   FILE*                 file                /* output file or NULL for standard output */
)
{
   assert(scip != NULL);

   if( !GCGdetectionTookPlace(scip) )
   {
      SCIPmessageFPrintInfo(SCIPgetMessagehdlr(scip), file, "\nDetection did not take place so far\n");
      return SCIP_OKAY;
   }

   SCIPmessageFPrintInfo(SCIPgetMessagehdlr(scip), file, "\nStart writing complete detection information:\n");

   SCIP_CALL( GCGprintInstanceName(scip, file) );

   GCGprintBlockcandidateInformation(scip, file);

   GCGprintCompleteDetectionTime(scip, file);

   GCGprintClassifierInformation(scip, file);

   GCGprintDecompInformation(scip, file);

   return SCIP_OKAY;
}



/* Checks whether the constraint belongs to GCG or not
 *  @returns whether the constraint belongs to GCG or not */
SCIP_Bool GCGisConsGCGCons(
   SCIP_CONS*            cons                /* constraint to check */
   )
{
   SCIP_CONSHDLR* conshdlr;
   assert(cons != NULL);
   conshdlr = SCIPconsGetHdlr(cons);
   if( strcmp("origbranch", SCIPconshdlrGetName(conshdlr)) == 0 )
      return TRUE;
   else if( strcmp("masterbranch", SCIPconshdlrGetName(conshdlr)) == 0 )
      return TRUE;

   return FALSE;
}<|MERGE_RESOLUTION|>--- conflicted
+++ resolved
@@ -547,17 +547,6 @@
 
 
 /* transforms given values of the given original variables into values of the given master variables
-<<<<<<< HEAD
- * @returns nothing */
-void GCGtransformOrigvalsToMastervals(
-   SCIP*                 scip,               /* SCIP data structure */
-   SCIP_VAR**            origvars,           /* array with (subset of the) original variables */
-   SCIP_Real*            origvals,           /* array with values (coefs) for the given original variables */
-   int                   norigvars,          /* number of given original variables */
-   SCIP_VAR**            mastervars,         /* array of (all present) master variables */
-   SCIP_Real*            mastervals,         /* array to store the values of the master variables */
-   int                   nmastervars         /* number of master variables */
-=======
  * @returns the sum of the values of the corresponding master variables that are fixed */
 SCIP_Real GCGtransformOrigvalsToMastervals(
    SCIP*                 scip,               /**< SCIP data structure */
@@ -567,7 +556,6 @@
    SCIP_VAR**            mastervars,         /**< array of (all present) master variables */
    SCIP_Real*            mastervals,         /**< array to store the values of the master variables */
    int                   nmastervars         /**< number of master variables */
->>>>>>> cb2765db
    )
 {
    int i;

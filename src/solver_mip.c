--- conflicted
+++ resolved
@@ -150,20 +150,6 @@
    SCIP_Real memlimit;
    SCIP_RETCODE retcode;
 
-<<<<<<< HEAD
-=======
-#ifdef DEBUG_PRICING_ALL_OUTPUT
-   SCIP_CALL( SCIPsetIntParam(pricingprob, "display/verblevel", SCIP_VERBLEVEL_HIGH) );
-   SCIP_CALL( SCIPwriteParams(pricingprob, "pricing.set", TRUE, TRUE) );
-   SCIP_CALL( SCIPprintOrigProblem(pricingprob, NULL, "lp", FALSE) );
-#endif
-
-   solverdata = GCGpricerGetSolverdata(scip, solver);
-   assert(solverdata != NULL);
-
-   *lowerbound = -SCIPinfinity(scip);
-
->>>>>>> 60841b48
    SCIP_CALL( SCIPgetRealParam(scip, "limits/memory", &memlimit) );
    if( !SCIPisInfinity(scip, memlimit) )
    {

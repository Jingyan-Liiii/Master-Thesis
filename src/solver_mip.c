--- conflicted
+++ resolved
@@ -63,8 +63,6 @@
    SCIP_Bool             checksols;          /**< should solutions be checked extensively */
 };
 
-<<<<<<< HEAD
-=======
 /** extracts ray from pricing problem */
 static
 SCIP_RETCODE createSolutionFromRay(
@@ -310,7 +308,6 @@
    return SCIP_OKAY;
 }
 
->>>>>>> fe1357f3
 /** checks whether the given solution is equal to one of the former solutions in the sols array */
 static
 SCIP_RETCODE checkSolNew(
@@ -364,26 +361,6 @@
    return SCIP_OKAY;
 }
 
-<<<<<<< HEAD
-static
-SCIP_RETCODE solveProblem(
-   SCIP*                 scip,               /**< SCIP data structure */
-   SCIP*                 pricingprob,        /**< pricing problem SCIP data structure */
-   int                   probnr,             /**< problem number */
-   GCG_SOLVERDATA*       solverdata,         /**< solver data structure */
-   SCIP_SOL**            sols,               /**< array of solutions */
-   SCIP_Bool*            solisray,           /**< array indicating whether solution is a ray */
-   int                   maxsols,            /**< size of preallocated array */
-   int*                  nsols,              /**< pointer to store number of solutions */
-   SCIP_Real*            lowerbound,         /**< pointer to store lower bound */
-   SCIP_STATUS*          result              /**< pointer to store pricing problem status */
-   )
-{
-   SCIP_SOL** probsols;
-   int nprobsols;
-   SCIP_VAR** probvars;
-   int nprobvars;
-=======
 /** returns whether the solution is unbounded or not */
 static
 SCIP_Bool problemIsUnbounded(
@@ -489,26 +466,12 @@
 {
    SCIP_SOL** probsols;
    int nprobsols;
->>>>>>> fe1357f3
    SCIP_Bool newsol;
 
    int s;
    int i;
 
    SCIP_RETCODE retcode;
-<<<<<<< HEAD
-
-   SCIP_CALL( SCIPgetRealParam(scip, "limits/memory", &memlimit) );
-   if( !SCIPisInfinity(scip, memlimit) )
-   {
-      memlimit -= SCIPgetMemUsed(scip)/1048576.0 + GCGgetPricingprobsMemUsed(solverdata->origprob) - SCIPgetMemUsed(pricingprob)/1048576.0;
-      if( memlimit < 0 )
-         memlimit = 0.0;
-      SCIP_CALL( SCIPsetRealParam(pricingprob, "limits/memory", memlimit) );
-   }
-
-=======
->>>>>>> fe1357f3
    /* solve the pricing submip */
    retcode = SCIPsolve(pricingprob);
 
@@ -536,56 +499,16 @@
     */
    if( problemIsUnbounded(pricingprob) )
    {
-<<<<<<< HEAD
-      SCIP_VAR** solvars;
-      SCIP_Real* solvals;
-      int nsolvars;
-
-      assert(SCIPhasPrimalRay(pricingprob));
-
-      probvars  = SCIPgetOrigVars(pricingprob);
-      nprobvars = SCIPgetNOrigVars(pricingprob);
-
-      nsolvars = 0;
-
-      SCIP_CALL( SCIPallocMemoryArray(pricingprob, &solvars, nprobvars) );
-      SCIP_CALL( SCIPallocMemoryArray(pricingprob, &solvals, nprobvars) );
-      /* store the primal ray values */
-      for( i = 0; i < nprobvars; i++ )
-=======
       if( !SCIPhasPrimalRay(pricingprob) )
->>>>>>> fe1357f3
       {
          SCIP_CALL( resolvePricingWithoutPresolving(pricingprob) );
       }
 
-<<<<<<< HEAD
-         solvars[nsolvars] = probvars[i];
-         solvals[nsolvars] = SCIPgetPrimalRayVal(pricingprob, probvars[i]);
-         nsolvars++;
-
-         SCIPdebugMessage("%s: %g (obj = %g)\n", SCIPvarGetName(probvars[i]), SCIPgetPrimalRayVal(pricingprob, probvars[i]), SCIPvarGetObj(probvars[i]));
-      }
-      solisray[0] = TRUE;
-      SCIP_CALL( SCIPfreeSolve(pricingprob, TRUE) );
-      SCIP_CALL( SCIPtransformProb(pricingprob) );
-      SCIP_CALL( SCIPcreateSol(pricingprob, &sols[0], NULL) );
-      SCIP_CALL( SCIPsetSolVals(pricingprob, sols[0], nsolvars, solvars, solvals) );
-=======
       SCIP_CALL( createSolutionFromRay(pricingprob, &sols[0]) );
 
->>>>>>> fe1357f3
       *nsols = 1;
       solisray[0] = TRUE;
       *result = SCIP_STATUS_UNBOUNDED;
-<<<<<<< HEAD
-
-      SCIPfreeMemoryArray(pricingprob, &solvars);
-      SCIPfreeMemoryArray(pricingprob, &solvals);
-
-      SCIPdebugMessage("pricingproblem has an unbounded ray!\n");
-=======
->>>>>>> fe1357f3
    }
    /* the solving process was interrupted, so we have no solutions and set the status pointer accordingly */
    else if( problemIsInterrupted(pricingprob) )
@@ -643,7 +566,6 @@
          sols[*nsols] = probsols[s];
          *nsols = *nsols + 1;
       }
-<<<<<<< HEAD
 
       if( SCIPgetStatus(pricingprob) == SCIP_STATUS_OPTIMAL )
          *lowerbound = SCIPgetDualbound(pricingprob);
@@ -651,6 +573,23 @@
       *result = SCIP_STATUS_OPTIMAL;
       SCIPdebugMessage("pricingproblem found %d sols!\n", *nsols);
    }
+
+   SCIP_CALL( filterInfiniteSolutions(pricingprob, sols, nsols) );
+   assert(*nsols > 0);
+
+   for( s = 0; s < *nsols; ++s)
+   {
+      for( i = 0; i < SCIPgetNOrigVars(pricingprob); ++i )
+      {
+         assert( !SCIPisInfinity(pricingprob, SCIPgetSolVal(pricingprob, sols[s], SCIPgetOrigVars(pricingprob)[i])) );
+      }
+      for( i = 0; i < SCIPgetNVars(pricingprob); ++i )
+      {
+         assert( !SCIPisInfinity(pricingprob, SCIPgetSolVal(pricingprob, sols[s], SCIPgetVars(pricingprob)[i])) );
+      }
+      SCIPdebugMessage("Solution has no infinite values.\n");
+   }
+
    return SCIP_OKAY;
 }
 
@@ -668,17 +607,12 @@
    assert(scip != NULL);
    assert(solver != NULL);
 
-   solverdata = GCGpricerGetSolverdata(scip, solver);
+   solverdata = GCGsolverGetSolverdata(solver);
    assert(solverdata != NULL);
-=======
-
-      if( SCIPgetStatus(pricingprob) == SCIP_STATUS_OPTIMAL )
-         *lowerbound = SCIPgetDualbound(pricingprob);
->>>>>>> fe1357f3
 
    SCIPfreeMemory(scip, &solverdata);
 
-   GCGpricerSetSolverdata(scip, solver, NULL);
+   GCGsolverSetSolverdata(solver, NULL);
 
    return SCIP_OKAY;
 }
@@ -699,74 +633,6 @@
    SCIP_CALL( SCIPwriteParams(pricingprob, "pricing.set", TRUE, TRUE) );
 #endif
 
-   solverdata = GCGpricerGetSolverdata(scip, solver);
-   assert(solverdata != NULL);
-
-   *lowerbound = -SCIPinfinity(scip);
-
-   SCIP_CALL( solveProblem(scip, pricingprob, probnr, solverdata, sols, solisray, maxsols, nsols, lowerbound, result) );
-
-   SCIP_CALL( filterInfiniteSolutions(pricingprob, sols, nsols) );
-   assert(*nsols > 0);
-
-<<<<<<< HEAD
-=======
-   for( s = 0; s < *nsols; ++s)
-   {
-      for( i = 0; i < SCIPgetNOrigVars(pricingprob); ++i )
-      {
-         assert( !SCIPisInfinity(pricingprob, SCIPgetSolVal(pricingprob, sols[s], SCIPgetOrigVars(pricingprob)[i])) );
-      }
-      for( i = 0; i < SCIPgetNVars(pricingprob); ++i )
-      {
-         assert( !SCIPisInfinity(pricingprob, SCIPgetSolVal(pricingprob, sols[s], SCIPgetVars(pricingprob)[i])) );
-      }
-      SCIPdebugMessage("Solution has no infinite values.\n");
-   }
-
-   return SCIP_OKAY;
-}
-
-
-/*
- * Callback methods for pricing problem solver
- */
-
-/** destructor of pricing solver to free user data (called when SCIP is exiting) */
-static
-GCG_DECL_SOLVERFREE(solverFreeMip)
-{
-   GCG_SOLVERDATA* solverdata;
-
-   assert(scip != NULL);
-   assert(solver != NULL);
-
-   solverdata = GCGsolverGetSolverdata(solver);
-   assert(solverdata != NULL);
-
-   SCIPfreeMemory(scip, &solverdata);
-
-   GCGsolverSetSolverdata(solver, NULL);
-
-   return SCIP_OKAY;
-}
-
-#define solverInitsolMip NULL
-#define solverExitsolMip NULL
-#define solverInitMip NULL
-#define solverExitMip NULL
-
-/** solving method for pricing solver which solves the pricing problem to optimality */
-static
-GCG_DECL_SOLVERSOLVE(solverSolveMip)
-{  /*lint --e{715}*/
-   GCG_SOLVERDATA* solverdata;
-
-#ifdef DEBUG_PRICING_ALL_OUTPUT
-   SCIP_CALL( SCIPsetIntParam(pricingprob, "display/verblevel", SCIP_VERBLEVEL_HIGH) );
-   SCIP_CALL( SCIPwriteParams(pricingprob, "pricing.set", TRUE, TRUE) );
-#endif
-
    solverdata = GCGsolverGetSolverdata(solver);
    assert(solverdata != NULL);
 
@@ -779,7 +645,6 @@
    SCIP_CALL( SCIPprintStatistics(pricingprob, NULL) );
 #endif
 
->>>>>>> fe1357f3
    return SCIP_OKAY;
 }
 
@@ -793,28 +658,17 @@
    SCIP_CALL( SCIPsetIntParam(pricingprob, "display/verblevel", SCIP_VERBLEVEL_HIGH) );
 #endif
 
-<<<<<<< HEAD
-   solverdata = GCGpricerGetSolverdata(scip, solver);
-   assert(solverdata != NULL);
-
-   *lowerbound = -SCIPinfinity(scip);
-=======
    solverdata = GCGsolverGetSolverdata(solver);
    assert(solverdata != NULL);
 
    *lowerbound = -SCIPinfinity(pricingprob);
->>>>>>> fe1357f3
 
    SCIP_CALL( SCIPsetLongintParam(pricingprob, "limits/stallnodes", 100LL) );
    SCIP_CALL( SCIPsetLongintParam(pricingprob, "limits/nodes", 1000LL) );
    SCIP_CALL( SCIPsetRealParam(pricingprob, "limits/gap", 0.2) );
    /*SCIP_CALL( SCIPsetIntParam(pricingprob, "limits/bestsol", 5) );*/ /* TODO: do we want a solution limit? */
 
-<<<<<<< HEAD
-   SCIP_CALL( solveProblem(scip, pricingprob, probnr, solverdata, sols, solisray, maxsols, nsols, lowerbound, result) );
-=======
    SCIP_CALL( solveProblem(pricingprob, probnr, solverdata, sols, solisray, maxsols, nsols, lowerbound, result) );
->>>>>>> fe1357f3
 
 #ifdef DEBUG_PRICING_ALL_OUTPUT
    SCIP_CALL( SCIPsetIntParam(pricingprob, "display/verblevel", 0) );

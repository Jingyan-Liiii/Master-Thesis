/* * * * * * * * * * * * * * * * * * * * * * * * * * * * * * * * * * * * * * */
/*                                                                           */
/*                  This file is part of the program                         */
/*          GCG --- Generic Column Generation                                */
/*                  a Dantzig-Wolfe decomposition based extension            */
/*                  of the branch-cut-and-price framework                    */
/*         SCIP --- Solving Constraint Integer Programs                      */
/*                                                                           */
/* Copyright (C) 2010-2017 Operations Research, RWTH Aachen University       */
/*                         Zuse Institute Berlin (ZIB)                       */
/*                                                                           */
/* This program is free software; you can redistribute it and/or             */
/* modify it under the terms of the GNU Lesser General Public License        */
/* as published by the Free Software Foundation; either version 3            */
/* of the License, or (at your option) any later version.                    */
/*                                                                           */
/* This program is distributed in the hope that it will be useful,           */
/* but WITHOUT ANY WARRANTY; without even the implied warranty of            */
/* MERCHANTABILITY or FITNESS FOR A PARTICULAR PURPOSE.  See the             */
/* GNU Lesser General Public License for more details.                       */
/*                                                                           */
/* You should have received a copy of the GNU Lesser General Public License  */
/* along with this program; if not, write to the Free Software               */
/* Foundation, Inc., 51 Franklin St, Fifth Floor, Boston, MA 02110-1301, USA.*/
/*                                                                           */
/* * * * * * * * * * * * * * * * * * * * * * * * * * * * * * * * * * * * * * */

/**@file   heur_gcgfeaspump.c
 * @brief  Objective Feasibility Pump 2.0
 * @author Timo Berthold
 * @author Domenico Salvagnin
 * @author Christian Puchert
 */

/*---+----1----+----2----+----3----+----4----+----5----+----6----+----7----+----8----+----9----+----0----+----1----+----2*/

#include <assert.h>
#include <string.h>

#include "heur_gcgfeaspump.h"
#include "gcg.h"
#include "relax_gcg.h"
#include "gcgplugins.h"


#include "scip/scipdefplugins.h"
#include "scip/cons_linear.h"
#include "scip/misc.h"


#define HEUR_NAME             "gcgfeaspump"
#define HEUR_DESC             "objective feasibility pump 2.0"
#define HEUR_DISPCHAR         'F'
#define HEUR_PRIORITY         -1000000
#define HEUR_FREQ             -1
#define HEUR_FREQOFS          0
#define HEUR_MAXDEPTH         -1
#define HEUR_TIMING           SCIP_HEURTIMING_AFTERPLUNGE
#define HEUR_USESSUBSCIP      TRUE  /**< does the heuristic use a secondary SCIP instance? */

#define DEFAULT_MAXLPITERQUOT    0.01   /**< maximal fraction of diving LP iterations compared to node LP iterations */
#define DEFAULT_MAXLPITEROFS     1000   /**< additional number of allowed LP iterations */
#define DEFAULT_MAXSOLS            10   /**< total number of feasible solutions found up to which heuristic is called
                                         *   (-1: no limit) */
#define DEFAULT_MAXLOOPS        10000   /**< maximal number of pumping rounds (-1: no limit) */
#define DEFAULT_MAXSTALLLOOPS      10   /**< maximal number of pumping rounds without fractionality improvement (-1: no limit) */
#define DEFAULT_MINFLIPS           10   /**< minimum number of random variables to flip, if a 1-cycle is encountered */
#define DEFAULT_CYCLELENGTH         3   /**< maximum length of cycles to be checked explicitly in each round */
#define DEFAULT_PERTURBFREQ       100   /**< number of iterations until a random perturbation is forced */
#define DEFAULT_OBJFACTOR         1.0   /**< factor by which the regard of the objective is decreased in each round,
                                         *   1.0 for dynamic, depending on solutions already found */
#define DEFAULT_ALPHADIFF         1.0   /**< threshold difference for the convex parameter to perform perturbation */
#define DEFAULT_USEFP20         FALSE   /**< should an iterative round-and-propagate scheme be used to find the integral points? */
#define DEFAULT_PERTSOLFOUND     TRUE   /**< should a random perturbation be performed if a feasible solution was found? */
#define DEFAULT_STAGE3          FALSE   /**< should we solve a local branching sub-MIP if no solution could be found? */
#define DEFAULT_NEIGHBORHOODSIZE  18    /**< radius of the neighborhood to be searched in stage 3 */
#define DEFAULT_COPYCUTS         TRUE   /**< should all active cuts from the cutpool of the original SCIP be copied to
                                         *   constraints of the subscip
                                         */

#define MINLPITER                5000   /**< minimal number of LP iterations allowed in each LP solving call */

#define DEFAULT_RANDSEED          13    /**< initial random seed */


/** primal heuristic data */
struct SCIP_HeurData
{
   SCIP_SOL*             sol;                /**< working solution */
   SCIP_SOL*             roundedsol;         /**< rounded solution */
   SCIP_Longint          nlpiterations;      /**< number of LP iterations used in this heuristic */
   SCIP_Real             maxlpiterquot;      /**< maximal fraction of diving LP iterations compared to node LP iterations */
   SCIP_Real             objfactor;          /**< factor by which the regard of the objective is decreased in each round,
                                              *   1.0 for dynamic, depending on solutions already found */
   SCIP_Real             alphadiff;          /**< threshold difference for the convex parameter to perform perturbation */

   int                   maxlpiterofs;       /**< additional number of allowed LP iterations */
   int                   maxsols;            /**< total number of feasible solutions found up to which heuristic is called
                                              *   (-1: no limit) */
   int                   maxloops;           /**< maximum number of loops (-1: no limit) */
   int                   maxstallloops;      /**< maximal number of pumping rounds without fractionality improvement (-1: no limit) */
   int                   minflips;           /**< minimum number of random variables to flip, if a 1-cycle is encountered */
   int                   cyclelength;        /**< maximum length of cycles to be checked explicitly in each round */
   int                   perturbfreq;        /**< number of iterations until a random perturbation is forced */
   int                   nsuccess;           /**< number of runs that produced at least one feasible solution */
   int                   neighborhoodsize;   /**< radius of the neighborhood to be searched in stage 3 */

   SCIP_RANDNUMGEN*      randnumgen;         /**< random number generator */
   SCIP_Bool             usefp20;            /**< should an iterative round-and-propagate scheme be used to find the integral points? */
   SCIP_Bool             pertsolfound;       /**< should a random perturbation be performed if a feasible solution was found? */
   SCIP_Bool             stage3;             /**< should we solve a local branching sub-MIP if no solution could be found? */
   SCIP_Bool             copycuts;           /**< should all active cuts from cutpool be copied to constraints in
                                              *   subproblem?
                                              */
};

/* copies SCIP to diving SCIP and creates variable hashmap */
static
SCIP_RETCODE setupDivingSCIP(
   SCIP*                 scip,               /**< SCIP data structure  */
   SCIP**                divingscip,         /**< diving SCIP data structure  */
   SCIP_HASHMAP**        varmapfw,           /**< mapping of SCIP variables to sub-SCIP variables */
   SCIP_Bool             copycuts,           /**< should all active cuts from cutpool of scip copied to constraints in probingscip */
   SCIP_Bool*            success             /**< was copying successful? */
   )
{
   SCIP_VAR** subvars;
   SCIP_VAR** tmpsubvars;
   int nsubvars;

   int i;

   /* initialize the subproblem */
   SCIP_CALL( SCIPcreate(divingscip) );

   /* create the variable mapping hash map */
   SCIP_CALL( SCIPhashmapCreate(varmapfw, SCIPblkmem(*divingscip), SCIPgetNVars(scip)) );
   *success = FALSE;

   /* copy SCIP instance */
   SCIP_CALL( SCIPcopy(scip, *divingscip, *varmapfw, NULL, "gcgfeaspump", FALSE, FALSE, TRUE, success) );

   if( copycuts )
   {
      /** copies all active cuts from cutpool of sourcescip to linear constraints in targetscip */
      SCIP_CALL( SCIPcopyCuts(scip, *divingscip, *varmapfw, NULL, FALSE, NULL) );
   }

   /* change all variable types to 'continuous' */
   SCIP_CALL( SCIPgetVarsData(*divingscip, &tmpsubvars, &nsubvars, NULL, NULL, NULL, NULL) );
   SCIP_CALL( SCIPduplicateBufferArray(*divingscip, &subvars, tmpsubvars, nsubvars) );
   for( i = 0; i < nsubvars; ++i )
   {
      SCIP_Bool infeasible;
      SCIP_CALL( SCIPchgVarType(*divingscip, subvars[i], SCIP_VARTYPE_CONTINUOUS, &infeasible) );
      assert(!infeasible);
   }
   SCIPfreeBufferArray(*divingscip, &subvars);

   /* do not abort subproblem on CTRL-C */
   SCIP_CALL( SCIPsetBoolParam(*divingscip, "misc/catchctrlc", FALSE) );

   /* disable output to console */
   SCIP_CALL( SCIPsetIntParam(*divingscip, "display/verblevel", 0) );

   /* disable cutting plane separation */
   SCIP_CALL( SCIPsetSeparating(*divingscip, SCIP_PARAMSETTING_OFF, TRUE) );

   /* disable expensive presolving */
   SCIP_CALL( SCIPsetPresolving(*divingscip, SCIP_PARAMSETTING_FAST, TRUE) );

   /* disable heuristics */
   SCIP_CALL( SCIPsetHeuristics(*divingscip, SCIP_PARAMSETTING_OFF, TRUE) );

   /* disable conflict analysis */
   if( !SCIPisParamFixed(*divingscip, "conflict/enable") )
   {
      SCIP_CALL( SCIPsetBoolParam(*divingscip, "conflict/enable", FALSE) );
   }

   /* set the node limit to 1 (this is an LP, so we do not branch) */
   SCIP_CALL( SCIPsetLongintParam(*divingscip, "limits/nodes", 1LL) );

   return SCIP_OKAY;
}

/* get the solution of the diving LP */
static
SCIP_RETCODE getDivingLPSol(
   SCIP*                 scip,               /**< SCIP data structure  */
   SCIP*                 divingscip,         /**< diving SCIP data structure  */
   SCIP_HASHMAP*         varmapfw,           /**< mapping of SCIP variables to sub-SCIP variables */
   SCIP_SOL*             lpsol               /**< data structure to store the solution */
   )
{
   SCIP_SOL* subsol;
   SCIP_VAR** vars;
   int nvars;
   int i;

   assert(scip != NULL);
   assert(divingscip != NULL);
   assert(varmapfw != NULL);
   assert(lpsol != NULL);

   /* get diving lp solution */
   subsol = SCIPgetBestSol(divingscip);
   assert(subsol != NULL);

   /* get original SCIP variables */
   SCIP_CALL( SCIPgetVarsData(scip, &vars, &nvars, NULL, NULL, NULL, NULL) );

   /* set solution values */
   for( i = 0; i < nvars; ++i )
   {
      SCIP_VAR* subvar;

      subvar = (SCIP_VAR*) SCIPhashmapGetImage(varmapfw, vars[i]);
      assert(subvar != NULL);

      SCIP_CALL( SCIPsetSolVal(scip, lpsol, vars[i], SCIPgetSolVal(scip, subsol, subvar)) );
   }

   return SCIP_OKAY;
}

/* get the number of fractional variables in the diving LP solution that should be integral */
static
SCIP_RETCODE getNFracs(
   SCIP*                 scip,               /**< SCIP data structure  */
   SCIP_SOL*             lpsol,              /**< data structure to store the solution */
   int*                  nfracs              /**< pointer to store number of fractional variables */
   )
{
   SCIP_VAR** vars;
   int nbinvars;
   int nintvars;
   int i;

   assert(scip != NULL);
   assert(lpsol != NULL);
   assert(nfracs != NULL);

   /* get original SCIP variables */
   SCIP_CALL( SCIPgetVarsData(scip, &vars, NULL, &nbinvars, &nintvars, NULL, NULL) );

   /* count number of fractionals that should be integral */
   *nfracs = 0;
   for( i = 0; i < nbinvars + nintvars; ++i )
      if( !SCIPisFeasIntegral(scip, SCIPgetSolVal(scip, lpsol, vars[i])) )
         ++(*nfracs);

   return SCIP_OKAY;
}

/* copies SCIP to probing SCIP and creates variable hashmap */
static
SCIP_RETCODE setupProbingSCIP(
   SCIP*                 scip,               /**< SCIP data structure  */
   SCIP**                probingscip,        /**< sub-SCIP data structure  */
   SCIP_HASHMAP**        varmapfw,           /**< mapping of SCIP variables to sub-SCIP variables */
   SCIP_Bool             copycuts,           /**< should all active cuts from cutpool of scip copied to constraints in probingscip */
   SCIP_Bool*            success             /**< was copying successful? */
   )
{
   /* initializing the subproblem */
   SCIP_CALL( SCIPcreate(probingscip) );

   /* create the variable mapping hash map */
   SCIP_CALL( SCIPhashmapCreate(varmapfw, SCIPblkmem(*probingscip), SCIPgetNVars(scip)) );
   *success = FALSE;

   /* copy SCIP instance */
   SCIP_CALL( SCIPcopy(scip, *probingscip, *varmapfw, NULL, "gcgfeaspump_probing", FALSE, FALSE, TRUE, success) );

   if( copycuts )
   {
      /** copies all active cuts from cutpool of sourcescip to linear constraints in targetscip */
      SCIP_CALL( SCIPcopyCuts(scip, *probingscip, *varmapfw, NULL, FALSE, NULL) );
   }

   return SCIP_OKAY;
}

/** checks whether a variable is one of the currently most fractional ones */
static
void insertFlipCand(
   SCIP_VAR**            mostfracvars,       /**< sorted array of the currently most fractional variables */
   SCIP_Real*            mostfracvals,       /**< array of their fractionality, decreasingly sorted */
   int*                  nflipcands,         /**< number of fractional variables already labeled to be flipped*/
   int                   maxnflipcands,      /**< typically randomized number of maximum amount of variables to flip */
   SCIP_VAR*             var,                /**< variable to be checked */
   SCIP_Real             frac                /**< fractional value of the variable */
   )
{
   int i;

   assert(mostfracvars != NULL);
   assert(mostfracvals != NULL);
   assert(nflipcands != NULL);

   /* instead of the fractional value use the fractionality */
   if( frac > 0.5 )
      frac = 1 - frac;

   /* if there are already enough candidates and the variable is less fractional, return, else reserve the last entry */
   if( *nflipcands >= maxnflipcands )
   {
      if( frac <= mostfracvals[*nflipcands-1] )
         return;
      else
         (*nflipcands)--;
   }

   /* shifting var and frac through the (sorted) arrays */
   for( i = *nflipcands; i > 0 && mostfracvals[i-1] < frac; i-- )
   {
      mostfracvars[i] = mostfracvars[i-1];
      mostfracvals[i] = mostfracvals[i-1];
   }
   assert(0 <= i && i <= *nflipcands && *nflipcands < maxnflipcands);

   /* insert the variable and its fractionality */
   mostfracvars[i] = var;
   mostfracvals[i] = frac;

   /* we've found another candidate */
   (*nflipcands)++;
}

/** flips the roundings of the most fractional variables, if a 1-cycle was found */
static
SCIP_RETCODE handle1Cycle(
   SCIP*                 scip,               /**< SCIP data structure  */
   SCIP*                 divingscip,         /**< diving SCIP data structure  */
   SCIP_HASHMAP*         varmapfw,           /**< mapping of SCIP variables to sub-SCIP variables */
   SCIP_HEURDATA*        heurdata,           /**< data of this special heuristic */
   SCIP_VAR**            mostfracvars,       /**< sorted array of the currently most fractional variables */
   int                   nflipcands,         /**< number of variables to flip */
   SCIP_Real             alpha               /**< factor how much the original objective is regarded */
   )
{
   int i;

   /* just flipping the objective coefficients from +1 to -1 and the rounding from floor to ceil */
   for( i = 0; i < nflipcands; i++ )
   {
      SCIP_VAR* var;
      SCIP_VAR* divingvar;
      SCIP_Real solval;
      SCIP_Real frac;
      SCIP_Real newobjcoeff;
      SCIP_Real orgobjcoeff;

      var = mostfracvars[i];
      solval = SCIPvarGetLPSol(var);
      orgobjcoeff = SCIPvarGetObj(var);
      frac = SCIPfeasFrac(scip, solval);

      if( frac > 0.5 )
      {
         newobjcoeff = (1.0 - alpha) + alpha * orgobjcoeff;
         solval = SCIPfeasFloor(scip, solval);
      }
      else
      {
         newobjcoeff = - (1.0 - alpha) + alpha * orgobjcoeff;
         solval = SCIPfeasCeil(scip, solval);
      }
      /* updating the rounded solution and the objective */
      SCIP_CALL( SCIPsetSolVal(scip, heurdata->roundedsol, var, solval) );
      divingvar = (SCIP_VAR*) SCIPhashmapGetImage(varmapfw, var);
      SCIP_CALL( SCIPchgVarObj(divingscip, divingvar, newobjcoeff) );
   }
   return SCIP_OKAY;
}

/** flips the roundings of randomly chosen fractional variables, preferring highly fractional ones,
 *  if a longer cycle was found
 */
static
SCIP_RETCODE handleCycle(
   SCIP*                 scip,               /**< SCIP data structure  */
   SCIP*                 divingscip,         /**< diving SCIP data structure  */
   SCIP_HASHMAP*         varmapfw,           /**< mapping of SCIP variables to sub-SCIP variables */
   SCIP_HEURDATA*        heurdata,           /**< data of this special heuristic */
   SCIP_VAR**            vars,               /**< array of all variables */
   int                   nbinandintvars,     /**< number of general integer and 0-1 variables */
   SCIP_Real             alpha               /**< factor how much the original objective is regarded */
   )
{
   int i;

   /* just flipping the objective coefficients from +1 to -1 and the rounding from floor to ceil */
   for( i = 0; i < nbinandintvars; i++ )
   {
      SCIP_VAR* var;
      SCIP_Real solval;
      SCIP_Real frac;
      SCIP_Real orgobjcoeff;
      SCIP_Real flipprob;

      /* decide arbitrarily whether the variable will be flipped or not */
      var = vars[i];
      solval = SCIPvarGetLPSol(var);
      orgobjcoeff = SCIPvarGetObj(var);
      frac = SCIPfeasFrac(scip, solval);
      flipprob = -0.3 + SCIPrandomGetReal(heurdata->randnumgen, 0.0, 1.0);

      /* flip, iff the sum of the randomized number and the fractionality is big enough */
      if( MIN(frac, 1.0-frac) + MAX(flipprob, 0.0) > 0.5 )
      {
         SCIP_Real newobjcoeff;
         SCIP_VAR* divingvar;

         if( frac > 0.5 )
         {
            newobjcoeff = (1.0 - alpha) + alpha * orgobjcoeff;
            solval = SCIPfeasFloor(scip, solval);
         }
         else
         {
            newobjcoeff = - (1.0 - alpha) + alpha * orgobjcoeff;
            solval = SCIPfeasCeil(scip, solval);
         }
         SCIP_CALL( SCIPsetSolVal(scip, heurdata->roundedsol, var, solval) );
         divingvar = (SCIP_VAR*) SCIPhashmapGetImage(varmapfw, var);
         SCIP_CALL( SCIPchgVarObj(divingscip, divingvar, newobjcoeff) );
      }
   }

   return SCIP_OKAY;
}

/** create the extra constraint of local branching and add it to subscip */
static
SCIP_RETCODE addLocalBranchingConstraint(
   SCIP*                 scip,               /**< SCIP data structure of the original problem     */
   SCIP*                 probingscip,        /**< SCIP data structure of the subproblem           */
   SCIP_HASHMAP*         varmapfw,           /**< mapping of SCIP variables to sub-SCIP variables */
   SCIP_SOL*             bestsol,            /**< SCIP solution                                   */
   SCIP_Real             neighborhoodsize    /**< rhs for LB constraint                           */
   )
{
   SCIP_CONS* cons;                        /* local branching constraint to create */
   SCIP_VAR** consvars;
   SCIP_VAR** vars;

   int nbinvars;
   int i;
   SCIP_Real lhs;
   SCIP_Real rhs;
   SCIP_Real* consvals;
   char consname[SCIP_MAXSTRLEN];

   (void) SCIPsnprintf(consname, SCIP_MAXSTRLEN, "%s_localbranchcons", SCIPgetProbName(scip));

   /* get vars data */
   SCIP_CALL( SCIPgetVarsData(scip, &vars, NULL, &nbinvars, NULL, NULL, NULL) );
   /* memory allocation */
   SCIP_CALL( SCIPallocBufferArray(scip, &consvars, nbinvars) );
   SCIP_CALL( SCIPallocBufferArray(scip, &consvals, nbinvars) );

   /* set initial left and right hand sides of local branching constraint */
   lhs = 0.0;
   rhs = neighborhoodsize;

   /* create the distance (to incumbent) function of the binary variables */
   for( i = 0; i < nbinvars; i++ )
   {
      SCIP_Real solval;

      solval = SCIPgetSolVal(scip, bestsol, vars[i]);
      assert( SCIPisFeasIntegral(scip,solval) );

      /* is variable i part of the binary support of closest sol? */
      if( SCIPisFeasEQ(scip,solval,1.0) )
      {
         consvals[i] = -1.0;
         rhs -= 1.0;
         lhs -= 1.0;
      }
      else
         consvals[i] = 1.0;
      consvars[i] = (SCIP_VAR*) SCIPhashmapGetImage(varmapfw, vars[i]);
      SCIP_CALL( SCIPchgVarObj(probingscip, consvars[i], consvals[i]) );
      assert( SCIPvarGetType(consvars[i]) == SCIP_VARTYPE_BINARY );
   }

   /* creates localbranching constraint and adds it to subscip */
   SCIP_CALL( SCIPcreateConsLinear(probingscip, &cons, consname, nbinvars, consvars, consvals,
         lhs, rhs, FALSE, FALSE, TRUE, FALSE, TRUE, FALSE, FALSE, FALSE, FALSE, FALSE) );
   SCIP_CALL( SCIPaddCons(probingscip, cons) );
   SCIP_CALL( SCIPreleaseCons(probingscip, &cons) );

   /* free local memory */
   SCIPfreeBufferArray(scip, &consvals);
   SCIPfreeBufferArray(scip, &consvars);

   return SCIP_OKAY;
}

/** creates new solutions for the original problem by copying the solutions of the subproblem */
static
SCIP_RETCODE createNewSols(
   SCIP*                 scip,               /**< original SCIP data structure                        */
   SCIP*                 subscip,            /**< SCIP structure of the subproblem                    */
   SCIP_HASHMAP*         varmapfw,           /**< mapping of SCIP variables to sub-SCIP variables     */
   SCIP_HEUR*            heur,               /**< heuristic structure                                 */
   SCIP_Bool*            success             /**< used to store whether new solution was found or not */
   )
{
   SCIP_VAR** vars;                          /* the original problem's variables                */
   int        nvars;
   SCIP_SOL** subsols;
   int nsubsols;
   SCIP_VAR** subvars;
   SCIP_Real* subsolvals;                    /* solution values of the subproblem               */
   SCIP_SOL*  newsol;                        /* solution to be created for the original problem */
   int i;

   assert(scip != NULL);
   assert(subscip != NULL);

   /* get variables' data */
   SCIP_CALL( SCIPgetVarsData(scip, &vars, &nvars, NULL, NULL, NULL, NULL) );

   /* sub-SCIP may have more variables than the number of active (transformed) variables in the main SCIP
    * since constraint copying may have required the copy of variables that are fixed in the main SCIP
    */
   assert(nvars <= SCIPgetNOrigVars(subscip));

   /* for copying a solution we need an explicit mapping */
   SCIP_CALL( SCIPallocBufferArray(scip, &subvars, nvars) );
   for( i = 0; i < nvars; i++ )
      subvars[i] = (SCIP_VAR*) SCIPhashmapGetImage(varmapfw, vars[i]);

   SCIP_CALL( SCIPallocBufferArray(scip, &subsolvals, nvars) );

   nsubsols = SCIPgetNSols(subscip);
   subsols = SCIPgetSols(subscip);
   *success = FALSE;

   for( i = 0; i < nsubsols && !(*success); ++i )
   {
      /* copy the solution */
      SCIP_CALL( SCIPgetSolVals(subscip, subsols[i], nvars, subvars, subsolvals) );

      /* create new solution for the original problem */
      SCIP_CALL( SCIPcreateSol(scip, &newsol, heur) );
      SCIP_CALL( SCIPsetSolVals(scip, newsol, nvars, vars, subsolvals) );

      /* try to add new solution to scip and free it immediately */
      SCIP_CALL( SCIPtrySolFree(scip, &newsol, FALSE, FALSE, TRUE, TRUE, TRUE, success) );
   }

   SCIPfreeBufferArray(scip, &subvars);
   SCIPfreeBufferArray(scip, &subsolvals);

   return SCIP_OKAY;
}

/** destructor of primal heuristic to free user data (called when SCIP is exiting) */
static
SCIP_DECL_HEURFREE(heurFreeGcgfeaspump)
{
   SCIP_HEURDATA* heurdata;

   assert(heur != NULL);
   assert(strcmp(SCIPheurGetName(heur), HEUR_NAME) == 0);
   assert(scip != NULL);

   /* free heuristic data */
   heurdata = SCIPheurGetData(heur);
   assert(heurdata != NULL);
   SCIPfreeMemory(scip, &heurdata);
   SCIPheurSetData(heur, NULL);

   return SCIP_OKAY;
}


/** initialization method of primal heuristic (called after problem was transformed) */
static
SCIP_DECL_HEURINIT(heurInitGcgfeaspump)
{
   SCIP_HEURDATA* heurdata;

   assert(heur != NULL);
   assert(strcmp(SCIPheurGetName(heur), HEUR_NAME) == 0);

   /* get heuristic data */
   heurdata = SCIPheurGetData(heur);
   assert(heurdata != NULL);

   /* create working solution */
   SCIP_CALL( SCIPcreateSol(scip, &heurdata->sol, heur) );
   SCIP_CALL( SCIPcreateSol(scip, &heurdata->roundedsol, heur) );

   /* initialize data */
   heurdata->nlpiterations = 0;
   heurdata->nsuccess = 0;

   /* create random number generator */
   SCIP_CALL( SCIPcreateRandom(scip, &heurdata->randnumgen,
<<<<<<< HEAD
      DEFAULT_RANDSEED) );
=======
      SCIPinitializeRandomSeed(scip, DEFAULT_RANDSEED)) );
>>>>>>> 832d1ec2

   return SCIP_OKAY;
}

/** deinitialization method of primal heuristic (called before transformed problem is freed) */
static
SCIP_DECL_HEUREXIT(heurExitGcgfeaspump)
{
   SCIP_HEURDATA* heurdata;

   assert(heur != NULL);
   assert(strcmp(SCIPheurGetName(heur), HEUR_NAME) == 0);

   /* get heuristic data */
   heurdata = SCIPheurGetData(heur);
   assert(heurdata != NULL);

   /* free random number generator */
   SCIPfreeRandom(scip, &heurdata->randnumgen);

   /* free working solution */
   SCIP_CALL( SCIPfreeSol(scip, &heurdata->sol) );
   SCIP_CALL( SCIPfreeSol(scip, &heurdata->roundedsol) );

   return SCIP_OKAY;
}


/** calculates an adjusted maximal number of LP iterations */
static
SCIP_Longint adjustedMaxNLPIterations(
   SCIP_Longint          maxnlpiterations,   /**< regular maximal number of LP iterations */
   SCIP_Longint          nsolsfound,         /**< total number of solutions found so far by SCIP */
   int                   nstallloops         /**< current number of stalling rounds */
   )
{
   if( nstallloops <= 1 )
   {
      if( nsolsfound == 0 )
         return 4*maxnlpiterations;
      else
         return 2*maxnlpiterations;
   }
   else
      return maxnlpiterations;
}

/** execution method of primal heuristic */
static
SCIP_DECL_HEUREXEC(heurExecGcgfeaspump) /*lint --e{715}*/
{
   SCIP* masterprob;
   SCIP_HEURDATA* heurdata;
   SCIP_SOL* tmpsol;          /* only used for swapping */
   SCIP_SOL** lastroundedsols;/* solutions of the last pumping rounds (depending on heurdata->cyclelength) */
   SCIP_SOL* closestsol;      /* rounded solution closest to the LP relaxation: used for stage3 */
   SCIP_Real* lastalphas;     /* alpha values associated to solutions in lastroundedsols */

   SCIP* divingscip;          /* copied SCIP structure, used for solving diving LPs */
   SCIP* probingscip;         /* copied SCIP structure, used for round-and-propagate loop of feasibility pump 2.0 */
   SCIP_HASHMAP* varmapfwdive; /* mapping of SCIP variables to diving SCIP variables */
   SCIP_HASHMAP* varmapfw;    /* mapping of SCIP variables to probing SCIP variables */


   SCIP_VAR** vars;
   SCIP_VAR** pseudocands;
   SCIP_VAR** tmppseudocands;
   SCIP_VAR** mostfracvars;   /* the 30 most fractional variables, needed to avoid 1-cycles */
   SCIP_VAR* var;

   SCIP_Real* mostfracvals;   /* the values of the variables above */
   SCIP_Real newobjcoeff;     /* used for changing the objective */
   SCIP_Real orgobjcoeff;     /* used for regarding the original objective */
   SCIP_Real oldsolval;       /* one value of the last solution */
   SCIP_Real solval;          /* one value of the actual solution */
   SCIP_Real frac;            /* the fractional part of the value above */
   SCIP_Real objfactor;       /* factor by which the regard of the objective is decreased in each round, in [0,0.99] */
   SCIP_Real alpha;           /* factor how the original objective is regarded, used for convex combination of two functions */
   SCIP_Real objnorm;         /* Euclidean norm of the objective function, used for scaling */
   SCIP_Real scalingfactor;   /* factor to scale the original objective function with */
   SCIP_Real mindistance;     /* distance of the closest rounded solution from the LP relaxation: used for stage3 */

   SCIP_Longint nlpiterations;    /* number of LP iterations performed so far */
   SCIP_Longint maxnlpiterations; /* maximum number of LP iterations for this heuristic */
   SCIP_Longint nsolsfound;       /* number of solutions found by this heuristic */
   SCIP_Longint ncalls;           /* number of calls of this heuristic */
   SCIP_Longint nbestsolsfound;   /* current total number of best solution updates in SCIP */

   int nvars;            /* number of variables  */
   int nbinvars;         /* number of 0-1-variables */
   int nintvars;         /* number of integer variables */
   int nfracs;           /* number of fractional variables updated after each pumping round*/
   int nflipcands;       /* how many flipcands (most frac. var.) have been found */
   int npseudocands;
   int nloops;           /* how many pumping rounds have been made */
   int maxflips;         /* maximum number of flips, if a 1-cycle is found (depending on heurdata->minflips) */
   int maxloops;         /* maximum number of pumping rounds */
   int nstallloops;      /* number of loops without reducing the current best number of factional variables */
   int maxstallloops;    /* maximal number of allowed stalling loops */
   int bestnfracs;       /* best number of fractional variables */
   int i;
   int j;

   SCIP_Bool success;
   SCIP_Bool* cycles;           /* are there short cycles */

   SCIP_RETCODE retcode;

   assert(heur != NULL);
   assert(strcmp(SCIPheurGetName(heur), HEUR_NAME) == 0);
   assert(scip != NULL);
   assert(result != NULL);

   /* get master problem */
   masterprob = GCGgetMasterprob(scip);
   assert(masterprob != NULL);

   *result = SCIP_DELAYED;

   /* do not execute the heuristic on invalid relaxation solutions
    * (which is the case if the node has been cut off)
    */
   if( !SCIPisRelaxSolValid(scip) )
      return SCIP_OKAY;

   /* only call heuristic, if an optimal LP solution is at hand */
   if( SCIPgetStage(masterprob) > SCIP_STAGE_SOLVING || SCIPgetLPSolstat(masterprob) != SCIP_LPSOLSTAT_OPTIMAL )
      return SCIP_OKAY;

   *result = SCIP_DIDNOTRUN;

   /* only call feaspump once at the root */
   if( SCIPgetDepth(scip) == 0 && SCIPheurGetNCalls(heur) > 0 )
      return SCIP_OKAY;

   /* get heuristic data */
   heurdata = SCIPheurGetData(heur);
   assert(heurdata != NULL);

   /* only apply heuristic, if only a few solutions have been found and no pricer exists */
   if( heurdata->maxsols >= 0 && SCIPgetNSolsFound(scip) > heurdata->maxsols && SCIPgetNPricers(scip) == 0 )
      return SCIP_OKAY;

   /* get all variables of LP and number of fractional variables in LP solution that should be integral */
   SCIP_CALL( SCIPgetVarsData(scip, &vars, &nvars, &nbinvars, &nintvars, NULL, NULL) );
   nfracs = SCIPgetNExternBranchCands(scip);
   assert(0 <= nfracs && nfracs <= nbinvars + nintvars);
   if( nfracs == 0 )
      return SCIP_OKAY;

   /* calculate the maximal number of LP iterations until heuristic is aborted */
   nlpiterations = SCIPgetNLPIterations(scip);
   ncalls = SCIPheurGetNCalls(heur);
   nsolsfound = 10*SCIPheurGetNBestSolsFound(heur) + heurdata->nsuccess;
   maxnlpiterations = (SCIP_Longint)((1.0 + 10.0*(nsolsfound+1.0)/(ncalls+1.0)) * heurdata->maxlpiterquot * nlpiterations);
   maxnlpiterations += heurdata->maxlpiterofs;

   /* don't try to dive, if we took too many LP iterations during diving */
   if( heurdata->nlpiterations >= maxnlpiterations )
      return SCIP_OKAY;

   /* at the first root call, allow more iterations if there is no feasible solution yet */
   if( SCIPheurGetNCalls(heur) == 0 && SCIPgetNSolsFound(scip) == 0 && SCIPgetDepth(scip) == 0 )
      maxnlpiterations += nlpiterations;

   /* allow at least a certain number of LP iterations in this dive */
   maxnlpiterations = MAX(maxnlpiterations, heurdata->nlpiterations + MINLPITER);

   /* calculate maximal number of flips and loops */
   maxflips = 3*heurdata->minflips;
   maxloops = (heurdata->maxloops == -1 ? INT_MAX : heurdata->maxloops);
   maxstallloops = (heurdata->maxstallloops == -1 ? INT_MAX : heurdata->maxstallloops);

   SCIPdebugMessage("executing GCG feasibility pump heuristic, nlpiters=%"SCIP_LONGINT_FORMAT", maxnlpit:%"SCIP_LONGINT_FORMAT", maxflips:%d \n",
      nlpiterations, maxnlpiterations, maxflips);

   *result = SCIP_DIDNOTFIND;

   probingscip = NULL;
   varmapfw = NULL;

   if( heurdata->usefp20 )
   {
      SCIP_CALL( setupProbingSCIP(scip, &probingscip, &varmapfw, heurdata->copycuts, &success) );

      if( success )
      {
         if( SCIPisParamFixed(probingscip, "heuristics/"HEUR_NAME"/freq") )
         {
            SCIPwarningMessage(scip, "unfixing parameter heuristics/"HEUR_NAME"/freq in probingscip of "HEUR_NAME" heuristic to avoid recursive calls\n");
            SCIP_CALL( SCIPunfixParam(probingscip, "heuristics/"HEUR_NAME"/freq") );
         }
         SCIP_CALL( SCIPsetIntParam(probingscip, "heuristics/"HEUR_NAME"/freq", -1) );

         /* do not abort subproblem on CTRL-C */
         SCIP_CALL( SCIPsetBoolParam(probingscip, "misc/catchctrlc", FALSE) );

#ifndef SCIP_DEBUG
         /* disable output to console */
         SCIP_CALL( SCIPsetIntParam(probingscip, "display/verblevel", 0) );
#endif

         /* do presolve and initialize solving */
         SCIP_CALL( SCIPsetLongintParam(probingscip, "limits/nodes", 1LL) );
         if( SCIPisParamFixed(probingscip, "lp/solvefreq") )
         {
            SCIPwarningMessage(scip, "unfixing parameter lp/solvefreq in probingscip of "HEUR_NAME" heuristic to avoid recursive calls\n");
            SCIP_CALL( SCIPunfixParam(probingscip, "lp/solvefreq") );
         }
         SCIP_CALL( SCIPsetIntParam(probingscip, "lp/solvefreq", -1) );

         /* disable expensive presolving */
         SCIP_CALL( SCIPsetPresolving(probingscip, SCIP_PARAMSETTING_FAST, TRUE) );
         retcode = SCIPsolve(probingscip);

         /* errors in solving the subproblem should not kill the overall solving process;
          * hence, the return code is caught and a warning is printed, only in debug mode, SCIP will stop. */
         if( retcode != SCIP_OKAY )
         {
#ifndef NDEBUG
            SCIP_CALL( retcode );
#endif
            SCIPwarningMessage(scip, "Error while solving subproblem in feaspump heuristic; sub-SCIP terminated with code <%d>\n", retcode);

            /* free hash map and copied SCIP */
            SCIPhashmapFree(&varmapfw);
            SCIP_CALL( SCIPfree(&probingscip) );
            return SCIP_OKAY;
         }

         if( SCIPgetStage(probingscip) != SCIP_STAGE_SOLVING )
         {
            SCIP_STATUS probingstatus = SCIPgetStatus(probingscip);

            if( probingstatus == SCIP_STATUS_OPTIMAL )
            {
               assert( SCIPgetNSols(probingscip) > 0 );
               SCIP_CALL( createNewSols(scip, probingscip, varmapfw, heur, &success) );
               if( success )
                  *result = SCIP_FOUNDSOL;
            }

            /* free hash map and copied SCIP */
            SCIPhashmapFree(&varmapfw);
            SCIP_CALL( SCIPfree(&probingscip) );
            return SCIP_OKAY;
         }
         SCIP_CALL( SCIPsetLongintParam(probingscip, "limits/nodes", 2LL) );

         /* set SCIP into probing mode and create root node of the probing tree */
         SCIP_CALL( SCIPstartProbing(probingscip) );
         SCIP_CALL( SCIPnewProbingNode(probingscip) );

         SCIPdebugMessage("successfully copied SCIP instance -> feasibility pump 2.0 can be used.\n");
      }
   }

   /* memory allocation */
   SCIP_CALL( SCIPallocBufferArray(scip, &mostfracvars, maxflips) );
   SCIP_CALL( SCIPallocBufferArray(scip, &mostfracvals, maxflips) );
   SCIP_CALL( SCIPallocBufferArray(scip, &lastroundedsols, heurdata->cyclelength) );
   SCIP_CALL( SCIPallocBufferArray(scip, &lastalphas, heurdata->cyclelength) );
   SCIP_CALL( SCIPallocBufferArray(scip, &cycles, heurdata->cyclelength) );

   for( j = 0; j < heurdata->cyclelength; j++ )
   {
      SCIP_CALL( SCIPcreateSol(scip, &lastroundedsols[j], heur) );
   }

   closestsol = NULL;
   if( heurdata->stage3 )
   {
      SCIP_CALL( SCIPcreateSol(scip, &closestsol, heur) );
   }

   /* setup the diving SCIP */
   SCIP_CALL( setupDivingSCIP(scip, &divingscip, &varmapfwdive, heurdata->copycuts, &success) );

   /* pumping rounds */
   nsolsfound = SCIPgetNBestSolsFound(scip);
   if( heurdata->objfactor == 1.0 )
      objfactor = MIN(1.0 - 0.1 / (SCIP_Real)(1 + nsolsfound), 0.999);
   else
      objfactor = heurdata->objfactor;

   /* scale distance function and original objective to the same norm */
   objnorm = SCIPgetObjNorm(scip);
   objnorm = MAX(objnorm, 1.0);
   scalingfactor = SQRT((SCIP_Real)(nbinvars + nintvars)) / objnorm;

   /* data initialization */
   alpha = 1.0;
   nloops = 0;
   nstallloops = 0;
   nbestsolsfound = SCIPgetNBestSolsFound(scip);
   bestnfracs = INT_MAX;
   mindistance = SCIPinfinity(scip);

   SCIP_CALL( SCIPlinkRelaxSol(scip, heurdata->sol) );
   SCIP_CALL( SCIPlinkRelaxSol(scip, heurdata->roundedsol) );

   /* pumping loop */
   while( nfracs > 0
      && heurdata->nlpiterations < adjustedMaxNLPIterations(maxnlpiterations, nsolsfound, nstallloops)
      && nloops < maxloops && nstallloops < maxstallloops
      && !SCIPisStopped(scip) )
   {
      int minimum;
      SCIP_Real* pseudocandsfrac;
      int maxnflipcands;    /* maximal number of candidates to flip in the current pumping round */
      SCIP_Longint nlpiterationsleft;
      SCIP_Longint iterlimit;

      /* decrease convex combination scalar */
      nloops++;
      alpha *= objfactor;

      SCIPdebugMessage("feasibility pump loop %d: %d fractional variables (alpha: %.4f, stall: %d/%d)\n",
         nloops, nfracs, alpha, nstallloops, maxstallloops);

      success = FALSE;

      SCIP_CALL( SCIProundSol(scip, heurdata->sol, &success) );

      /* if the rounded solution is feasible and better, add it to SCIP */
      if( success )
      {
         SCIP_CALL( SCIPtrySol(scip, heurdata->sol, FALSE, FALSE, FALSE, FALSE, FALSE, &success) );
         if( success )
            *result = SCIP_FOUNDSOL;
      }

      /* randomly choose maximum number of variables to flip in current pumping round in case of a 1-cycle */
      maxnflipcands = SCIPrandomGetInt(heurdata->randnumgen, MIN(nfracs/2+1, heurdata->minflips), MIN(nfracs, maxflips));
      nflipcands = 0;

      /* get all unfixed integer variables */
      SCIP_CALL( SCIPgetPseudoBranchCands(scip, &tmppseudocands, &npseudocands, NULL) );
      SCIP_CALL( SCIPduplicateBufferArray(scip, &pseudocands, tmppseudocands, npseudocands) );

      /* get array of all fractional variables and sort it w.r.t. their fractionalities */
      if( heurdata->usefp20 )
      {
         SCIP_CALL( SCIPallocBufferArray(scip, &pseudocandsfrac, npseudocands) );

         for( i = 0; i < npseudocands; i++ )
         {
            frac = SCIPfeasFrac(scip, SCIPgetSolVal(scip, heurdata->roundedsol, pseudocands[i]));
            pseudocandsfrac[i] = MIN(frac, 1.0-frac); /* always a number between 0 and 0.5 */
            if( SCIPvarGetType(pseudocands[i]) == SCIP_VARTYPE_BINARY )
               pseudocandsfrac[i] -= 10.0; /* binaries always come first */
         }
         SCIPsortRealPtr(pseudocandsfrac, (void**)pseudocands, npseudocands);
         SCIPfreeBufferArray(scip, &pseudocandsfrac);

         SCIPdebugMessage("iteratively fix and propagate variables\n");
      }

      for( i = 0; i < npseudocands; i++ )
      {
         SCIP_VAR* divingvar;
         SCIP_Bool infeasible;
         SCIP_Longint ndomreds;

         var = pseudocands[i];
         orgobjcoeff = SCIPvarGetObj(var);

         /* round the LP solution */
         solval = SCIPgetSolVal(scip, heurdata->roundedsol, var);
         frac = SCIPfeasFrac(scip, solval);

         solval = SCIPfloor(scip, solval+0.5);

         /* ensure, that the fixing value is inside the local domains */
         if( heurdata->usefp20 )
         {
            SCIP_VAR* probingvar;
            SCIP_Real lb;
            SCIP_Real ub;

            probingvar = (SCIP_VAR*) SCIPhashmapGetImage(varmapfw, var);
            lb = SCIPvarGetLbLocal(probingvar);
            ub = SCIPvarGetUbLocal(probingvar);

            solval = MAX(solval, lb);
            solval = MIN(solval, ub);

            /* fix the variable and propagate the domain change */
            if( !SCIPisFeasEQ(probingscip, lb, ub) )
            {
               assert(SCIPisFeasLE(probingscip, lb, ub));
               SCIP_CALL( SCIPnewProbingNode(probingscip) );

               SCIP_CALL( SCIPfixVarProbing(probingscip, probingvar, solval) );
               SCIPdebugMessage("try to fix variable <%s> (domain [%f,%f] to %f\n",SCIPvarGetName(probingvar), lb, ub,
                  solval);
               SCIP_CALL( SCIPpropagateProbing(probingscip, 3, &infeasible, &ndomreds) );
               SCIPdebugMessage("  -> reduced %"SCIP_LONGINT_FORMAT" domains\n", ndomreds);

               if( infeasible )
               {
                  SCIPdebugMessage("  -> infeasible!\n");
                  SCIP_CALL( SCIPbacktrackProbing(probingscip, SCIPgetProbingDepth(probingscip)-1) );
               }
            }
            else
            {
               SCIPdebugMessage("variable <%s> is already fixed to %f\n",SCIPvarGetName(probingvar), solval);
            }
         }

         assert(SCIPisIntegral(scip,solval));
         SCIP_CALL( SCIPsetSolVal(scip, heurdata->roundedsol, var, solval) );

         /* variables which are already integral, are treated separately */
         if( SCIPisFeasZero(scip, frac) )
         {
            SCIP_Real lb;
            SCIP_Real ub;

            /* variables at their bounds should be kept there */
            lb = SCIPvarGetLbLocal(var);
            ub = SCIPvarGetUbLocal(var);
            if( SCIPisFeasEQ(scip, solval, lb) )
               newobjcoeff = (1.0 - alpha)/scalingfactor + alpha * orgobjcoeff;
            else if( SCIPisFeasEQ(scip, solval, ub) )
               newobjcoeff = - (1.0 - alpha)/scalingfactor + alpha * orgobjcoeff;
            else
               newobjcoeff = alpha * orgobjcoeff;
         }
         else
         {
            /* check whether the variable is one of the most fractionals and label if so */
            insertFlipCand(mostfracvars, mostfracvals, &nflipcands, maxnflipcands, var, frac);

            if( frac > 0.5 )
               newobjcoeff = - (1.0 - alpha)/scalingfactor + alpha * orgobjcoeff;
            else
               newobjcoeff = (1.0 - alpha)/scalingfactor + alpha * orgobjcoeff;
         }

         /* change one coefficient of the objective */
         divingvar = (SCIP_VAR*) SCIPhashmapGetImage(varmapfwdive, var);
         SCIP_CALL( SCIPchgVarObj(divingscip, divingvar, newobjcoeff) );
      }

      if( heurdata->usefp20 )
      {
         SCIP_CALL( SCIPbacktrackProbing(probingscip, 1) );
      }

      /* change objective coefficients for continuous variables */
      for( i = nbinvars+nintvars; i < nvars; i++ )
      {
         SCIP_VAR* divingvar;
         divingvar = (SCIP_VAR*) SCIPhashmapGetImage(varmapfwdive, vars[i]);
         SCIP_CALL( SCIPchgVarObj(divingscip, divingvar, alpha *  SCIPvarGetObj(vars[i])) );
      }

      SCIPfreeBufferArray(scip, &pseudocands);

      /* initialize cycle check */
      minimum = MIN(heurdata->cyclelength, nloops-1);
      for( j = 0; j < heurdata->cyclelength; j++ )
         cycles[j] = (nloops > j+1) && (REALABS(lastalphas[j] - alpha) < heurdata->alphadiff);

      /* check for j-cycles */
      for( i = 0; i < nbinvars+nintvars; i++ )
      {
         solval = SCIPgetSolVal(scip, heurdata->roundedsol, vars[i]);

         /* cycles exist, iff all solution values are equal */
         for( j = 0; j < minimum; j++ )
         {
            oldsolval = SCIPgetSolVal(scip, lastroundedsols[j], vars[i]);
            cycles[j] = cycles[j] && SCIPisFeasEQ(scip, solval, oldsolval);
         }
      }

      /* force to flip variables at random after a couple of pumping rounds,
       * or if a new best solution in the current region has been found
       */
      assert(heurdata->perturbfreq > 0);
      if( nloops % heurdata->perturbfreq == 0 || (heurdata->pertsolfound && SCIPgetNBestSolsFound(scip) > nbestsolsfound) )
      {
         SCIPdebugMessage(" -> random perturbation\n");
         SCIP_CALL( handleCycle(scip, divingscip, varmapfwdive, heurdata, vars, nintvars+nbinvars, alpha) );
         nbestsolsfound = SCIPgetNBestSolsFound(scip);
      }
      else
      {
         minimum = MIN(heurdata->cyclelength, nloops-1);

         for( j = 0; j < minimum; j++ )
         {
            /* if we got the same rounded solution as in some step before, we have to flip some variables */
            if( cycles[j] )
            {
               /* 1-cycles have a special flipping rule (flip most fractional variables) */
               if( j == 0 )
               {
                  SCIPdebugMessage(" -> avoiding 1-cycle: flipping %d candidates\n", nflipcands);
                  SCIP_CALL( handle1Cycle(scip, divingscip, varmapfwdive, heurdata, mostfracvars, nflipcands, alpha) );
               }
               else
               {
                  SCIPdebugMessage(" -> avoiding %d-cycle by random flip\n", j+1);
                  SCIP_CALL( handleCycle(scip, divingscip, varmapfwdive, heurdata, vars, nintvars+nbinvars, alpha) );
               }
               break;
            }
         }
      }

      /* the LP with the new (distance) objective is solved */
      nlpiterationsleft = adjustedMaxNLPIterations(maxnlpiterations, nsolsfound, nstallloops) - heurdata->nlpiterations;
      iterlimit = MAX((int)nlpiterationsleft, MINLPITER);
      SCIP_CALL( SCIPsetLongintParam(divingscip, "lp/iterlim", iterlimit) );
      SCIPdebugMessage(" -> solve LP with iteration limit %"SCIP_LONGINT_FORMAT"\n", iterlimit);

      if( heurdata->stage3 )
      {
         SCIP_CALL( SCIPunlinkSol(scip, heurdata->roundedsol) );
      }

      /* solve the subproblem */
      retcode = SCIPsolve(divingscip);

      /* errors in solving the subproblem should not kill the overall solving process;
       * hence, the return code is caught and a warning is printed, only in debug mode, SCIP will stop.
       */
      if( retcode != SCIP_OKAY )
      {
#ifndef NDEBUG
         SCIP_CALL( retcode );
#endif
         SCIPwarningMessage(scip, "Error while solving subproblem in Feasibility Pump heuristic; sub-SCIP terminated with code <%d>\n",retcode);;
         SCIPwarningMessage(scip, "This does not affect the remaining solution procedure --> continue\n");
      }

      /* update iteration count */
      heurdata->nlpiterations += SCIPgetNLPIterations(divingscip);
      SCIPdebugMessage(" -> number of iterations: %"SCIP_LONGINT_FORMAT"/%"SCIP_LONGINT_FORMAT", status=%d\n",
         heurdata->nlpiterations, adjustedMaxNLPIterations(maxnlpiterations, nsolsfound, nstallloops), SCIPgetStatus(divingscip));

      /* check whether LP was solved to optimality */
      if( SCIPgetStage(divingscip) != SCIP_STAGE_SOLVED || SCIPgetBestSol(divingscip) == NULL )
      {
         SCIPdebugMessage("  -> solstat is %d\n", SCIPgetStatus(divingscip));
         SCIPdebugMessage("  -> diving LP was not solved to optimality --> abort heuristic\n");
         break;
      }

      /* get diving LP solution */
      SCIP_CALL( getDivingLPSol(scip, divingscip, varmapfwdive, heurdata->sol) );

      if( heurdata->stage3 )
      {
         SCIP_Real distance;        /* distance of the current rounded solution from the LP solution */

         assert(closestsol != NULL);

         /* calculate distance */
         distance = 0.0;
         for( i = 0; i < nbinvars+nintvars; i++ )
         {
            SCIP_Real roundedval;
            SCIP_Real lpval;

            roundedval = SCIPgetSolVal(scip, heurdata->roundedsol, vars[i]);
            lpval = SCIPgetSolVal(scip, heurdata->sol, vars[i]);
            distance += REALABS(roundedval - lpval);
         }

         /* copy solution and update minimum distance */
         if( SCIPisLT(scip, distance, mindistance) )
         {
            for( i = 0; i < nbinvars+nintvars; i++ )
            {
               assert(SCIPisIntegral(scip,SCIPgetSolVal(scip, heurdata->roundedsol, vars[i])));
               SCIP_CALL( SCIPsetSolVal(scip, closestsol, vars[i], SCIPgetSolVal(scip, heurdata->roundedsol, vars[i])) );
            }
            mindistance = distance;
         }
      }

      /* swap the last solutions */
      tmpsol = lastroundedsols[heurdata->cyclelength-1];
      for( j = heurdata->cyclelength-1; j > 0; j-- )
      {
         lastroundedsols[j] = lastroundedsols[j-1];
         lastalphas[j] = lastalphas[j-1];
      }
      lastroundedsols[0] = heurdata->roundedsol;
      lastalphas[0] = alpha;
      heurdata->roundedsol = tmpsol;

      SCIP_CALL( getDivingLPSol(scip, divingscip, varmapfwdive, heurdata->roundedsol) );

      /* check for improvement in number of fractionals */
      SCIP_CALL( getNFracs(scip, heurdata->sol, &nfracs) );
      if( nfracs < bestnfracs )
      {
         bestnfracs = nfracs;
         nstallloops = 0;
      }
      else
         nstallloops++;

      /* reset the diving subSCIP */
      SCIP_CALL( SCIPfreeTransform(divingscip) );

      SCIPdebugMessage(" -> loop finished: %d fractional variables (stall: %d/%d, iterations: %"SCIP_LONGINT_FORMAT"/%"SCIP_LONGINT_FORMAT")\n",
         nfracs, nstallloops, maxstallloops, heurdata->nlpiterations, adjustedMaxNLPIterations(maxnlpiterations, nsolsfound, nstallloops));
   }

   /* try final solution, if no more fractional variables are left */
   if( nfracs == 0 )
   {
      success = FALSE;

      SCIP_CALL( SCIPtrySol(scip, heurdata->sol, FALSE, FALSE, FALSE, FALSE, FALSE, &success) );
      if( success )
         *result = SCIP_FOUNDSOL;
   }

   /* free diving SCIP instance */
   SCIPhashmapFree(&varmapfwdive);
   SCIP_CALL( SCIPfree(&divingscip) );

   /* end probing in order to be able to apply stage 3 */
   if( heurdata->usefp20 )
   {
      SCIP_CALL( SCIPendProbing(probingscip) );
   }

   /* only do stage 3 if we have not found a solution yet */
   /* only do stage 3 if the distance of the closest infeasible solution to the polyhedron is below a certain threshold */
   if( heurdata->stage3 && (*result != SCIP_FOUNDSOL) && SCIPisLE(scip, mindistance, (SCIP_Real) heurdata->neighborhoodsize) )
   {
      /* setup some parameters for the sub-SCIP */
      SCIP_Real timelimit;
      SCIP_Real memorylimit;

      assert(closestsol != NULL);
      assert(!SCIPisInfinity(scip, mindistance) || nloops == 0);

      /* if we do not use feasibility pump 2.0, we have not created a copied SCIP instance yet */
      if( heurdata->usefp20 )
      {
         assert(probingscip != NULL);
         SCIP_CALL( SCIPfreeTransform(probingscip) );
      }
      else
      {
         assert(probingscip == NULL);
         SCIP_CALL( setupProbingSCIP(scip, &probingscip, &varmapfw, heurdata->copycuts, &success) );
      }

      /* check whether there is enough time and memory left */
      SCIP_CALL( SCIPgetRealParam(scip, "limits/time", &timelimit) );
      if( !SCIPisInfinity(scip, timelimit) )
         timelimit -= SCIPgetSolvingTime(scip);
      SCIP_CALL( SCIPgetRealParam(scip, "limits/memory", &memorylimit) );

      /* substract the memory already used by the main SCIP and the estimated memory usage of external software */
      if( !SCIPisInfinity(scip, memorylimit) )
      {
         memorylimit -= SCIPgetMemUsed(scip)/1048576.0;
         memorylimit -= SCIPgetMemExternEstim(scip)/1048576.0;
      }

      /* abort if no time is left or not enough memory to create a copy of SCIP, including external memory usage */
      if( timelimit > 0.0 && memorylimit > 2.0*SCIPgetMemExternEstim(scip)/1048576.0 )
      {
         /* do not abort subproblem on CTRL-C */
         SCIP_CALL( SCIPsetBoolParam(probingscip, "misc/catchctrlc", FALSE) );

#ifndef SCIP_DEBUG
         /* disable output to console */
         SCIP_CALL( SCIPsetIntParam(probingscip, "display/verblevel", 0) );
#endif
         /* set limits for the subproblem */
         SCIP_CALL( SCIPsetLongintParam(probingscip, "limits/nodes", 1000LL) );
         SCIP_CALL( SCIPsetLongintParam(probingscip, "limits/stallnodes", 100LL) );
         SCIP_CALL( SCIPsetRealParam(probingscip, "limits/time", timelimit) );
         SCIP_CALL( SCIPsetRealParam(probingscip, "limits/memory", memorylimit) );

         /* forbid recursive call of heuristics and separators solving sub-SCIPs */
         SCIP_CALL( SCIPsetSubscipsOff(probingscip, TRUE) );
         if( SCIPisParamFixed(probingscip, "heuristics/"HEUR_NAME"/freq") )
         {
            SCIPwarningMessage(scip,"unfixing parameter heuristics/"HEUR_NAME"/freq in probingscip of "HEUR_NAME" heuristic to avoid recursive calls\n");
            SCIP_CALL( SCIPunfixParam(probingscip, "heuristics/"HEUR_NAME"/freq") );
         }
         SCIP_CALL( SCIPsetIntParam(probingscip, "heuristics/feaspump/freq", -1) );

         /* disable heuristics which aim to feasibility instead of optimality */
         if( !SCIPisParamFixed(probingscip, "heuristics/octane/freq") )
         {
            SCIP_CALL( SCIPsetIntParam(probingscip, "heuristics/octane/freq", -1) );
         }
         if( !SCIPisParamFixed(probingscip, "heuristics/objpscostdiving/freq") )
         {
               SCIP_CALL( SCIPsetIntParam(probingscip, "heuristics/objpscostdiving/freq", -1) );
         }
         if( !SCIPisParamFixed(probingscip, "heuristics/rootsoldiving/freq") )
         {
            SCIP_CALL( SCIPsetIntParam(probingscip, "heuristics/rootsoldiving/freq", -1) );
         }

         /* disable cutting plane separation */
         SCIP_CALL( SCIPsetSeparating(probingscip, SCIP_PARAMSETTING_OFF, TRUE) );

         /* disable expensive presolving */
         SCIP_CALL( SCIPsetPresolving(probingscip, SCIP_PARAMSETTING_FAST, TRUE) );

         /* use best estimate node selection */
         if( SCIPfindNodesel(probingscip, "estimate") != NULL && !SCIPisParamFixed(probingscip, "nodeselection/estimate/stdpriority") )
         {
            SCIP_CALL( SCIPsetIntParam(probingscip, "nodeselection/estimate/stdpriority", INT_MAX/4) );
         }

         /* use inference branching */
         if( SCIPfindBranchrule(probingscip, "inference") != NULL && !SCIPisParamFixed(probingscip, "branching/inference/priority") )
         {
            SCIP_CALL( SCIPsetIntParam(probingscip, "branching/inference/priority", INT_MAX/4) );
         }

         /* disable conflict analysis */
         if( !SCIPisParamFixed(probingscip, "conflict/useprop") )
         {
            SCIP_CALL( SCIPsetBoolParam(probingscip, "conflict/useprop", FALSE) );
         }
         if( !SCIPisParamFixed(probingscip, "conflict/useinflp") )
         {
            SCIP_CALL( SCIPsetBoolParam(probingscip, "conflict/useinflp", FALSE) );
         }
         if( !SCIPisParamFixed(probingscip, "conflict/useboundlp") )
         {
            SCIP_CALL( SCIPsetBoolParam(probingscip, "conflict/useboundlp", FALSE) );
         }
         if( !SCIPisParamFixed(probingscip, "conflict/usesb") )
         {
            SCIP_CALL( SCIPsetBoolParam(probingscip, "conflict/usesb", FALSE) );
         }
         if( !SCIPisParamFixed(probingscip, "conflict/usepseudo") )
         {
            SCIP_CALL( SCIPsetBoolParam(probingscip, "conflict/usepseudo", FALSE) );
         }

         /* the neighborhood size is double the distance plus another ten percent */
         mindistance = SCIPceil(scip, 2.2*mindistance);

         SCIP_CALL( addLocalBranchingConstraint(scip, probingscip, varmapfw, closestsol, mindistance) );

         /* Errors in the LP solver should not kill the overall solving process, if the LP is just needed for a heuristic.
          * Hence in optimized mode, the return code is caught and a warning is printed, only in debug mode, SCIP will stop.
          */
#ifdef NDEBUG
         retcode = SCIPsolve(probingscip);
         if( retcode != SCIP_OKAY )
         {
            SCIPwarningMessage(scip, "Error while solving sub-SCIP in stage 3 of feasibility pump heuristic; sub-SCIP terminated with code <%d>\n",
               retcode);
         }
#else
         SCIP_CALL( SCIPsolve(probingscip) );
#endif
         /* check, whether a solution was found */
         if( SCIPgetNSols(probingscip) > 0 )
         {
            success = FALSE;
            SCIP_CALL( createNewSols(scip, probingscip, varmapfw, heur, &success) );
            if( success )
               *result = SCIP_FOUNDSOL;
         }
      }
   }

   if( *result == SCIP_FOUNDSOL )
      heurdata->nsuccess++;

   /* free hash map and copied SCIP */
   if( varmapfw != NULL )
      SCIPhashmapFree(&varmapfw);

   if( probingscip != NULL )
   {
      SCIP_CALL( SCIPfree(&probingscip) );
   }

   if( heurdata->stage3 )
   {
      SCIP_CALL( SCIPfreeSol(scip, &closestsol) );
   }

   /* free memory */
   for( j = 0; j < heurdata->cyclelength; j++ )
   {
      SCIP_CALL( SCIPfreeSol(scip, &lastroundedsols[j]) );
   }

   SCIPfreeBufferArray(scip, &cycles);
   SCIPfreeBufferArray(scip, &lastalphas);
   SCIPfreeBufferArray(scip, &lastroundedsols);
   SCIPfreeBufferArray(scip, &mostfracvals);
   SCIPfreeBufferArray(scip, &mostfracvars);

   SCIPdebugMessage("feasibility pump finished [%d iterations done].\n", nloops);

   return SCIP_OKAY;
}


/*
 * primal heuristic specific interface methods
 */

/** creates the gcgfeaspump primal heuristic and includes it in SCIP */
SCIP_RETCODE SCIPincludeHeurGcgfeaspump(
   SCIP*                 scip                /**< SCIP data structure */
   )
{
   SCIP_HEURDATA* heurdata;
   SCIP_HEUR* heur;

   /* create Gcgfeaspump primal heuristic data */
   SCIP_CALL( SCIPallocMemory(scip, &heurdata) );

   /* include primal heuristic */
   SCIP_CALL( SCIPincludeHeurBasic(scip, &heur,
         HEUR_NAME, HEUR_DESC, HEUR_DISPCHAR, HEUR_PRIORITY, HEUR_FREQ, HEUR_FREQOFS,
         HEUR_MAXDEPTH, HEUR_TIMING, HEUR_USESSUBSCIP, heurExecGcgfeaspump, heurdata) );

   assert(heur != NULL);

   /* set non-NULL pointers to callback methods */
   SCIP_CALL( SCIPsetHeurFree(scip, heur, heurFreeGcgfeaspump) );
   SCIP_CALL( SCIPsetHeurInit(scip, heur, heurInitGcgfeaspump) );
   SCIP_CALL( SCIPsetHeurExit(scip, heur, heurExitGcgfeaspump) );

   /* add feaspump primal heuristic parameters */
   SCIP_CALL( SCIPaddRealParam(scip,
         "heuristics/"HEUR_NAME"/maxlpiterquot",
         "maximal fraction of diving LP iterations compared to node LP iterations",
         &heurdata->maxlpiterquot, FALSE, DEFAULT_MAXLPITERQUOT, 0.0, SCIP_REAL_MAX, NULL, NULL) );
   SCIP_CALL( SCIPaddRealParam(scip,
         "heuristics/"HEUR_NAME"/objfactor",
         "factor by which the regard of the objective is decreased in each round, 1.0 for dynamic",
         &heurdata->objfactor, FALSE, DEFAULT_OBJFACTOR, 0.0, 1.0, NULL, NULL) );
   SCIP_CALL( SCIPaddRealParam(scip,
         "heuristics/"HEUR_NAME"/alphadiff",
         "threshold difference for the convex parameter to perform perturbation",
         &heurdata->alphadiff, FALSE, DEFAULT_ALPHADIFF, 0.0, 1.0, NULL, NULL) );
   SCIP_CALL( SCIPaddIntParam(scip,
         "heuristics/"HEUR_NAME"/maxlpiterofs",
         "additional number of allowed LP iterations",
         &heurdata->maxlpiterofs, FALSE, DEFAULT_MAXLPITEROFS, 0, INT_MAX, NULL, NULL) );
   SCIP_CALL( SCIPaddIntParam(scip,
         "heuristics/"HEUR_NAME"/maxsols",
         "total number of feasible solutions found up to which heuristic is called (-1: no limit)",
         &heurdata->maxsols, TRUE, DEFAULT_MAXSOLS, -1, INT_MAX, NULL, NULL) );
   SCIP_CALL( SCIPaddIntParam(scip,
         "heuristics/"HEUR_NAME"/maxloops",
         "maximal number of pumping loops (-1: no limit)",
         &heurdata->maxloops, TRUE, DEFAULT_MAXLOOPS, -1, INT_MAX, NULL, NULL) );
   SCIP_CALL( SCIPaddIntParam(scip,
         "heuristics/"HEUR_NAME"/maxstallloops",
         "maximal number of pumping rounds without fractionality improvement (-1: no limit)",
         &heurdata->maxstallloops, TRUE, DEFAULT_MAXSTALLLOOPS, -1, INT_MAX, NULL, NULL) );
   SCIP_CALL( SCIPaddIntParam(scip,
         "heuristics/"HEUR_NAME"/minflips",
         "minimum number of random variables to flip, if a 1-cycle is encountered",
         &heurdata->minflips, TRUE, DEFAULT_MINFLIPS, 1, INT_MAX, NULL, NULL) );
   SCIP_CALL( SCIPaddIntParam(scip,
         "heuristics/"HEUR_NAME"/cyclelength",
         "maximum length of cycles to be checked explicitly in each round",
         &heurdata->cyclelength, TRUE, DEFAULT_CYCLELENGTH, 1, 100, NULL, NULL) );
   SCIP_CALL( SCIPaddIntParam(scip,
         "heuristics/"HEUR_NAME"/perturbfreq",
         "number of iterations until a random perturbation is forced",
         &heurdata->perturbfreq, TRUE, DEFAULT_PERTURBFREQ, 1, INT_MAX, NULL, NULL) );
   SCIP_CALL( SCIPaddIntParam(scip, "heuristics/"HEUR_NAME"/neighborhoodsize",
         "radius (using Manhattan metric) of the neighborhood to be searched in stage 3",
         &heurdata->neighborhoodsize, FALSE, DEFAULT_NEIGHBORHOODSIZE, 1, INT_MAX, NULL, NULL) );
   SCIP_CALL( SCIPaddBoolParam(scip,
         "heuristics/"HEUR_NAME"/usefp20",
         "should an iterative round-and-propagate scheme be used to find the integral points?",
         &heurdata->usefp20, FALSE, DEFAULT_USEFP20, NULL, NULL) );
   SCIP_CALL( SCIPaddBoolParam(scip,
         "heuristics/"HEUR_NAME"/pertsolfound",
         "should a random perturbation be performed if a feasible solution was found?",
         &heurdata->pertsolfound, FALSE, DEFAULT_PERTSOLFOUND, NULL, NULL) );
   SCIP_CALL( SCIPaddBoolParam(scip,
         "heuristics/"HEUR_NAME"/stage3",
         "should we solve a local branching sub-MIP if no solution could be found?",
         &heurdata->stage3, FALSE, DEFAULT_STAGE3, NULL, NULL) );
   SCIP_CALL( SCIPaddBoolParam(scip, "heuristics/"HEUR_NAME"/copycuts",
         "should all active cuts from cutpool be copied to constraints in subproblem?",
         &heurdata->copycuts, TRUE, DEFAULT_COPYCUTS, NULL, NULL) );

   return SCIP_OKAY;
}<|MERGE_RESOLUTION|>--- conflicted
+++ resolved
@@ -603,11 +603,7 @@
 
    /* create random number generator */
    SCIP_CALL( SCIPcreateRandom(scip, &heurdata->randnumgen,
-<<<<<<< HEAD
-      DEFAULT_RANDSEED) );
-=======
       SCIPinitializeRandomSeed(scip, DEFAULT_RANDSEED)) );
->>>>>>> 832d1ec2
 
    return SCIP_OKAY;
 }

--- conflicted
+++ resolved
@@ -47,12 +47,7 @@
 #define HEUR_DESC             "relaxation induced neighborhood search by Danna, Rothberg, and Le Pape"
 #define HEUR_DISPCHAR         'N'
 #define HEUR_PRIORITY         -1101000
-<<<<<<< HEAD
-#define HEUR_FREQ             5
-=======
-/* #define HEUR_FREQ             -1 */
 #define HEUR_FREQ             20
->>>>>>> 5a4dc766
 #define HEUR_FREQOFS          5
 #define HEUR_MAXDEPTH         -1
 #define HEUR_TIMING           SCIP_HEURTIMING_AFTERNODE

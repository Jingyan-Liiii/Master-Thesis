--- conflicted
+++ resolved
@@ -684,10 +684,6 @@
 {
    char name[SCIP_MAXSTRLEN];
    char outname[SCIP_MAXSTRLEN];
-<<<<<<< HEAD
-
-=======
->>>>>>> b16e02d5
    char *pname;
    SCIP_CONSHDLR* conshdlr;
    SCIP_CONSHDLRDATA* conshdlrdata;

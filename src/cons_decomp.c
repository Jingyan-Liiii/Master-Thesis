--- conflicted
+++ resolved
@@ -765,10 +765,7 @@
 
       if( SCIPgetNVars(scip) == 0 || SCIPgetNConss(scip) == 0 )
          conshdlrdata->hasrun = TRUE;
-<<<<<<< HEAD
-=======
-
->>>>>>> dc9121a9
+
       *result = SCIP_DIDNOTRUN;
       return SCIP_OKAY;
    }

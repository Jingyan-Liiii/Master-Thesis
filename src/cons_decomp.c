/* * * * * * * * * * * * * * * * * * * * * * * * * * * * * * * * * * * * * * */
/*                                                                           */
/*                  This file is part of the program                         */
/*          GCG --- Generic Column Generation                                */
/*                  a Dantzig-Wolfe decomposition based extension            */
/*                  of the branch-cut-and-price framework                    */
/*         SCIP --- Solving Constraint Integer Programs                      */
/*                                                                           */
/* Copyright (C) 2010-2012 Operations Research, RWTH Aachen University       */
/*                         Zuse Institute Berlin (ZIB)                       */
/*                                                                           */
/* This program is free software; you can redistribute it and/or             */
/* modify it under the terms of the GNU Lesser General Public License        */
/* as published by the Free Software Foundation; either version 3            */
/* of the License, or (at your option) any later version.                    */
/*                                                                           */
/* This program is distributed in the hope that it will be useful,           */
/* but WITHOUT ANY WARRANTY; without even the implied warranty of            */
/* MERCHANTABILITY or FITNESS FOR A PARTICULAR PURPOSE.  See the             */
/* GNU Lesser General Public License for more details.                       */
/*                                                                           */
/* You should have received a copy of the GNU Lesser General Public License  */
/* along with this program; if not, write to the Free Software               */
/* Foundation, Inc., 51 Franklin St, Fifth Floor, Boston, MA 02110-1301, USA.*/
/*                                                                           */
/* * * * * * * * * * * * * * * * * * * * * * * * * * * * * * * * * * * * * * */

/**@file   cons_decomp.c
 * @ingroup CONSHDLRS
 * @brief  constraint handler for structure detection
 * @author Martin Bergner
 *
 * This constraint handler will run all registered structure detectors in
 * increasing priority until the first detector finds a suitable structure.
 *
 */

/*---+----1----+----2----+----3----+----4----+----5----+----6----+----7----+----8----+----9----+----0----+----1----+----2*/

#include <assert.h>

#include "cons_decomp.h"
#include "dec_connected.h"
#include "relax_gcg.h"
#include "struct_detector.h"
#include "string.h"
#include "scip_misc.h"
#include "scip/clock.h"
#include "pub_gcgvar.h"
#include "pub_decomp.h"

/* constraint handler properties */
#define CONSHDLR_NAME          "decomp"
#define CONSHDLR_DESC          "constraint handler template"
#define CONSHDLR_SEPAPRIORITY         0 /**< priority of the constraint handler for separation */
#define CONSHDLR_ENFOPRIORITY         0 /**< priority of the constraint handler for constraint enforcing */
#define CONSHDLR_CHECKPRIORITY        0 /**< priority of the constraint handler for checking feasibility */
#define CONSHDLR_SEPAFREQ            -1 /**< frequency for separating cuts; zero means to separate only in the root node */
#define CONSHDLR_PROPFREQ            -1 /**< frequency for propagating domains; zero means only preprocessing propagation */
#define CONSHDLR_EAGERFREQ           -1 /**< frequency for using all instead of only the useful constraints in separation,
                                              *   propagation and enforcement, -1 for no eager evaluations, 0 for first only */
#define CONSHDLR_MAXPREROUNDS         0 /**< maximal number of presolving rounds the constraint handler participates in (-1: no limit) */
#define CONSHDLR_DELAYSEPA         TRUE /**< should separation method be delayed, if other separators found cuts? */
#define CONSHDLR_DELAYPROP         TRUE /**< should propagation method be delayed, if other propagators found reductions? */
#define CONSHDLR_DELAYPRESOL       TRUE /**< should presolving method be delayed, if other presolvers found reductions? */
#define CONSHDLR_NEEDSCONS        FALSE /**< should the constraint handler be skipped, if no constraints are available? */


/*
 * Data structures
 */

/** score data structure **/
struct SCIP_DecScores
{
   SCIP_Real             borderscore;        /**< score of the border */
   SCIP_Real             densityscore;       /**< score of block densities */
   SCIP_Real             linkingscore;       /**< score related to interlinking blocks */
   SCIP_Real             totalscore;         /**< accumulated score */
};
typedef struct SCIP_DecScores SCIP_DECSCORES;

/** constraint handler data */
struct SCIP_ConshdlrData
{
   DEC_DECOMP**          decdecomps;         /**< array of decomposition structures */
   DEC_DETECTOR**        detectors;          /**< array of structure detectors */
   int*                  priorities;         /**< priorities of the detectors */
   int                   ndetectors;         /**< number of detectors */
   SCIP_CLOCK*           detectorclock;      /**< clock to measure detection time */
   SCIP_Bool             hasrun;             /**< flag to indicate whether we have already detected */
   int                   ndecomps;           /**< number of decomposition structures  */
};


/*
 * Local methods
 */

/* put your local methods here, and declare them static */

/** computes the score of the given decomposition */
static
SCIP_RETCODE evaluateDecomposition(
   SCIP*                 scip,               /**< SCIP data structure */
   DEC_DECOMP*           decdecomp,          /**< decomposition data structure */
   SCIP_DECSCORES*       score               /**< returns the score of the decomposition */
      )
{
   int matrixarea;
   int borderarea;
   int nvars;
   int nconss;
   int i;
   int j;
   int k;
   /*   int blockarea; */
   SCIP_Real varratio;
   int* nzblocks;
   int nblocks;
   int* nlinkvarsblocks;
   int* nvarsblocks;
   SCIP_Real* blockdensities;
   int* blocksizes;
   SCIP_Real density;

   assert(scip != NULL);
   assert(score != NULL);

   nvars = SCIPgetNVars(scip);
   nconss = SCIPgetNConss(scip);

   nblocks = DECdecompGetNBlocks(decdecomp);

   SCIP_CALL( SCIPallocBufferArray(scip, &nzblocks, nblocks) );
   SCIP_CALL( SCIPallocBufferArray(scip, &nlinkvarsblocks, nblocks) );
   SCIP_CALL( SCIPallocBufferArray(scip, &blockdensities, nblocks) );
   SCIP_CALL( SCIPallocBufferArray(scip, &blocksizes, nblocks) );
   SCIP_CALL( SCIPallocBufferArray(scip, &nvarsblocks, nblocks) );
   /*
    * 3 Scores
    *
    * - Area percentage (min)
    * - block density (max)
    * - \pi_b {v_b|v_b is linking}/#vb (min)
    */

   /* calculate matrix area */
   matrixarea = nvars*nconss;

   /* calculate slave sizes, nonzeros and linkingvars */
   for( i = 0; i < nblocks; ++i )
   {
      SCIP_CONS** curconss;
      int ncurconss;
      int nvarsblock;
      SCIP_Bool *ishandled;

      SCIP_CALL( SCIPallocBufferArray(scip, &ishandled, nvars) );
      nvarsblock = 0;
      nzblocks[i] = 0;
      nlinkvarsblocks[i] = 0;
      for( j = 0; j < nvars; ++j )
      {
         ishandled[j] = FALSE;
      }
      curconss = DECdecompGetSubscipconss(decdecomp)[i];
      ncurconss = DECdecompGetNSubscipconss(decdecomp)[i];

      for( j = 0; j < ncurconss; ++j )
      {
         SCIP_VAR** curvars;
         SCIP_VAR* var;
         int ncurvars;
         ncurvars = SCIPgetNVarsXXX(scip, curconss[j]);
         SCIP_CALL( SCIPallocBufferArray(scip, &curvars, ncurvars) );
         SCIP_CALL( SCIPgetVarsXXX(scip, curconss[j], curvars, ncurvars) );

         for( k = 0; k < ncurvars; ++k )
         {
            int block;
            if( !SCIPisVarRelevant(curvars[k]) )
               continue;

            var = SCIPvarGetProbvar(curvars[k]);
            assert(var != NULL);
            if( !SCIPisVarRelevant(var) )
               continue;

            assert(SCIPvarIsActive(var));
            assert(!SCIPvarIsDeleted(var));
            ++(nzblocks[i]);
            if( !SCIPhashmapExists(DECdecompGetVartoblock(decdecomp), var) )
            {
               block = (int)(size_t) SCIPhashmapGetImage(DECdecompGetVartoblock(decdecomp), curvars[k]); /*lint !e507*/
            }
            else
            {
               assert(SCIPhashmapExists(DECdecompGetVartoblock(decdecomp), var));
               block = (int)(size_t) SCIPhashmapGetImage(DECdecompGetVartoblock(decdecomp), var); /*lint !e507*/
            }

            if( block == nblocks+1 && ishandled[SCIPvarGetProbindex(var)] == FALSE )
            {
               ++(nlinkvarsblocks[i]);
            }
            ishandled[SCIPvarGetProbindex(var)] = TRUE;
         }

         SCIPfreeBufferArray(scip, &curvars);
      }

      for( j = 0; j < nvars; ++j )
      {
         if( ishandled[j] )
         {
            ++nvarsblock;
         }
      }

      blocksizes[i] = nvarsblock*ncurconss;
      nvarsblocks[i] = nvarsblock;
      if( blocksizes[i] > 0 )
      {
         blockdensities[i] = 1.0*nzblocks[i]/blocksizes[i];
      }
      else
      {
         blockdensities[i] = 0.0;
      }

      assert(blockdensities[i] >= 0 && blockdensities[i] <= 1.0);
      SCIPfreeBufferArray(scip, &ishandled);
   }

   /* calculate border area */
   borderarea = DECdecompGetNLinkingconss(decdecomp)*nvars+DECdecompGetNLinkingvars(decdecomp)*(nconss-DECdecompGetNLinkingconss(decdecomp));

   /*   blockarea = 0; */
   density = 1E20;
   varratio = 1.0;
   for( i = 0; i < nblocks; ++i )
   {
      /* calculate block area */
      /* blockarea += blocksizes[i]; */


      /* calculate density */
      density = MIN(density, blockdensities[i]);

      /* calculate linking var ratio */
      if( DECdecompGetNLinkingvars(decdecomp) > 0 )
      {
         varratio *= 1.0*nlinkvarsblocks[i]/DECdecompGetNLinkingvars(decdecomp);
      }
      else
      {
         varratio = 0;
      }
   }

   score->linkingscore = (0.5+0.5*varratio);
   score->borderscore = (1.0*(borderarea)/matrixarea);
   score->densityscore = (1-density);

   switch( DECdecompGetType(decdecomp) )
   {
   case DEC_DECTYPE_ARROWHEAD:
      score->totalscore = score->borderscore*score->linkingscore*score->densityscore;
      break;
   case DEC_DECTYPE_BORDERED:
      score->totalscore = score->borderscore*score->linkingscore*score->densityscore;
      break;
   case DEC_DECTYPE_DIAGONAL:
      score->totalscore = 0.0;
      break;
   case DEC_DECTYPE_STAIRCASE:
<<<<<<< HEAD
      SCIPerrorMessage("Decomposition type is %s, cannot compute score", DECgetStrType(DECdecompGetType(decdecomp)));
      score->totalscore = 1.0;
      break;
   case DEC_DECTYPE_UNKNOWN:
      SCIPerrorMessage("Decomposition type is %s, cannot compute score", DECgetStrType(DECdecompGetType(decdecomp)));
=======
      SCIPwarningMessage(scip, "Decomposition type is %s, cannot compute score\n", DECgetStrType(DECdecompGetType(decdecomp)));
      score->totalscore = 0.1;
      break;
   case DEC_DECTYPE_UNKNOWN:
      SCIPerrorMessage("Decomposition type is %s, cannot compute score\n", DECgetStrType(DECdecompGetType(decdecomp)));
>>>>>>> 95c9cc8b
      assert(FALSE);
      break;
   default:
      SCIPerrorMessage("No rule for this decomposition type, cannot compute score\n");
      assert(FALSE);
      break;
   }

   SCIPfreeBufferArray(scip, &nzblocks);
   SCIPfreeBufferArray(scip, &nlinkvarsblocks);
   SCIPfreeBufferArray(scip, &blockdensities);
   SCIPfreeBufferArray(scip, &blocksizes);
   SCIPfreeBufferArray(scip, &nvarsblocks);

   return SCIP_OKAY;

}


/*
 * Callback methods of constraint handler
 */

#define conshdlrCopyDecomp NULL
#define consInitpreDecomp NULL
#define consExitpreDecomp NULL
#define consDeleteDecomp NULL
#define consTransDecomp NULL
#define consInitlpDecomp NULL
#define consSepalpDecomp NULL
#define consSepasolDecomp NULL
#define consPropDecomp NULL
#define consPresolDecomp NULL
#define consRespropDecomp NULL
#define consActiveDecomp NULL
#define consDeactiveDecomp NULL
#define consEnableDecomp NULL
#define consDisableDecomp NULL
#define consDelvarsDecomp NULL
#define consPrintDecomp NULL
#define consCopyDecomp NULL
#define consParseDecomp NULL
#define consGetVarsDecomp NULL
#define consGetNVarsDecomp NULL

/** initialization method of constraint handler (called after problem was transformed) */
static
SCIP_DECL_CONSINIT(consInitDecomp)
{ /*lint --e{715}*/
   SCIP_CONSHDLRDATA* conshdlrdata;
   conshdlrdata = SCIPconshdlrGetData(conshdlr);
   assert(conshdlrdata != NULL);

   conshdlrdata->hasrun = FALSE;
   return SCIP_OKAY;
}

/** deinitialization method of constraint handler (called before transformed problem is freed) */
static
SCIP_DECL_CONSEXIT(consExitDecomp)
{ /*lint --e{715}*/
   SCIP_CONSHDLRDATA* conshdlrdata;
   assert(conshdlr != NULL);
   assert(scip != NULL);
   conshdlrdata = SCIPconshdlrGetData(conshdlr);
   assert(conshdlrdata != NULL);

   if( conshdlrdata->ndecomps > 0 )
   {
      int i;
      for( i = 0; i < conshdlrdata->ndecomps; ++i )
      {
         SCIP_CALL( DECdecompFree(scip, &conshdlrdata->decdecomps[i]) );
      }
      SCIPfreeMemoryArray(scip, &conshdlrdata->decdecomps);
      conshdlrdata->decdecomps = NULL;
      conshdlrdata->ndecomps = 0;
   }
   conshdlrdata->hasrun = FALSE;
   return SCIP_OKAY;
}

/** destructor of constraint handler to free constraint handler data (called when SCIP is exiting) */
static
SCIP_DECL_CONSFREE(consFreeDecomp)
{
   SCIP_CONSHDLRDATA* conshdlrdata;
   int i;
   conshdlrdata = SCIPconshdlrGetData(conshdlr);
   assert(conshdlrdata != NULL);

   SCIP_CALL( SCIPfreeClock(scip, &conshdlrdata->detectorclock) );

   for( i = 0; i < conshdlrdata->ndetectors; ++i )
   {
      DEC_DETECTOR *detector;
      detector = conshdlrdata->detectors[i];
      assert(detector != NULL);
      if( detector->exitDetection != NULL )
      {
         SCIPdebugMessage("Calling exitDetection of %s\n", detector->name);
         SCIP_CALL( (*detector->exitDetection)(scip, detector) );
      }
   }

   if( conshdlrdata->ndecomps > 0 )
   {
      for( i = 0; i < conshdlrdata->ndecomps; ++i )
      {
         SCIP_CALL( DECdecompFree(scip, &conshdlrdata->decdecomps[i]) );
      }
      SCIPfreeMemoryArray(scip, &conshdlrdata->decdecomps);
   }


   SCIPfreeMemoryArray(scip, &conshdlrdata->priorities);
   SCIPfreeMemoryArray(scip, &conshdlrdata->detectors);
   SCIPfreeMemoryArrayNull(scip, &conshdlrdata->decdecomps);
   SCIPfreeMemory(scip, &conshdlrdata);

   return SCIP_OKAY;
}

/** solving process initialization method of constraint handler (called when branch and bound process is about to begin) */
static
SCIP_DECL_CONSINITSOL(consInitsolDecomp)
{  /*lint --e{715}*/
   return SCIP_OKAY;
}


/** solving process deinitialization method of constraint handler (called before branch and bound process data is freed) */
static
SCIP_DECL_CONSEXITSOL(consExitsolDecomp)
{  /*lint --e{715}*/
   SCIP_CONSHDLRDATA* conshdlrdata;
   assert(conshdlr != NULL);
   assert(scip != NULL);
   conshdlrdata = SCIPconshdlrGetData(conshdlr);
   assert(conshdlrdata != NULL);

   if( conshdlrdata->ndecomps > 0 )
   {
      int i;
      for( i = 0; i < conshdlrdata->ndecomps; ++i )
      {
         SCIP_CALL( DECdecompFree(scip, &conshdlrdata->decdecomps[i]) );
      }
      SCIPfreeMemoryArray(scip, &conshdlrdata->decdecomps);
      conshdlrdata->decdecomps = NULL;
      conshdlrdata->ndecomps = 0;
   }
   conshdlrdata->hasrun = FALSE;

   return SCIP_OKAY;
}


/** constraint enforcing method of constraint handler for LP solutions */
static
SCIP_DECL_CONSENFOLP(consEnfolpDecomp)
{  /*lint --e{715}*/
   *result = SCIP_FEASIBLE;
   return SCIP_OKAY;
}


/** constraint enforcing method of constraint handler for pseudo solutions */
static
SCIP_DECL_CONSENFOPS(consEnfopsDecomp)
{  /*lint --e{715}*/
   *result = SCIP_FEASIBLE;
   return SCIP_OKAY;
}


/** feasibility check method of constraint handler for integral solutions */
static
SCIP_DECL_CONSCHECK(consCheckDecomp)
{
   /*lint --e{715}*/
   *result = SCIP_FEASIBLE;
   return SCIP_OKAY;
}



/** variable rounding lock method of constraint handler */
static
SCIP_DECL_CONSLOCK(consLockDecomp)
{  /*lint --e{715}*/
   return SCIP_OKAY;
}


/*
 * constraint specific interface methods
 */

/** creates the handler for decomp constraints and includes it in SCIP */
SCIP_RETCODE SCIPincludeConshdlrDecomp(
   SCIP*                 scip                /**< SCIP data structure */
   )
{
   SCIP_CONSHDLRDATA* conshdlrdata;

   /* create decomp constraint handler data */
   SCIP_CALL( SCIPallocMemory(scip, &conshdlrdata) );
   assert(conshdlrdata != NULL);

   conshdlrdata->decdecomps = NULL;
   conshdlrdata->ndecomps = 0;
   conshdlrdata->ndetectors = 0;
   conshdlrdata->priorities = NULL;
   conshdlrdata->detectors = NULL;
   conshdlrdata->hasrun = FALSE;

   SCIP_CALL( SCIPcreateWallClock(scip, &conshdlrdata->detectorclock) );

   /* include constraint handler */
   SCIP_CALL( SCIPincludeConshdlr(scip, CONSHDLR_NAME, CONSHDLR_DESC,
         CONSHDLR_SEPAPRIORITY, CONSHDLR_ENFOPRIORITY, CONSHDLR_CHECKPRIORITY,
         CONSHDLR_SEPAFREQ, CONSHDLR_PROPFREQ, CONSHDLR_EAGERFREQ, CONSHDLR_MAXPREROUNDS,
         CONSHDLR_DELAYSEPA, CONSHDLR_DELAYPROP, CONSHDLR_DELAYPRESOL, CONSHDLR_NEEDSCONS,
         SCIP_PROPTIMING_AFTERLPNODE, conshdlrCopyDecomp,
         consFreeDecomp, consInitDecomp, consExitDecomp,
         consInitpreDecomp, consExitpreDecomp, consInitsolDecomp, consExitsolDecomp,
         consDeleteDecomp, consTransDecomp, consInitlpDecomp,
         consSepalpDecomp, consSepasolDecomp, consEnfolpDecomp, consEnfopsDecomp, consCheckDecomp,
         consPropDecomp, consPresolDecomp, consRespropDecomp, consLockDecomp,
         consActiveDecomp, consDeactiveDecomp,
         consEnableDecomp, consDisableDecomp,
         consDelvarsDecomp, consPrintDecomp, consCopyDecomp, consParseDecomp,
         consGetVarsDecomp, consGetNVarsDecomp,
         conshdlrdata) );

   return SCIP_OKAY;
}

/** creates and captures a decomp constraint */
SCIP_RETCODE SCIPcreateConsDecomp(
   SCIP*                 scip,               /**< SCIP data structure */
   SCIP_CONS**           cons,               /**< pointer to hold the created constraint */
   const char*           name                /**< name of constraint */
   )
{
   SCIP_CONSHDLR* conshdlr;
   SCIP_CONSDATA* consdata;

   SCIPerrorMessage("method of decomp constraint handler not implemented yet\n");
   SCIPABORT(); /*lint --e{527} --e{715}*/

   /* find the decomp constraint handler */
   conshdlr = SCIPfindConshdlr(scip, CONSHDLR_NAME);
   if( conshdlr == NULL )
   {
      SCIPerrorMessage("decomp constraint handler not found\n");
      return SCIP_PLUGINNOTFOUND;
   }

   /* create constraint data */
   consdata = NULL;

   /* create constraint */
   SCIP_CALL( SCIPcreateCons(scip, cons, name, conshdlr, consdata, FALSE, FALSE, FALSE, FALSE, FALSE,
         FALSE, FALSE, FALSE, TRUE, FALSE) );

   return SCIP_OKAY;
}

/** sets (and adds) the decomposition structure **/
SCIP_RETCODE SCIPconshdlrDecompAddDecdecomp(
   SCIP*                 scip,               /**< SCIP data structure */
   DEC_DECOMP*           decdecomp           /**< DEC_DECOMP data structure */
   )
{
   SCIP_CONSHDLR* conshdlr;
   SCIP_CONSHDLRDATA* conshdlrdata;
   assert(scip != NULL);
   conshdlr = SCIPfindConshdlr(scip, CONSHDLR_NAME);
   assert( conshdlr != NULL );

   conshdlrdata = SCIPconshdlrGetData(conshdlr);
   assert(conshdlrdata != NULL);

   if( conshdlrdata->ndecomps == 0 )
   {
      assert(conshdlrdata->decdecomps == NULL);
      SCIP_CALL( SCIPallocMemoryArray(scip, &conshdlrdata->decdecomps, 1) ); /*lint !e506*/
      conshdlrdata->decdecomps[0] = decdecomp;
      conshdlrdata->ndecomps = 1;
   }
   else
   {
      SCIP_CALL( SCIPreallocMemoryArray(scip, &conshdlrdata->decdecomps, conshdlrdata->ndecomps) );
      conshdlrdata->decdecomps[conshdlrdata->ndecomps] = decdecomp;
      conshdlrdata->ndecomps += 1;
   }
   return SCIP_OKAY;
}


/** returns the decomposition structure **/
DEC_DECOMP** SCIPconshdlrDecompGetDecdecomps(
   SCIP*                 scip                /**< SCIP data structure */
   )
{
   SCIP_CONSHDLR* conshdlr;
   SCIP_CONSHDLRDATA* conshdlrdata;
   assert(scip != NULL);
   conshdlr = SCIPfindConshdlr(scip, CONSHDLR_NAME);
   assert( conshdlr != NULL );

   conshdlrdata = SCIPconshdlrGetData(conshdlr);
   assert(conshdlrdata != NULL);

   return conshdlrdata->decdecomps;
}

/** returns the decomposition structure **/
int SCIPconshdlrDecompGetNDecdecomps(
   SCIP*                 scip                /**< SCIP data structure */
   )
{
   SCIP_CONSHDLR* conshdlr;
   SCIP_CONSHDLRDATA* conshdlrdata;
   assert(scip != NULL);
   conshdlr = SCIPfindConshdlr(scip, CONSHDLR_NAME);
   assert( conshdlr != NULL );

   conshdlrdata = SCIPconshdlrGetData(conshdlr);
   assert(conshdlrdata != NULL);

   return conshdlrdata->ndecomps;
}

/** returns the data of the provided detector */
DEC_DETECTORDATA* DECdetectorGetData(
   DEC_DETECTOR*         detector            /**< detector data structure */
   )
{
   assert(detector != NULL);
   return detector->decdata;

}

/** returns the name of the provided detector */
const char* DECdetectorGetName(
   DEC_DETECTOR*         detector            /**< detector data structure */
   )
{
   assert(detector != NULL);
   return detector->name;
}

/** searches for the detector and returns it or returns NULL if detector is not found*/
DEC_DETECTOR* DECfindDetector(
   SCIP*                 scip,               /**< SCIP data structure */
   const char*           name                /**< name of the detector */
   )
{
   SCIP_CONSHDLR* conshdlr;
   SCIP_CONSHDLRDATA* conshdlrdata;
   int i;
   assert(scip != NULL);
   conshdlr = SCIPfindConshdlr(scip, CONSHDLR_NAME);
   if( conshdlr == NULL )
      return NULL;

   conshdlrdata = SCIPconshdlrGetData(conshdlr);
   assert(conshdlrdata != NULL);

   for( i = 0; i < conshdlrdata->ndetectors; ++i )
   {
      DEC_DETECTOR *detector;
      detector = conshdlrdata->detectors[i];
      assert(detector != NULL);
      if( strcmp(detector->name, name) == 0 )
      {
         return detector;
      }
   }

   return NULL;
}

/** includes the detector */
SCIP_RETCODE DECincludeDetector(
   SCIP*                 scip,               /**< SCIP data structure */
   const char*           name,               /**< name of the detector */
   const char            decchar,            /**< display character of the detector */
   const char*           description,        /**< description of the detector */
   int                   priority,           /**< priority of the detector */
   SCIP_Bool             enabled,            /**< whether the detector should be enabled by default */
   DEC_DETECTORDATA*     detectordata,       /**< the associated detector data (or NULL) */
   DEC_DECL_DETECTSTRUCTURE((*detectStructure)), /**< the method that will detect the structure (must not be NULL)*/
   DEC_DECL_INITDETECTOR((*initDetector)),   /**< initialization method of detector (or NULL) */
   DEC_DECL_EXITDETECTOR((*exitDetector))    /**< deinitialization method of detector (or NULL) */
   )
{
   SCIP_CONSHDLR* conshdlr;
   SCIP_CONSHDLRDATA* conshdlrdata;
   DEC_DETECTOR *detector;
   char setstr[SCIP_MAXSTRLEN];
   char descstr[SCIP_MAXSTRLEN];

   assert(scip != NULL);
   assert(name != NULL);
   assert(description != NULL);
   assert(detectStructure != NULL);
   conshdlr = SCIPfindConshdlr(scip, CONSHDLR_NAME);

   if( conshdlr == NULL )
   {
      SCIPerrorMessage("Decomp constraint handler is not included, cannot add detector!\n");
      return SCIP_ERROR;
   }

   assert(detectStructure != NULL);

   conshdlrdata = SCIPconshdlrGetData(conshdlr);
   assert(conshdlrdata != NULL);

   SCIP_CALL( SCIPallocBlockMemory(scip, &detector) );
   assert(detector != NULL);

   SCIPdebugMessage("Adding detector %i: %s\n", conshdlrdata->ndetectors+1, name);

#ifndef NDEBUG
   assert(DECfindDetector(scip, name) == NULL);
#endif

   detector->decdata = detectordata;
   detector->name = name;
   detector->description = description;

   detector->detectStructure = detectStructure;

   detector->initDetection = initDetector;
   detector->exitDetection = exitDetector;
   detector->decchar = decchar;

   detector->priority = priority;
   detector->enabled = enabled;

   (void) SCIPsnprintf(setstr, SCIP_MAXSTRLEN, "detectors/%s/enabled", name);
   (void) SCIPsnprintf(descstr, SCIP_MAXSTRLEN, "flag to indicate whether detector <%s> is enabled", name);
   SCIP_CALL( SCIPaddBoolParam(scip, setstr, descstr, &(detector->enabled), FALSE, enabled, NULL, NULL) );

   (void) SCIPsnprintf(setstr, SCIP_MAXSTRLEN, "detectors/%s/priority", name);
   (void) SCIPsnprintf(descstr, SCIP_MAXSTRLEN, "priority of detector <%s>", name);
   SCIP_CALL( SCIPaddIntParam(scip, setstr, descstr, &(detector->priority), FALSE, priority, INT_MIN, INT_MAX, NULL, NULL) );

   SCIP_CALL( SCIPreallocMemoryArray(scip, &conshdlrdata->detectors, conshdlrdata->ndetectors+1) );
   SCIP_CALL( SCIPreallocMemoryArray(scip, &conshdlrdata->priorities, conshdlrdata->ndetectors+1) );

   conshdlrdata->detectors[conshdlrdata->ndetectors] = detector;
   conshdlrdata->ndetectors = conshdlrdata->ndetectors+1;

   return SCIP_OKAY;

}

/** returns the remaning time of scip that the decomposition may use */
SCIP_Real DECgetRemainingTime(
   SCIP*                 scip                /**< SCIP data structure */
   )
{
   SCIP_Real timelimit;
   assert(scip != NULL);
   SCIP_CALL_ABORT(SCIPgetRealParam(scip, "limits/time", &timelimit));
   if( !SCIPisInfinity(scip, timelimit) )
      timelimit -= SCIPgetSolvingTime(scip);
   return timelimit;
}

/** interface method to detect the structure */
SCIP_RETCODE DECdetectStructure(
   SCIP*                 scip,               /**< SCIP data structure */
   SCIP_RESULT*          result              /**< Result pointer to indicate whether some structure was found */
   )
{
   SCIP_CONSHDLR* conshdlr;
   SCIP_CONSHDLRDATA* conshdlrdata;

   SCIP_Real* scores;
   int i;
   int j;

   assert(scip != NULL);

   conshdlr = SCIPfindConshdlr(scip, CONSHDLR_NAME);
   assert(conshdlr != NULL);

   conshdlrdata = SCIPconshdlrGetData(conshdlr);
   assert(conshdlrdata != NULL);

   if( SCIPgetStage(scip) == SCIP_STAGE_INIT || SCIPgetNVars(scip) == 0 || SCIPgetNConss(scip) == 0 )
   {
      SCIPverbMessage(scip, SCIP_VERBLEVEL_DIALOG, NULL, "No problem exists, cannot detect structure!\n");

      if( SCIPgetNVars(scip) == 0 || SCIPgetNConss(scip) == 0 )
         conshdlrdata->hasrun = TRUE;
      return SCIP_OKAY;
   }

   if( SCIPgetStage(scip) < SCIP_STAGE_TRANSFORMED )
      SCIP_CALL( SCIPtransformProb(scip) );

   SCIP_CALL( SCIPresetClock(scip, conshdlrdata->detectorclock) );
   SCIP_CALL( SCIPstartClock(scip, conshdlrdata->detectorclock) );

   if( conshdlrdata->ndecomps == 0 )
   {
      for( i = 0; i < conshdlrdata->ndetectors; ++i )
      {
         DEC_DETECTOR *detector;
         detector = conshdlrdata->detectors[i];
         assert(detector != NULL);
         conshdlrdata->priorities[i] = detector->priority;
      }

      SCIPdebugMessage("Sorting %i detectors\n", conshdlrdata->ndetectors);
      SCIPsortIntPtr(conshdlrdata->priorities, (void**)conshdlrdata->detectors, conshdlrdata->ndetectors);

      SCIPdebugMessage("Trying %d detectors.\n", conshdlrdata->ndetectors);
      for( i = 0; i < conshdlrdata->ndetectors; ++i )
      {
         DEC_DETECTOR* detector;
         DEC_DECOMP** decdecomps;
         int ndecdecomps;

         ndecdecomps = -1;
         detector = conshdlrdata->detectors[i];
         assert(detector != NULL);
         if( !detector->enabled )
            continue;
         if( detector->initDetection != NULL )
         {
            SCIPdebugMessage("Calling initDetection of %s\n", detector->name);
            SCIP_CALL( (*detector->initDetection)(scip, detector) );
         }

         SCIPdebugMessage("Calling detectStructure of %s: ", detector->name);
         SCIP_CALL( (*detector->detectStructure)(scip, detector->decdata, &decdecomps, &ndecdecomps,  result) );
         if( *result == SCIP_SUCCESS )
         {
            assert(ndecdecomps >= 0);
            assert(decdecomps != NULL || ndecdecomps == 0);
            SCIPdebugPrintf("we have %d decompositions!\n", ndecdecomps);
            for( j = 0; j < ndecdecomps; ++j )
            {
               assert(decdecomps != NULL);
               DECdecompSetDetector(decdecomps[j], detector);
            }
            SCIP_CALL( SCIPreallocMemoryArray(scip, &(conshdlrdata->decdecomps), (conshdlrdata->ndecomps+ndecdecomps)) );
            BMScopyMemoryArray(&(conshdlrdata->decdecomps[conshdlrdata->ndecomps]), decdecomps, ndecdecomps); /*lint !e866*/
            SCIPfreeMemoryArray(scip, &decdecomps);
            conshdlrdata->ndecomps += ndecdecomps;
         }
         else
         {
            SCIPdebugPrintf("Failure!\n");
         }
      }
   }
   else
   {
      SCIP_CALL( DECdecompTransform(scip, conshdlrdata->decdecomps[0]) );
   }
   /* evaluate all decompositions and sort them by score */
   SCIP_CALL( SCIPallocBufferArray(scip, &scores, conshdlrdata->ndecomps) );
   for( i = 0; i < conshdlrdata->ndecomps; ++i )
   {
      SCIP_DECSCORES score;
      score.totalscore = 0.0;

      SCIP_CALL( evaluateDecomposition(scip, conshdlrdata->decdecomps[i], &score) );
      scores[i] = score.totalscore;
   }

   SCIPsortRealPtr(scores, (void**)conshdlrdata->decdecomps, conshdlrdata->ndecomps);
   SCIPfreeBufferArray(scip, &scores);

   SCIP_CALL( SCIPstopClock(scip, conshdlrdata->detectorclock) );

   if( conshdlrdata->ndecomps > 0 )
   {
      SCIPverbMessage(scip, SCIP_VERBLEVEL_NORMAL, NULL, "Chosen decomposition with %d blocks of type %s.\n",
         DECdecompGetNBlocks(conshdlrdata->decdecomps[0]), DECgetStrType(DECdecompGetType(conshdlrdata->decdecomps[0])));
      GCGsetStructDecdecomp(scip, conshdlrdata->decdecomps[0]);
      *result = SCIP_SUCCESS;
   }
   else
   {
      *result = SCIP_DIDNOTFIND;
      SCIPverbMessage(scip, SCIP_VERBLEVEL_NORMAL, NULL, "No decomposition found!\n");
   }
   SCIPdebugMessage("Detection took %fs\n", SCIPclockGetTime(conshdlrdata->detectorclock));

   /* show that we done our duty */
   conshdlrdata->hasrun = TRUE;

   return SCIP_OKAY;
}

/** write out all known decompositions */
SCIP_RETCODE DECwriteAllDecomps(
   SCIP*                 scip,               /**< SCIP data structure */
   char*                 extension           /**< extension for decompositions */
   )
{
   int i;
   char name[SCIP_MAXSTRLEN];
   char outname[SCIP_MAXSTRLEN];
   char *pname;
   char decchar;

   SCIP_CONSHDLR* conshdlr;
   SCIP_CONSHDLRDATA* conshdlrdata;
   DEC_DECOMP *tmp;
   DEC_DETECTOR *detector;

   assert(scip != NULL);
   assert(extension != NULL);

   conshdlr = SCIPfindConshdlr(scip, CONSHDLR_NAME);
   assert(conshdlr != NULL);

   conshdlrdata = SCIPconshdlrGetData(conshdlr);
   assert(conshdlrdata != NULL);

   (void) SCIPsnprintf(name, SCIP_MAXSTRLEN, "%s",  SCIPgetProbName(scip));
   SCIPsplitFilename(name, NULL, &pname, NULL, NULL);

   /** @todo This is a giant hack, but it works quite well */
   tmp = conshdlrdata->decdecomps[0];

   for( i = 0; i < conshdlrdata->ndecomps; ++i )
   {

      conshdlrdata->decdecomps[0] = conshdlrdata->decdecomps[i];

      detector = DECdecompGetDetector(conshdlrdata->decdecomps[i]);
      if( detector == NULL )
         decchar = '?';
      else
         decchar = detector->decchar;

      (void) SCIPsnprintf(outname, SCIP_MAXSTRLEN, "%s_%c_%d.%s", pname, decchar, DECdecompGetNBlocks(conshdlrdata->decdecomps[i]), extension);

      SCIP_CALL( SCIPwriteTransProblem(scip, outname, extension, FALSE) );
   }
   conshdlrdata->decdecomps[0] = tmp;

   return SCIP_OKAY;
}

/** returns the best known decomposition, if available and NULL otherwise */
DEC_DECOMP* DECgetBestDecomp(
   SCIP*                 scip                /**< SCIP data structure */
   )
{
   SCIP_CONSHDLR* conshdlr;
   SCIP_CONSHDLRDATA* conshdlrdata;
   assert(scip != NULL);

   conshdlr = SCIPfindConshdlr(scip, CONSHDLR_NAME);
   assert(conshdlr != NULL);

   conshdlrdata = SCIPconshdlrGetData(conshdlr);
   assert(conshdlrdata != NULL);

   if( conshdlrdata->ndecomps > 0 )
      return conshdlrdata->decdecomps[0];
   else
      return NULL;
}

/** writes out a list of all detectors */
void DECprintListOfDetectors(
   SCIP*                 scip                /**< SCIP data structure */
   )
{
   SCIP_CONSHDLR* conshdlr;
   SCIP_CONSHDLRDATA* conshdlrdata;
   int ndetectors;
   int i;

   assert(scip != NULL);

   conshdlr = SCIPfindConshdlr(scip, CONSHDLR_NAME);
   assert(conshdlr != NULL);

   conshdlrdata = SCIPconshdlrGetData(conshdlr);
   assert(conshdlrdata != NULL);

   ndetectors = conshdlrdata->ndetectors;

   SCIPdialogMessage(scip, NULL, " detector             priority char  description\n --------------       -------- ----  -----------\n");

   for( i = 0; i < ndetectors; ++i )
   {
      SCIPdialogMessage(scip, NULL,  " %-20s", conshdlrdata->detectors[i]->name);
      SCIPdialogMessage(scip, NULL,  " %8d    %c ", conshdlrdata->detectors[i]->priority, conshdlrdata->detectors[i]->decchar);
      SCIPdialogMessage(scip, NULL,  " %s\n", conshdlrdata->detectors[i]->description);
   }
}

/** returns whether the detection has been performed */
SCIP_Bool DEChasDetectionRun(
   SCIP*                 scip                /**< SCIP data structure */
   )
{
   SCIP_CONSHDLR* conshdlr;
   SCIP_CONSHDLRDATA* conshdlrdata;

   assert(scip != NULL);

   conshdlr = SCIPfindConshdlr(scip, CONSHDLR_NAME);
   assert(conshdlr != NULL);

   conshdlrdata = SCIPconshdlrGetData(conshdlr);
   assert(conshdlrdata != NULL);

   return conshdlrdata->hasrun;
}<|MERGE_RESOLUTION|>--- conflicted
+++ resolved
@@ -275,19 +275,11 @@
       score->totalscore = 0.0;
       break;
    case DEC_DECTYPE_STAIRCASE:
-<<<<<<< HEAD
-      SCIPerrorMessage("Decomposition type is %s, cannot compute score", DECgetStrType(DECdecompGetType(decdecomp)));
-      score->totalscore = 1.0;
-      break;
-   case DEC_DECTYPE_UNKNOWN:
-      SCIPerrorMessage("Decomposition type is %s, cannot compute score", DECgetStrType(DECdecompGetType(decdecomp)));
-=======
       SCIPwarningMessage(scip, "Decomposition type is %s, cannot compute score\n", DECgetStrType(DECdecompGetType(decdecomp)));
       score->totalscore = 0.1;
       break;
    case DEC_DECTYPE_UNKNOWN:
       SCIPerrorMessage("Decomposition type is %s, cannot compute score\n", DECgetStrType(DECdecompGetType(decdecomp)));
->>>>>>> 95c9cc8b
       assert(FALSE);
       break;
    default:

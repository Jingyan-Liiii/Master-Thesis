--- conflicted
+++ resolved
@@ -123,7 +123,6 @@
    );
 
 
-<<<<<<< HEAD
 /** returns the available pricing solvers */
 extern
 GCG_SOLVER** GCGpricerGetSolvers(
@@ -136,21 +135,6 @@
    SCIP*                 scip                /**< SCIP data structure */
    );
 
-/** returns the solverdata of a solver */
-extern
-GCG_SOLVERDATA* GCGsolverGetSolverdata(
-   GCG_SOLVER*           solver              /**< pointer so solver */
-   );
-
-/** sets solver data of specific solver */
-extern
-void GCGsolverSetSolverdata(
-   GCG_SOLVER*           solver,             /**< pointer to solver  */
-   GCG_SOLVERDATA*       solverdata          /**< solverdata data structure */
-   );
-
-=======
->>>>>>> 734f1ec3
 /** writes out a list of all pricing problem solvers */
 extern
 void GCGpricerPrintListOfSolvers(

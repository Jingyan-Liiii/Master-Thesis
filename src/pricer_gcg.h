/* * * * * * * * * * * * * * * * * * * * * * * * * * * * * * * * * * * * * * */
/*                                                                           */
/*                  This file is part of the program                         */
/*          GCG --- Generic Column Generation                                */
/*                  a Dantzig-Wolfe decomposition based extension            */
/*                  of the branch-cut-and-price framework                    */
/*         SCIP --- Solving Constraint Integer Programs                      */
/*                                                                           */
/* Copyright (C) 2010-2012 Operations Research, RWTH Aachen University       */
/*                         Zuse Institute Berlin (ZIB)                       */
/*                                                                           */
/* This program is free software; you can redistribute it and/or             */
/* modify it under the terms of the GNU Lesser General Public License        */
/* as published by the Free Software Foundation; either version 3            */
/* of the License, or (at your option) any later version.                    */
/*                                                                           */
/* This program is distributed in the hope that it will be useful,           */
/* but WITHOUT ANY WARRANTY; without even the implied warranty of            */
/* MERCHANTABILITY or FITNESS FOR A PARTICULAR PURPOSE.  See the             */
/* GNU Lesser General Public License for more details.                       */
/*                                                                           */
/* You should have received a copy of the GNU Lesser General Public License  */
/* along with this program; if not, write to the Free Software               */
/* Foundation, Inc., 51 Franklin St, Fifth Floor, Boston, MA 02110-1301, USA.*/
/*                                                                           */
/* * * * * * * * * * * * * * * * * * * * * * * * * * * * * * * * * * * * * * */

/**@file   pricer_gcg.h
 * @ingroup PUBLICMETHODS
 * @brief  GCG variable pricer
 * @author Gerald Gamrath
 * @author Martin Bergner
 * @ingroup PRICERS
 */

/*---+----1----+----2----+----3----+----4----+----5----+----6----+----7----+----8----+----9----+----0----+----1----+----2*/

#ifndef GCG_PRICER_GCG__
#define GCG_PRICER_GCG__

#include "scip/scip.h"
#include "type_solver.h"

#ifdef __cplusplus
extern "C" {
#endif

enum GCG_Pricetype
{
   GCG_PRICETYPE_UNKNOWN = -1,               /**< unknown pricing type */
   GCG_PRICETYPE_INIT = 0,                   /**< initial pricing */
   GCG_PRICETYPE_FARKAS = 1,                 /**< farkas pricing */
   GCG_PRICETYPE_REDCOST = 2                 /**< redcost pricing */
};
typedef enum GCG_Pricetype GCG_PRICETYPE;



/** creates the GCG variable pricer and includes it in SCIP */
extern
SCIP_RETCODE SCIPincludePricerGcg(
   SCIP*                 scip,               /**< SCIP data structure */
   SCIP*                 origprob            /**< SCIP data structure of the original problem */
   );

/** returns the pointer to the scip instance representing the original problem */
extern
SCIP* GCGpricerGetOrigprob(
   SCIP*                 scip                /**< SCIP data structure */
   );

/** returns the array of variables that were priced in during the solving process */
extern
SCIP_VAR** GCGpricerGetPricedvars(
   SCIP*                 scip                /**< SCIP data structure */
   );

/** returns the number of variables that were priced in during the solving process */
extern
int GCGpricerGetNPricedvars(
   SCIP*                 scip                /**< SCIP data structure */
   );

/** adds the given constraint and the given position to the hashmap of the pricer */
extern
SCIP_RETCODE GCGpricerAddMasterconsToHashmap(
   SCIP*                 scip,               /**< SCIP data structure */
   SCIP_CONS*            cons,               /**< the constraint that should be added */
   int                   pos                 /**< the position of the constraint in the relaxator's masterconss array */
   );

/** includes a solver into the pricer data */
extern
SCIP_RETCODE GCGpricerIncludeSolver(
   SCIP*                 scip,               /**< SCIP data structure */
   const char*           name,               /**< name of solver */
   const char*           description,        /**< description of solver */
   int                   priority,           /**< priority of solver */
   GCG_DECL_SOLVERSOLVE  ((*solversolve)),   /**< solving method for solver */
   GCG_DECL_SOLVERSOLVEHEUR((*solveheur)),   /**< heuristic solving method for solver */
   GCG_DECL_SOLVERFREE   ((*solverfree)),    /**< free method of solver */
   GCG_DECL_SOLVERINIT   ((*solverinit)),    /**< init method of solver */
   GCG_DECL_SOLVEREXIT   ((*solverexit)),    /**< exit method of solver */
   GCG_DECL_SOLVERINITSOL((*solverinitsol)), /**< initsol method of solver */
   GCG_DECL_SOLVEREXITSOL((*solverexitsol)), /**< exitsol method of solver */
   GCG_SOLVERDATA*       solverdata          /**< solverdata data structure */
   );


/** returns the solverdata of a solver */
extern
GCG_SOLVERDATA* GCGsolverGetSolverdata(
   GCG_SOLVER*           solver              /**< pointer so solver */
   );

/** sets solver data of specific solver */
extern
void GCGsolverSetSolverdata(
   GCG_SOLVER*           solver,             /**< pointer to solver  */
   GCG_SOLVERDATA*       solverdata          /**< solverdata data structure */
   );

/** writes out a list of all pricing problem solvers */
extern
void GCGpricerPrintListOfSolvers(
   SCIP*                 scip                /**< SCIP data structure */
   );

extern
void GCGpricerPrintStatistics(
   SCIP*                 scip,               /**< SCIP data structure */
   FILE*                 file                /**< output file */
   );

/** transfers a primal solution of the original problem into the master variable space,
 *  i.e. creates one master variable for each block and adds the solution to the master problem  */
extern
SCIP_RETCODE GCGpricerTransOrigSolToMasterVars(
   SCIP*                 scip,               /**< SCIP data structure */
   SCIP_SOL*             origsol             /**< the solution that should be transferred */
   );

/** create initial master variables */
extern
SCIP_RETCODE GCGpricerCreateInitialMastervars(
   SCIP*                 scip                /**< SCIP data structure */
   );

/** get root node degeneracy */
extern
SCIP_Real GCGpricerGetDegeneracy(
   SCIP*                 scip                /**< SCIP data structure */
   );

/** get number of iterations in pricing problems */
extern
SCIP_Longint GCGpricerGetPricingSimplexIters(
   SCIP*                 scip                /**< SCIP data structure */
   );

/** print simplex iteration statistics */
extern
SCIP_RETCODE GCGpricerPrintSimplexIters(
   SCIP*                 scip,               /**< SCIP data structure */
   FILE*                 file                /**< output file */
   );

/** returns whether the scip is the original problem scip */
extern
SCIP_Bool GCGisOriginal(
   SCIP*                 scip                /**< SCIP data structure */
   );

/** returns whether the scip is the master problem scip */
SCIP_Bool GCGisMaster(
   SCIP*                 scip                /**< SCIP data structure */
   );

#ifdef __cplusplus
}
#endif
<<<<<<< HEAD

=======
>>>>>>> dc9121a9
#endif<|MERGE_RESOLUTION|>--- conflicted
+++ resolved
@@ -179,8 +179,5 @@
 #ifdef __cplusplus
 }
 #endif
-<<<<<<< HEAD
 
-=======
->>>>>>> dc9121a9
 #endif
--- conflicted
+++ resolved
@@ -132,37 +132,20 @@
    SCIP_NODE* child3;
    SCIP_CONS* cons1;
    SCIP_CONS* cons2;
-<<<<<<< HEAD
+   SCIP_CONS* cons3;
    SCIP_CONS** origbranchconss1;
    SCIP_CONS** origbranchconss2;
-   GCG_BRANCHDATA* branchupdata;
-   GCG_BRANCHDATA* branchdowndata;
-   char upname[SCIP_MAXSTRLEN];
-   char downname[SCIP_MAXSTRLEN];
-   int norigbranchconss;
-=======
-   SCIP_CONS* cons3;
-   SCIP_CONS** origbranchcons1;
-   SCIP_CONS** origbranchcons2;
-   SCIP_CONS** origbranchcons3;
+   SCIP_CONS** origbranchconss3;
    GCG_BRANCHDATA* branchupdata;
    GCG_BRANCHDATA* branchdowndata;
    GCG_BRANCHDATA* branchfixdata;
-   SCIP_Bool chgVarUbNodeup;
-   SCIP_Bool chgVarUbNodedown;
-   SCIP_Bool chgVarUbNodefix;
-   SCIP_Bool chgVarLbNodeup;
-   SCIP_Bool chgVarLbNodedown;
-   SCIP_Bool chgVarLbNodefix;
-   SCIP_Bool addPropBoundChg;
    char upname[SCIP_MAXSTRLEN];
    char downname[SCIP_MAXSTRLEN];
    char fixname[SCIP_MAXSTRLEN];
-   int norigbranchcons;
+   int norigbranchconss;
    SCIP_Real downub;
    SCIP_Real fixval;
    SCIP_Real uplb;
->>>>>>> e4514362
 
    /* parameter data */
    SCIP_Bool enforcebycons;
@@ -175,24 +158,11 @@
    /* get master problem */
    masterscip = GCGgetMasterprob(scip);
    assert(masterscip != NULL);
-<<<<<<< HEAD
 
    origbranchconss1 = NULL;
    origbranchconss2 = NULL;
+   origbranchconss3 = NULL;
    norigbranchconss = 0;
-=======
-   chgVarUbNodeup = FALSE;
-   chgVarUbNodedown = FALSE;
-   chgVarUbNodefix = FALSE;
-   chgVarLbNodeup = FALSE;
-   chgVarLbNodedown = FALSE;
-   chgVarLbNodefix = FALSE;
-   addPropBoundChg = FALSE;
-   origbranchcons1 = NULL;
-   origbranchcons2 = NULL;
-   origbranchcons3 = NULL;
-   norigbranchcons = 0;
->>>>>>> e4514362
 
    /* for cons_masterbranch */
 
@@ -264,45 +234,8 @@
 
    SCIPdebugMessage("Branching on var %s with value %g in current solution\n", SCIPvarGetName(branchvar), solval);
 
-<<<<<<< HEAD
-   /** @todo use block memory here */
-   /* create the branch data for the children and assign the values */
-   SCIP_CALL( SCIPallocBlockMemory(scip, &branchupdata) );
-   SCIP_CALL( SCIPallocBlockMemory(scip, &branchdowndata) );
-
-   branchupdata->origvar = branchvar;
-   branchupdata->oldvalue = solval;
-   branchupdata->olddualbound = SCIPgetLocalLowerbound(GCGgetMasterprob(scip));
-   branchupdata->boundtype = GCG_BOUNDTYPE_LOWER;
-   branchupdata->newbound = SCIPceil(scip, solval);
-   branchupdata->oldbound = SCIPvarGetLbLocal(branchvar);
-   branchupdata->cons = cons1;
-
-   branchdowndata->origvar = branchvar;
-   branchdowndata->oldvalue = solval;
-   branchdowndata->olddualbound = SCIPgetLocalLowerbound(GCGgetMasterprob(scip));
-   branchdowndata->boundtype = GCG_BOUNDTYPE_UPPER;
-   branchdowndata->newbound = SCIPfloor(scip, solval);
-   branchdowndata->oldbound = SCIPvarGetUbLocal(branchvar);
-   branchdowndata->cons = cons2;
-
-
-   (void) SCIPsnprintf(upname, SCIP_MAXSTRLEN, "%s %s %f", SCIPvarGetName(branchupdata->origvar),
-      ">=", branchupdata->newbound);
-   (void) SCIPsnprintf(downname, SCIP_MAXSTRLEN, "%s %s %f", SCIPvarGetName(branchdowndata->origvar),
-      "<=", branchdowndata->newbound);
-
-   /* enforce branching decision by a constraint rather than by bound changes */
-   if( enforcebycons )
-=======
-   /* store bound change of variables that were directly transferred to the master problem */
-   if( !enforcebycons && GCGvarGetBlock(branchvar) == -1 )
->>>>>>> e4514362
-   {
-      addPropBoundChg = TRUE;
-   }
-
-   if( uplb != SCIP_INVALID )    /*lint !e777*/
+
+   if( uplb != SCIP_INVALID ) /*lint !e777*/
    {
       /* create child node x >= uplb */
       SCIP_CALL( SCIPcreateChild(masterscip, &child1, 0.0, SCIPgetLocalTransEstimate(masterscip)) );
@@ -313,7 +246,7 @@
 
       branchupdata->origvar = branchvar;
       branchupdata->oldvalue = solval;
-      branchupdata->olddualbound = SCIPgetLocalLowerbound(GCGgetMasterprob(scip));
+      branchupdata->olddualbound = SCIPgetLocalLowerbound(masterscip);
       branchupdata->boundtype = GCG_BOUNDTYPE_LOWER;
       branchupdata->newbound = uplb;
       branchupdata->oldbound = SCIPvarGetLbLocal(branchvar);
@@ -326,67 +259,37 @@
          ">=", branchupdata->newbound);
 
       if( enforcebycons )
-       {
-          /* enforce new bounds by linear constraints */
-          SCIP_CONS* consup;
-
-          norigbranchcons = 1;
-
-          SCIPdebugMessage("enforced by cons\n");
-
-<<<<<<< HEAD
-      norigbranchconss = 1;
-=======
-          SCIP_CALL( SCIPinitOrigconsArray(masterscip, &origbranchcons1, norigbranchcons) );
->>>>>>> e4514362
-
-          /* create corresponding constraints */
-          SCIP_CALL( SCIPcreateConsLinear(scip, &consup, upname, 0, NULL, NULL,
-                SCIPceil(scip, solval), SCIPinfinity(scip),
-                TRUE, TRUE, TRUE, TRUE, FALSE, TRUE, FALSE, FALSE, FALSE, TRUE) );
-
-<<<<<<< HEAD
-      SCIP_CALL( GCGconsOrigbranchCreateOrigconsArray(masterscip, &origbranchconss1, norigbranchconss) );
-      SCIP_CALL( GCGconsOrigbranchCreateOrigconsArray(masterscip, &origbranchconss2, norigbranchconss) );
-=======
-          SCIP_CALL( SCIPaddCoefLinear(scip, consup, branchvar, 1.0) );
->>>>>>> e4514362
-
-          origbranchcons1[0] = consup;
-
-<<<<<<< HEAD
-      origbranchconss1[0] = consup;
-      origbranchconss2[0] = consdown;
-=======
-          branchupdata->cons = consup;
-       }
-       else
-       {
-          chgVarLbNodeup = TRUE;
->>>>>>> e4514362
-
-          branchupdata->cons = NULL;
-       }
+      {
+         /* enforce new bounds by linear constraints */
+         SCIP_CONS* consup;
+
+         norigbranchconss = 1;
+
+         SCIPdebugMessage("enforced by cons\n");
+
+         SCIP_CALL( GCGconsOrigbranchCreateOrigconsArray(masterscip, &origbranchconss1, norigbranchconss) );
+
+         /* create corresponding constraints */
+         SCIP_CALL( SCIPcreateConsLinear(scip, &consup, upname, 0, NULL, NULL,
+            SCIPceil(scip, solval), SCIPinfinity(scip),
+            TRUE, TRUE, TRUE, TRUE, FALSE, TRUE, FALSE, FALSE, FALSE, TRUE) );
+
+         SCIP_CALL( SCIPaddCoefLinear(scip, consup, branchvar, 1.0) );
+
+         origbranchconss1[0] = consup;
+
+         branchupdata->cons = consup;
+      }
+      else
+         branchupdata->cons = NULL;
 
       SCIP_CALL( GCGconsMasterbranchSetOrigConsData(masterscip, cons1, upname, branchrule,
-            branchupdata, origbranchcons1, norigbranchcons, chgVarUbNodeup, chgVarLbNodeup, addPropBoundChg,
-            branchvar, solval, branchupdata->boundtype, branchupdata->newbound) );
-   }
-
-   if( downub != SCIP_INVALID )    /*lint !e777*/
-   {
-<<<<<<< HEAD
-      branchupdata->cons = NULL;
-      branchdowndata->cons = NULL;
-   }
-
-   SCIP_CALL( GCGconsMasterbranchSetOrigConsData(masterscip, cons1, upname, branchrule,
-         branchupdata, origbranchconss1, norigbranchconss, branchvar,
-         GCG_BOUNDTYPE_LOWER, branchupdata->newbound) );
-   SCIP_CALL( GCGconsMasterbranchSetOrigConsData(masterscip, cons2, downname, branchrule,
-         branchdowndata, origbranchconss2, norigbranchconss, branchvar,
-         GCG_BOUNDTYPE_UPPER, branchdowndata->newbound) );
-=======
+            branchupdata, origbranchconss1, norigbranchconss, branchvar,
+            GCG_BOUNDTYPE_LOWER, branchupdata->newbound) );
+   }
+
+   if( downub != SCIP_INVALID ) /*lint !e777*/
+   {
       /* create child node x <= downub */
       SCIP_CALL( SCIPcreateChild(masterscip, &child2, 0.0, SCIPgetLocalTransEstimate(masterscip)) );
       SCIP_CALL( GCGcreateConsMasterbranch(masterscip, &cons2, child2, GCGconsMasterbranchGetActiveCons(masterscip)) );
@@ -396,7 +299,7 @@
 
       branchdowndata->origvar = branchvar;
       branchdowndata->oldvalue = solval;
-      branchdowndata->olddualbound = SCIPgetLocalLowerbound(GCGgetMasterprob(scip));
+      branchdowndata->olddualbound = SCIPgetLocalLowerbound(masterscip);
       branchdowndata->boundtype = GCG_BOUNDTYPE_UPPER;
       branchdowndata->newbound = downub;
       branchdowndata->oldbound = SCIPvarGetUbLocal(branchvar);
@@ -409,40 +312,36 @@
          "<=", branchdowndata->newbound);
 
       /* enforce branching decision by a constraint rather than by bound changes */
-       if( enforcebycons )
-       {
-          /* enforce new bounds by linear constraints */
-          SCIP_CONS* consdown;
-
-          norigbranchcons = 1;
-
-          SCIPdebugMessage("enforced by cons\n");
-
-          SCIP_CALL( SCIPinitOrigconsArray(masterscip, &origbranchcons2, norigbranchcons) );
-
-          /* create corresponding constraints */
-          SCIP_CALL( SCIPcreateConsLinear(scip, &consdown, downname, 0, NULL, NULL,
-                -1.0 * SCIPinfinity(scip), SCIPfloor(scip, solval),
-                TRUE, TRUE, TRUE, TRUE, FALSE, TRUE, FALSE, FALSE, FALSE, TRUE) );
-          SCIP_CALL( SCIPaddCoefLinear(scip, consdown, branchvar, 1.0) );
-
-          origbranchcons2[0] = consdown;
-
-          branchdowndata->cons = consdown;
-       }
-       else
-       {
-          chgVarUbNodedown = TRUE;
-
-          branchdowndata->cons = NULL;
-       }
+      if( enforcebycons )
+      {
+         /* enforce new bounds by linear constraints */
+         SCIP_CONS* consdown;
+
+         norigbranchconss = 1;
+
+         SCIPdebugMessage("enforced by cons\n");
+
+         SCIP_CALL( GCGconsOrigbranchCreateOrigconsArray(masterscip, &origbranchconss2, norigbranchconss) );
+
+         /* create corresponding constraints */
+         SCIP_CALL( SCIPcreateConsLinear(scip, &consdown, downname, 0, NULL, NULL,
+            -1.0 * SCIPinfinity(scip), SCIPfloor(scip, solval),
+            TRUE, TRUE, TRUE, TRUE, FALSE, TRUE, FALSE, FALSE, FALSE, TRUE) );
+         SCIP_CALL( SCIPaddCoefLinear(scip, consdown, branchvar, 1.0) );
+
+         origbranchconss2[0] = consdown;
+
+         branchdowndata->cons = consdown;
+      }
+      else
+         branchdowndata->cons = NULL;
 
        SCIP_CALL( GCGconsMasterbranchSetOrigConsData(masterscip, cons2, downname, branchrule,
-             branchdowndata, origbranchcons2, norigbranchcons, chgVarUbNodedown, chgVarLbNodedown, addPropBoundChg,
-             branchvar, solval, branchdowndata->boundtype, branchdowndata->newbound) );
-   }
-
-   if( fixval != SCIP_INVALID )    /*lint !e777*/
+                branchdowndata, origbranchconss2, norigbranchconss, branchvar,
+                GCG_BOUNDTYPE_UPPER, branchdowndata->newbound) );
+   }
+
+   if( fixval != SCIP_INVALID ) /*lint !e777*/
    {
       /* create child node x = fixval */
       SCIP_CALL( SCIPcreateChild(masterscip, &child3, 0.0, SCIPgetLocalTransEstimate(masterscip)) );
@@ -453,7 +352,7 @@
 
       branchfixdata->origvar = branchvar;
       branchfixdata->oldvalue = solval;
-      branchfixdata->olddualbound = SCIPgetLocalLowerbound(GCGgetMasterprob(scip));
+      branchfixdata->olddualbound = SCIPgetLocalLowerbound(masterscip);
       branchfixdata->boundtype = GCG_BOUNDTYPE_FIXED;
       branchfixdata->newbound = fixval;
       branchfixdata->oldbound = SCIPvarGetUbLocal(branchvar);
@@ -466,39 +365,33 @@
          "==", branchfixdata->newbound);
 
       /* enforce branching decision by a constraint rather than by bound changes */
-       if( enforcebycons )
-       {
-          /* enforce new bounds by linear constraints */
-          SCIP_CONS* consfix;
-
-          norigbranchcons = 1;
-
-          SCIPdebugMessage("enforced by cons\n");
-
-          SCIP_CALL( SCIPinitOrigconsArray(masterscip, &origbranchcons3, norigbranchcons) );
-
-          /* create corresponding constraints */
-          SCIP_CALL( SCIPcreateConsLinear(scip, &consfix, fixname, 0, NULL, NULL,
-               fixval, fixval, TRUE, TRUE, TRUE, TRUE, FALSE, TRUE, FALSE, FALSE, FALSE, TRUE) );
-          SCIP_CALL( SCIPaddCoefLinear(scip, consfix, branchvar, 1.0) );
-
-          origbranchcons3[0] = consfix;
-
-          branchfixdata->cons = consfix;
-       }
-       else
-       {
-          chgVarLbNodefix = TRUE;
-          chgVarUbNodefix = TRUE;
-
-          branchfixdata->cons = NULL;
-       }
+      if( enforcebycons )
+      {
+         /* enforce new bounds by linear constraints */
+         SCIP_CONS* consfix;
+
+         norigbranchconss = 1;
+
+         SCIPdebugMessage("enforced by cons\n");
+
+         SCIP_CALL( GCGconsOrigbranchCreateOrigconsArray(masterscip, &origbranchconss3, norigbranchconss) );
+
+         /* create corresponding constraints */
+         SCIP_CALL( SCIPcreateConsLinear(scip, &consfix, fixname, 0, NULL, NULL,
+            fixval, fixval, TRUE, TRUE, TRUE, TRUE, FALSE, TRUE, FALSE, FALSE, FALSE, TRUE) );
+         SCIP_CALL( SCIPaddCoefLinear(scip, consfix, branchvar, 1.0) );
+
+         origbranchconss3[0] = consfix;
+
+         branchfixdata->cons = consfix;
+      }
+      else
+         branchfixdata->cons = NULL;
 
        SCIP_CALL( GCGconsMasterbranchSetOrigConsData(masterscip, cons3, fixname, branchrule,
-             branchfixdata, origbranchcons3, norigbranchcons, chgVarUbNodefix, chgVarLbNodefix, addPropBoundChg,
-             branchvar, solval, branchfixdata->boundtype, branchfixdata->newbound) );
-   }
->>>>>>> e4514362
+             branchfixdata, origbranchconss3, norigbranchconss, branchvar,
+             GCG_BOUNDTYPE_FIXED, branchfixdata->newbound) );
+   }
 
    return SCIP_OKAY;
 }

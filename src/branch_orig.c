/* * * * * * * * * * * * * * * * * * * * * * * * * * * * * * * * * * * * * * */
/*                                                                           */
/*                  This file is part of the program                         */
/*          GCG --- Generic Column Generation                                */
/*                  a Dantzig-Wolfe decomposition based extension            */
/*                  of the branch-cut-and-price framework                    */
/*         SCIP --- Solving Constraint Integer Programs                      */
/*                                                                           */
/* Copyright (C) 2010-2014 Operations Research, RWTH Aachen University       */
/*                         Zuse Institute Berlin (ZIB)                       */
/*                                                                           */
/* This program is free software; you can redistribute it and/or             */
/* modify it under the terms of the GNU Lesser General Public License        */
/* as published by the Free Software Foundation; either version 3            */
/* of the License, or (at your option) any later version.                    */
/*                                                                           */
/* This program is distributed in the hope that it will be useful,           */
/* but WITHOUT ANY WARRANTY; without even the implied warranty of            */
/* MERCHANTABILITY or FITNESS FOR A PARTICULAR PURPOSE.  See the             */
/* GNU Lesser General Public License for more details.                       */
/*                                                                           */
/* You should have received a copy of the GNU Lesser General Public License  */
/* along with this program; if not, write to the Free Software               */
/* Foundation, Inc., 51 Franklin St, Fifth Floor, Boston, MA 02110-1301, USA.*/
/*                                                                           */
/* * * * * * * * * * * * * * * * * * * * * * * * * * * * * * * * * * * * * * */

/**@file   branch_orig.c
 * @brief  branching rule for the original problem in GCG
 * @author Gerald Gamrath
 * @author Marcel Schmickerath
 * @author Christian Puchert
 * @author Jonas Witt
 */

/*---+----1----+----2----+----3----+----4----+----5----+----6----+----7----+----8----+----9----+----0----+----1----+----2*/
/* #define SCIP_DEBUG */
#include <assert.h>
#include <string.h>

#include "branch_orig.h"
#include "gcg.h"
#include "branch_relpsprob.h"
#include "cons_integralorig.h"
#include "cons_masterbranch.h"
#include "cons_origbranch.h"
#include "relax_gcg.h"
#include "pricer_gcg.h"
#include "type_branchgcg.h"

#include "scip/cons_linear.h"


#define BRANCHRULE_NAME          "orig"
#define BRANCHRULE_DESC          "branching for the original program in generic column generation"
#define BRANCHRULE_PRIORITY      100
#define BRANCHRULE_MAXDEPTH      -1
#define BRANCHRULE_MAXBOUNDDIST  1.0

#define DEFAULT_ENFORCEBYCONS FALSE
#define DEFAULT_MOSTFRAC      FALSE
#define DEFAULT_USEPSEUDO     TRUE
#define DEFAULT_USEPSSTRONG   FALSE

/** branching data for branching decisions */
struct GCG_BranchData
{
   SCIP_VAR*             origvar;            /**< original variable on which the branching is done */
   GCG_BOUNDTYPE         boundtype;          /**< type of the new bound of original variable */
   SCIP_Real             newbound;           /**< new lower/upper bound of the original variable */
   SCIP_Real             oldbound;           /**< old lower/upper bound of the pricing variable */
   SCIP_Real             oldvalue;           /**< old value of the original variable */
   SCIP_Real             olddualbound;       /**< dual bound before the branching was performed */
   SCIP_CONS*            cons;               /**< constraint that enforces the branching restriction in the original
                                              *   problem, or NULL if this is done by variable bounds */
};

/** branches on a integer variable x
 *  if solution value x' is fractional, two child nodes will be created
 *  (x <= floor(x'), x >= ceil(x')),
 *  if solution value is integral, the bounds of x are finite, then two child nodes will be created
 *  (x <= x", x >= x"+1 with x" = floor((lb + ub)/2)),
 *  otherwise (up to) three child nodes will be created
 *  (x <= x'-1, x == x', x >= x'+1)
 *  if solution value is equal to one of the bounds and the other bound is infinite, only two child nodes
 *  will be created (the third one would be infeasible anyway)
 */
static
SCIP_RETCODE branchVar(
   SCIP*                 scip,               /**< SCIP data structure */
   SCIP_BRANCHRULE*      branchrule,         /**< pointer to the original variable branching rule */
   SCIP_VAR*             branchvar,          /**< variable to branch on */
   SCIP_Real             solval              /**< value of the variable in the current solution */
   )
{
   /* data for b&b child creation */
   SCIP* masterscip;
   SCIP_Real downub;
   SCIP_Real fixval;
   SCIP_Real uplb;

   /* parameter data */
   SCIP_Bool enforcebycons;

   assert(strcmp(SCIPbranchruleGetName(branchrule), BRANCHRULE_NAME) == 0);
   assert(scip != NULL);
   assert(branchrule != NULL);
   assert(branchvar != NULL);

   /* get master problem */
   masterscip = GCGgetMasterprob(scip);
   assert(masterscip != NULL);

   downub = SCIP_INVALID;
   fixval = SCIP_INVALID;
   uplb = SCIP_INVALID;

   /* get values of parameters */
   SCIP_CALL( SCIPgetBoolParam(scip, "branching/orig/enforcebycons", &enforcebycons) );

   if( SCIPisFeasIntegral(scip, solval) )
   {
      SCIP_Real lb;
      SCIP_Real ub;

      lb = SCIPvarGetLbLocal(branchvar);
      ub = SCIPvarGetUbLocal(branchvar);

      /* if there was no explicit value given for branching, the variable has a finite domain and the current LP/pseudo
       * solution is one of the bounds, we branch in the center of the domain */
      if( !SCIPisInfinity(scip, -lb) && !SCIPisInfinity(scip, ub) )
      {
         SCIP_Real center;

         /* create child nodes with x <= x", and x >= x"+1 with x" = floor((lb + ub)/2);
          * if x" is integral, make the interval smaller in the child in which the current solution x'
          * is still feasible
          */
         center = (ub + lb) / 2.0;
         if( solval <= center )
         {
            downub = SCIPfeasFloor(scip, center);
            uplb = downub + 1.0;
         }
         else
         {
            uplb = SCIPfeasCeil(scip, center);
            downub = uplb - 1.0;
         }
      }
      else
      {
         /* create child nodes with x <= x'-1, x = x', and x >= x'+1 */
         assert(SCIPisEQ(scip, SCIPfeasCeil(scip, solval), SCIPfeasFloor(scip, solval)));

         fixval = solval;

         /* create child node with x <= x'-1, if this would be feasible */
         if( SCIPisFeasGE(scip, fixval-1.0, lb) )
            downub = fixval - 1.0;

         /* create child node with x >= x'+1, if this would be feasible */
         if( SCIPisFeasLE(scip, fixval+1.0, ub) )
            uplb = fixval + 1.0;
      }
      SCIPdebugMessage("integral branch on variable <%s> with value %g, priority %d (current lower bound: %g)\n",
         SCIPvarGetName(branchvar), solval, SCIPvarGetBranchPriority(branchvar), SCIPgetLocalLowerbound(GCGgetMasterprob(scip)));
   }
   else
   {
      /* create child nodes with x <= floor(x'), and x >= ceil(x') */
      downub = SCIPfeasFloor(scip, solval);
      uplb = downub + 1.0;
      assert( SCIPisEQ(scip, SCIPfeasCeil(scip, solval), uplb) );
      SCIPdebugMessage("fractional branch on variable <%s> with value %g, root value %g, priority %d (current lower bound: %g)\n",
         SCIPvarGetName(branchvar), solval, SCIPvarGetRootSol(branchvar), SCIPvarGetBranchPriority(branchvar), SCIPgetLocalLowerbound(GCGgetMasterprob(scip)));
   }

   SCIPdebugMessage("Branching on var %s with value %g in current solution\n", SCIPvarGetName(branchvar), solval);


   if( uplb != SCIP_INVALID ) /*lint !e777*/
   {
      SCIP_CONS* cons;
      SCIP_NODE* child;
      SCIP_CONS** origbranchconss;
      GCG_BRANCHDATA* branchdata;
      char name[SCIP_MAXSTRLEN];

      int norigbranchconss;

      origbranchconss = NULL;
      norigbranchconss = 0;

      /* create child node x >= uplb */
      SCIP_CALL( SCIPcreateChild(masterscip, &child, 0.0, SCIPgetLocalTransEstimate(masterscip)) );

      SCIP_CALL( SCIPallocBlockMemory(scip, &branchdata) );

      branchdata->origvar = branchvar;
      branchdata->oldvalue = solval;
      branchdata->olddualbound = SCIPgetLocalLowerbound(masterscip);
      branchdata->boundtype = GCG_BOUNDTYPE_LOWER;
      branchdata->newbound = uplb;
      branchdata->oldbound = SCIPvarGetLbLocal(branchvar);

      SCIPdebugMessage(" -> creating child: <%s> >= %g\n",
         SCIPvarGetName(branchvar), uplb);

      (void) SCIPsnprintf(name, SCIP_MAXSTRLEN, "%s %s %f", SCIPvarGetName(branchdata->origvar),
         ">=", branchdata->newbound);

      if( enforcebycons )
      {
         /* enforce new bounds by linear constraints */
         SCIP_CONS* consup;

         SCIPdebugMessage("enforced by cons\n");

         norigbranchconss = 1;
         SCIP_CALL( SCIPallocMemoryArray(scip, &origbranchconss, norigbranchconss) );
         BMSclearMemoryArray(origbranchconss, norigbranchconss);

         /* create corresponding constraints */
         SCIP_CALL( SCIPcreateConsLinear(scip, &consup, name, 0, NULL, NULL,
            SCIPceil(scip, solval), SCIPinfinity(scip),
            TRUE, TRUE, TRUE, TRUE, FALSE, TRUE, FALSE, FALSE, FALSE, TRUE) );

         SCIP_CALL( SCIPaddCoefLinear(scip, consup, branchvar, 1.0) );

         origbranchconss[0] = consup;
         branchdata->cons = consup;
      }
      else
         branchdata->cons = NULL;

      /* create and add the masterbranch constraint */
      SCIP_CALL( GCGcreateConsMasterbranch(masterscip, &cons, name, child,
         GCGconsMasterbranchGetActiveCons(masterscip), branchrule, branchdata, origbranchconss, norigbranchconss) );
      SCIP_CALL( SCIPaddConsNode(masterscip, child, cons, NULL) );
   }

   if( downub != SCIP_INVALID ) /*lint !e777*/
   {
      SCIP_CONS* cons;
      SCIP_NODE* child;
      SCIP_CONS** origbranchconss;
      GCG_BRANCHDATA* branchdata;
      char name[SCIP_MAXSTRLEN];

      int norigbranchconss;

      origbranchconss = NULL;
      norigbranchconss = 0;

      /* create child node x <= downub */
      SCIP_CALL( SCIPcreateChild(masterscip, &child, 0.0, SCIPgetLocalTransEstimate(masterscip)) );

      SCIP_CALL( SCIPallocBlockMemory(scip, &branchdata) );

      branchdata->origvar = branchvar;
      branchdata->oldvalue = solval;
      branchdata->olddualbound = SCIPgetLocalLowerbound(masterscip);
      branchdata->boundtype = GCG_BOUNDTYPE_UPPER;
      branchdata->newbound = downub;
      branchdata->oldbound = SCIPvarGetUbLocal(branchvar);

      SCIPdebugMessage(" -> creating child: <%s> <= %g\n",
         SCIPvarGetName(branchvar), downub);

      (void) SCIPsnprintf(name, SCIP_MAXSTRLEN, "%s %s %f", SCIPvarGetName(branchdata->origvar),
         "<=", branchdata->newbound);

      /* enforce branching decision by a constraint rather than by bound changes */
      if( enforcebycons )
      {
         /* enforce new bounds by linear constraints */
         SCIP_CONS* consdown;

         norigbranchconss = 1;
         SCIP_CALL( SCIPallocMemoryArray(scip, &origbranchconss, norigbranchconss) );
         BMSclearMemoryArray(origbranchconss, norigbranchconss);

         /* create corresponding constraints */
         SCIP_CALL( SCIPcreateConsLinear(scip, &consdown, name, 0, NULL, NULL,
            -1.0 * SCIPinfinity(scip), SCIPfloor(scip, solval),
            TRUE, TRUE, TRUE, TRUE, FALSE, TRUE, FALSE, FALSE, FALSE, TRUE) );
         SCIP_CALL( SCIPaddCoefLinear(scip, consdown, branchvar, 1.0) );

         origbranchconss[0] = consdown;
         branchdata->cons = consdown;
      }
      else
         branchdata->cons = NULL;

      /* create and add the masterbranch constraint */
      SCIP_CALL( GCGcreateConsMasterbranch(masterscip, &cons, name, child,
         GCGconsMasterbranchGetActiveCons(masterscip), branchrule, branchdata, origbranchconss, norigbranchconss) );
      SCIP_CALL( SCIPaddConsNode(masterscip, child, cons, NULL) );
   }

   if( fixval != SCIP_INVALID ) /*lint !e777*/
   {
      SCIP_CONS* cons;
      SCIP_NODE* child;
      SCIP_CONS** origbranchconss;
      GCG_BRANCHDATA* branchdata;
      char name[SCIP_MAXSTRLEN];

      int norigbranchconss;

      origbranchconss = NULL;
      norigbranchconss = 0;

      /* create child node x = fixval */
      SCIP_CALL( SCIPcreateChild(masterscip, &child, 0.0, SCIPgetLocalTransEstimate(masterscip)) );

      SCIP_CALL( SCIPallocBlockMemory(scip, &branchdata) );

      branchdata->origvar = branchvar;
      branchdata->oldvalue = solval;
      branchdata->olddualbound = SCIPgetLocalLowerbound(masterscip);
      branchdata->boundtype = GCG_BOUNDTYPE_FIXED;
      branchdata->newbound = fixval;
      branchdata->oldbound = SCIPvarGetUbLocal(branchvar);

      SCIPdebugMessage(" -> creating child: <%s> == %g\n",
         SCIPvarGetName(branchvar), fixval);

      (void) SCIPsnprintf(name, SCIP_MAXSTRLEN, "%s %s %f", SCIPvarGetName(branchdata->origvar),
         "==", branchdata->newbound);

      /* enforce branching decision by a constraint rather than by bound changes */
      if( enforcebycons )
      {
         /* enforce new bounds by linear constraints */
         SCIP_CONS* consfix;

         norigbranchconss = 1;
         SCIP_CALL( SCIPallocMemoryArray(scip, &origbranchconss, norigbranchconss) );
         BMSclearMemoryArray(origbranchconss, norigbranchconss);

         /* create corresponding constraints */
         SCIP_CALL( SCIPcreateConsLinear(scip, &consfix, name, 0, NULL, NULL,
            fixval, fixval, TRUE, TRUE, TRUE, TRUE, FALSE, TRUE, FALSE, FALSE, FALSE, TRUE) );
         SCIP_CALL( SCIPaddCoefLinear(scip, consfix, branchvar, 1.0) );

         origbranchconss[0] = consfix;
         branchdata->cons = consfix;
      }
      else
         branchdata->cons = NULL;

      /* create and add the masterbranch constraint */
      SCIP_CALL( GCGcreateConsMasterbranch(masterscip, &cons, name, child,
         GCGconsMasterbranchGetActiveCons(masterscip), branchrule, branchdata, origbranchconss, norigbranchconss) );
      SCIP_CALL( SCIPaddConsNode(masterscip, child, cons, NULL) );
   }

   return SCIP_OKAY;
}


/** branching method for relaxation solutions */
static
SCIP_RETCODE branchExtern(
   SCIP*                 scip,               /**< SCIP data structure */
   SCIP_BRANCHRULE*      branchrule,         /**< pointer to the original variable branching rule */
   SCIP_RESULT*          result              /**< pointer to store the result of the branching call */
   )
{
   SCIP* masterscip;
   int i;

   /* parameter data */
   SCIP_Bool mostfrac;
   SCIP_Bool usepseudocosts;
   SCIP_Bool usepsstrong;

   /* branching candidates */
   SCIP_VAR** branchcands;
   SCIP_Real* branchcandsscore;
   SCIP_Real* branchcandssol;
   int nbranchcands;
   int npriobranchcands;

   /* values for choosing the variable to branch on */
   SCIP_VAR* branchvar;
   SCIP_Real solval;
   SCIP_Real maxfrac;
   SCIP_Real frac;
   SCIP_Real maxpsscore;

   assert(branchrule != NULL);
   assert(strcmp(SCIPbranchruleGetName(branchrule), BRANCHRULE_NAME) == 0);
   assert(scip != NULL);
   assert(result != NULL);
   assert(SCIPisRelaxSolValid(scip));

   *result = SCIP_DIDNOTRUN;

   /* get master problem */
   masterscip = GCGgetMasterprob(scip);
   assert(masterscip != NULL);

   /* get values of parameters */
   SCIP_CALL( SCIPgetBoolParam(scip, "branching/orig/mostfrac", &mostfrac) );
   SCIP_CALL( SCIPgetBoolParam(scip, "branching/orig/usepseudocosts", &usepseudocosts) );
   SCIP_CALL( SCIPgetBoolParam(scip, "branching/orig/usepsstrong", &usepsstrong) );

   /* get the branching candidates */
   SCIP_CALL( SCIPgetExternBranchCands(scip, &branchcands, &branchcandssol, &branchcandsscore, &nbranchcands,
         &npriobranchcands, NULL, NULL, NULL) );

   branchvar = NULL;
   solval = 0.0;

   maxfrac = 0.0;
   maxpsscore = -1.0;

   if( usepsstrong )
   {
      SCIP_CALL( SCIPgetRelpsprobBranchVar(masterscip, branchcands, branchcandssol, branchcandsscore, npriobranchcands,
            npriobranchcands, result, &branchvar) );
      assert(branchvar != NULL || *result == SCIP_CUTOFF);
      assert(*result == SCIP_DIDNOTRUN || *result == SCIP_CUTOFF);

      if( *result == SCIP_CUTOFF )
         return SCIP_OKAY;

      solval = SCIPgetRelaxSolVal(scip, branchvar);
   }

   /* branch on an integer variable belonging to a unique block with fractional value */
   if( branchvar == NULL )
      for( i = 0; i < npriobranchcands; i++ )
      {
         assert(GCGvarIsOriginal(branchcands[i]));

         /* variable belongs to no block */
         if( GCGvarGetBlock(branchcands[i]) == -1 )
            continue;

         /* block is not unique (non-linking variables) */
         if( !GCGoriginalVarIsLinking(branchcands[i]) && GCGgetNIdenticalBlocks(scip, GCGvarGetBlock(branchcands[i])) != 1 )
            continue;

         /* check that blocks of linking variable are unique */
         if( GCGoriginalVarIsLinking(branchcands[i]) )
         {
            int nvarblocks;
            int* varblocks;
            SCIP_Bool unique;
            int j;

            nvarblocks = GCGlinkingVarGetNBlocks(branchcands[i]);
            SCIP_CALL( SCIPallocBufferArray(scip, &varblocks, nvarblocks) );
            SCIP_CALL( GCGlinkingVarGetBlocks(branchcands[i], nvarblocks, varblocks) );

            unique = TRUE;
            for( j = 0; j < nvarblocks; ++j )
               if( GCGgetNIdenticalBlocks(scip, varblocks[j]) != 1 )
                  unique = FALSE;

            SCIPfreeBufferArray(scip, &varblocks);

            if( !unique )
               continue;
         }

         /* use pseudocost variable selection rule */
         if( usepseudocosts )
         {
            /* select the variable, if its pseudocost are higher than the ones of the currently saved variable */
            if( SCIPgetVarPseudocostScore(scip, branchcands[i], branchcandssol[i]) > maxpsscore )
            {
               branchvar = branchcands[i];
               solval = SCIPgetRelaxSolVal(scip, branchcands[i]);
               maxpsscore = SCIPgetVarPseudocostScore(scip, branchcands[i], branchcandssol[i]);
            }
         }
         /* use most fractional variable selection rule */
         else
         {
            /* compute the fractionality */
            frac = MIN( branchcandsscore[i], 1.0 - branchcandsscore[i] );
            assert(frac > 0);

            /* fractionality is higher than that of the current highest fractionality */
            if( frac >= maxfrac )
            {
               SCIPdebugMessage("Var %s has fractional value in current solution: %f\n", SCIPvarGetName(branchcands[i]), branchcandssol[i]);
               solval = SCIPgetRelaxSolVal(scip, branchcands[i]);
               branchvar = branchcands[i];
               /* if we do not look for the most fractional variable, but for the first fractional variable,
                * we can stop here since we found a variable to branch on */
               if( !mostfrac )
                  break;
            }
         }
      }

   /* we did not find a variable to branch on so far, so we look for an integer variable that belongs to no block
    * but was directly transferred to the master problem and which has fractional value in the current solution */
   if( branchvar == NULL )
   {
      for( i = 0; i < npriobranchcands; i++ )
      {
         assert(GCGvarIsOriginal(branchcands[i]));

         /* continue if variable belongs to a block */
         if( GCGvarGetBlock(branchcands[i]) != -1 )
            continue;

         /* use pseudocost variable selection rule */
         if( usepseudocosts )
         {
            if( SCIPgetVarPseudocostScore(scip, branchcands[i], branchcandssol[i]) > maxpsscore )
            {
               branchvar = branchcands[i];
               solval = SCIPgetRelaxSolVal(scip, branchcands[i]);
               maxpsscore = SCIPgetVarPseudocostScore(scip, branchcands[i], branchcandssol[i]);
            }
         }
         /* use most fractional variable selection rule */
         else
         {
            /* compute fractionality */
            frac = MIN( branchcandsscore[i], 1.0 - branchcandsscore[i] );
            assert(frac > 0);

            if( frac >= maxfrac )
            {
               SCIPdebugMessage("Var %s has fractional value in current solution: %f\n",
                  SCIPvarGetName(branchcands[i]), branchcandssol[i]);
               solval = SCIPgetRelaxSolVal(scip, branchcands[i]);
               branchvar = branchcands[i];
               /* if we do not look for the most fractional variable, but for the first fractional variable,
                * we stop here since we found a variable to branch on */
               if( !mostfrac )
                  break;
            }
         }
      }
   }

   if( branchvar == NULL )
   {
      SCIPdebugMessage("Original branching rule could not find a variable to branch on!\n");
      return SCIP_OKAY;
   }

   assert(branchvar != NULL);

   SCIP_CALL( branchVar(scip, branchrule, branchvar, solval) );

   *result = SCIP_BRANCHED;

   return SCIP_OKAY;
}


/*
 * Callback methods for enforcing branching constraints
 */

#define branchDeactiveMasterOrig NULL
#define branchPropMasterOrig NULL

/** callback activation method */
static
GCG_DECL_BRANCHACTIVEMASTER(branchActiveMasterOrig)
{
   SCIP* origscip;
   SCIP_CONS* mastercons;

   assert(scip != NULL);
   assert(branchdata != NULL);

   /* branching restrictions are enforced by variable bounds, this is done automatically, so we can abort here */
   if( branchdata->cons == NULL )
      return SCIP_OKAY;

   assert(branchdata->origvar != NULL);

   origscip = GCGmasterGetOrigprob(scip);
   assert(origscip != NULL);

   SCIPdebugMessage("branchActiveMasterOrig: %s %s %f\n", SCIPvarGetName(branchdata->origvar),
      ( branchdata->boundtype == GCG_BOUNDTYPE_LOWER ? ">=" : branchdata->boundtype == GCG_BOUNDTYPE_UPPER ? "<=" : "==" ), branchdata->newbound);

   /* transform constraint to the master variable space */
   SCIP_CALL( GCGrelaxTransOrigToMasterCons(origscip, branchdata->cons, &mastercons) );
   assert(mastercons != NULL);

   /* add constraint to the master problem */
   SCIP_CALL( SCIPaddConsNode(scip, SCIPgetCurrentNode(scip), mastercons, NULL) );

   /* constraint was added locally to the node where it is needed, so we do not need to care about this
    * at the next activation of the node and can set the constraint pointer to NULL */
   SCIP_CALL( SCIPreleaseCons(scip, &branchdata->cons) );
   branchdata->cons = NULL;

   return SCIP_OKAY;
}

/** callback solved method */
static
GCG_DECL_BRANCHMASTERSOLVED(branchMasterSolvedOrig)
{
   assert(scip != NULL);
   assert(branchdata != NULL);
   assert(branchdata->origvar != NULL);

   SCIPdebugMessage("branchMasterSolvedOrig: %s %s %f\n", SCIPvarGetName(branchdata->origvar),
      ( branchdata->boundtype == GCG_BOUNDTYPE_LOWER ? ">=" : branchdata->boundtype == GCG_BOUNDTYPE_UPPER ? "<=" : "==" ), branchdata->newbound);

   if( !SCIPisInfinity(scip, newlowerbound) && SCIPgetStage(GCGgetMasterprob(scip)) == SCIP_STAGE_SOLVING
      && SCIPisRelaxSolValid(GCGgetMasterprob(scip)) )
   {
      SCIP_CALL( SCIPupdateVarPseudocost(scip, branchdata->origvar,
            SCIPgetRelaxSolVal(scip, branchdata->origvar) - branchdata->oldvalue,
            newlowerbound - branchdata->olddualbound, 1.0) );
   }

   return SCIP_OKAY;
}

/** callback deletion method for branching data */
static
GCG_DECL_BRANCHDATADELETE(branchDataDeleteOrig)
{
   assert(scip != NULL);
   assert(branchdata != NULL);

   if( *branchdata == NULL )
      return SCIP_OKAY;

   SCIPdebugMessage("branchDataDeleteOrig: %s %s %f\n", SCIPvarGetName((*branchdata)->origvar),
      ( (*branchdata)->boundtype == GCG_BOUNDTYPE_LOWER ? ">=" : (*branchdata)->boundtype == GCG_BOUNDTYPE_UPPER ? "<=" : "==" ),
      (*branchdata)->newbound);

   /* release constraint */
   if( (*branchdata)->cons != NULL )
   {
      SCIP_CALL( SCIPreleaseCons(scip, &(*branchdata)->cons) );
      (*branchdata)->cons = NULL;
   }

   SCIPfreeBlockMemoryNull(scip, branchdata);
   *branchdata = NULL;

   return SCIP_OKAY;
}

/*
 * Callback methods
 */

/** branching execution method for fractional LP solutions */
static
SCIP_DECL_BRANCHEXECLP(branchExeclpOrig)
{  /*lint --e{715}*/
   SCIP* origscip;

   SCIPdebugMessage("Execlp method of orig branching\n");

   /* get original problem */
   origscip = GCGmasterGetOrigprob(scip);
<<<<<<< HEAD
=======

>>>>>>> 2ccd05dd
   assert(origscip != NULL);

   feasible = FALSE;

   if( GCGcurrentNodeIsGeneric(scip) )
   {
      SCIPdebugMessage("Not executing orig branching, node was branched by generic branchrule\n");
      *result = SCIP_DIDNOTRUN;
      return SCIP_OKAY;
   }

   /* if the transferred master solution is feasible, the current node is solved to optimality and can be pruned */
   if( GCGrelaxIsOrigSolFeasible(origscip) )
   {
      *result = SCIP_DIDNOTFIND;
      SCIPdebugMessage("solution was feasible, node can be cut off!");
   }

   if( SCIPgetNExternBranchCands(origscip) > 0 )
   {
      assert(SCIPisRelaxSolValid(origscip));
      SCIP_CALL( branchExtern(origscip, branchrule, result) );
   }

   return SCIP_OKAY;
}

/** branching execution method for relaxation solutions */
static
SCIP_DECL_BRANCHEXECEXT(branchExecextOrig)
{  /*lint --e{715}*/
   SCIP* origscip;

   SCIPdebugMessage("Execext method of orig branching\n");

   /* get original problem */
   origscip = GCGmasterGetOrigprob(scip);
<<<<<<< HEAD
=======

>>>>>>> 2ccd05dd
   assert(origscip != NULL);

   feasible = FALSE;

   if( GCGcurrentNodeIsGeneric(scip) )
   {
      SCIPdebugMessage("Not executing orig branching, node was branched by generic branchrule\n");
      *result = SCIP_DIDNOTRUN;
      return SCIP_OKAY;
   }

   /* if the transferred master solution is feasible, the current node is solved to optimality and can be pruned */
   if( GCGrelaxIsOrigSolFeasible(origscip) )
   {
      *result = SCIP_DIDNOTFIND;
      SCIPdebugMessage("solution was feasible, node can be cut off!");
   }
   SCIP_CALL( branchExtern(origscip, branchrule, result) );

   return SCIP_OKAY;
}

/** initialization method of branching rule (called after problem was transformed) */
static
SCIP_DECL_BRANCHINIT(branchInitOrig)
{
   SCIP* origprob;

   origprob = GCGmasterGetOrigprob(scip);
   assert(branchrule != NULL);
   assert(origprob != NULL);

   SCIP_CALL( GCGrelaxIncludeBranchrule( origprob, branchrule, branchActiveMasterOrig,
         branchDeactiveMasterOrig, branchPropMasterOrig, branchMasterSolvedOrig, branchDataDeleteOrig) );

   return SCIP_OKAY;
}

/** branching execution method for not completely fixed pseudo solutions */
static
SCIP_DECL_BRANCHEXECPS(branchExecpsOrig)
{  /*lint --e{715}*/
   int i;
   SCIP* origscip;

   /* branching candidates */
   SCIP_VAR** branchcands;
   int nbranchcands;
   int npriobranchcands;

   /* values for choosing the variable to branch on */
   SCIP_VAR* branchvar;
   SCIP_Real solval;
   SCIP_Real lb;
   SCIP_Real ub;

   assert(branchrule != NULL);
   assert(strcmp(SCIPbranchruleGetName(branchrule), BRANCHRULE_NAME) == 0);
   assert(scip != NULL);
   assert(result != NULL);

   /* get original problem */
   origscip = GCGmasterGetOrigprob(scip);
   assert(origscip != NULL);

   if( GCGcurrentNodeIsGeneric(scip) )
   {
      SCIPdebugMessage("Not executing orig branching, node was branched by generic branchrule\n");
      *result = SCIP_DIDNOTRUN;
      return SCIP_OKAY;
   }

   SCIPdebugMessage("Execps method of orig branching\n");

   *result = SCIP_DIDNOTRUN;
   if( SCIPgetStage(scip) > SCIP_STAGE_SOLVING )
      return SCIP_OKAY;

   /* get the branching candidates */
   SCIP_CALL( SCIPgetPseudoBranchCands(origscip, &branchcands, &nbranchcands, &npriobranchcands) );

   branchvar = NULL;
   solval = 0.0;

   /* branch on an integer variable belonging to a unique block with fractional value */
   for( i = 0; i < npriobranchcands; i++ )
   {
      assert(GCGvarIsOriginal(branchcands[i]));

      /* variable belongs to no block or the block is not unique */
      if( GCGvarGetBlock(branchcands[i]) <= -1 || GCGgetNIdenticalBlocks(origscip, GCGvarGetBlock(branchcands[i])) != 1 )
         continue;

      branchvar = branchcands[i];
      lb = SCIPvarGetLbLocal(branchvar);
      ub = SCIPvarGetUbLocal(branchvar);

      assert(ub - lb > 0.8);

      /*  if the bounds of the branching variable x are finite, then the solution value
       *  is floor((lb + ub)/2)) + 0.5,
       *  otherwise the solution value is set to a finite bound
       *  if no finite bound exists, the solution value is set to 0.
       */
      if( !SCIPisInfinity(origscip, ub) && !SCIPisInfinity(origscip, -lb) )
         solval =  SCIPfeasFloor(scip, (ub + lb) / 2.0) + 0.5;
      else if( !SCIPisInfinity(origscip, -lb) )
         solval = lb;
      else if( !SCIPisInfinity(origscip, ub) )
         solval = ub;
      else
         solval = 0.0;

      break;
   }

   /* we did not find a variable to branch on so far, so we look for an unfixed linking variable or an integer variable
    * that belongs to no block but was directly transferred to the master problem
    */
   if( branchvar == NULL )
   {
      for( i = 0; i < npriobranchcands; i++ )
      {
         assert(GCGvarIsOriginal(branchcands[i]));

         /* continue if variable belongs to a block */
         if( GCGvarGetBlock(branchcands[i]) > -1 )
            continue;

         /* check that blocks of linking variable are unique */
         if( GCGoriginalVarIsLinking(branchcands[i]) )
         {
            int nvarblocks;
            int* varblocks;
            SCIP_Bool unique;
            int j;

            nvarblocks = GCGlinkingVarGetNBlocks(branchcands[i]);
            SCIP_CALL( SCIPallocBufferArray(origscip, &varblocks, nvarblocks) );
            SCIP_CALL( GCGlinkingVarGetBlocks(branchcands[i], nvarblocks, varblocks) );

            unique = TRUE;
            for( j = 0; j < nvarblocks; ++j )
               if( GCGgetNIdenticalBlocks(origscip, varblocks[j]) != 1 )
                  unique = FALSE;

            SCIPfreeBufferArray(origscip, &varblocks);

            if( !unique )
               continue;
         }

         branchvar = branchcands[i];
         lb = SCIPvarGetLbLocal(branchvar);
         ub = SCIPvarGetUbLocal(branchvar);

         assert(ub - lb > 0.8);

         /*  if the bounds of the branching variable x are finite, then the solution value
          *  is floor((lb + ub)/2)) + 0.5,
          *  otherwise the solution value is set to a finite bound
          *  if no finite bound exists, the solution value is set to 0.
          */
         if( !SCIPisInfinity(origscip, ub) && !SCIPisInfinity(origscip, -lb) )
            solval =  SCIPfeasFloor(scip, (ub + lb) / 2.0) + 0.5;
         else if( !SCIPisInfinity(origscip, -lb) )
            solval = lb;
         else if( !SCIPisInfinity(origscip, ub) )
            solval = ub;
         else
            solval = 0.0;

         break;
      }
   }

   if( branchvar == NULL )
   {
      SCIPdebugMessage("Original branching rule could not find a variable to branch on!\n");
      return SCIP_OKAY;
   }

   assert(branchvar != NULL);

   SCIP_CALL( branchVar(origscip, branchrule, branchvar, solval) );

   *result = SCIP_BRANCHED;

   return SCIP_OKAY;
}



/*
 * branching specific interface methods
 */

/** creates the branching on original variable branching rule and includes it in SCIP */
SCIP_RETCODE SCIPincludeBranchruleOrig(
   SCIP*                 scip                /**< SCIP data structure */
   )
{
   SCIP* origscip;
   SCIP_BRANCHRULE* branchrule;

   /* get original problem */
   origscip = GCGmasterGetOrigprob(scip);
   assert(origscip != NULL);

   /* include branching rule */
   SCIP_CALL( SCIPincludeBranchruleBasic(scip, &branchrule, BRANCHRULE_NAME, BRANCHRULE_DESC, BRANCHRULE_PRIORITY,
            BRANCHRULE_MAXDEPTH, BRANCHRULE_MAXBOUNDDIST, NULL) );
   assert(branchrule != NULL);

   /* set non fundamental callbacks via setter functions */
   SCIP_CALL( SCIPsetBranchruleInit(scip, branchrule, branchInitOrig) );
   SCIP_CALL( SCIPsetBranchruleExecLp(scip, branchrule, branchExeclpOrig) );
   SCIP_CALL( SCIPsetBranchruleExecExt(scip, branchrule, branchExecextOrig) );
   SCIP_CALL( SCIPsetBranchruleExecPs(scip, branchrule, branchExecpsOrig) );

   /* add original variable branching rule parameters */

   SCIP_CALL( SCIPaddBoolParam(origscip, "branching/orig/enforcebycons",
         "should bounds on variables be enforced by constraints(TRUE) or by bounds(FALSE)",
         NULL, FALSE, DEFAULT_ENFORCEBYCONS, NULL, NULL) );

   SCIP_CALL( SCIPaddBoolParam(origscip, "branching/orig/mostfrac",
         "should branching be performed on the most fractional variable instead of the first variable?",
         NULL, FALSE, DEFAULT_MOSTFRAC, NULL, NULL) );

   SCIP_CALL( SCIPaddBoolParam(origscip, "branching/orig/usepseudocosts",
         "should pseudocosts be used to determine the variable on which the branching is performed?",
         NULL, FALSE, DEFAULT_USEPSEUDO, NULL, NULL) );

   SCIP_CALL( SCIPaddBoolParam(origscip, "branching/orig/usepsstrong",
         "should strong branching with propagation be used to determine the variable on which the branching is performed?",
         NULL, FALSE, DEFAULT_USEPSSTRONG, NULL, NULL) );

   /* notify cons_integralorig about the original variable branching rule */
   SCIP_CALL( GCGconsIntegralorigAddBranchrule(scip, branchrule) );

   return SCIP_OKAY;
}

/** get the original variable on which the branching was performed */
SCIP_VAR* GCGbranchOrigGetOrigvar(
   GCG_BRANCHDATA*       branchdata          /**< branching data */
   )
{
   assert(branchdata != NULL);

   return branchdata->origvar;
}

/** get the type of the new bound which resulted of the performed branching */
GCG_BOUNDTYPE GCGbranchOrigGetBoundtype(
   GCG_BRANCHDATA*       branchdata          /**< branching data */
   )
{
   assert(branchdata != NULL);

   return branchdata->boundtype;
}

/** get the new bound which resulted of the performed branching */
SCIP_Real GCGbranchOrigGetNewbound(
   GCG_BRANCHDATA*       branchdata          /**< branching data */
   )
{
   assert(branchdata != NULL);

   return branchdata->newbound;
}

/** updates extern branching candidates before branching */
SCIP_RETCODE GCGbranchOrigUpdateExternBranchcands(
   SCIP*                 scip               /**< SCIP data structure */
)
{
   SCIP_VAR** origvars;
   int norigvars;
   int i;

   assert(GCGisOriginal(scip));

   origvars = SCIPgetVars(scip);
   norigvars = SCIPgetNVars(scip);
   assert(origvars != NULL);

   SCIPclearExternBranchCands(scip);

   /* store branching candidates */
   for( i = 0; i < norigvars; i++ )
   {
      if( SCIPvarGetType(origvars[i]) <= SCIP_VARTYPE_INTEGER && !SCIPisFeasIntegral(scip, SCIPgetRelaxSolVal(scip, origvars[i])) )
      {
         assert(!SCIPisEQ(scip, SCIPvarGetLbLocal(origvars[i]), SCIPvarGetUbLocal(origvars[i])));

         SCIP_CALL( SCIPaddExternBranchCand(scip, origvars[i], SCIPgetRelaxSolVal(scip,
            origvars[i]) - SCIPfloor(scip, SCIPgetRelaxSolVal(scip, origvars[i])),
            SCIPgetRelaxSolVal(scip, origvars[i])) );
      }
   }
   SCIPdebugMessage("updated relaxation branching candidates\n");

   return SCIP_OKAY;
}<|MERGE_RESOLUTION|>--- conflicted
+++ resolved
@@ -667,13 +667,7 @@
 
    /* get original problem */
    origscip = GCGmasterGetOrigprob(scip);
-<<<<<<< HEAD
-=======
-
->>>>>>> 2ccd05dd
    assert(origscip != NULL);
-
-   feasible = FALSE;
 
    if( GCGcurrentNodeIsGeneric(scip) )
    {
@@ -708,13 +702,7 @@
 
    /* get original problem */
    origscip = GCGmasterGetOrigprob(scip);
-<<<<<<< HEAD
-=======
-
->>>>>>> 2ccd05dd
    assert(origscip != NULL);
-
-   feasible = FALSE;
 
    if( GCGcurrentNodeIsGeneric(scip) )
    {

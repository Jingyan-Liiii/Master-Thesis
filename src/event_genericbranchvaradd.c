--- conflicted
+++ resolved
@@ -232,19 +232,12 @@
 	SCIP_Bool varinS;
 	SCIP_VAR* mastervar;
 	SCIP_VAR** allorigvars;
-<<<<<<< HEAD
-	GCG_BRANCHDATA* branchdata; 
-	int p;
-	int j;
-	int allnorigvars;
-=======
 	SCIP_VAR** mastervars;
 	GCG_BRANCHDATA* branchdata;
 	int p;
 	int j;
 	int allnorigvars;
 	int nmastervars;
->>>>>>> 174fa045
 
 	assert(eventhdlr != NULL);
 	assert(strcmp(SCIPeventhdlrGetName(eventhdlr), EVENTHDLR_NAME) == 0);
@@ -260,10 +253,7 @@
 	masterscip = GCGrelaxGetMasterprob(scip);
 	masterbranchcons = GCGconsMasterbranchGetActiveCons(scip);
 	SCIP_CALL( SCIPgetVarsData(scip, &allorigvars, &allnorigvars, NULL, NULL, NULL, NULL) );
-<<<<<<< HEAD
-=======
 	SCIP_CALL( SCIPgetVarsData(masterscip, &mastervars, &nmastervars, NULL, NULL, NULL, NULL) );
->>>>>>> 174fa045
 
 	if(masterbranchcons != NULL && GCGvarIsMaster(mastervar))
 	{
@@ -280,15 +270,6 @@
 
 			for( p=0; p<branchdata->Ssize; ++p)
 			{
-<<<<<<< HEAD
-				SCIP_VAR** presentmastervars;
-				SCIP_VAR** origvars;
-				int npresentmastervars;
-				int norigvars;
-				SCIP_Real generator_i;
-				SCIP_Bool present;
-
-=======
 				SCIP_Real* generator;
 				SCIP_Bool* compisinteger;
 				int generatorsize;
@@ -300,7 +281,6 @@
 				//SCIP_Bool present;
 
 				/*
->>>>>>> 174fa045
 				present = FALSE;
 				npresentmastervars = GCGoriginalVarGetNMastervars(allorigvars[branchdata->S[p][0]]);
 				presentmastervars = GCGoriginalVarGetMastervars(allorigvars[branchdata->S[p][0]]);
@@ -327,14 +307,11 @@
 				}
 				else
 					generator_i = 0;
-<<<<<<< HEAD
-=======
 				*/
 				getGenerators(scip, &generator, &generatorsize, &compisinteger, branchdata->blocknr, mastervars, nmastervars, mastervar);
 				generator_i = generator[branchdata->S[p][0]];
 				
 				
->>>>>>> 174fa045
 				if(branchdata->S[p][1] == 1 )
 				{
 					//if(GCGmasterVarGetOrigvals(mastervar)[branchdata->S[p][0]] < branchdata->S[p][2])

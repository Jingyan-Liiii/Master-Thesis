/* * * * * * * * * * * * * * * * * * * * * * * * * * * * * * * * * * * * * * */
/*                                                                           */
/*                  This file is part of the program                         */
/*          GCG --- Generic Colum Generation                                 */
/*                  a Dantzig-Wolfe decomposition based extension            */
/*                  of the branch-cut-and-price framework                    */
/*         SCIP --- Solving Constraint Integer Programs                      */
/*                                                                           */
/* * * * * * * * * * * * * * * * * * * * * * * * * * * * * * * * * * * * * * */

/**@file   branch_generic.c
 * @ingroup BRANCHINGRULES
 * @brief  branching rule based on vanderbeck's generic branching scheme
 * @author Marcel Schmickerath
 */

/*---+----1----+----2----+----3----+----4----+----5----+----6----+----7----+----8----+----9----+----0----+----1----+----2*/

#include <assert.h>
#include <string.h>

#include "branch_generic.h"
#include "relax_gcg.h"
#include "cons_masterbranch.h"
#include "cons_origbranch.h"
#include "pricer_gcg.h"
#include "scip/cons_linear.h"
#include "type_branchgcg.h"
#include "pub_gcgvar.h"
#include "event_genericbranchvaradd.h"

#include "scip/nodesel_bfs.h"
#include "scip/nodesel_dfs.h"
#include "scip/nodesel_estimate.h"
#include "scip/nodesel_hybridestim.h"
#include "scip/nodesel_restartdfs.h"
#include "scip/branch_allfullstrong.h"
#include "scip/branch_fullstrong.h"
#include "scip/branch_inference.h"
#include "scip/branch_mostinf.h"
#include "scip/branch_leastinf.h"
#include "scip/branch_pscost.h"
#include "scip/branch_random.h"
#include "scip/branch_relpscost.h"

#include <stdio.h>
#include <stdlib.h>

#define BRANCHRULE_NAME          "generic"
#define BRANCHRULE_DESC          "generic branching rule by Vanderbeck"
#define BRANCHRULE_PRIORITY      99999
#define BRANCHRULE_MAXDEPTH      -1
#define BRANCHRULE_MAXBOUNDDIST  1.0

struct GCG_BranchData
{
   GCG_COMPSEQUENCE**   C;                  /**< S[k] bound sequence for block k */ /* !!! sort of each C[i] = S is important !!! */
   int*                 sequencesizes;      /**< number of bounds in S[k] */
   int                  Csize;
   SCIP_Real            lhs;
   SCIP_CONS*           mastercons;         /**< constraint enforcing the branching restriction in the master problem */
   GCG_COMPSEQUENCE*    consS;              /**< component bound sequence which induce the current branching constraint */
   int                  consSsize;
   int                  consblocknr;
};

/** set of component bounds in separate */
struct GCG_Record
{
   GCG_COMPSEQUENCE**   record;             /**< returnvalue of separate function */
   int                  recordsize;
   int*                 sequencesizes;
};
typedef struct GCG_Record GCG_RECORD;

/** an abstract strip, only for compare in ILO needed */
struct GCG_Strip
{
   SCIP*                scip;
   SCIP_VAR*            mastervar;
   GCG_COMPSEQUENCE**   C;             /**< current set of comp bound sequences */
   int                  Csize;
   int*                 sequencesizes;
};
typedef struct GCG_Strip GCG_STRIP;

/*
 * Callback methods
 */

/* define not used callback as NULL*/
#define branchFreeGeneric NULL
#define branchExitGeneric NULL
#define branchInitsolGeneric NULL
#define branchExitsolGeneric NULL

/*
 * branching specific interface methods
 */

/** computes the generator of mastervar for the entry in origvar
 * @return entry of the generator corresponding to origvar */
SCIP_Real getGeneratorEntry(
   SCIP_VAR*            mastervar,          /**< current mastervariable */
   SCIP_VAR*            origvar             /**< corresponding origvar */
   )
{
   int i;
   SCIP_VAR** origvars;
   SCIP_Real* origvals;
   int norigvars;

   i = 0;
   assert(mastervar != NULL);
   assert(origvar != NULL);

   origvars = GCGmasterVarGetOrigvars(mastervar);
   norigvars = GCGmasterVarGetNOrigvars(mastervar);
   origvals = GCGmasterVarGetOrigvals(mastervar);

   for( i=0; i < norigvars; ++i)
   {
      if(origvars[i] == origvar )
      {
         /* SCIPdebugMessage("origvar found \n"); */
         return origvals[i];
      }
   }

   return 0;
}

/** method for calculating the maximum over all generatorentries in F
 * @return maxentry */
static
SCIP_Real getMaxGeneratorEntry(
   SCIP*                scip,           /**< SCIP data structure */
   SCIP_VAR**           F,              /**< array of mastervars */
   int                  Fsize,          /**< number of mastervars */
   SCIP_VAR**           IndexSet,       /**< set of origvars to respect*/
   int                  IndexSetSize    /**< number of origvars to respect */
   )
{
   int i;
   int j;
   SCIP_Real maxentry;

   i = 0;
   j = 0;
   maxentry = 0;

   assert(F != NULL);
   assert(Fsize > 0);
   assert(IndexSet != NULL);
   assert(IndexSetSize > 0);

   for( i=0; i<Fsize; ++i)
   {
      for( j=0; j<IndexSetSize; ++j)
      {
         SCIP_Real generatorentry;

         generatorentry = getGeneratorEntry(F[i], IndexSet[j]);
         maxentry = MAX(generatorentry, maxentry);
      }
   }

   return maxentry;
}

/** method for initializing the set of respected indices */
static
SCIP_RETCODE InitIndexSet(
   SCIP*                scip,           /**< SCIP data structure */
   SCIP_VAR**           F,              /**< array of fractional mastervars */
   int                  Fsize,          /**< number of fractional mastervars */
   SCIP_VAR***           IndexSet,       /**< set to initialize */
   int*                 IndexSetSize   /**< size of the index set */
   )
{
   int i;
   int j;
   int k;
   SCIP_VAR** origvars;
   int norigvars;

   i = 0;
   j = 0;
   k = 0;
   norigvars = 0;
   *IndexSet = NULL;
   *IndexSetSize = 0;
   assert( F!= NULL);
   assert( Fsize > 0);

   for( i=0; i<Fsize; ++i )
   {
      origvars = GCGmasterVarGetOrigvars(F[i]);
      norigvars = GCGmasterVarGetNOrigvars(F[i]);

      if( *IndexSetSize == 0 && norigvars > 0 )
      {
         *IndexSetSize = norigvars;
         SCIP_CALL( SCIPallocMemoryArray(scip, IndexSet, *IndexSetSize) );
         for( j=0; j<*IndexSetSize; ++j )
         {
            (*IndexSet)[j] = origvars[j];
         }
      }
      else
      {
         for( j=0; j<norigvars; ++j )
         {
            int oldsize;

            oldsize = *IndexSetSize;

            for( k=0; k<oldsize; ++k )
            {
               /*  if variable already in union */
               if( (*IndexSet)[k] == origvars[j] )
               {
                  break;
               }
               if( k == oldsize-1)
               {
                  /*  add variable to the end */
                  ++(*IndexSetSize);
                  SCIP_CALL( SCIPreallocMemoryArray(scip, IndexSet, *IndexSetSize) );
                  (*IndexSet)[*IndexSetSize-1] = origvars[j];
               }
            }
         }
      }
   }

   return SCIP_OKAY;
}

/** method for calculating the median over all fractional components values using
 * the quickselect algorithm (or a variant of it)
 *
 * This method will change the array
 *
 * @return median or if the median is the mimimum return ceil(arithm middle)
 */
static
SCIP_Real GetMedian(
   SCIP*                scip,               /**< SCIP data structure */
   SCIP_Real*           array,              /**< array to find the median in (will be destroyed) */
   int                  arraysize,          /**< size of the array */
   SCIP_Real            min                 /**< minimum of array */
   )
{
   SCIP_Real Median;
   SCIP_Real swap;
   int l;
   int r;
   int i;
   int j;
   int MedianIndex;
   SCIP_Real arithmMiddle;

   assert(scip != NULL);
   assert(array != NULL);
   assert(arraysize > 0);

   r = arraysize -1;
   l = 0;
   arithmMiddle = 0;

   if( arraysize & 1 )
      MedianIndex = arraysize/2;
   else
      MedianIndex = arraysize/2 -1;

   while( l < r-1 )
   {
      Median = array[MedianIndex];
      i = l;
      j = r;
      do
      {
         while( SCIPisLT(scip, array[i], Median) )
            ++i;
         while( SCIPisGT(scip, array[j], Median) )
            --j;
         if( i <=j )
         {
            swap = array[i];
            array[i] = array[j];
            array[j] = swap;
            ++i;
            --j;
         }
      } while( i <=j );
      if( j < MedianIndex )
         l = i;
      if( i > MedianIndex )
         r = j;
   }
   Median = array[MedianIndex];

   if( SCIPisEQ(scip, Median, min) )
   {
      /* SCIPdebugMessage("median = ceil(arithmMiddle), min = %f \n", min); */

      for( i=0; i<arraysize; ++i )
         arithmMiddle += 1.0*array[i]/arraysize;

      Median = SCIPceil(scip, arithmMiddle);
   }
   /* SCIPdebugMessage("median = %f \n", Median); */

   return Median;
}

/** comparefunction for lexicographical sort */
static
SCIP_DECL_SORTPTRCOMP(ptrcomp)
{
   GCG_STRIP* strip1;
   GCG_STRIP* strip2;
   SCIP_VAR* mastervar1;
   SCIP_VAR* mastervar2;
   SCIP_VAR** origvars;
   int norigvars;
   int i;

   strip1 = (GCG_STRIP*) elem1;
   strip2 = (GCG_STRIP*) elem2;

   mastervar1 = strip1->mastervar;
   mastervar2 = strip2->mastervar;

   i = 0;
   assert(mastervar1 != NULL);
   assert(mastervar2 != NULL);

   if( GCGvarGetBlock(mastervar1) == -1 )
   {
      SCIPdebugMessage("linkingvar\n");
      assert(GCGvarIsLinking(mastervar1));
   }
   if( GCGvarGetBlock(mastervar2) == -1 )
   {
      SCIPdebugMessage("linkingvar\n");
      assert(GCGvarIsLinking(mastervar2));
   }

   origvars = GCGmasterVarGetOrigvars(mastervar1);
   norigvars = GCGmasterVarGetNOrigvars(mastervar1);

   /* assert(strip1->generatorsize == strip2->generatorsize); */

   for( i=0; i<norigvars; ++i )
   {
      if( getGeneratorEntry(mastervar1, origvars[i]) > getGeneratorEntry(mastervar2, origvars[i]) )
         return -1;
      if( getGeneratorEntry(mastervar1, origvars[i]) < getGeneratorEntry(mastervar2, origvars[i]) )
         return 1;
   }

   return 0;
}

/** lexicographical sort using scipsort
 * This method will change the array
 */
static
SCIP_RETCODE LexicographicSort(
   GCG_STRIP**           array,              /**< array to sort (will be changed) */
   int                  arraysize           /**< size of the array */
   )
{

   assert(array != NULL);
   assert(arraysize > 0);

   SCIPdebugMessage("Lexicographic sorting\n");

   SCIPsortPtr((void**)array, ptrcomp, arraysize );

   return SCIP_OKAY;
}


/** compare function for ILO: returns 1 if bd1 < bd2 else -1 with respect to bound sequence */
static
int ILOcomp(
   SCIP*                scip,               /**< SCIP data structure */
   SCIP_VAR*            mastervar1,         /**< first strip */
   SCIP_VAR*            mastervar2,         /**< second strip */
   GCG_COMPSEQUENCE**   C,                  /**< component bound sequence to compare with */
   int                  NBoundsequences,    /**< size of the bound sequence */
   int*                 sequencesizes,      /**< sizes of the bound sequences */
   int                  p                   /**< current depth in C*/
   )
{
   int ivalue;
   int j;
   int k;
   int l;
   int Nupper;
   int Nlower;
   SCIP_Bool returnvalue;
   GCG_COMPSEQUENCE** CopyC;
   SCIP_VAR* origvar;
   int* newsequencesizes;
   GCG_STRIP* strip1;
   GCG_STRIP* strip2;

   j = 0;
   k = 0;
   l = 0;
   Nupper = 0;
   Nlower = 0;
   origvar = NULL;
   newsequencesizes = NULL;
   strip1 = NULL;
   strip2 = NULL;

   /* lexicographic Order? */
   if( C == NULL || NBoundsequences <= 1 )
   {
      SCIP_CALL( SCIPallocBuffer(scip, &strip1) );
      SCIP_CALL( SCIPallocBuffer(scip, &strip2) );

      strip1->scip = scip;
      strip2->scip = scip;
      strip1->C = NULL;
      strip2->C = NULL;
      strip1->Csize = 0;
      strip2->Csize = 0;
      strip1->sequencesizes = NULL;
      strip2->sequencesizes = NULL;
      strip1->mastervar = mastervar1;
      strip2->mastervar = mastervar2;

      returnvalue = (*ptrcomp)( strip1, strip2);

      SCIPfreeBuffer(scip, &strip1);
      SCIPfreeBuffer(scip, &strip2);

      return returnvalue;
   }

   assert(C != NULL);
   assert(NBoundsequences > 0);

   /* find i which is in all S in C on position p */
   while( sequencesizes[k] < p )
   {
      ++k;
      assert(k < NBoundsequences);
   }
   origvar = C[k][p-1].component;
   assert(origvar != NULL);
   ivalue = C[k][p-1].bound;

   /* calculate subset of C */
   for( j=0; j< NBoundsequences; ++j )
   {
      if( sequencesizes[j] >= p )
      {
         assert(C[j][p-1].component == origvar);
         if( C[j][p-1].sense == GCG_COMPSENSE_GE )
            ++Nupper;
         else
            ++Nlower;
      }
   }

   if( SCIPisGE(scip, getGeneratorEntry(mastervar1, origvar), ivalue) && SCIPisGE(scip, getGeneratorEntry(mastervar2, origvar), ivalue) )
   {
      k=0;
      SCIP_CALL( SCIPallocMemoryArray(scip, &CopyC, Nupper) );
      SCIP_CALL( SCIPallocMemoryArray(scip, &newsequencesizes, Nupper) );
      for( j=0; j< NBoundsequences; ++j )
      {
         if( sequencesizes[j] >= p )
            assert(C[j][p-1].component == origvar);

         if( sequencesizes[j] >= p && C[j][p-1].sense == GCG_COMPSENSE_GE )
         {
            CopyC[k] = NULL;
            SCIP_CALL( SCIPallocMemoryArray(scip, &(CopyC[k]), sequencesizes[j]) );
            for( l=0; l< sequencesizes[j]; ++l )
            {
               CopyC[k][l] = C[j][l];
            }
            newsequencesizes[k] = sequencesizes[j];
            ++k;
         }
      }

      if( k != Nupper )
      {
         SCIPdebugMessage("k = %d, Nupper+1 =%d\n", k, Nupper+1);
      }

      if( Nupper != 0 )
         assert( k == Nupper );

      returnvalue = ILOcomp( scip, mastervar1, mastervar2, CopyC, Nupper, newsequencesizes, p+1);

      for( j=0; j< Nupper; ++j )
      {
         SCIPfreeMemoryArray(scip, &(CopyC[j]) );
      }
      SCIPfreeMemoryArray(scip, &newsequencesizes);
      SCIPfreeMemoryArray(scip, &CopyC);

      return returnvalue;
   }


   if( SCIPisLT(scip, getGeneratorEntry(mastervar1, origvar), ivalue) && SCIPisLT(scip, getGeneratorEntry(mastervar2, origvar), ivalue) )
   {
      k=0;
      SCIP_CALL( SCIPallocMemoryArray(scip, &CopyC, Nlower) );
      SCIP_CALL( SCIPallocMemoryArray(scip, &newsequencesizes, Nlower) );
      for( j=0; j< NBoundsequences; ++j )
      {
         if( sequencesizes[j] >= p )
            assert(C[j][p-1].component == origvar);

         if( sequencesizes[j] >= p && C[j][p-1].sense != GCG_COMPSENSE_GE )
         {
            CopyC[k] = NULL;
            SCIP_CALL( SCIPallocMemoryArray(scip, &(CopyC[k]), sequencesizes[j]) );
            for( l=0; l< sequencesizes[j]; ++l )
            {
               CopyC[k][l] = C[j][l];
            }
            newsequencesizes[k] = sequencesizes[j];
            ++k;
         }
      }

      if( k != Nlower )
      {
         SCIPdebugMessage("k = %d, Nlower+1 =%d\n", k, Nlower+1);
      }

      if( Nlower != 0 )
         assert( k == Nlower);

      returnvalue = ILOcomp( scip, mastervar1, mastervar2, CopyC, Nlower, newsequencesizes, p+1);

      for( j=0; j< Nlower; ++j )
      {

         SCIPfreeMemoryArray(scip, &(CopyC[j]) );
      }
      SCIPfreeMemoryArray(scip, &newsequencesizes);
      SCIPfreeMemoryArray(scip, &CopyC);

      return returnvalue;
   }
   if( SCIPisGT(scip, getGeneratorEntry(mastervar1, origvar), getGeneratorEntry(mastervar2, origvar)) )
      return 1;
   else
      return -1;
}

/** comparefunction for induced lexicographical sort */
static
SCIP_DECL_SORTPTRCOMP(ptrilocomp)
{
   GCG_STRIP* strip1;
   GCG_STRIP* strip2;
   int returnvalue;

   strip1 = (GCG_STRIP*) elem1;
   strip2 = (GCG_STRIP*) elem2;

   returnvalue = ILOcomp( strip1->scip, strip1->mastervar, strip2->mastervar, strip1->C, strip1->Csize, strip1->sequencesizes, 1);

   return returnvalue;
}

/** induced lexicographical sort */
static
SCIP_RETCODE InducedLexicographicSort(
   SCIP*                scip,               /**< SCIP ptr*/
   GCG_STRIP**          array,              /**< array of strips to sort in ILO*/
   int                  arraysize,          /**< size of the array */
   GCG_COMPSEQUENCE**   C,                  /**< current set o comp bound sequences*/
   int                  NBoundsequences,    /**< size of C */
   int*                 sequencesizes       /**< sizes of the sequences in C */
   )
{
   int i;

   SCIPdebugMessage("Induced Lexicographic sorting\n");

   if( NBoundsequences == 0 )
      return LexicographicSort( array, arraysize );
   assert( C!= NULL );

   assert(arraysize > 0);

   if( arraysize <= 1 )
      return SCIP_OKAY;

   for( i=0; i<arraysize; ++i )
   {
      array[i]->scip = scip;
      array[i]->Csize = NBoundsequences;
      array[i]->sequencesizes = sequencesizes;
      array[i]->C = C;
   }

   SCIPsortPtr((void**)array, ptrilocomp, arraysize);

   return SCIP_OKAY;
}

/** partitions the strip according to the priority */
static
SCIP_RETCODE partition(
   SCIP*                scip,               /**< SCIP data structure */
   SCIP_VAR**           J,                  /**< */
   int*                 Jsize,              /**< */
   int*                 priority,           /**< branching priorities */
   SCIP_VAR**           F,                  /**< set of fractional solutions satisfying bounds */
   int                  Fsize,              /**< size of list of fractional solutions satisfying bounds */
   SCIP_VAR**           origvar,            /**< */
   SCIP_Real*           median              /**< */
   )
{
   int j;
   int l;
   SCIP_Real min;
   SCIP_Real maxPriority;
   SCIP_Real* compvalues;

   /* SCIPdebugMessage("Jsize = %d\n", *Jsize); */

   do
   {
      min = INT_MAX;
      maxPriority = INT_MIN;

      /* max-min priority */
      for ( j = 0; j < *Jsize; ++j )
      {
         if ( priority[j] > maxPriority && SCIPvarGetType(J[j]) != SCIP_VARTYPE_CONTINUOUS )
         {
            maxPriority = priority[j];
            *origvar = J[j];
         }
      }
      SCIP_CALL( SCIPallocBufferArray(scip, &compvalues, Fsize) );
      for ( l = 0; l < Fsize; ++l )
      {
         compvalues[l] = getGeneratorEntry(F[l], *origvar);
         if ( SCIPisLT(scip, compvalues[l], min) )
            min = compvalues[l];
      }
      *median = GetMedian(scip, compvalues, Fsize, min);
      SCIPfreeBufferArray(scip, &compvalues);

      assert(min != INT_MAX);

      if ( !SCIPisEQ(scip, *median, 0) )
      {
         SCIPdebugMessage("median = %g\n", *median);
         SCIPdebugMessage("min = %g\n", min);
         SCIPdebugMessage("Jsize = %d\n", *Jsize);
      }

      if ( SCIPisEQ(scip, *median, min) )
      {
         /* here with max-min priority */
         for ( j = 0; j < *Jsize; ++j )
         {
            if ( *origvar == J[j] )
            {
               assert(priority[j] == 0);
               J[j] = J[*Jsize - 1];
               priority[j] = priority[*Jsize - 1];
               break;
            }
         }
         if( j < *Jsize )
            *Jsize = *Jsize-1;
      }
      assert(*Jsize >= 0);

   }while ( SCIPisEQ(scip, *median, min) && *Jsize > 0);

   return SCIP_OKAY;
}

/** add identified sequence to record */
static
SCIP_RETCODE addToRecord(
   SCIP*                scip,               /**< SCIP data structure */
   GCG_RECORD*          record,             /**< record of identified sequences */
   GCG_COMPSEQUENCE*    S,                  /**< bound restriction sequence */
   int                  Ssize               /**< size of bound restriction sequence */
)
{
   int i;

   SCIPdebugMessage("recordsize=%d, Ssize=%d\n", record->recordsize, Ssize);

   if( record->recordsize == 0 )
   {
      SCIP_CALL( SCIPallocMemoryArray(scip, &(record->record), 1) );
      SCIP_CALL( SCIPallocMemoryArray(scip, &(record->sequencesizes), 1) );
   }
   else
   {
      SCIP_CALL( SCIPreallocMemoryArray(scip, &(record->record), record->recordsize+1) );
      SCIP_CALL( SCIPreallocMemoryArray(scip, &(record->sequencesizes), record->recordsize+1) );
   }
   SCIP_CALL( SCIPallocMemoryArray(scip, &(record->record[record->recordsize]), Ssize) );
   for(i=0; i<Ssize;++i)
   {
      record->record[record->recordsize][i].component = S[i].component;
      record->record[record->recordsize][i].sense = S[i].sense;
      record->record[record->recordsize][i].bound = S[i].bound;
   }

   record->sequencesizes[record->recordsize] = Ssize; /* +1 ? */

   record->recordsize++;

/*    SCIPdebugMessage("add to record with ");
      for( i=0; i<Ssize; ++i)
      {
         SCIPdebugPrintf(" S[%d].component =%s", i, SCIPvarGetName(record->record[record->recordsize-1][i].component) );
         SCIPdebugPrintf(" S[%d].sense =%d", i, record->record[record->recordsize-1][i].sense );
         SCIPdebugPrintf(" S[%d].bound =%g\n", i, record->record[record->recordsize-1][i].bound );
      } */

   return SCIP_OKAY;
}


/** separation at the root node */
static
SCIP_RETCODE Separate(
   SCIP*                scip,               /**< SCIP data structure */
   SCIP_VAR**           F,                  /**< fractional strips respecting bound restrictions */
   int                  Fsize,              /**< size of the strips */
   SCIP_VAR**           IndexSet,           /**< index set */
   int                  IndexSetSize,       /**< size of index set */
   GCG_COMPSEQUENCE*    S,                  /**< ordered set of bound restrictions */
   int                  Ssize,              /**< size of the ordered set */
   GCG_RECORD*          record              /**< identified bound sequences */
   )
{
   int j;
   int k;
   int l;
   int Jsize;
   SCIP_VAR** J;
   SCIP_Real median;
   SCIP_Real min;
   SCIP_Real max;
   int Fupper;
   int Flower;
   int* priority;
   SCIP_VAR* origvar;
   SCIP_VAR** copyF;
   GCG_COMPSEQUENCE* upperLowerS;
   GCG_COMPSEQUENCE* upperS;
   SCIP_Real* alpha;
   SCIP_Real* compvalues;
   SCIP_Real  muF;
   SCIP_Bool found;

   assert(scip != NULL);
   assert((Fsize == 0) == (F == NULL));
   assert((IndexSetSize == 0) == (IndexSet == NULL));

   j = 0;
   k = 0;
   l = 0;
   Jsize = 0;
   Fupper = 0;
   Flower = 0;
   max = 0;
   muF = 0;
   min = INT_MAX;
   found = FALSE;
   priority = NULL;
   compvalues = NULL;
   J = NULL;
   origvar = NULL;
   copyF = NULL;
   upperLowerS = NULL;
   upperS = NULL;
   alpha = NULL;

   SCIPdebugMessage("Separate with ");

   /* if there are no fractional columns or potential columns, return */
   if( Fsize == 0 || IndexSetSize == 0 )
   {
      SCIPdebugPrintf("nothing, no fractional columns\n");
      return SCIP_OKAY;
   }

   SCIPdebugPrintf("Fsize = %d; Ssize = %d, IndexSetSize = %d\n", Fsize, Ssize, IndexSetSize);

   assert( F != NULL );
   assert( IndexSet != NULL );

   max = getMaxGeneratorEntry(scip, F, Fsize, IndexSet, IndexSetSize);

   if( max == 0 )
      max = 1;

   SCIPdebugMessage("max = %g\n", max);

   for( j=0; j<Fsize; ++j )
      muF += max * SCIPgetSolVal(GCGrelaxGetMasterprob(scip), NULL, F[j]);

   /* detect fractional alpha_i */
   SCIP_CALL( SCIPallocBufferArray(scip, &alpha, IndexSetSize) );

   for( k=0; k < IndexSetSize; ++k )
   {
      GCG_COMPSEQUENCE* copyS;
      SCIP_Real mu_F;
      SCIP_Bool even;
      SCIP_Real alphacontrol;
      SCIP_Real mucontrol;

      even = TRUE;
      mu_F = 0;
      origvar = IndexSet[k];
      copyS = NULL;
      alpha[k] = 0;
      alphacontrol = 0;
      mucontrol = 0;

      if( SCIPvarGetType(origvar) == SCIP_VARTYPE_CONTINUOUS )
         continue;

      SCIP_CALL( SCIPallocBufferArray(scip, &compvalues, Fsize) );
      for( l=0; l<Fsize; ++l )
      {
         compvalues[l] = getGeneratorEntry(F[l], origvar);
         if( SCIPisLT(scip, compvalues[l], min) )
            min = compvalues[l];
      }

      median = GetMedian(scip, compvalues, Fsize, min);
      SCIPfreeBufferArray(scip, &compvalues);
      compvalues = NULL;


      for( j = 0; j < Fsize; ++j )
      {
         SCIP_Real generatorentry;

         generatorentry = getGeneratorEntry(F[j], origvar);
         alpha[k] += generatorentry * SCIPgetSolVal(GCGrelaxGetMasterprob(scip), NULL, F[j]);

         if( SCIPisGE(scip, generatorentry, median) )
         {
            alphacontrol += generatorentry * SCIPgetSolVal(GCGrelaxGetMasterprob(scip), NULL, F[j]);
            mucontrol += SCIPgetSolVal(GCGrelaxGetMasterprob(scip), NULL, F[j]);
         }
/*          if( !SCIPisEQ(scip, generatorentry, 0) && !SCIPisEQ(scip, SCIPgetSolVal(GCGrelaxGetMasterprob(scip), NULL, F[j]), 0) ) */
/*          { */
/*              SCIPdebugMessage("generatorentry(%s) = %g\n", SCIPvarGetName(origvar), generatorentry); */
/*              SCIPdebugMessage("mastervarvalue = %g\n", SCIPgetSolVal(GCGrelaxGetMasterprob(scip), NULL, F[j])); */
/*          } */
      }
      if( SCIPisGT(scip, alpha[k], 0) && SCIPisLT(scip, alpha[k], muF) )
      {
         ++Jsize;
/*           SCIPdebugMessage("alpha[%d] = %g\n", k, alpha[k]); */
      }
      if( !SCIPisFeasIntegral(scip, alpha[k]) || !SCIPisFeasIntegral(scip, alphacontrol) /* SCIPisGT(scip, alpha[k] - SCIPfloor(scip, alpha[k]), 0) || SCIPisGT(scip, alphacontrol - SCIPfloor(scip, alphacontrol), 0) */
            || !SCIPisFeasIntegral(scip, mucontrol) )/*   || SCIPisGT(scip, mucontrol - SCIPfloor(scip, mucontrol), 0)) */
      {
         SCIPdebugMessage("alpha[%d] = %g\n", k, alpha[k]);
         SCIPdebugMessage("alphacontrol = %g\n", alphacontrol);
         SCIPdebugMessage("mucontrol = %g\n", mucontrol);
         found = TRUE;
         /* ********************************** *
          *   add the current pair to record   *
          * ********************************** */

         /** @todo extract function */
         /* copy S */
         SCIP_CALL( SCIPallocMemoryArray(scip, &copyS, Ssize+1) );
         for( l=0; l < Ssize; ++l )
         {
            copyS[l] = S[l];
            /*  SCIPdebugMessage("copyS[%d].component =%s\n", l, SCIPvarGetName(copyS[l].component) ); */
            /* SCIPdebugMessage("copyS[%d].sense =%d\n", l, copyS[l].sense ); */
            /* SCIPdebugMessage("copyS[%d].bound =%g\n", l, copyS[l].bound ); */
         }

         /* create temporary array to compute median */
         SCIP_CALL( SCIPallocBufferArray(scip, &compvalues, Fsize) );
         for( l=0; l<Fsize; ++l )
         {
            compvalues[l] = getGeneratorEntry(F[l], origvar);
            if( SCIPisLT(scip, compvalues[l], min) )
               min = compvalues[l];
         }
         assert(median == GetMedian(scip, compvalues, Fsize, min));
         median = GetMedian(scip, compvalues, Fsize, min);
         SCIPfreeBufferArray(scip, &compvalues);
         compvalues = NULL;

         /** @todo mb: this is a fix for an issue that Marcel claims that Vanderbeck did wrong */
         j = 0;

         do
         {
            mu_F = 0;
            if( even )
            {
               median = median+j;
               even = FALSE;
            }
            else
            {
               median = median-j;
               even = TRUE;
            }

            for( l=0; l<Fsize; ++l )
            {
               if( SCIPisGE(scip, getGeneratorEntry(F[l], origvar), median) )
                  mu_F += SCIPgetSolVal(GCGrelaxGetMasterprob(scip), NULL, F[l]);
            }
            ++j;

         } while( SCIPisFeasIntegral(scip, mu_F) );

         SCIPdebugMessage("new median is %g, comp=%s, Ssize=%d\n", median, SCIPvarGetName(origvar), Ssize);

         /* add last bound change to the copy of S */
         copyS[Ssize].component = origvar;
         copyS[Ssize].sense = GCG_COMPSENSE_GE;
         copyS[Ssize].bound = median;

         /* add identified sequence to record */
         SCIP_CALL( addToRecord(scip, record, copyS, Ssize+1) );


         /* ********************************** *
          *  end adding to record              *
          * ********************************** */

      }
   }

   if( found )
   {
      if(alpha != NULL)
         SCIPfreeBufferArray(scip, &alpha);

      SCIPdebugMessage("one S found with size %d\n", record->sequencesizes[record->recordsize-1]);

      return SCIP_OKAY;
   }


   /* ********************************** *
    *  discriminating components         *
    * ********************************** */

   /** @todo mb: this is a filter */
   SCIP_CALL( SCIPallocMemoryArray(scip, &J, Jsize) );
   j=0;
   for( k=0; k<IndexSetSize; ++k )
   {
      if( SCIPisGT(scip, alpha[k], 0) && SCIPisLT(scip, alpha[k], muF) )
      {
         J[j] = IndexSet[k];
         ++j;
      }
   }
   assert( j == Jsize );

   /* ********************************** *
    *  compute priority  (max-min)       *
    * ********************************** */

   SCIP_CALL( SCIPallocMemoryArray(scip, &priority, Jsize) );
   for( j=0; j<Jsize; ++j )
   {
      int maxcomp;
      int mincomp;

      maxcomp = INT_MIN;
      mincomp = INT_MAX;

      origvar = J[j];

      for( l=0; l<Fsize; ++l )
      {
         SCIP_Real generatorentry;

         generatorentry = getGeneratorEntry(F[l], origvar);

         if( generatorentry > maxcomp )
            maxcomp = generatorentry;

         if( generatorentry < mincomp )
            mincomp = generatorentry;
      }
      priority[j] = maxcomp-mincomp;
   }

   /* SCIPdebugMessage("Partitioning\n"); */
   SCIP_CALL( partition(scip, J, &Jsize, priority, F, Fsize, &origvar, &median) );

   /** @todo mb: this is a copy of S for the recursive call below */
   SCIP_CALL( SCIPallocMemoryArray(scip, &upperLowerS, Ssize+1) );
   SCIP_CALL( SCIPallocMemoryArray(scip, &upperS, Ssize+1) );
   for( l=0; l < Ssize; ++l )
   {
      upperLowerS[l] = S[l];
      upperS[l] = S[l];
   }

   upperLowerS[Ssize].component = origvar;/* i; */
   upperS[Ssize].component = origvar;
   upperLowerS[Ssize].sense = GCG_COMPSENSE_LT; //GE?
   upperS[Ssize].sense = GCG_COMPSENSE_GE; //LT?
   upperLowerS[Ssize].bound = median;
   upperS[Ssize].bound = median;

   for( k=0; k<Fsize; ++k )
   {
      if( SCIPisGE(scip, getGeneratorEntry(F[k], origvar), median) )
         ++Fupper;
      else
         ++Flower;
   }

   /* ********************************** *
    *  choose smallest partition         *
    * ********************************** */

   SCIP_CALL( SCIPallocMemoryArray(scip, &copyF, Fsize) );
   j = 0;

   //binary ? then only one part
   //if( max == 1 )
   /*
   if( (Flower <= Fupper && Flower > 0) || Fupper == 0 )
   {
      for( k=0; k<Fsize; ++k )
      {
         if( SCIPisLT(scip, getGeneratorEntry(scip, F[k], origvar), median) )
         {
            copyF[j] = F[k];
            ++j;
         }
      }
      Fsize = Flower;
   }
   else
   {
      upperLowerS[Ssize].sense = GCG_COMPSENSE_LT;

      for( k=0; k<Fsize; ++k )
      {
         if( SCIPisGE(scip, getGeneratorEntry(scip, F[k], origvar), median) )/* F[k]->generator[i], median) ) */
         {
            copyF[j] = F[k];
            ++j;
         }
      }
      Fsize = Fupper;
   }
   */

   if( Flower > 0 )
   {
      j = 0;

      for( k=0; k<Fsize; ++k )
      {
         if( SCIPisLT(scip, getGeneratorEntry(F[k], origvar), median) )
         {
            copyF[j] = F[k];
            ++j;
         }
      }
      //Fsize = Flower;
      assert(j < Fsize+1);
      if( Jsize == 0 && J != NULL )
      {
         SCIPfreeMemoryArray(scip, &J);
         J = NULL;
      }
      Separate( scip, copyF, Flower, J, Jsize, upperLowerS, Ssize+1, record );
   }

   if( Fupper > 0)
   {
      upperLowerS[Ssize].sense = GCG_COMPSENSE_GE; //LT?
      j = 0;

      for( k=0; k<Fsize; ++k )
      {
         if( SCIPisGE(scip, getGeneratorEntry(F[k], origvar), median) )
         {
            copyF[j] = F[k];
            ++j;
         }
      }
      //Fsize = Fupper;
      assert(j < Fsize+1);
      if( Jsize == 0 && J != NULL )
      {
         SCIPfreeMemoryArray(scip, &J);
         J = NULL;
      }
      Separate( scip, copyF, Fupper, J, Jsize, upperS, Ssize+1, record );
   }

   //Separate( scip, copyF, Fsize, J, Jsize, upperLowerS, Ssize+1, record );

   SCIPfreeMemoryArray(scip, &copyF);

   if(upperLowerS != NULL)
      SCIPfreeMemoryArray(scip, &upperLowerS);
   if(upperS != NULL)
         SCIPfreeMemoryArray(scip, &upperS);
   SCIPfreeMemoryArray(scip, &priority);
   if( J != NULL )
      SCIPfreeMemoryArray(scip, &J);
   SCIPfreeBufferArray(scip, &alpha);

   return SCIP_OKAY;
}

/** choose a component bound sequence to create branching */
static
SCIP_RETCODE ChoseS(
   SCIP*                scip,               /**< SCIP data structure */
   GCG_RECORD**         record,             /**< candidate of bound sequences */
   GCG_COMPSEQUENCE**   S,                  /**< pointer to return chosen bound sequence */
   int*                 Ssize               /**< size of the chosen bound sequence */
   )
{
   int minSizeOfMaxPriority;  /* needed if the last comp priority is equal to the one in other bound sequences */
   int maxPriority;
   int i;
   int Index;

   minSizeOfMaxPriority = INT_MAX;
   maxPriority = INT_MIN;
   i = 0;
   Index = -1;

   SCIPdebugMessage("Chose S \n");

   assert((*record)->recordsize > 0);

   SCIPdebugMessage("recordsize = %d \n", (*record)->recordsize);

   for( i=0; i< (*record)->recordsize; ++i )
   {
      assert((*record)->sequencesizes != NULL );
      assert((*record)->sequencesizes[i] > 0);
      if(maxPriority <= 1 || maxPriority == INT_MIN) /*  later by pseudocosts e.g. */
      {
         if( maxPriority < 1 || maxPriority == INT_MIN )
         {
            maxPriority = 1; /*  only choose here first smallest S */
            minSizeOfMaxPriority = (*record)->sequencesizes[i];
            Index = i;
         }
         else
            if( (*record)->sequencesizes[i] < minSizeOfMaxPriority )
            {
               minSizeOfMaxPriority = (*record)->sequencesizes[i];
               Index = i;
            }
      }
   }
   assert(maxPriority != INT_MIN);
   assert(minSizeOfMaxPriority != INT_MAX);
   assert(Index >= 0);

   *Ssize = minSizeOfMaxPriority;
   SCIP_CALL( SCIPallocMemoryArray(scip, S, *Ssize) );
   for( i=0; i< *Ssize;++i )
   {
      (*S)[i] =  (*record)->record[Index][i];
   }

   assert(S!=NULL);
   assert(*S!=NULL);
     /* free record */
   for( i=0; i< (*record)->recordsize; ++i )
   {
      SCIPfreeMemoryArray(scip, &((*record)->record[i]) );
   }
   SCIPfreeMemoryArray(scip, &((*record)->record) );

   SCIPdebugMessage("with size %d \n", *Ssize);

   assert(*S!=NULL);

   return SCIP_OKAY;
}

/** updates the new set of sequences C in CopyC and the corresponding size array newsequencesizes
 *  returns the size of CopyC */
static
int computeNewSequence(
   int                   Csize,              /**< size of the sequence */
   int                   p,                  /**< index of node */
   SCIP_VAR*             origvar,            /**< another index generatorentry */
   int*                  sequencesizes,      /**< size of the sequences */
   GCG_COMPSEQUENCE**    C,                  /**< original sequence */
   GCG_COMPSEQUENCE**    CopyC,              /**< new sequence */
   int*                  newsequencesizes,   /**< output parameter for the new sequence */
   GCG_COMPSENSE         sense               /**< sense of the comparison */
   )
{
   int j;
   int k;
   for( k = 0, j = 0; j < Csize; ++j )
   {
      if ( sequencesizes[j] >= p )
         assert(C[j][p-1].component == origvar);

      if ( sequencesizes[j] >= p && C[j][p-1].sense == sense )
      {
         CopyC[k] = C[j];
         newsequencesizes[k] = sequencesizes[j];
         ++k;
      }
   }
   return k;
}

/** auxilary function to compute alpha for given index */
static
double computeAlpha(
   SCIP*                 scip,               /**< SCIP data structure */
   int                   Fsize,              /**< size of F */
   GCG_COMPSENSE         isense,             /**< sense of the bound for origvar */
   double                ivalue,             /**< value of the bound for origvar */
   SCIP_VAR*             origvar,            /**< index of the variable */
   SCIP_VAR**            F                   /**< current fractional mastervars*/
   )
{
   int j;
   SCIP_Real alpha_i = 0;
   for ( j = 0; j < Fsize; ++j )
   {
      SCIP_Real generatorentry;

      generatorentry = getGeneratorEntry(F[j], origvar);

      if ( (isense == GCG_COMPSENSE_GE && SCIPisGE(scip, generatorentry, ivalue)) ||
           (isense == GCG_COMPSENSE_LT && SCIPisLT(scip, generatorentry, ivalue)) )
      {
         alpha_i += generatorentry * SCIPgetSolVal(GCGrelaxGetMasterprob(scip), NULL, F[j]);
         if ( !SCIPisEQ(scip, SCIPgetSolVal(GCGrelaxGetMasterprob(scip), NULL, F[j]), 0)
            && !SCIPisEQ(scip, generatorentry, 0) )
         {
/*             SCIPdebugMessage("generator(%s) = %g\n", SCIPvarGetName(origvar), generatorentry); */
/*             SCIPdebugMessage("mastervarvalue = %g\n", SCIPgetSolVal(GCGrelaxGetMasterprob(scip), NULL, F[j])); */
         }
      }
   }

   return alpha_i;
}

/** separation at a node other than the root node */
static
SCIP_RETCODE Explore(
   SCIP*                scip,               /**< SCIP data structure */
   GCG_COMPSEQUENCE**   C,                  /**< */
   int                  Csize,              /**< */
   int*                 sequencesizes,      /**< */
   int                  p,                  /**< */
   SCIP_VAR**           F,                  /**< Strip of fractional columns */
   int                  Fsize,              /**< size of the strips */
   SCIP_VAR**           IndexSet,           /**< */
   int                  IndexSetSize,       /**< */
   GCG_COMPSEQUENCE**   S,                  /**< component sequences */
   int*                 Ssize,              /**< length of component sequences */
   GCG_RECORD*          record              /**< */
   )
{
   int j;
   int k;
   int l;
   SCIP_Real ivalue;
   GCG_COMPSENSE isense;
   SCIP_Real median;
   int Fupper;
   int Flower;
   int Cupper;
   int Clower;
   int lowerSsize;
   SCIP_VAR** copyF;
   GCG_COMPSEQUENCE* copyS;
   GCG_COMPSEQUENCE* lowerS;
   GCG_COMPSEQUENCE** CopyC;
   int* newsequencesizes;
   SCIP_VAR* origvar;
   SCIP_Real alpha_i;
   SCIP_Real  muF;
   SCIP_Bool found;
   SCIP_Real nu_F;
   SCIP_Real max;
   SCIP_Real alphacontrol;
   SCIP_Real mucontrol;

   j = 0;
   k = 0;
   l = 0;
   alpha_i = 0;
   muF = 0;
   max = 0;
   Fupper = 0;
   Flower = 0;
   Cupper = 0;
   Clower = 0;
   lowerSsize = 0;
   alphacontrol = 0;
   mucontrol = 0;
   CopyC = NULL;
   newsequencesizes = NULL;
   copyF = NULL;
   CopyC = NULL;
   copyS = NULL;
   origvar = NULL;
   lowerS =  NULL;
   found = FALSE;

   SCIPdebugMessage("Explore\n");

   SCIPdebugMessage("with Fsize = %d, Csize = %d, Ssize = %d, p = %d\n", Fsize, Csize, *Ssize, p);

   /* *************************************** *
    *   if C=Ø, call separate and return that *
    * *************************************** */

   if( C == NULL || Fsize==0 || IndexSetSize==0 || Csize == 0 )
   {
      /* SCIPdebugMessage("go to Separate\n"); */
      Separate( scip, F, Fsize, IndexSet, IndexSetSize, *S, *Ssize, record );

      if( S != NULL && *Ssize > 0 && *S != NULL )
      {
         SCIPfreeMemoryArray(scip, S);
         S = NULL;
         *Ssize = 0;
      }
      return SCIP_OKAY;
   }

   assert(C != NULL);
   assert(Csize > 0);
   assert(F != NULL);
   assert(IndexSet != NULL);
   assert(sequencesizes != NULL);

   /* ******************************************* *
    * find i which is in all S in C on position p *
    * ******************************************* */

   while( sequencesizes[k] < p )
   {
    /*   SCIPdebugMessage("sequencesizes[%d] = %d\n", k, sequencesizes[k]); */
      ++k;
      if( k >= Csize )
      {
         SCIPdebugMessage("no %dth element bounded\n", p);
         Separate( scip, F, Fsize, IndexSet, IndexSetSize, *S, *Ssize, record );

         if( S != NULL && *Ssize > 0 && *S != NULL )
         {
            SCIPfreeMemoryArray(scip, S);
            S = NULL;
            *Ssize = 0;
         }

         return SCIP_OKAY;
      }
      assert( k < Csize );
   }
   origvar = C[k][p-1].component;
   isense = C[k][p-1].sense;
   ivalue = C[k][p-1].bound;

   assert(origvar != NULL);
   /* SCIPdebugMessage("orivar = %s; ivalue = %g\n", SCIPvarGetName(origvar), ivalue); */

   max = getMaxGeneratorEntry(scip, F, Fsize, IndexSet, IndexSetSize);

   if( max == 0 )
      max = 1;

   for( j=0; j<Fsize; ++j )
   {
      muF += max * SCIPgetSolVal(GCGrelaxGetMasterprob(scip), NULL, F[j]);
   }

   /* SCIPdebugMessage("muF = %g\n", muF); */

   /* ******************************************* *
    * compute alpha_i                             *
    * ******************************************* */

   alpha_i = computeAlpha(scip, Fsize, isense, ivalue, origvar, F);

   if( alpha_i == 0 && isense != GCG_COMPSENSE_GE )
   {
      isense = GCG_COMPSENSE_GE;
      alpha_i = computeAlpha(scip, Fsize, isense, ivalue, origvar, F);
   }

/*    SCIP_CALL( SCIPallocBufferArray(scip, &compvalues, Fsize) ); */
/*    for( l=0; l<Fsize; ++l ) */
/*    { */
/*       compvalues[l] = getGeneratorEntry(scip, F[l], origvar); */
/*       if( SCIPisLT(scip, compvalues[l], min) ) */
/*          min = compvalues[l]; */
/*    } */

   median = ivalue;/* GetMedian(scip, compvalues, Fsize, min); */
/*    SCIPfreeBufferArray(scip, &compvalues); */
/*    compvalues = NULL; */

   for( j = 0; j < Fsize; ++j )
   {
      SCIP_Real generatorentry;

      generatorentry = getGeneratorEntry(F[j], origvar);

      if( SCIPisGE(scip, generatorentry, median) )
      {
         alphacontrol += generatorentry * SCIPgetSolVal(GCGrelaxGetMasterprob(scip), NULL, F[j]);
         mucontrol += SCIPgetSolVal(GCGrelaxGetMasterprob(scip), NULL, F[j]);
      }
    }

   /* SCIPdebugMessage("alpha(%s) = %g\n", SCIPvarGetName(origvar), alpha_i); */

   /* ******************************************* *
    * if f > 0, add pair to record                *
    * ******************************************* */
   if( !SCIPisFeasIntegral(scip, alpha_i) || !SCIPisFeasIntegral(scip, alphacontrol) /* SCIPisGT(scip, alpha_i - SCIPfloor(scip, alpha_i), 0)|| SCIPisGT(scip, alphacontrol - SCIPfloor(scip, alphacontrol), 0) */
      || !SCIPisFeasIntegral(scip, mucontrol) )/* SCIPisGT(scip, mucontrol - SCIPfloor(scip, mucontrol), 0) ) */
   {
      found = TRUE;
      /* SCIPdebugMessage("fractional alpha(%s) = %g\n", SCIPvarGetName(origvar), alpha_i); */

      /* ******************************************* *
       * compute nu_F                                *
       * ******************************************* */

      nu_F = 0;
      for( l = 0; l < Fsize; ++l )
      {
         if( (isense == GCG_COMPSENSE_GE && SCIPisGE(scip, getGeneratorEntry(F[l], origvar), ivalue))
            || (isense == GCG_COMPSENSE_LT && SCIPisLT(scip, getGeneratorEntry(F[l], origvar), ivalue)) )
         {
               nu_F += SCIPgetSolVal(GCGrelaxGetMasterprob(scip), NULL, F[l]);
         }
      }

      /* ******************************************* *
       * add to record                               *
       * ******************************************* */

      if( SCIPisGT(scip, nu_F - SCIPfloor(scip, nu_F), 0) )
      {
         SCIP_CALL( SCIPallocMemoryArray(scip, &copyS, *Ssize+1) );
         for( l = 0; l < *Ssize; ++l )
         {
            copyS[l] = (*S)[l];
         }
         copyS[*Ssize].component = origvar;
         copyS[*Ssize].sense = isense;
         copyS[*Ssize].bound = ivalue;
         SCIP_CALL( addToRecord(scip, record, copyS, *Ssize+1) );
      }
      else
      {
         found = FALSE;
      }
   }

   if( found )
   {
      SCIPdebugMessage("found fractional alpha\n");
      return SCIP_OKAY;
   }

   /* add bound to the end of S */
   ++(*Ssize);
   if( S==NULL || *S==NULL )
   {
      assert(*Ssize == 1);
      SCIP_CALL( SCIPallocMemoryArray(scip, S, *Ssize) );
   }
   else
   {
      assert(*Ssize >1);
      SCIP_CALL( SCIPreallocMemoryArray(scip, S, *Ssize) );
   }
   median = ivalue;
   (*S)[*Ssize-1].component = origvar;
   (*S)[*Ssize-1].sense = GCG_COMPSENSE_GE;
   (*S)[*Ssize-1].bound = median;

   SCIP_CALL( SCIPallocMemoryArray(scip, &lowerS, *Ssize) );

   for( k=0; k<*Ssize-1; ++k)
   {
      lowerS[k].component = (*S)[k].component;
      lowerS[k].sense = (*S)[k].sense;
      lowerS[k].bound = (*S)[k].bound;
   }
   lowerSsize = *Ssize;
   lowerS[lowerSsize-1].component = origvar;
   lowerS[lowerSsize-1].sense = GCG_COMPSENSE_LT;
   lowerS[lowerSsize-1].bound = median;

   for( k=0; k<Fsize; ++k )
   {
      if( SCIPisGE(scip, getGeneratorEntry(F[k], origvar), median) )
         ++Fupper;
      else
         ++Flower;
   }

   /* calculate subset of C */
   for( j=0; j< Csize; ++j )
   {
      if( sequencesizes[j] >= p )
      {
         if( C[j][p-1].sense == GCG_COMPSENSE_GE )
         {
            ++Cupper;
         }
         else
         {
            ++Clower;
            assert( C[j][p-1].sense == GCG_COMPSENSE_LT );
         }
      }
   }

   SCIPdebugMessage("Cupper = %d, Clower = %d\n", Cupper, Clower);

   if( SCIPisLE(scip, alpha_i, 0) && Fupper != 0 )
      Flower = INT_MAX;
   if( SCIPisEQ(scip, alpha_i, muF) && Flower != 0 )
      Fupper = INT_MAX;

   /** @todo mb: one can easily merge these two branches as they are similar */
   /* choose smallest partition */
   if( ((Fupper <= Flower && Fupper > 0 ) || Flower <= 0) && Fupper != INT_MAX )
   {
      /* SCIPdebugMessage("chose upper bound Fupper = %d, Cupper = %d\n", Fupper, Cupper); */

      SCIP_CALL( SCIPallocMemoryArray(scip, &copyF, Fupper) );
      for( j = 0, k = 0; k < Fsize; ++k )
      {
         if( SCIPisGE(scip, getGeneratorEntry(scip, F[k], origvar), median) )
         {
            copyF[j] = F[k];
            ++j;
         }
      }
      Fsize = Fupper;

      /* new C */
      if( Cupper > 0 )
      {
         SCIP_CALL( SCIPallocMemoryArray(scip, &CopyC, Cupper) );
         SCIP_CALL( SCIPallocMemoryArray(scip, &newsequencesizes, Cupper) );
         k = computeNewSequence(Csize, p, origvar, sequencesizes, C, CopyC, newsequencesizes, GCG_COMPSENSE_GE);
      }
      else
      {
         CopyC = NULL;
         k = 0;
      }
      Csize = Cupper;
   }
   else
   {
     /*  SCIPdebugMessage("chose lower bound Flower = %d Clower = %d\n", Flower, Clower); */
      (*S)[*Ssize-1].sense = GCG_COMPSENSE_LT;
      SCIP_CALL( SCIPallocMemoryArray(scip, &copyF, Flower) );
      j = 0;
      for( k=0; k<Fsize; ++k )
      {
         if( SCIPisLT(scip, getGeneratorEntry(scip, F[k], origvar), median) )
         {
            copyF[j] = F[k];
            ++j;
         }
      }
      Fsize = Flower;

      /* new C */
      if( Clower > 0 )
      {
         SCIP_CALL( SCIPallocMemoryArray(scip, &CopyC, Clower) );
         SCIP_CALL( SCIPallocMemoryArray(scip, &newsequencesizes, Clower) );
         k = computeNewSequence(Csize, p, origvar, sequencesizes, C, CopyC, newsequencesizes, GCG_COMPSENSE_LT);
      }
      else
      {
         CopyC = NULL;
         k = 0;
      }
      Csize = Clower;
   }
   assert( k <= Csize+1 );
   */

   if(  Fupper > 0  && Fupper != INT_MAX )
   {
      SCIPdebugMessage("chose upper bound Fupper = %d, Cupper = %d\n", Fupper, Cupper);

      SCIP_CALL( SCIPallocMemoryArray(scip, &copyF, Fupper) );
      for( j = 0, k = 0; k < Fsize; ++k )
      {
         if( SCIPisGE(scip, getGeneratorEntry(F[k], origvar), median) )
         {
            copyF[j] = F[k];
            ++j;
         }
      }
      //Fsize = Fupper;

      //new C
      if( Fupper > 0 )
      {
         SCIP_CALL( SCIPallocMemoryArray(scip, &CopyC, Cupper) );
         SCIP_CALL( SCIPallocMemoryArray(scip, &newsequencesizes, Cupper) );
         k = computeNewSequence(Csize, p, origvar, sequencesizes, C, CopyC, newsequencesizes, GCG_COMPSENSE_GE);
         if( k != Cupper )
         {
            SCIPdebugMessage("k = %d, p = %d\n", k, p);
         }
         assert(k == Cupper);
      }
      else
      {
         CopyC = NULL;
         k = 0;
      }
      //Csize = Cupper;
      Explore( scip, CopyC, Cupper, newsequencesizes, p+1, copyF, Fupper, IndexSet, IndexSetSize, S, Ssize, record );
   }

   if( Flower > 0 && Flower != INT_MIN )
   {
      SCIPdebugMessage("chose lower bound Flower = %d Clower = %d\n", Flower, Clower);
      //(*S)[*Ssize-1].sense = GCG_COMPSENSE_LT;
      SCIP_CALL( SCIPallocMemoryArray(scip, &copyF, Flower) );
      j = 0;
      for( k=0; k<Fsize; ++k )
      {
         if( SCIPisLT(scip, getGeneratorEntry(F[k], origvar), median) )
         {
            copyF[j] = F[k];
            ++j;
         }
      }
      //Fsize = Flower;

      //new C
      if( Flower > 0 )
      {
         if( CopyC != NULL )
         {
            SCIPfreeMemoryArray(scip, &CopyC);
            CopyC = NULL;
         }

         if( newsequencesizes != NULL )
         {
            SCIPfreeMemoryArray(scip, &newsequencesizes);
            newsequencesizes = NULL;
         }

         SCIP_CALL( SCIPallocMemoryArray(scip, &CopyC, Clower) );
         SCIP_CALL( SCIPallocMemoryArray(scip, &newsequencesizes, Clower) );
         k = computeNewSequence(Csize, p, origvar, sequencesizes, C, CopyC, newsequencesizes, GCG_COMPSENSE_LT);
         if( k != Clower )
         {
            SCIPdebugMessage("k = %d, p = %d\n", k, p);
         }
         assert(k == Clower);
      }
      else
      {
         CopyC = NULL;
         k = 0;
      }
      //Csize = Clower;
      Explore( scip, CopyC, Clower, newsequencesizes, p+1, copyF, Flower, IndexSet, IndexSetSize, &lowerS, &lowerSsize, record );
   }



   //Explore( scip, CopyC, Csize, newsequencesizes, p+1, copyF, Fsize, IndexSet, IndexSetSize, S, Ssize, record );

   SCIPfreeMemoryArray(scip, &copyF);
   if( lowerS != NULL )
         SCIPfreeMemoryArray(scip, &lowerS);
   if( CopyC != NULL )
      SCIPfreeMemoryArray(scip, &CopyC);

   if( newsequencesizes != NULL )
      SCIPfreeMemoryArray(scip, &newsequencesizes);

   if( S != NULL && *Ssize > 0 && *S != NULL )
   {
      SCIPfreeMemoryArray(scip, S);
      S = NULL;
      *Ssize = 0;
   }

   return SCIP_OKAY;
}

/** callup method for seperate
 * decides whether Separate or Explore should be done */
static
SCIP_RETCODE ChooseSeparateMethod(
   SCIP*                scip,               /**< */
   SCIP_VAR**           F,
   int                  Fsize,              /**< */
   GCG_COMPSEQUENCE**   S,                  /**< */
   int*                 Ssize,              /**< */
   GCG_COMPSEQUENCE**   C,                  /**< */
   int                  Csize,              /**< */
   int*                 CompSizes,           /**< */
   int                  blocknr
   )
{
   SCIP* masterscip;
   int i;
   SCIP_VAR** IndexSet;
   SCIP_VAR** mastervars;
   int IndexSetSize;
   GCG_RECORD* record;
   int exploreSsize;
   GCG_COMPSEQUENCE* exploreS;
   GCG_STRIP** strips;
   int nstrips;
   int nmastervars;
   SCIP_Bool integer;

   assert(Fsize > 0);
   assert(F != NULL);
   IndexSetSize = 0;
   exploreSsize = 0;
   exploreS = NULL;
   record = NULL;
   IndexSet = NULL;
   strips = NULL;
   nstrips = 0;

   SCIPdebugMessage("Calling Separate\n");

   SCIP_CALL( SCIPallocBuffer(scip, &record) );
   record->recordsize = 0;
   record->record = NULL;
   record->sequencesizes = NULL;

   /* calculate IndexSet */
   SCIP_CALL( InitIndexSet(scip, F, Fsize, &IndexSet, &IndexSetSize) );
   assert(IndexSetSize > 0);
   assert(IndexSet != NULL);

<<<<<<< HEAD
   /* rootnode? */
=======
   integer = FALSE;

   //rootnode?
>>>>>>> f6e30614
   if( Csize<=0 )
      Separate( scip, F, Fsize, IndexSet, IndexSetSize, NULL, 0, record );
   else
   {
      assert( C!=NULL );
      Explore( scip, C, Csize, CompSizes, 1, F, Fsize, IndexSet, IndexSetSize, &exploreS, &exploreSsize, record);
      if( exploreS != NULL )
         SCIPfreeMemoryArray(scip, &exploreS);
   }

   assert(record != NULL);

   if(record->recordsize <= 0)
   {
      masterscip = GCGrelaxGetMasterprob(scip);
      assert(masterscip != NULL);
      SCIP_CALL( SCIPgetVarsData(masterscip, &mastervars, &nmastervars, NULL, NULL, NULL, NULL) );

      for( i=0; i<nmastervars; ++i )
      {
         SCIP_Bool blockfound;
         SCIP_VAR** pricingvars;
         int u;

         if( GCGvarGetBlock(mastervars[i]) == -1 && GCGvarIsLinking(mastervars[i]) )
         {
            blockfound = FALSE;

            pricingvars = GCGlinkingVarGetPricingVars(mastervars[i]);
            assert(pricingvars != NULL );

            for( u=0; u<GCGlinkingVarGetNBlocks(mastervars[i]); ++u )
            {
               if( pricingvars[u] != NULL )
               {
                  if( GCGvarGetBlock(pricingvars[u]) == blocknr )
                  {
                     blockfound = TRUE;
                     break;
                  }
               }
            }
         }
         else
         {
            blockfound = (GCGvarGetBlock(mastervars[i]) == blocknr);
         }

         if( blockfound )
         {
            ++nstrips;

            if( nstrips == 1 )
            {
               SCIP_CALL( SCIPallocBufferArray(scip, &strips, nstrips) );
            }
            else
            {
               SCIP_CALL( SCIPreallocBufferArray(scip, &strips, nstrips) );
            }

            SCIP_CALL( SCIPallocBuffer(scip, &(strips[nstrips-1])) );

            strips[nstrips-1]->C = NULL;
            strips[nstrips-1]->mastervar = mastervars[i];
            strips[nstrips-1]->Csize = 0;
            strips[nstrips-1]->sequencesizes = NULL;
            strips[nstrips-1]->scip = NULL;
         }
      }

      InducedLexicographicSort(scip, strips, nstrips, C, Csize, CompSizes);

      for( i=0; i<nstrips; ++i)
      {
         SCIPfreeBuffer(scip, &(strips[i]));
         strips[i] = NULL;
      }

      if( strips != NULL )
      {
         SCIPfreeBufferArray(scip, &strips);
         strips = NULL;
      }

      assert(integer);
      //return SCIP_OKAY;
   }


   assert(record->recordsize > 0);

   ChoseS( scip, &record, S, Ssize );
   assert(*S!=NULL);

   #ifdef SCIP_DEBUG
   for( i=0; i<*Ssize; ++i )
   {
/*       SCIPdebugMessage("S[%d].component = %s\n", i, SCIPvarGetName((*S)[i].component) ); */
/*       SCIPdebugMessage("S[%d].sense = %d\n", i, (*S)[i].sense); */
/*       SCIPdebugMessage("S[%d].bound = %.6g\n", i, (*S)[i].bound); */
   }
   #endif
   SCIPfreeMemoryArray(scip, &IndexSet);
   SCIPfreeBuffer(scip, &record);

   return SCIP_OKAY;
}

/** callback deletion method for branching data*/
static
GCG_DECL_BRANCHDATADELETE(branchDataDeleteGeneric)
{
   assert(scip != NULL);
   assert(branchdata != NULL);

   /* SCIPdebugMessage("branchDataDeleteGeneric:\n"); */

   if( *branchdata == NULL )
   {
      SCIPdebugMessage("branchDataDeleteGeneric: cannot delete empty branchdata\n");

      return SCIP_OKAY;
   }

   if( (*branchdata)->mastercons != NULL )
   {
      SCIPdebugMessage("branchDataDeleteGeneric: child blocknr %d, %s\n", (*branchdata)->consblocknr,
         SCIPconsGetName((*branchdata)->mastercons) );
   }
   else
   {
      SCIPdebugMessage("branchDataDeleteGeneric: child blocknr %d, empty mastercons\n", (*branchdata)->consblocknr);
   }

   /* release constraint that enforces the branching decision */
   if( (*branchdata)->mastercons != NULL )
   {
      SCIP_CALL( SCIPreleaseCons(GCGrelaxGetMasterprob(scip), &(*branchdata)->mastercons) );
      (*branchdata)->mastercons = NULL;
   }

   if( (*branchdata)->consS != NULL && (*branchdata)->consSsize > 0 )
   {
      SCIPfreeMemoryArray(scip, &((*branchdata)->consS));
      (*branchdata)->consS = NULL;
   }

   SCIPfreeMemory(scip, branchdata);
   *branchdata = NULL;

   return SCIP_OKAY;
}

/** check method for pruning ChildS directly on childnodes
 *  retrun TRUE if node is pruned */
static
SCIP_Bool checkchildconsS(
   SCIP*                 scip,
   SCIP_Real             lhs,               /**< lhs for childnode which is checkes to be pruned */
   GCG_COMPSEQUENCE*     childS,            /**< Component Bound Sequence defining the childnode */
   int                   childSsize,        /**< */
   SCIP_CONS*            parentcons,      /**< */
   int                   childBlocknr       /**< number of the block for the childnode */
   )
{
   int i;
   int nchildren;

   nchildren = GCGconsMasterbranchGetNChildcons(parentcons);
   assert(nchildren>0);

   /* SCIPdebugMessage("nchildren = %d\n", nchildren); */

   for(i=0; i<nchildren; ++i)
   {
      SCIP_CONS* childcons;
      GCG_BRANCHDATA* branchdata;
      SCIP_Bool same;
      int j;

      /* SCIPdebugMessage("childnr = %d\n", i); */

      same = TRUE;
      childcons = GCGconsMasterbranchGetChildcons(parentcons, i);
      if(childcons == NULL)
         continue;
      if(GCGconsMasterbranchGetbranchrule(childcons) != NULL)
         assert(strcmp(SCIPbranchruleGetName(GCGconsMasterbranchGetbranchrule(childcons)), "generic") == 0);

      branchdata = GCGconsMasterbranchGetBranchdata(childcons);
      assert(branchdata != NULL || GCGconsMasterbranchGetOrigbranchdata(childcons) != NULL);

      if( branchdata == NULL )
         branchdata = GCGconsMasterbranchGetOrigbranchdata(childcons);

      if( childBlocknr != branchdata->consblocknr || childSsize != branchdata->consSsize || !SCIPisEQ(scip, lhs, branchdata->lhs) )
         continue;

      assert(childSsize > 0 && branchdata->consSsize > 0);

      for(j=0; j< childSsize; ++j)
      {
         if( childS[j].component != branchdata->consS[j].component
            || childS[j].sense != branchdata->consS[j].sense
            || !SCIPisEQ(scip, childS[j].bound, branchdata->consS[j].bound) )
         {
            same = FALSE;
            break;
         }
      }

      if( same )
      {
         SCIPdebugMessage("child pruned \n");
         return TRUE;
      }
   }
/*    SCIPdebugMessage("child not pruned \n"); */
   return FALSE;
}

/** check method for pruning ChildS indirectly by parentnodes
 *  retrun TRUE if node is pruned */
static
SCIP_Bool pruneChildNodeByDominanceGeneric(
   SCIP*                 scip,              /**< SCIP data structure */
   SCIP_Real             lhs,               /**< lhs for childnode which is checkes to be pruned */
   GCG_COMPSEQUENCE*     childS,            /**< Component Bound Sequence defining the childnode */
   int                   childSsize,        /**< */
   SCIP_CONS*            masterbranchcons,      /**< */
   int                   childBlocknr       /**< number of the block for the childnode */
   )
{
   SCIP_CONS* cons;
   SCIP_Bool ispruned;

   ispruned = FALSE;
   cons = NULL;

   SCIPdebugMessage("Prune by dominance\n");
   cons = GCGconsMasterbranchGetParentcons(masterbranchcons);

   if( cons == NULL )
   {
      SCIPdebugMessage("cons == NULL, not pruned\n");
      return FALSE;
   }
   while( cons != NULL)
   {
      GCG_BRANCHDATA* parentdata;

      parentdata = GCGconsMasterbranchGetBranchdata(cons);
      if(parentdata == NULL)
      {
         /* root node: check children for pruning */
/*          SCIPdebugMessage("parentdata == NULL, check children\n"); */
         return checkchildconsS(scip, lhs, childS, childSsize, cons, childBlocknr);
      }
      if(strcmp(SCIPbranchruleGetName(GCGconsMasterbranchGetbranchrule(cons)), "generic") != 0)
         return checkchildconsS(scip, lhs, childS, childSsize, cons, childBlocknr);

      ispruned = checkchildconsS(scip, lhs, childS, childSsize, cons, childBlocknr);

      if( ispruned )
      {
         /* SCIPdebugMessage("child pruned 1\n"); */
         return TRUE;
      }

      cons = GCGconsMasterbranchGetParentcons(cons);
   }

   SCIPdebugMessage("child not pruned\n");
   return FALSE;
}

/** initialize branchdata at the node */
static
SCIP_RETCODE initNodeBranchdata(
   GCG_BRANCHDATA**      nodebranchdata,     /**< branching data to set */
   int                   blocknr             /**< block we are branching in */
   )
{
   SCIP_CALL( SCIPallocMemory(scip, nodebranchdata) );

   (*nodebranchdata)->consblocknr = blocknr;
   (*nodebranchdata)->mastercons = NULL;
   (*nodebranchdata)->consS = NULL;
   (*nodebranchdata)->C = NULL;
   (*nodebranchdata)->sequencesizes = NULL;
   (*nodebranchdata)->Csize = 0;
   (*nodebranchdata)->consSsize = 0;

   return SCIP_OKAY;
}

/** for given component bound sequence S, create |S|+1 Vanderbeck branching nodes */
static
SCIP_RETCODE createChildNodesGeneric(
   SCIP*                 scip,              /**< SCIP data structure */
   SCIP_BRANCHRULE*      branchrule,        /**< branching rule */
   GCG_COMPSEQUENCE*     S,                 /**< Component Bound Sequence defining the nodes */
   int                   Ssize,             /**< size of S*/
   int                   blocknr,           /**< number of the block */
   SCIP_CONS*            masterbranchcons,   /**< current masterbranchcons*/
   SCIP_RESULT*          result
   )
{
   SCIP*  masterscip;
   int i;
   int p;
   int k;
   SCIP_Real pL;
   SCIP_Real L;
   SCIP_Real lhs;
   SCIP_Real lhsSum;
   int nmastervars;
   int nmastervars2;
   int ncopymastervars;
   int nbranchcands;
   int nchildnodes;
   SCIP_Real mu;  /*  mu(S) */
   SCIP_Real identicalcontrol;
   SCIP_VAR** mastervars;
   SCIP_VAR** mastervars2;
   SCIP_VAR** branchcands;
   SCIP_VAR** copymastervars;

   assert(scip != NULL);
   assert(Ssize > 0);
   assert(S != NULL);

   lhs = 0;
   lhsSum = 0;
   nchildnodes = 0;
   p = 0;
   k = 0;
   i = 0;
   L = 0;
   mu = 0;
   identicalcontrol = 0;

   SCIPdebugMessage("Vanderbeck branching rule Node creation for blocknr %d with %d identical blocks \n", blocknr, GCGrelaxGetNIdenticalBlocks(scip, blocknr));
   pL = GCGrelaxGetNIdenticalBlocks(scip, blocknr);

   /*  get variable data of the master problem */
   masterscip = GCGrelaxGetMasterprob(scip);
   assert(masterscip != NULL);
   SCIP_CALL( SCIPgetVarsData(masterscip, &mastervars, &nmastervars, NULL, NULL, NULL, NULL) );
   nmastervars2 = nmastervars;
   assert(nmastervars >= 0);

   SCIP_CALL( SCIPduplicateMemoryArray(scip, &copymastervars, mastervars, nmastervars) );
   SCIP_CALL( SCIPduplicateMemoryArray(scip, &mastervars2, mastervars, nmastervars) );

   SCIP_CALL( SCIPgetLPBranchCands(masterscip, &branchcands, NULL, NULL, &nbranchcands, NULL) );

   SCIPdebugMessage("Vanderbeck branching rule: creating %d nodes\n", Ssize+1);

   for( p=0; p<Ssize+1; ++p )
   {
      GCG_BRANCHDATA* branchchilddata;
      SCIP_NODE* child;
      SCIP_CONS* childcons;
      char childname[SCIP_MAXSTRLEN];

      mu = 0;
      branchchilddata = NULL;

      /*  allocate branchdata for child and store information */
      SCIP_CALL( initNodeBranchdata(&branchchilddata, blocknr) );

      /* SCIPdebugMessage("p = %d \n", p); */

      if( p == Ssize )
      {
         SCIP_CALL( SCIPallocMemoryArray(scip, &(branchchilddata->consS), Ssize) );
         branchchilddata->consSsize = Ssize;
      }
      else
      {
         SCIP_CALL( SCIPallocMemoryArray(scip, &(branchchilddata->consS), p+1) );
         branchchilddata->consSsize = p+1;
      }
      for( k=0; k<=p; ++k )
      {
         GCG_COMPSEQUENCE compBound;

         if( k == Ssize )
         {
            assert( p == Ssize );
            compBound = S[k-1];
            branchchilddata->consS[k-1] = compBound;
         }
         else
         {
            compBound = S[k];
            if( k >= p )
            {
               if( S[p].sense == GCG_COMPSENSE_GE )
                  compBound.sense = GCG_COMPSENSE_LT;
               else
                  compBound.sense = GCG_COMPSENSE_GE;
            }
            branchchilddata->consS[k] = compBound;
         }
      }

      /* last node? */
      if( p == Ssize )
      {
         lhs = pL;
      }
      else
      {
         /* calculate mu */
         ncopymastervars = nmastervars2;
         for( i=0; i<ncopymastervars; ++i )
         {
            SCIP_VAR* swap;
            SCIP_VAR** pricingvars;
            SCIP_Real generator_i;
            SCIP_Bool blockfound;
            int u;

            blockfound = TRUE;
            pricingvars = NULL;
            u = 0;

            if(i >= nmastervars2)
               break;

            if( GCGvarGetBlock(mastervars2[i]) == -1 )
            {
               assert( GCGvarIsLinking(mastervars2[i]) );
               blockfound = FALSE;

               pricingvars = GCGlinkingVarGetPricingVars(mastervars2[i]);
               assert(pricingvars != NULL );

               for( u=0; u<GCGlinkingVarGetNBlocks(mastervars2[i]); ++u )
               {
                  if( pricingvars[u] != NULL )
                  {
                     if( GCGvarGetBlock(pricingvars[u]) == blocknr )
                     {
                        blockfound = TRUE;
                        break;
                     }
                  }
               }
            }
            else
            {
               blockfound = (GCGvarGetBlock(mastervars2[i]) == blocknr);
            }

            if( blockfound )
            {
               generator_i = getGeneratorEntry(mastervars2[i], S[p].component);

               if( (S[p].sense == GCG_COMPSENSE_GE && SCIPisGE(scip, generator_i, S[p].bound)) ||
                  (S[p].sense == GCG_COMPSENSE_LT && SCIPisLT(scip, generator_i, S[p].bound) ) )
               {
                  mu += SCIPgetSolVal(masterscip, NULL, mastervars2[i]);
               }
               else if( ncopymastervars > 0 )
               {
                  swap = mastervars2[i];
                  mastervars2[i] = mastervars2[nmastervars2-1];/* ncopymastervars-1]; */
                  mastervars2[nmastervars2-1] = swap;
                  --nmastervars2;/* ncopymastervars; */
                  --i;
               }
            }
            else if( nmastervars2 > 0)/* ncopymastervars > 0 ) */
            {
               swap = mastervars2[i];
               mastervars2[i] = mastervars2[nmastervars2-1];/* ncopymastervars-1]; */
               mastervars2[nmastervars2-1] = swap;
               --nmastervars2;/* ncopymastervars; */
               --i;
            }
         }
         /* nmastervars2 = ncopymastervars; */

         if( p == Ssize-1 )
         {
            L = SCIPceil(scip, mu);
            SCIPdebugMessage("mu = %g, \n", mu);
            assert(!SCIPisFeasIntegral(scip,mu));
         }
         else
         {
            L = mu;
            SCIPdebugMessage("mu = %g should be integer, \n", mu);
            assert(SCIPisFeasIntegral(scip,mu)); /* SCIPisEQ(scip, mu - SCIPceil(scip, mu), 0)); */
         }
         lhs = pL-L+1;
         /*  SCIPdebugMessage("pL-L+1 = %g \n", pL-L+1); */
      }
      SCIPdebugMessage("pL = %g \n", pL);
      pL = L;

      branchchilddata->lhs = lhs;
      SCIPdebugMessage("L = %g, \n", L);
      SCIPdebugMessage("lhs set to %g \n", lhs);
      assert(SCIPisFeasIntegral(scip, lhs));/* SCIPisEQ(scip, lhs - SCIPceil(scip, lhs), 0) && lhs != 0); */
      lhsSum += lhs;

      /* define names for origbranch constraints */
      (void) SCIPsnprintf(childname, SCIP_MAXSTRLEN, "node(%d,%d, %f) last comp=%s, sense %d, bound %g", p+1, blocknr, lhs,
         SCIPvarGetName(branchchilddata->consS[branchchilddata->consSsize-1].component),
         branchchilddata->consS[branchchilddata->consSsize-1].sense,
         branchchilddata->consS[branchchilddata->consSsize-1].bound);

      if( masterbranchcons == NULL || !pruneChildNodeByDominanceGeneric(scip, lhs, branchchilddata->consS, branchchilddata->consSsize, masterbranchcons, blocknr) )
      {
         if( masterbranchcons != NULL )
         {
            ++nchildnodes;
            for( i=0; i<branchchilddata->consSsize; ++i )
            {
               /* SCIPdebugMessage("setting consS[%d].component = %s\n", i, SCIPvarGetName(branchchilddata->consS[i].component) ); */
               /* SCIPdebugMessage("setting consS[%d].sense = %d\n", i, branchchilddata->consS[i].sense); */
               /* SCIPdebugMessage("setting consS[%d].bound = %g\n", i, branchchilddata->consS[i].bound); */

            }
            SCIP_CALL( SCIPcreateChild(masterscip, &child, 0.0, SCIPgetLocalTransEstimate(masterscip)) );
            SCIP_CALL( GCGcreateConsMasterbranch(masterscip, &childcons, child, GCGconsMasterbranchGetActiveCons(masterscip)) );
            SCIP_CALL( SCIPaddConsNode(masterscip, child, childcons, NULL) );

            assert(branchchilddata != NULL);
            SCIP_CALL( GCGconsMasterbranchSetOrigConsData(masterscip, childcons, childname, branchrule, branchchilddata,
               NULL, 0, FALSE, FALSE, FALSE, NULL, 0, NULL, 0) );

            /*  release constraints */
            SCIP_CALL( SCIPreleaseCons(masterscip, &childcons) );
            /* SCIPdebugMessage("branchchilddata->consSsize = %d\n", branchchilddata->consSsize); */
         }
      }
      else
         SCIPfreeMemory(scip, &branchchilddata);
   }
   SCIPdebugMessage("lhsSum = %g\n", lhsSum);

#ifdef SCIP_DEBUG
   SCIP_CALL( SCIPgetVarsData(masterscip, &mastervars, &nmastervars, NULL, NULL, NULL, NULL) );

  for( i=0; i<nmastervars; ++i )
  {
     SCIP_VAR* mastervar;
     SCIP_VAR** pricingvars;
     SCIP_Bool blockfound;
     int u;

     mastervar = mastervars[i];
     pricingvars = NULL;
     blockfound = FALSE;
     u = 0;

     if( GCGvarGetBlock(mastervar) == -1 && GCGvarIsLinking(mastervar) )
     {
        assert( GCGvarIsLinking(mastervar) );
        blockfound = FALSE;

        pricingvars = GCGlinkingVarGetPricingVars(mastervar);
        assert(pricingvars != NULL );

        for( u=0; u<GCGlinkingVarGetNBlocks(mastervar); ++u )
        {
           if( pricingvars[u] != NULL )
           {
              if( GCGvarGetBlock(pricingvars[u]) == blocknr )
              {
                 blockfound = TRUE;
                 break;
              }
           }
        }
     }
     else
     {
        blockfound = (GCGvarGetBlock(mastervar) == blocknr);
     }

     if( blockfound )
     {
        identicalcontrol += SCIPgetSolVal(masterscip, NULL, mastervar);
     }

  }
  if(!SCIPisEQ(scip, identicalcontrol, GCGrelaxGetNIdenticalBlocks(scip, blocknr)))
  {
     SCIPdebugMessage("width of the block is only %g\n", identicalcontrol);
  }

  assert( SCIPisEQ(scip, identicalcontrol, GCGrelaxGetNIdenticalBlocks(scip, blocknr)) );
#endif

   assert( SCIPisEQ(scip, lhsSum, GCGrelaxGetNIdenticalBlocks(scip, blocknr) + Ssize) );

   SCIPfreeMemoryArray(scip, &mastervars2);
   SCIPfreeMemoryArray(scip, &copymastervars);

   if( nchildnodes <= 0 )
   {
      SCIPdebugMessage("node cut off, since all childnodes have been pruned\n");

      *result = SCIP_CUTOFF;
   }

   return SCIP_OKAY;
}

/** branching on copied origvar directly in master
 * @return SCIP_RETCODE */
static
SCIP_RETCODE branchDirectlyOnMastervar(
   SCIP*                scip,
   SCIP_VAR*            mastervar,
   SCIP_BRANCHRULE*     branchrule
   )
{
   SCIP* masterscip;
   GCG_BRANCHDATA* branchupchilddata;
   GCG_BRANCHDATA* branchdownchilddata;
   SCIP_NODE* upchild;
   SCIP_NODE* downchild;
   SCIP_CONS* upchildcons;
   SCIP_CONS* downchildcons;
   char upchildname[SCIP_MAXSTRLEN];
   char downchildname[SCIP_MAXSTRLEN];
   int bound;

   masterscip = GCGrelaxGetMasterprob(scip);
   assert(masterscip != NULL);

   bound = SCIPceil( scip, SCIPgetSolVal(masterscip, NULL, mastervar));

   /*  allocate branchdata for child and store information */
   SCIP_CALL( initNodeBranchdata(&branchupchilddata, -3) );
   SCIP_CALL( initNodeBranchdata(&branchdownchilddata, -3) );

   SCIP_CALL( SCIPallocMemoryArray(scip, &(branchupchilddata->consS), 1) );
   branchupchilddata->consSsize = 1;

   SCIP_CALL( SCIPallocMemoryArray(scip, &(branchdownchilddata->consS), 1) );
      branchdownchilddata->consSsize = 1;

   branchupchilddata->consS[0].component = mastervar;
   branchupchilddata->consS[0].sense = GCG_COMPSENSE_GE;
   branchupchilddata->consS[0].bound = bound;

   branchdownchilddata->consS[0].component = mastervar;
   branchdownchilddata->consS[0].sense = GCG_COMPSENSE_LT;
   branchdownchilddata->consS[0].bound = bound;


   (void) SCIPsnprintf(upchildname, SCIP_MAXSTRLEN, "node(1,-3, %f) direct up on comp=%s", branchupchilddata->consS[0].bound,
               SCIPvarGetName(branchupchilddata->consS[branchupchilddata->consSsize-1].component));
   (void) SCIPsnprintf(downchildname, SCIP_MAXSTRLEN, "node(1,-3, %f) direct up on comp=%s", branchdownchilddata->consS[0].bound,
               SCIPvarGetName(branchdownchilddata->consS[branchdownchilddata->consSsize-1].component));

   SCIP_CALL( SCIPcreateChild(masterscip, &upchild, 0.0, SCIPgetLocalTransEstimate(masterscip)) );
   SCIP_CALL( GCGcreateConsMasterbranch(masterscip, &upchildcons, upchild, GCGconsMasterbranchGetActiveCons(masterscip)) );
   SCIP_CALL( SCIPaddConsNode(masterscip, upchild, upchildcons, NULL) );

   SCIP_CALL( SCIPcreateChild(masterscip, &downchild, 0.0, SCIPgetLocalTransEstimate(masterscip)) );
   SCIP_CALL( GCGcreateConsMasterbranch(masterscip, &downchildcons, downchild, GCGconsMasterbranchGetActiveCons(masterscip)) );
   SCIP_CALL( SCIPaddConsNode(masterscip, downchild, downchildcons, NULL) );

   assert(branchupchilddata != NULL);
   SCIP_CALL( GCGconsMasterbranchSetOrigConsData(masterscip, upchildcons, upchildname, branchrule, branchupchilddata,
      NULL, 0, FALSE, FALSE, FALSE, NULL, 0, NULL, 0) );

   assert(branchdownchilddata != NULL);
   SCIP_CALL( GCGconsMasterbranchSetOrigConsData(masterscip, downchildcons, downchildname, branchrule, branchdownchilddata,
      NULL, 0, FALSE, FALSE, FALSE, NULL, 0, NULL, 0) );

   /*  release constraints */
   SCIP_CALL( SCIPreleaseCons(masterscip, &upchildcons) );
   /* SCIPdebugMessage("branchchilddata->consSsize = %d\n", branchupchilddata->consSsize); */

   SCIP_CALL( SCIPreleaseCons(masterscip, &downchildcons) );
   /* SCIPdebugMessage("branchchilddata->consSsize = %d\n", branchdownchilddata->consSsize); */

   return SCIP_OKAY;
}

/** prepares informations for using the generic branching scheme
 * @return SCIP_RETCODE */
static
SCIP_RETCODE GCGbranchGenericInitbranch(
   SCIP*                masterscip,         /**< */
   SCIP_BRANCHRULE*     branchrule,
   SCIP_RESULT*         result
   )
{
   SCIP* origscip;
   SCIP_Bool feasible;
   SCIP_Bool SinC;
   SCIP_VAR** branchcands;
   SCIP_VAR** allorigvars;
   SCIP_VAR** mastervars;
   int nmastervars;
   SCIP_CONS* masterbranchcons;
   SCIP_CONS* parentcons;
   int nbranchcands;
   GCG_BRANCHDATA* branchdata;
   SCIP_VAR* mastervar;
   SCIP_Real mastervarValue;
   GCG_COMPSEQUENCE* S;
   GCG_COMPSEQUENCE** C;
   SCIP_VAR** F;
   SCIP_VAR** pricingvars;
   int Ssize;
   int Csize;
   int Fsize;
   int* sequencesizes;
   int blocknr;
   int pricingblocknr;
   int nidenticalpricing;
   int i;
   int c;
   int allnorigvars;

   blocknr = -2;
   Ssize = 0;
   Csize = 0;
   Fsize = 0;
   pricingblocknr = -2;
   nidenticalpricing = 0;
   i = 0;
   c = 0;
   feasible = TRUE;
   SinC = TRUE;
   S = NULL;
   F = NULL;
   branchdata = NULL;
   S = NULL;
   C = NULL;
   F = NULL;
   sequencesizes = NULL;
   pricingvars = NULL;

   assert(masterscip != NULL);

   SCIPdebugMessage("get informations for Vanderbecks generic branching\n");

   origscip = GCGpricerGetOrigprob(masterscip);

   assert(origscip != NULL);
   SCIP_CALL( SCIPgetLPBranchCands(masterscip, &branchcands, NULL, NULL, &nbranchcands, NULL) );

   SCIP_CALL( SCIPgetVarsData(origscip, &allorigvars, &allnorigvars, NULL, NULL, NULL, NULL) );
   SCIP_CALL( SCIPgetVarsData(masterscip, &mastervars, &nmastervars, NULL, NULL, NULL, NULL) );

   assert(nbranchcands > 0);

   for( i=0; i<nbranchcands; ++i )
   {
      mastervar = branchcands[i];
      assert(GCGvarIsMaster(mastervar));
      blocknr = GCGvarGetBlock(mastervar);
      if( blocknr >= -1 )
         break;
   }
   if( blocknr < -1 )
   {
      feasible = TRUE;
      SCIPdebugMessage("Vanderbeck generic branching rule could not find variables to branch on!\n");

      return -1;
   }
   else
      feasible = FALSE;

   /* a special case; branch on copy of an origvar directly:- here say blocknr = -3 */
   if( blocknr == -1 && !GCGvarIsLinking(mastervar) )
      blocknr = -3;

   masterbranchcons = GCGconsMasterbranchGetActiveCons(masterscip);
   SCIPdebugMessage("branching in block %d \n", blocknr);

   if(blocknr == -1)
   {
     assert( GCGvarIsLinking(mastervar) );

      pricingvars = GCGlinkingVarGetPricingVars(mastervar);
      assert(pricingvars != NULL );

      for( i=0; i<GCGlinkingVarGetNBlocks(mastervar); ++i )
      {
         if(pricingvars[i] != NULL)
         {
            if(pricingblocknr == -2 )
            {
               pricingblocknr = GCGvarGetBlock(pricingvars[i]);
               nidenticalpricing = GCGrelaxGetNIdenticalBlocks(origscip, pricingblocknr);
            }
            else
            {
               assert( nidenticalpricing == GCGrelaxGetNIdenticalBlocks(origscip, GCGvarGetBlock(pricingvars[i])));
            }
         }
      }
      assert(pricingblocknr > -1);

      blocknr = pricingblocknr;
   }

   if( blocknr == -3 )
   {
      /* direct branch on copied origvar */
      SCIP_CALL( branchDirectlyOnMastervar(origscip, mastervar, branchrule) );

      return SCIP_OKAY;
   }

   /* calculate F and the strips */
   for( i=0; i<nbranchcands; ++i )
   {
      SCIP_Bool blockfound;
      int k;

      k = 0;
      mastervar = branchcands[i];
      assert(GCGvarIsMaster(mastervar));

      blockfound = TRUE;

      if( GCGvarGetBlock(mastervar) == -1 )
      {
         assert( GCGvarIsLinking(mastervar) );
         blockfound = FALSE;

         pricingvars = GCGlinkingVarGetPricingVars(mastervar);
         assert(pricingvars != NULL );

         for( k=0; k<GCGlinkingVarGetNBlocks(mastervar); ++k )
         {
            if( pricingvars[k] != NULL )
            {
               if( GCGvarGetBlock(pricingvars[k]) == GCGbranchGenericBranchdataGetConsblocknr(branchdata) )
               {
                  blockfound = TRUE;
                  break;
               }
            }
         }
      }
      else
      {
         blockfound = (blocknr == GCGvarGetBlock(mastervar));
      }

      if( blockfound )
      {
         mastervarValue = SCIPgetSolVal(masterscip, NULL, mastervar);
         if( SCIPisGT(origscip, mastervarValue - SCIPfloor(origscip, mastervarValue), 0) )
         {

            if( Fsize == 0 )
            {
               SCIP_CALL( SCIPallocMemoryArray(origscip, &F, Fsize+1) );
            }
            else
            {
               SCIP_CALL( SCIPreallocMemoryArray(origscip, &F, Fsize+1) );
            }
            F[Fsize] = mastervar;
            ++Fsize;
         }
      }
   }

   /* old data to regard? */
   if( masterbranchcons != NULL && GCGconsMasterbranchGetBranchdata(masterbranchcons) != NULL )
   {
      /* calculate C */
      /* SCIPdebugMessage("calculating C\n"); */
      parentcons = masterbranchcons;
      Csize = 0;
      while( parentcons != NULL && GCGconsMasterbranchGetbranchrule(parentcons) != NULL
            && strcmp(SCIPbranchruleGetName(GCGconsMasterbranchGetbranchrule(parentcons)), "generic") == 0)
      {
         branchdata = GCGconsMasterbranchGetBranchdata(parentcons);
         if( branchdata == NULL )
         {
            SCIPdebugMessage("branchdata is NULL\n");
            break;
         }
         if( branchdata->consS == NULL || branchdata->consSsize == 0 )
            break;
         if( branchdata->consblocknr != blocknr )
         {
            parentcons = GCGconsMasterbranchGetParentcons(parentcons);
            continue;
         }
         if( Csize == 0)
         {
            assert(branchdata != NULL);
            assert(branchdata->consSsize > 0);
            Csize = 1;
            SCIP_CALL( SCIPallocMemoryArray(origscip, &C, Csize) );
            SCIP_CALL( SCIPallocMemoryArray(origscip, &sequencesizes, Csize) );
            C[0] = NULL;
            SCIP_CALL( SCIPallocMemoryArray(origscip, &(C[0]), branchdata->consSsize) );
            for( i=0; i<branchdata->consSsize; ++i )
            {
               C[0][i] = branchdata->consS[i];
            }
            sequencesizes[0] = branchdata->consSsize;
            /* SCIPdebugMessage("sequencesizes[0]= %d\n", sequencesizes[0]); */

            parentcons = GCGconsMasterbranchGetParentcons(parentcons);
         }
         else
         {
            /* S not yet in C ? */
            SinC = FALSE;
            for( c=0; c<Csize && !SinC; ++c )
            {
               SinC = TRUE;
               if( branchdata->consSsize == sequencesizes[c] )
               {
                  for( i=0; i<branchdata->consSsize; ++i )
                  {
                     if( branchdata->consS[i].component != C[c][i].component || branchdata->consS[i].sense != C[c][i].sense || !SCIPisEQ(origscip, branchdata->consS[i].bound, C[c][i].bound) )
                     {
                        SinC = FALSE;
                        break;
                     }
                  }
               }
               else
                  SinC = FALSE;
            }
            if( !SinC )
            {
               ++Csize;
               SCIP_CALL( SCIPreallocMemoryArray(origscip, &C, Csize) );
               SCIP_CALL( SCIPreallocMemoryArray(origscip, &sequencesizes, Csize) );
               C[Csize-1] = NULL;
               SCIP_CALL( SCIPallocMemoryArray(origscip, &(C[Csize-1]), branchdata->consSsize) );

               /** @todo copy memory */
               for( i=0; i<branchdata->consSsize; ++i )
               {
                  C[Csize-1][i] = branchdata->consS[i];
               }
               sequencesizes[Csize-1] = branchdata->consSsize;
               /* SCIPdebugMessage("sequencesizes[%d]= %.d, consSsize = %d\n", Csize-1, sequencesizes[Csize-1], branchdata->consSsize); */
            }
            parentcons = GCGconsMasterbranchGetParentcons(parentcons);
         }
      }

      if( C != NULL )
      {
         SCIPdebugMessage("Csize = %d\n", Csize);

         for( i=0; i<Csize; ++i )
         {
            for( c=0; c<sequencesizes[i]; ++c )
            {
               SCIPdebugMessage("C[%d][%d].component = %s\n", i, c, SCIPvarGetName(C[i][c].component) );
               SCIPdebugMessage("C[%d][%d].sense = %d\n", i, c, C[i][c].sense);
               SCIPdebugMessage("C[%d][%d].bound = %.6g\n", i, c, C[i][c].bound);
            }
         }

         /* SCIP_CALL( InducedLexicographicSort(scip, F, Fsize, C, Csize, sequencesizes) ); */
         SCIP_CALL( ChooseSeparateMethod(origscip, F, Fsize, &S, &Ssize, C, Csize, sequencesizes, blocknr) );
      }
      else
      {
         SCIPdebugMessage("C == NULL\n");
         /* SCIP_CALL( InducedLexicographicSort( scip, F, Fsize, NULL, 0, NULL ) ); */
         SCIP_CALL( ChooseSeparateMethod( origscip, F, Fsize, &S, &Ssize, NULL, 0, NULL, blocknr ) );
      }
      if( sequencesizes != NULL )
      {
         assert(Csize > 0);
         SCIPfreeMemoryArray(origscip, &sequencesizes);
      }
      for( i=0; i<Csize; ++i )
         if( C[i] != NULL )
            SCIPfreeMemoryArray(origscip, &(C[i]));
      if( C != NULL )
      {
         assert( Csize > 0);
         SCIPfreeMemoryArray(origscip, &C);
      }
   }
   else
   {
      SCIPdebugMessage("root node\n");
      /* SCIP_CALL( InducedLexicographicSort( scip, F, Fsize, NULL, 0, NULL ) ); */
      SCIP_CALL( ChooseSeparateMethod( origscip, F, Fsize, &S, &Ssize, NULL, 0, NULL, blocknr ) );
   }
   assert(S!=NULL);

   if( feasible )
   {
      SCIPdebugMessage("Vanderbeck generic branching rule could not find variables to branch on!\n");
      return -1;
   }

   /* create the |S|+1 child nodes in the branch-and-bound tree */
   SCIP_CALL( createChildNodesGeneric(origscip, branchrule, S, Ssize, blocknr, masterbranchcons, result) );

   SCIPdebugMessage("free F\n");
   SCIPfreeMemoryArray(origscip, &F);

   return SCIP_OKAY;
}

/* from branch_master */
static
SCIP_RETCODE GCGincludeMasterCopyPlugins(
   SCIP*                 scip                /**< SCIP data structure */
   )
{
   SCIP_CALL( SCIPincludeNodeselBfs(scip) );
   SCIP_CALL( SCIPincludeNodeselDfs(scip) );
   SCIP_CALL( SCIPincludeNodeselEstimate(scip) );
   SCIP_CALL( SCIPincludeNodeselHybridestim(scip) );
   SCIP_CALL( SCIPincludeNodeselRestartdfs(scip) );
   SCIP_CALL( SCIPincludeBranchruleAllfullstrong(scip) );
   SCIP_CALL( SCIPincludeBranchruleFullstrong(scip) );
   SCIP_CALL( SCIPincludeBranchruleInference(scip) );
   SCIP_CALL( SCIPincludeBranchruleMostinf(scip) );
   SCIP_CALL( SCIPincludeBranchruleLeastinf(scip) );
   SCIP_CALL( SCIPincludeBranchrulePscost(scip) );
   SCIP_CALL( SCIPincludeBranchruleRandom(scip) );
   SCIP_CALL( SCIPincludeBranchruleRelpscost(scip) );
   return SCIP_OKAY;
}
/** copy method for master branching rule */
static
SCIP_DECL_BRANCHCOPY(branchCopyGeneric)
{
   assert(branchrule != NULL);
   assert(scip != NULL);
   SCIP_CALL( GCGincludeMasterCopyPlugins(scip) );
   return SCIP_OKAY;
}

/** callback activation method */
static
GCG_DECL_BRANCHACTIVEMASTER(branchActiveMasterGeneric)
{
   SCIP* origscip;
   SCIP_VAR** mastervars;
   SCIP_VAR** copymastervars;
   SCIP_VAR** allorigvars;
   int allnorigvars;
   int nmastervars;
   int nvarsadded;
   int nnewmastervars;
   int i;
   int p;
   char name[SCIP_MAXSTRLEN];

   i = 0;
   p = 0;
   nmastervars = 0;
   nvarsadded = 0;
   copymastervars = NULL;

   assert(scip != NULL);
   assert(branchdata != NULL);

   origscip = GCGpricerGetOrigprob(scip);
   assert(origscip != NULL);

   if( branchdata->consblocknr == -3 )
   {
      assert(branchdata->consSsize == 1);
      (void) SCIPsnprintf(name, SCIP_MAXSTRLEN, "directchild(%d, %g) sense = %d",
            branchdata->consSsize, branchdata->consS[0].bound, branchdata->consS[0].sense);

      /*  create constraint for child */
      if( branchdata->consS[0].sense == GCG_COMPSENSE_GE)
      {
         SCIP_CALL( SCIPcreateConsLinear(scip, &(branchdata->mastercons), name, 0, NULL, NULL,
            branchdata->consS[0].bound, SCIPinfinity(origscip), TRUE, TRUE, TRUE, TRUE, TRUE, TRUE, TRUE, FALSE, FALSE, TRUE) );
      }
      else
      {
         SCIP_CALL( SCIPcreateConsLinear(scip, &(branchdata->mastercons), name, 0, NULL, NULL,
            -SCIPinfinity(origscip), branchdata->consS[0].bound-1, TRUE, TRUE, TRUE, TRUE, TRUE, TRUE, TRUE, FALSE, FALSE, TRUE) );
      }

      SCIP_CALL( SCIPaddCoefLinear(scip, branchdata->mastercons, branchdata->consS[0].component, 1.0) );

      /* add constraint to the master problem that enforces the branching decision */
      SCIP_CALL( SCIPaddCons(scip, branchdata->mastercons) );

      return SCIP_OKAY;
   }

   SCIP_CALL( SCIPgetVarsData(scip, &mastervars, &nmastervars, NULL, NULL, NULL, NULL) );
   SCIP_CALL( SCIPgetVarsData(origscip, &allorigvars, &allnorigvars, NULL, NULL, NULL, NULL) );

   SCIP_CALL( SCIPduplicateMemoryArray(origscip, &copymastervars, mastervars, nmastervars) );

   SCIPdebugMessage("branchActiveMasterGeneric: Block %d, Ssize %d)\n", branchdata->consblocknr,
      branchdata->consSsize);

   assert( (branchdata->consSsize == 0 ) == (branchdata->consS == NULL) );

   if( branchdata->consS == NULL )
   {
      assert(branchdata->consSsize == 0);
      SCIPdebugMessage("root node:\n");
      return SCIP_OKAY;
   }

   #ifdef SCIP_DEBUG
   for( i=0; i<branchdata->consSsize; ++i )
   {
      /* SCIPdebugMessage("S[%d].component = %s\n", i, SCIPvarGetName(branchdata->consS[i].component) ); */
      /* SCIPdebugMessage("S[%d].sense = %d\n", i, branchdata->consS[i].sense); */
      /* SCIPdebugMessage("S[%d].bound = %.6g\n", i, branchdata->consS[i].bound); */
   }
   #endif

   /* create corresponding constraint in the master problem, if not yet created */
   if( branchdata->mastercons == NULL && branchdata->consSsize > 0 )
   {

      (void) SCIPsnprintf(name, SCIP_MAXSTRLEN, "child(%d, %g)", branchdata->consSsize, branchdata->lhs);

      /*  create constraint for child */
      SCIP_CALL( SCIPcreateConsLinear(scip, &(branchdata->mastercons), name, 0, NULL, NULL,
            branchdata->lhs, SCIPinfinity(origscip), TRUE, TRUE, TRUE, TRUE, TRUE, TRUE, TRUE, FALSE, FALSE, TRUE) );

      /* add mastervars */
      for( p=0; p< branchdata->consSsize; ++p )
      {
         nnewmastervars = nmastervars;
         for( i=0; i<nnewmastervars; ++i )
         {
            SCIP_Real generator_i;
            SCIP_VAR** pricingvars;
            int k;
            SCIP_Bool blockfound;

            if( i >= nmastervars )
               break;


            if( GCGvarGetBlock(copymastervars[i]) == branchdata->consblocknr
               || ( GCGvarGetBlock(copymastervars[i]) == -1 && GCGvarIsLinking(copymastervars[i])) )
            {
               blockfound = TRUE;

               if( GCGvarGetBlock(copymastervars[i]) == -1 )
               {
                  assert( GCGvarIsLinking(copymastervars[i]) );
                  blockfound = FALSE;

                  pricingvars = GCGlinkingVarGetPricingVars(copymastervars[i]);
                  assert(pricingvars != NULL );

                  for( k=0; k<GCGlinkingVarGetNBlocks(copymastervars[i]); ++k )
                  {
                     if( pricingvars[k] != NULL )
                     {
                        if( GCGvarGetBlock(pricingvars[k]) == branchdata->consblocknr )
                        {
                           blockfound = TRUE;
                           break;
                        }
                     }
                  }
               }
               if( !blockfound )
               {
                  /* small down array */
                  copymastervars[i] = copymastervars[nmastervars-1];
                  --i;
                  --nmastervars;
                  continue;
               }

               generator_i = getGeneratorEntry(copymastervars[i], branchdata->consS[p].component);

               if( branchdata->consS[p].sense == GCG_COMPSENSE_GE )
               {
                  if( SCIPisGE(origscip, generator_i, branchdata->consS[p].bound) )
                  {
                     if( p == branchdata->consSsize-1 )
                     {
                        /* add var to constraint */
                        ++nvarsadded;
                        SCIP_CALL( SCIPaddCoefLinear(scip, branchdata->mastercons, copymastervars[i], 1.0) );
                     }
                  }
                  else
                  {
                     /* small down array */
                     copymastervars[i] = copymastervars[nmastervars-1];
                     --i;
                     --nmastervars;
                  }
               }
               else
               {
                  if( SCIPisLT(origscip, generator_i, branchdata->consS[p].bound) )
                  {
                     if( p == branchdata->consSsize-1 )
                     {
                        /* add var to constraint */
                        ++nvarsadded;
                        SCIP_CALL( SCIPaddCoefLinear(scip, branchdata->mastercons, copymastervars[i], 1.0) );
                     }
                  }
                  else
                  {
                     /* small down array */
                     copymastervars[i] = copymastervars[nmastervars-1];
                     --i;
                     --nmastervars;
                  }
               }
            }
            else
            {
               /* small down array */
               copymastervars[i] = copymastervars[nmastervars-1];
               --i;
               --nmastervars;
            }
         }
      }
   }
   /* add constraint to the master problem that enforces the branching decision */
   SCIP_CALL( SCIPaddCons(scip, branchdata->mastercons) );

   SCIPdebugMessage("%d vars added with lhs= %g\n", nvarsadded, branchdata->lhs);
   assert(nvarsadded > 0);

   if(copymastervars != NULL)
      SCIPfreeMemoryArray(origscip, &copymastervars);

   return SCIP_OKAY;
}

/** callback deactivation method */
static
GCG_DECL_BRANCHDEACTIVEMASTER(branchDeactiveMasterGeneric)
{
   assert(scip != NULL);
   assert(branchdata != NULL);
   assert(branchdata->mastercons != NULL);

   SCIPdebugMessage("branchDeactiveMasterGeneric: Block %d, Ssize %d)\n", branchdata->consblocknr,
      branchdata->consSsize);

   /* remove constraint from the master problem that enforces the branching decision */
   assert(branchdata->mastercons != NULL);
   SCIP_CALL( SCIPdelCons(scip, branchdata->mastercons) );

   SCIP_CALL( SCIPreleaseCons(scip, &(branchdata->mastercons)) );
   branchdata->mastercons = NULL;

   return SCIP_OKAY;
}



/** callback propagation method */
static
GCG_DECL_BRANCHPROPMASTER(branchPropMasterGeneric)
{
   assert(scip != NULL);
   assert(branchdata != NULL);
   assert(branchdata->mastercons != NULL);
   assert(branchdata->consS != NULL);

   SCIPdebugMessage("branchPropMasterGeneric: Block %d ,Ssize %d)\n", branchdata->consblocknr,
      branchdata->consSsize);

   return SCIP_OKAY;
}

/** branching execution method for fractional LP solutions */
static
SCIP_DECL_BRANCHEXECLP(branchExeclpGeneric)
{  /*lint --e{715}*/
   SCIP* origscip;
   SCIP_Bool feasible;
   SCIP_Bool discretization;

   feasible = TRUE;

   assert(branchrule != NULL);
   assert(strcmp(SCIPbranchruleGetName(branchrule), BRANCHRULE_NAME) == 0);
   assert(scip != NULL);
   assert(result != NULL);

   origscip = GCGpricerGetOrigprob(scip);
   assert(origscip != NULL);

   SCIPdebugMessage("Execrel method of Vanderbecks generic branching\n");

   *result = SCIP_DIDNOTRUN;

   /* the branching scheme only works for the discretization approach */
   SCIP_CALL( SCIPgetBoolParam(origscip, "relaxing/gcg/discretization", &discretization) );
   if( !discretization )
   {
      SCIPdebugMessage("Generic branching only for discretization approach\n");
      return SCIP_OKAY;
   }

   /* do not perform Ryan & Foster branching if we have neither a set partitioning nor a set covering structure */
   if( GCGrelaxIsMasterSetCovering(origscip) || GCGrelaxIsMasterSetPartitioning(origscip) )
   {
      SCIPdebugMessage("Generic branching executed on a set covering or set partitioning problem\n");
   }

   /* check whether the current original solution is integral */
#ifdef SCIP_DEBUG
   SCIP_CALL( SCIPcheckSol(scip, GCGrelaxGetCurrentOrigSol(origscip), TRUE, TRUE, TRUE, TRUE, &feasible) );
#else
   SCIP_CALL( SCIPcheckSol(scip, GCGrelaxGetCurrentOrigSol(origscip), FALSE, TRUE, TRUE, TRUE, &feasible) );
#endif

   if( feasible )
   {
      SCIPdebugMessage("node cut off, since origsol was feasible, solval = %f\n",
         SCIPgetSolOrigObj(origscip, GCGrelaxGetCurrentOrigSol(origscip)));

      *result = SCIP_CUTOFF;
      return SCIP_OKAY;
   }

   *result = SCIP_BRANCHED;

   GCGbranchGenericInitbranch(scip, branchrule, result);

   return SCIP_OKAY;
}

/** branching execution method for relaxation solutions */
static
SCIP_DECL_BRANCHEXECEXT(branchExecextGeneric)
{  /*lint --e{715}*/
   SCIPdebugMessage("Execext method of generic branching\n");

   *result = SCIP_DIDNOTRUN;

   return SCIP_OKAY;
}

/** branching execution method for not completely fixed pseudo solutions */ /*todo*/
static
SCIP_DECL_BRANCHEXECPS(branchExecpsGeneric)
{  /*lint --e{715}*/
   SCIP_CONS* masterbranchcons;
   GCG_BRANCHDATA* branchdata;

   assert(branchrule != NULL);
   assert(strcmp(SCIPbranchruleGetName(branchrule), BRANCHRULE_NAME) == 0);
   assert(scip != NULL);
   assert(result != NULL);

   SCIPdebugMessage("Execps method of Vanderbecks generic branching\n");

   return SCIP_OKAY;

   *result = SCIP_DIDNOTRUN;

   masterbranchcons = GCGconsMasterbranchGetActiveCons(scip);

   if( masterbranchcons != NULL )
      branchdata = GCGconsMasterbranchGetBranchdata(masterbranchcons);

   if( branchdata != NULL )
   {
      *result = SCIP_BRANCHED;
   }

   return SCIP_OKAY;
}

/** initialization method of branching rule (called after problem was transformed) */
static
SCIP_DECL_BRANCHINIT(branchInitGeneric)
{
   SCIP* origscip;

   origscip = GCGpricerGetOrigprob(scip);
   assert(branchrule != NULL);
   assert(origscip != NULL);

   SCIPdebugMessage("Init method of Vanderbecks generic branching\n");

   SCIP_CALL( GCGrelaxIncludeBranchrule(origscip, branchrule, branchActiveMasterGeneric,
         branchDeactiveMasterGeneric, branchPropMasterGeneric, NULL, branchDataDeleteGeneric) );

   return SCIP_OKAY;
}

/** creates the most infeasible LP branching rule and includes it in SCIP */
SCIP_RETCODE SCIPincludeBranchruleGeneric(
   SCIP*                 scip                /**< SCIP data structure */
   )
{
   SCIP_BRANCHRULEDATA* branchruledata;

   /* create branching rule data */
   branchruledata = NULL;

   SCIPdebugMessage("Include method of Vanderbecks generic branching\n");

   /* include branching rule */
   SCIP_CALL( SCIPincludeBranchrule(scip, BRANCHRULE_NAME, BRANCHRULE_DESC, BRANCHRULE_PRIORITY,
         BRANCHRULE_MAXDEPTH, BRANCHRULE_MAXBOUNDDIST, branchCopyGeneric,
         branchFreeGeneric, branchInitGeneric, branchExitGeneric, branchInitsolGeneric,
         branchExitsolGeneric, branchExeclpGeneric, branchExecextGeneric, branchExecpsGeneric,
         branchruledata) );

   /* include event handler for adding generated mastervars to the branching constraints */
   SCIP_CALL( SCIPincludeEventHdlrGenericbranchvaradd(scip) );

   return SCIP_OKAY;
}

/** initializes branchdata */
SCIP_RETCODE GCGbranchGenericCreateBranchdata(
   SCIP*                 scip,               /**< SCIP data structure */
   GCG_BRANCHDATA**      branchdata          /**< branching data to initialize */
   )
{
   assert(scip != NULL);
   assert(branchdata != NULL);

   SCIP_CALL( SCIPallocMemory(scip, branchdata) );
   (*branchdata)->consS = NULL;
   (*branchdata)->consSsize = 0;
   (*branchdata)->sequencesizes = 0;
   (*branchdata)->C = NULL;
   (*branchdata)->mastercons = NULL;
   (*branchdata)->consblocknr = -2;

   return SCIP_OKAY;
}

GCG_COMPSEQUENCE* GCGbranchGenericBranchdataGetConsS(
   GCG_BRANCHDATA*      branchdata          /**< branching data to initialize */
   )
{
   assert(branchdata != NULL);
   return branchdata->consS;
}

int GCGbranchGenericBranchdataGetConsSsize(
   GCG_BRANCHDATA*      branchdata          /**< branching data to initialize */
   )
{
   assert(branchdata != NULL);
   return branchdata->consSsize;
}

int GCGbranchGenericBranchdataGetConsblocknr(
   GCG_BRANCHDATA*      branchdata          /**< branching data to initialize */
   )
{
   assert(branchdata != NULL);
   return branchdata->consblocknr;
}

SCIP_CONS* GCGbranchGenericBranchdataGetMastercons(
   GCG_BRANCHDATA*      branchdata          /**< branching data to initialize */
   )
{
   assert(branchdata != NULL);
   return branchdata->mastercons;
}<|MERGE_RESOLUTION|>--- conflicted
+++ resolved
@@ -1789,13 +1789,8 @@
    assert(IndexSetSize > 0);
    assert(IndexSet != NULL);
 
-<<<<<<< HEAD
    /* rootnode? */
-=======
    integer = FALSE;
-
-   //rootnode?
->>>>>>> f6e30614
    if( Csize<=0 )
       Separate( scip, F, Fsize, IndexSet, IndexSetSize, NULL, 0, record );
    else

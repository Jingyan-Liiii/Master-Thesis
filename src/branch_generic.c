/* * * * * * * * * * * * * * * * * * * * * * * * * * * * * * * * * * * * * * */
/*                                                                           */
/*                  This file is part of the program                         */
/*          GCG --- Generic Colum Generation                                 */
/*                  a Dantzig-Wolfe decomposition based extension            */
/*                  of the branch-cut-and-price framework                    */
/*         SCIP --- Solving Constraint Integer Programs                      */
/*                                                                           */
/* * * * * * * * * * * * * * * * * * * * * * * * * * * * * * * * * * * * * * */

/**@file   branch_generic.c
 * @ingroup BRANCHINGRULES
 * @brief  branching rule based on vanderbeck's generic branching scheme
 * @author Marcel Schmickerath
 */

/*---+----1----+----2----+----3----+----4----+----5----+----6----+----7----+----8----+----9----+----0----+----1----+----2*/

#define SCIP_DEBUG

#include <assert.h>
#include <string.h>

#include "branch_generic.h"
#include "relax_gcg.h"
#include "cons_masterbranch.h"
#include "cons_origbranch.h"
#include "pricer_gcg.h"
#include "scip/cons_linear.h"
#include "type_branchgcg.h"
#include "pub_gcgvar.h"
#include "event_genericbranchvaradd.h"

#include "scip/nodesel_bfs.h"
#include "scip/nodesel_dfs.h"
#include "scip/nodesel_estimate.h"
#include "scip/nodesel_hybridestim.h"
#include "scip/nodesel_restartdfs.h"
#include "scip/branch_allfullstrong.h"
#include "scip/branch_fullstrong.h"
#include "scip/branch_inference.h"
#include "scip/branch_mostinf.h"
#include "scip/branch_leastinf.h"
#include "scip/branch_pscost.h"
#include "scip/branch_random.h"
#include "scip/branch_relpscost.h"

#include <stdio.h>
#include <stdlib.h>

#define BRANCHRULE_NAME          "generic"
#define BRANCHRULE_DESC          "generic branching rule by Vanderbeck"
#define BRANCHRULE_PRIORITY      99999
#define BRANCHRULE_MAXDEPTH      -1
#define BRANCHRULE_MAXBOUNDDIST  1.0

struct GCG_BranchData
{
   GCG_COMPSEQUENCE**   C;                  /**< S[k] bound sequence for block k */ /* !!! sort of each C[i] = S is important !!! */
   int*                 sequencesizes;      /**< number of bounds in S[k] */
   int                  Csize;
   SCIP_Real            lhs;
   SCIP_CONS*           mastercons;         /**< constraint enforcing the branching restriction in the master problem */
   GCG_COMPSEQUENCE*    consS;              /**< component bound sequence which induce the current branching constraint */
   int                  consSsize;
   int                  consblocknr;
};

/** set of component bounds in separate */
struct GCG_Record
{
   GCG_COMPSEQUENCE**   record;             /**< returnvalue of separate function */
   int                  recordsize;
   int*                 sequencesizes;
};
typedef struct GCG_Record GCG_RECORD;

/** an abstract strip, only for compare in ILO needed */
struct GCG_Strip
{
   SCIP*                scip;
   SCIP_VAR*            mastervar;
   GCG_COMPSEQUENCE**   C;             /**< current set of comp bound sequences */
   int                  Csize;
   int*                 sequencesizes;
};
typedef struct GCG_Strip GCG_STRIP;

/*
 * Callback methods
 */

/* define not used callback as NULL*/
#define branchFreeGeneric NULL
#define branchExitGeneric NULL
#define branchInitsolGeneric NULL
#define branchExitsolGeneric NULL

/*
 * branching specific interface methods
 */

/** computes the generator of mastervar for the entry in origvar
 * @return entry of the generator corresponding to origvar */
SCIP_Real getGeneratorEntry(
   SCIP_VAR*            mastervar,          /**< current mastervariable */
   SCIP_VAR*            origvar             /**< corresponding origvar */
   )
{
   int i;
   SCIP_VAR** origvars;
   SCIP_Real* origvals;
   int norigvars;

   i = 0;
   assert(mastervar != NULL);
   assert(origvar != NULL);

   origvars = GCGmasterVarGetOrigvars(mastervar);
   norigvars = GCGmasterVarGetNOrigvars(mastervar);
   origvals = GCGmasterVarGetOrigvals(mastervar);

   for( i=0; i < norigvars; ++i)
   {
      if(origvars[i] == origvar )
      {
         /* SCIPdebugMessage("origvar found \n"); */
         return origvals[i];
      }
   }

   return 0;
}

/** method for calculating the maximum over all generatorentries in F
 * @return maxentry */
static
SCIP_Real getMaxGeneratorEntry(
   SCIP*                scip,           /**< SCIP data structure */
   SCIP_VAR**           F,              /**< array of mastervars */
   int                  Fsize,          /**< number of mastervars */
   SCIP_VAR**           IndexSet,       /**< set of origvars to respect*/
   int                  IndexSetSize    /**< number of origvars to respect */
   )
{
   int i;
   int j;
   SCIP_Real maxentry;

   i = 0;
   j = 0;
   maxentry = 0;

   assert(F != NULL);
   assert(Fsize > 0);
   assert(IndexSet != NULL);
   assert(IndexSetSize > 0);

   for( i=0; i<Fsize; ++i)
   {
      for( j=0; j<IndexSetSize; ++j)
      {
         SCIP_Real generatorentry;

         generatorentry = getGeneratorEntry(F[i], IndexSet[j]);
         maxentry = MAX(generatorentry, maxentry);
      }
   }

   return maxentry;
}

/** method for initializing the set of respected indices */
static
SCIP_RETCODE InitIndexSet(
   SCIP*                scip,           /**< SCIP data structure */
   SCIP_VAR**           F,              /**< array of fractional mastervars */
   int                  Fsize,          /**< number of fractional mastervars */
   SCIP_VAR***           IndexSet,       /**< set to initialize */
   int*                 IndexSetSize   /**< size of the index set */
   )
{
   int i;
   int j;
   int k;
   SCIP_VAR** origvars;
   int norigvars;

   i = 0;
   j = 0;
   k = 0;
   norigvars = 0;
   *IndexSet = NULL;
   *IndexSetSize = 0;
   assert( F!= NULL);
   assert( Fsize > 0);

   for( i=0; i<Fsize; ++i )
   {
      origvars = GCGmasterVarGetOrigvars(F[i]);
      norigvars = GCGmasterVarGetNOrigvars(F[i]);

      if( *IndexSetSize == 0 && norigvars > 0 )
      {
         *IndexSetSize = norigvars;
         SCIP_CALL( SCIPallocMemoryArray(scip, IndexSet, *IndexSetSize) );
         for( j=0; j<*IndexSetSize; ++j )
         {
            (*IndexSet)[j] = origvars[j];
         }
      }
      else
      {
         for( j=0; j<norigvars; ++j )
         {
            int oldsize;

            oldsize = *IndexSetSize;

            for( k=0; k<oldsize; ++k )
            {
               /*  if variable already in union */
               if( (*IndexSet)[k] == origvars[j] )
               {
                  break;
               }
               if( k == oldsize-1)
               {
                  /*  add variable to the end */
                  ++(*IndexSetSize);
                  SCIP_CALL( SCIPreallocMemoryArray(scip, IndexSet, *IndexSetSize) );
                  (*IndexSet)[*IndexSetSize-1] = origvars[j];
               }
            }
         }
      }
   }

   return SCIP_OKAY;
}

/** method for calculating the median over all fractional components values using
 * the quickselect algorithm (or a variant of it)
 *
 * This method will change the array
 *
 * @return median or if the median is the mimimum return ceil(arithm middle)
 */
static
SCIP_Real GetMedian(
   SCIP*                scip,               /**< SCIP data structure */
   SCIP_Real*           array,              /**< array to find the median in (will be destroyed) */
   int                  arraysize,          /**< size of the array */
   SCIP_Real            min                 /**< minimum of array */
   )
{
   SCIP_Real Median;
   SCIP_Real swap;
   int l;
   int r;
   int i;
   int j;
   int MedianIndex;
   SCIP_Real arithmMiddle;

   assert(scip != NULL);
   assert(array != NULL);
   assert(arraysize > 0);

   r = arraysize -1;
   l = 0;
   arithmMiddle = 0;

   if( arraysize & 1 )
      MedianIndex = arraysize/2;
   else
      MedianIndex = arraysize/2 -1;

   while( l < r-1 )
   {
      Median = array[MedianIndex];
      i = l;
      j = r;
      do
      {
         while( SCIPisLT(scip, array[i], Median) )
            ++i;
         while( SCIPisGT(scip, array[j], Median) )
            --j;
         if( i <=j )
         {
            swap = array[i];
            array[i] = array[j];
            array[j] = swap;
            ++i;
            --j;
         }
      } while( i <=j );
      if( j < MedianIndex )
         l = i;
      if( i > MedianIndex )
         r = j;
   }
   Median = array[MedianIndex];

   if( SCIPisEQ(scip, Median, min) )
   {
/*       SCIPdebugMessage("median = ceil(arithmMiddle), min = %f \n", min); */

      for( i=0; i<arraysize; ++i )
         arithmMiddle += 1.0*array[i]/arraysize;

      Median = SCIPceil(scip, arithmMiddle);
   }
   /* SCIPdebugMessage("median = %f \n", Median); */

   return Median;
}

/** comparefunction for lexicographical sort */
<<<<<<< HEAD
#if 0
static
   SCIP_DECL_SORTPTRCOMP(ptrcomp)
   {
      GCG_STRIP* strip1;
      GCG_STRIP* strip2;
      int i;

      strip1 = (GCG_STRIP*) elem1;
      strip2 = (GCG_STRIP*) elem2;

      i = 0;

      assert(strip1->generatorsize == strip2->generatorsize);

      for( i=0; i< strip1->generatorsize; ++i )
      {
         if( strip1->generator[i] > strip2->generator[i] )
            return -1;
         if( strip1->generator[i] < strip2->generator[i] )
            return 1;
      }

      return 0;
   }
#endif
=======
static
SCIP_DECL_SORTPTRCOMP(ptrcomp)
{
   GCG_STRIP* strip1;
   GCG_STRIP* strip2;
   SCIP_VAR* mastervar1;
   SCIP_VAR* mastervar2;
   SCIP_VAR** origvars;
   int norigvars;
   int i;

   strip1 = (GCG_STRIP*) elem1;
   strip2 = (GCG_STRIP*) elem2;

   mastervar1 = strip1->mastervar;
   mastervar2 = strip2->mastervar;

   i = 0;
   assert(mastervar1 != NULL);
   assert(mastervar2 != NULL);

   if( GCGvarGetBlock(mastervar1) == -1 )
   {
      SCIPdebugMessage("linkingvar\n");
      assert(GCGvarIsLinking(mastervar1));
   }
   if( GCGvarGetBlock(mastervar2) == -1 )
   {
      SCIPdebugMessage("linkingvar\n");
      assert(GCGvarIsLinking(mastervar2));
   }

   origvars = GCGmasterVarGetOrigvars(mastervar1);
   norigvars = GCGmasterVarGetNOrigvars(mastervar1);

   //assert(strip1->generatorsize == strip2->generatorsize);

   for( i=0; i<norigvars; ++i )
   {
      if( getGeneratorEntry(mastervar1, origvars[i]) > getGeneratorEntry(mastervar2, origvars[i]) )
         return -1;
      if( getGeneratorEntry(mastervar1, origvars[i]) < getGeneratorEntry(mastervar2, origvars[i]) )
         return 1;
   }

   return 0;
}
>>>>>>> fabcc7a3

/** lexicographical sort using scipsort
 * This method will change the array
 */
<<<<<<< HEAD
#if 0
static
   SCIP_RETCODE LexicographicSort(
      GCG_STRIP**          array,              /**< array to sort (will be changed) */
      int                  arraysize           /**< size of the array */
      )
   {
=======
static
SCIP_RETCODE LexicographicSort(
   GCG_STRIP**           array,              /**< array to sort (will be changed) */
   int                  arraysize           /**< size of the array */
   )
{

   assert(array != NULL);
   assert(arraysize > 0);

   SCIPdebugMessage("Lexicographic sorting\n");

   SCIPsortPtr((void**)array, ptrcomp, arraysize );

   return SCIP_OKAY;
}
>>>>>>> fabcc7a3

      assert(array != NULL);
      assert(arraysize > 0);

      SCIPdebugMessage("Lexicographic sorting\n");

      SCIPsortPtr((void**)array, ptrcomp, arraysize );

      return SCIP_OKAY;
   }
#endif

/** compare function for ILO: returns 1 if bd1 < bd2 else -1 with respect to bound sequence */
<<<<<<< HEAD
#if 0
static
   int ILOcomp(
      SCIP*                scip,               /**< SCIP data structure */
      GCG_STRIP*           strip1,             /**< first strip */
      GCG_STRIP*           strip2,             /**< second strip */
      GCG_COMPSEQUENCE**   C,                  /**< component bound sequence to compare with */
      int                  NBoundsequences,    /**< size of the bound sequence */
      int*                 sequencesizes,      /**< sizes of the bound sequences */
      int                  p                   /**<  */
      )
   {
      int i;
      int ivalue;
      int j;
      int k;
      int l;
      int Nupper;
      int Nlower;
      SCIP_Bool returnvalue;
      GCG_COMPSEQUENCE** CopyC;
      int* newsequencesizes;

      i = -1;
      j = 0;
      k = 0;
      l = 0;
      Nupper = 0;
      Nlower = 0;

      /* lexicographic Order?   */
      if( C == NULL || NBoundsequences <= 1 )
         return (*ptrcomp)( strip1, strip2);// == -1);

      assert(C != NULL);
      assert(NBoundsequences > 0);

      /* find i which is in all S in C on position p / */
      while( sequencesizes[k] < p )
      {
         ++k;
         assert(k < NBoundsequences);
      }
      i = C[k][p-1].component;
      assert(i < strip1->generatorsize && i < strip2->generatorsize);
      ivalue = C[k][p-1].bound;

      assert(i >= 0);

      /* calculate subset of C */
      for( j=0; j< NBoundsequences; ++j )
      {
         if( sequencesizes[j] >= p )
         {
            assert(C[j][p-1].component == i);
            if( C[j][p-1].sense == GCG_COMPSENSE_GE )
               ++Nupper;
            else
               ++Nlower;
         }
      }

      if( strip1->generator[i] >= ivalue && strip2->generator[i] >= ivalue )
      {
         k=0;
         SCIP_CALL( SCIPallocMemoryArray(scip, &CopyC, Nupper) );
         SCIP_CALL( SCIPallocMemoryArray(scip, &newsequencesizes, Nupper) );
         for( j=0; j< NBoundsequences; ++j )
         {
            if( sequencesizes[j] >= p )
               assert(C[j][p-1].component == i);

            if( sequencesizes[j] >= p && C[j][p-1].sense == GCG_COMPSENSE_GE )
            {
               CopyC[k] = NULL;
               SCIP_CALL( SCIPallocMemoryArray(scip, &(CopyC[k]), sequencesizes[j]) );
               for( l=0; l< sequencesizes[j]; ++l )
               {
                  CopyC[k][l] = C[j][l];
               }
               newsequencesizes[k] = sequencesizes[j];
               ++k;
            }
         }

         if( k != Nupper )
         {
            SCIPdebugMessage("k = %d, Nupper+1 =%d\n", k, Nupper+1);
         }

         if( Nupper != 0 )
            assert( k == Nupper );

         returnvalue = ILOcomp( scip, strip1, strip2, CopyC, Nupper, newsequencesizes, p+1);

         for( j=0; j< Nupper; ++j )
         {

            SCIPfreeMemoryArray(scip, &(CopyC[j]) );
         }
         SCIPfreeMemoryArray(scip, &newsequencesizes);
         SCIPfreeMemoryArray(scip, &CopyC);

         return returnvalue;
      }


      if( strip1->generator[i] < ivalue && strip2->generator[i] < ivalue )
      {
         k=0;
         SCIP_CALL( SCIPallocMemoryArray(scip, &CopyC, Nlower) );
         SCIP_CALL( SCIPallocMemoryArray(scip, &newsequencesizes, Nlower) );
         for( j=0; j< NBoundsequences; ++j )
         {
            if( sequencesizes[j] >= p )
               assert(C[j][p-1].component == i);

            if( sequencesizes[j] >= p && C[j][p-1].sense != GCG_COMPSENSE_GE )
            {
               CopyC[k] = NULL;
               SCIP_CALL( SCIPallocMemoryArray(scip, &(CopyC[k]), sequencesizes[j]) );
               for( l=0; l< sequencesizes[j]; ++l )
               {
                  CopyC[k][l] = C[j][l];
               }
               newsequencesizes[k] = sequencesizes[j];
               ++k;
            }
         }

         if( k != Nlower )
         {
            SCIPdebugMessage("k = %d, Nlower+1 =%d\n", k, Nlower+1);
         }

         if( Nlower != 0 )
            assert( k == Nlower);

         returnvalue = ILOcomp( scip, strip1, strip2, CopyC, Nlower, newsequencesizes, p+1);

         for( j=0; j< Nlower; ++j )
         {

            SCIPfreeMemoryArray(scip, &(CopyC[j]) );
         }
         SCIPfreeMemoryArray(scip, &newsequencesizes);
         SCIPfreeMemoryArray(scip, &CopyC);

         return returnvalue;
      }
      if( strip1->generator[i] > strip2->generator[i] )
         return 1;
      else
         return -1;
   }
#endif

/** comparefunction for induced lexicographical sort */
#if 0
static SCIP_DECL_SORTPTRCOMP(ptrilocomp)
   {
      GCG_STRIP* strip1;
      GCG_STRIP* strip2;
      int returnvalue;

      strip1 = (GCG_STRIP*) elem1;
      strip2 = (GCG_STRIP*) elem2;

      returnvalue = ILOcomp( strip1->scip, strip1, strip2, strip1->C, strip1->Csize, strip1->sequencesizes, 1);

      return returnvalue;
   }
#endif

/** induced lexicographical sort */
#if 0
static
   SCIP_RETCODE InducedLexicographicSort( */
      SCIP*                scip,               /**< */
      GCG_STRIP**          array,              /**< */
      int                  arraysize,          /**< */
      GCG_COMPSEQUENCE**   C,                  /**< */
      int                  NBoundsequences,    /**< */
      int*                 sequencesizes       /**< */
      )
   {
      int i;

      SCIPdebugMessage("Induced Lexicographic sorting\n");

      if( NBoundsequences == 0 )
         return LexicographicSort( array, arraysize );
      assert( C!= NULL );

      assert(arraysize > 0);

      if( arraysize <= 1 )
         return SCIP_OKAY;

      for( i=0; i<arraysize; ++i )
      {
         array[i]->scip = scip;
         array[i]->Csize = NBoundsequences;
         array[i]->sequencesizes = sequencesizes;
         array[i]->C = C;
      }

      SCIPsortPtr((void**)array, ptrilocomp, arraysize);

      return SCIP_OKAY;
   }
#endif
=======
static
int ILOcomp(
   SCIP*                scip,               /**< SCIP data structure */
   SCIP_VAR*            mastervar1,         /**< first strip */
   SCIP_VAR*            mastervar2,         /**< second strip */
   GCG_COMPSEQUENCE**   C,                  /**< component bound sequence to compare with */
   int                  NBoundsequences,    /**< size of the bound sequence */
   int*                 sequencesizes,      /**< sizes of the bound sequences */
   int                  p                   /**< current depth in C*/
   )
{
   int ivalue;
   int j;
   int k;
   int l;
   int Nupper;
   int Nlower;
   SCIP_Bool returnvalue;
   GCG_COMPSEQUENCE** CopyC;
   SCIP_VAR* origvar;
   int* newsequencesizes;

   j = 0;
   k = 0;
   l = 0;
   Nupper = 0;
   Nlower = 0;
   origvar = NULL;
   newsequencesizes = NULL;

   /* lexicographic Order? */
   if( C == NULL || NBoundsequences <= 1 )
      return (*ptrcomp)( mastervar1, mastervar2);

   assert(C != NULL);
   assert(NBoundsequences > 0);

   /* find i which is in all S in C on position p */
   while( sequencesizes[k] < p )
   {
      ++k;
      assert(k < NBoundsequences);
   }
   origvar = C[k][p-1].component;
   assert(origvar != NULL);
   ivalue = C[k][p-1].bound;

   /* calculate subset of C */
   for( j=0; j< NBoundsequences; ++j )
   {
      if( sequencesizes[j] >= p )
      {
         assert(C[j][p-1].component == origvar);
         if( C[j][p-1].sense == GCG_COMPSENSE_GE )
            ++Nupper;
         else
            ++Nlower;
      }
   }

   if( SCIPisGE(scip, getGeneratorEntry(mastervar1, origvar), ivalue) && SCIPisGE(scip, getGeneratorEntry(mastervar2, origvar), ivalue) )
   {
      k=0;
      SCIP_CALL( SCIPallocMemoryArray(scip, &CopyC, Nupper) );
      SCIP_CALL( SCIPallocMemoryArray(scip, &newsequencesizes, Nupper) );
      for( j=0; j< NBoundsequences; ++j )
      {
         if( sequencesizes[j] >= p )
            assert(C[j][p-1].component == origvar);

         if( sequencesizes[j] >= p && C[j][p-1].sense == GCG_COMPSENSE_GE )
         {
            CopyC[k] = NULL;
            SCIP_CALL( SCIPallocMemoryArray(scip, &(CopyC[k]), sequencesizes[j]) );
            for( l=0; l< sequencesizes[j]; ++l )
            {
               CopyC[k][l] = C[j][l];
            }
            newsequencesizes[k] = sequencesizes[j];
            ++k;
         }
      }

      if( k != Nupper )
      {
         SCIPdebugMessage("k = %d, Nupper+1 =%d\n", k, Nupper+1);
      }

      if( Nupper != 0 )
         assert( k == Nupper );

      returnvalue = ILOcomp( scip, mastervar1, mastervar2, CopyC, Nupper, newsequencesizes, p+1);

      for( j=0; j< Nupper; ++j )
      {
         SCIPfreeMemoryArray(scip, &(CopyC[j]) );
      }
      SCIPfreeMemoryArray(scip, &newsequencesizes);
      SCIPfreeMemoryArray(scip, &CopyC);

      return returnvalue;
   }


   if( SCIPisLT(scip, getGeneratorEntry(mastervar1, origvar), ivalue) && SCIPisLT(scip, getGeneratorEntry(mastervar2, origvar), ivalue) )
   {
      k=0;
      SCIP_CALL( SCIPallocMemoryArray(scip, &CopyC, Nlower) );
      SCIP_CALL( SCIPallocMemoryArray(scip, &newsequencesizes, Nlower) );
      for( j=0; j< NBoundsequences; ++j )
      {
         if( sequencesizes[j] >= p )
            assert(C[j][p-1].component == origvar);

         if( sequencesizes[j] >= p && C[j][p-1].sense != GCG_COMPSENSE_GE )
         {
            CopyC[k] = NULL;
            SCIP_CALL( SCIPallocMemoryArray(scip, &(CopyC[k]), sequencesizes[j]) );
            for( l=0; l< sequencesizes[j]; ++l )
            {
               CopyC[k][l] = C[j][l];
            }
            newsequencesizes[k] = sequencesizes[j];
            ++k;
         }
      }

      if( k != Nlower )
      {
         SCIPdebugMessage("k = %d, Nlower+1 =%d\n", k, Nlower+1);
      }

      if( Nlower != 0 )
         assert( k == Nlower);

      returnvalue = ILOcomp( scip, mastervar1, mastervar2, CopyC, Nlower, newsequencesizes, p+1);

      for( j=0; j< Nlower; ++j )
      {

         SCIPfreeMemoryArray(scip, &(CopyC[j]) );
      }
      SCIPfreeMemoryArray(scip, &newsequencesizes);
      SCIPfreeMemoryArray(scip, &CopyC);

      return returnvalue;
   }
   if( SCIPisGT(scip, getGeneratorEntry(mastervar1, origvar), getGeneratorEntry(mastervar2, origvar)) )
      return 1;
   else
      return -1;
}

/** comparefunction for induced lexicographical sort */
static
SCIP_DECL_SORTPTRCOMP(ptrilocomp)
{
   GCG_STRIP* strip1;
   GCG_STRIP* strip2;
   int returnvalue;

   strip1 = (GCG_STRIP*) elem1;
   strip2 = (GCG_STRIP*) elem2;

   returnvalue = ILOcomp( strip1->scip, strip1->mastervar, strip2->mastervar, strip1->C, strip1->Csize, strip1->sequencesizes, 1);

   return returnvalue;
}

/** induced lexicographical sort */
static
SCIP_RETCODE InducedLexicographicSort(
   SCIP*                scip,               /**< SCIP ptr*/
   GCG_STRIP**          array,              /**< array of strips to sort in ILO*/
   int                  arraysize,          /**< size of the array */
   GCG_COMPSEQUENCE**   C,                  /**< current set o comp bound sequences*/
   int                  NBoundsequences,    /**< size of C */
   int*                 sequencesizes       /**< sizes of the sequences in C */
   )
{
   int i;

   SCIPdebugMessage("Induced Lexicographic sorting\n");

   if( NBoundsequences == 0 )
      return LexicographicSort( array, arraysize );
   assert( C!= NULL );

   assert(arraysize > 0);

   if( arraysize <= 1 )
      return SCIP_OKAY;

   for( i=0; i<arraysize; ++i )
   {
      array[i]->scip = scip;
      array[i]->Csize = NBoundsequences;
      array[i]->sequencesizes = sequencesizes;
      array[i]->C = C;
   }

   SCIPsortPtr((void**)array, ptrilocomp, arraysize);

   return SCIP_OKAY;
}
>>>>>>> fabcc7a3

/** partitions the strip according to the priority */
static
SCIP_RETCODE partition(
   SCIP*                scip,               /**< SCIP data structure */
   SCIP_VAR**           J,                  /**< */
   int*                 Jsize,              /**< */
   int*                 priority,           /**< branching priorities */
   SCIP_VAR**           F,                  /**< set of fractional solutions satisfying bounds */
   int                  Fsize,              /**< size of list of fractional solutions satisfying bounds */
   SCIP_VAR**           origvar,            /**< */
   SCIP_Real*           median              /**< */
   )
{
   int j;
   int l;
   SCIP_Real min;
   SCIP_Real maxPriority;
   SCIP_Real* compvalues;

   /* SCIPdebugMessage("Jsize = %d\n", *Jsize); */

   do
   {
      min = INT_MAX;
      maxPriority = INT_MIN;

      /* max-min priority */
      for ( j = 0; j < *Jsize; ++j )
      {
         if ( priority[j] > maxPriority && SCIPvarGetType(J[j]) != SCIP_VARTYPE_CONTINUOUS )
         {
            maxPriority = priority[j];
            *origvar = J[j];
         }
      }
      SCIP_CALL( SCIPallocBufferArray(scip, &compvalues, Fsize) );
      for ( l = 0; l < Fsize; ++l )
      {
         compvalues[l] = getGeneratorEntry(F[l], *origvar);
         if ( SCIPisLT(scip, compvalues[l], min) )
            min = compvalues[l];
      }
      *median = GetMedian(scip, compvalues, Fsize, min);
      SCIPfreeBufferArray(scip, &compvalues);

      assert(min != INT_MAX);

      if ( !SCIPisEQ(scip, *median, 0) )
      {
         SCIPdebugMessage("median = %g\n", *median);
         SCIPdebugMessage("min = %g\n", min);
         SCIPdebugMessage("Jsize = %d\n", *Jsize);
      }

      if ( SCIPisEQ(scip, *median, min) )
      {
         /* here with max-min priority */
         for ( j = 0; j < *Jsize; ++j )
         {
            if ( *origvar == J[j] )
            {
               assert(priority[j] == 0);
               J[j] = J[*Jsize - 1];
               priority[j] = priority[*Jsize - 1];
               break;
            }
         }
         if( j < *Jsize )
            *Jsize = *Jsize-1;
      }
      assert(*Jsize >= 0);

   }while ( SCIPisEQ(scip, *median, min) && *Jsize > 0);

   return SCIP_OKAY;
}

/** add identified sequence to record */
static
SCIP_RETCODE addToRecord(
   SCIP*                scip,               /**< SCIP data structure */
   GCG_RECORD*          record,             /**< record of identified sequences */
   GCG_COMPSEQUENCE*    S,                  /**< bound restriction sequence */
   int                  Ssize               /**< size of bound restriction sequence */
)
{
   int i;

   SCIPdebugMessage("recordsize=%d, Ssize=%d\n", record->recordsize, Ssize);

   if( record->recordsize == 0 )
   {
      SCIP_CALL( SCIPallocMemoryArray(scip, &(record->record), 1) );
      SCIP_CALL( SCIPallocMemoryArray(scip, &(record->sequencesizes), 1) );
   }
   else
   {
      SCIP_CALL( SCIPreallocMemoryArray(scip, &(record->record), record->recordsize+1) );
      SCIP_CALL( SCIPreallocMemoryArray(scip, &(record->sequencesizes), record->recordsize+1) );
   }
   SCIP_CALL( SCIPallocMemoryArray(scip, &(record->record[record->recordsize]), Ssize) );
   for(i=0; i<Ssize;++i)
   {
      record->record[record->recordsize][i].component = S[i].component;
      record->record[record->recordsize][i].sense = S[i].sense;
      record->record[record->recordsize][i].bound = S[i].bound;
   }

   record->sequencesizes[record->recordsize] = Ssize; /* +1 ? */

   record->recordsize++;

/*    SCIPdebugMessage("add to record with ");
      for( i=0; i<Ssize; ++i)
      {
         SCIPdebugPrintf(" S[%d].component =%s", i, SCIPvarGetName(record->record[record->recordsize-1][i].component) );
         SCIPdebugPrintf(" S[%d].sense =%d", i, record->record[record->recordsize-1][i].sense );
         SCIPdebugPrintf(" S[%d].bound =%g\n", i, record->record[record->recordsize-1][i].bound );
      } */

   return SCIP_OKAY;
}


/** separation at the root node */
static
SCIP_RETCODE Separate(
   SCIP*                scip,               /**< SCIP data structure */
   SCIP_VAR**           F,                  /**< fractional strips respecting bound restrictions */
   int                  Fsize,              /**< size of the strips */
   SCIP_VAR**           IndexSet,           /**< index set */
   int                  IndexSetSize,       /**< size of index set */
   GCG_COMPSEQUENCE*    S,                  /**< ordered set of bound restrictions */
   int                  Ssize,              /**< size of the ordered set */
   GCG_RECORD*          record              /**< identified bound sequences */
   )
{
   int j;
   int k;
   int l;
   int Jsize;
   SCIP_VAR** J;
   SCIP_Real median;
   SCIP_Real min;
   SCIP_Real max;
   int Fupper;
   int Flower;
   int* priority;
   SCIP_VAR* origvar;
   SCIP_VAR** copyF;
   GCG_COMPSEQUENCE* upperLowerS;
   GCG_COMPSEQUENCE* upperS;
   SCIP_Real* alpha;
   SCIP_Real* compvalues;
   SCIP_Real  muF;
   SCIP_Bool found;

   assert(scip != NULL);
   assert((Fsize == 0) == (F == NULL));
   assert((IndexSetSize == 0) == (IndexSet == NULL));

   j = 0;
   k = 0;
   l = 0;
   Jsize = 0;
   Fupper = 0;
   Flower = 0;
   max = 0;
   muF = 0;
   min = INT_MAX;
   found = FALSE;
   priority = NULL;
   compvalues = NULL;
   J = NULL;
   origvar = NULL;
   copyF = NULL;
   upperLowerS = NULL;
   upperS = NULL;
   alpha = NULL;

   SCIPdebugMessage("Separate with ");

   /* if there are no fractional columns or potential columns, return */
   if( Fsize == 0 || IndexSetSize == 0 )
   {
      SCIPdebugPrintf("nothing, no fractional columns\n");
      return SCIP_OKAY;
   }

   SCIPdebugPrintf("Fsize = %d; Ssize = %d, IndexSetSize = %d\n", Fsize, Ssize, IndexSetSize);

   assert( F != NULL );
   assert( IndexSet != NULL );

   max = getMaxGeneratorEntry(scip, F, Fsize, IndexSet, IndexSetSize);

   if( max == 0 )
      max = 1;

   SCIPdebugMessage("max = %g\n", max);

   for( j=0; j<Fsize; ++j )
      muF += max * SCIPgetSolVal(GCGrelaxGetMasterprob(scip), NULL, F[j]);

   /* detect fractional alpha_i */
   SCIP_CALL( SCIPallocBufferArray(scip, &alpha, IndexSetSize) );

   for( k=0; k < IndexSetSize; ++k )
   {
      GCG_COMPSEQUENCE* copyS;
      SCIP_Real mu_F;
      SCIP_Bool even;
      SCIP_Real alphacontrol;
      SCIP_Real mucontrol;

      even = TRUE;
      mu_F = 0;
      origvar = IndexSet[k];
      copyS = NULL;
      alpha[k] = 0;
      alphacontrol = 0;
      mucontrol = 0;

      if( SCIPvarGetType(origvar) == SCIP_VARTYPE_CONTINUOUS )
         continue;

      SCIP_CALL( SCIPallocBufferArray(scip, &compvalues, Fsize) );
      for( l=0; l<Fsize; ++l )
      {
         compvalues[l] = getGeneratorEntry(F[l], origvar);
         if( SCIPisLT(scip, compvalues[l], min) )
            min = compvalues[l];
      }

      median = GetMedian(scip, compvalues, Fsize, min);
      SCIPfreeBufferArray(scip, &compvalues);
      compvalues = NULL;


      for( j = 0; j < Fsize; ++j )
      {
         SCIP_Real generatorentry;

         generatorentry = getGeneratorEntry(F[j], origvar);
         alpha[k] += generatorentry * SCIPgetSolVal(GCGrelaxGetMasterprob(scip), NULL, F[j]);

         if( SCIPisGE(scip, generatorentry, median) )
         {
            alphacontrol += generatorentry * SCIPgetSolVal(GCGrelaxGetMasterprob(scip), NULL, F[j]);
            mucontrol += SCIPgetSolVal(GCGrelaxGetMasterprob(scip), NULL, F[j]);
         }
/*          if( !SCIPisEQ(scip, generatorentry, 0) && !SCIPisEQ(scip, SCIPgetSolVal(GCGrelaxGetMasterprob(scip), NULL, F[j]), 0) ) */
/*          { */
/*              SCIPdebugMessage("generatorentry(%s) = %g\n", SCIPvarGetName(origvar), generatorentry); */
/*              SCIPdebugMessage("mastervarvalue = %g\n", SCIPgetSolVal(GCGrelaxGetMasterprob(scip), NULL, F[j])); */
/*          } */
      }
      if( SCIPisGT(scip, alpha[k], 0) && SCIPisLT(scip, alpha[k], muF) )
      {
         ++Jsize;
/*           SCIPdebugMessage("alpha[%d] = %g\n", k, alpha[k]); */
      }
      if( !SCIPisFeasIntegral(scip, alpha[k]) || !SCIPisFeasIntegral(scip, alphacontrol) /* SCIPisGT(scip, alpha[k] - SCIPfloor(scip, alpha[k]), 0) || SCIPisGT(scip, alphacontrol - SCIPfloor(scip, alphacontrol), 0) */
            || !SCIPisFeasIntegral(scip, mucontrol) )/*   || SCIPisGT(scip, mucontrol - SCIPfloor(scip, mucontrol), 0)) */
      {
         SCIPdebugMessage("alpha[%d] = %g\n", k, alpha[k]);
         SCIPdebugMessage("alphacontrol = %g\n", alphacontrol);
         SCIPdebugMessage("mucontrol = %g\n", mucontrol);
         found = TRUE;
         /* ********************************** *
          *   add the current pair to record   *
          * ********************************** */

         /** @todo extract function */
         /* copy S */
         SCIP_CALL( SCIPallocMemoryArray(scip, &copyS, Ssize+1) );
         for( l=0; l < Ssize; ++l )
         {
            copyS[l] = S[l];
<<<<<<< HEAD
/*             SCIPdebugMessage("copyS[%d].component =%s\n", l, SCIPvarGetName(copyS[l].component) ); */
/*             SCIPdebugMessage("copyS[%d].sense =%d\n", l, copyS[l].sense ); */
/*             SCIPdebugMessage("copyS[%d].bound =%g\n", l, copyS[l].bound ); */
=======
//            SCIPdebugMessage("copyS[%d].component = %s \n", l, SCIPvarGetName(copyS[l].component) );
//            SCIPdebugMessage("copyS[%d].sense = %d \n", l, copyS[l].sense );
//            SCIPdebugMessage("copyS[%d].bound = %g \n", l, copyS[l].bound );
>>>>>>> fabcc7a3
         }

         /* create temporary array to compute median */
         SCIP_CALL( SCIPallocBufferArray(scip, &compvalues, Fsize) );
         for( l=0; l<Fsize; ++l )
         {
            compvalues[l] = getGeneratorEntry(F[l], origvar);
            if( SCIPisLT(scip, compvalues[l], min) )
               min = compvalues[l];
         }
         assert(median == GetMedian(scip, compvalues, Fsize, min));
         median = GetMedian(scip, compvalues, Fsize, min);
         SCIPfreeBufferArray(scip, &compvalues);
         compvalues = NULL;

         /** @todo mb: this is a fix for an issue that Marcel claims that Vanderbeck did wrong */
         j = 0;

         do
         {
            mu_F = 0;
            if( even )
            {
               median = median+j;
               even = FALSE;
            }
            else
            {
               median = median-j;
               even = TRUE;
            }

            for( l=0; l<Fsize; ++l )
            {
               if( SCIPisGE(scip, getGeneratorEntry(F[l], origvar), median) )
                  mu_F += SCIPgetSolVal(GCGrelaxGetMasterprob(scip), NULL, F[l]);
            }
            ++j;

<<<<<<< HEAD
         }while( SCIPisFeasIntegral(scip, mu_F) );/* SCIPisEQ(scip, mu_F - SCIPfloor(scip, mu_F), 0) ); */
=======
         }while( SCIPisFeasIntegral(scip, mu_F) );
>>>>>>> fabcc7a3

         SCIPdebugMessage("new median is %g, comp=%s, Ssize=%d\n", median, SCIPvarGetName(origvar), Ssize);

         /* add last bound change to the copy of S */
         copyS[Ssize].component = origvar;
         copyS[Ssize].sense = GCG_COMPSENSE_GE;
         copyS[Ssize].bound = median;

         /* add identified sequence to record */
         SCIP_CALL( addToRecord(scip, record, copyS, Ssize+1) );


         /* ********************************** *
          *  end adding to record              *
          * ********************************** */

      }
   }

   if( found )
   {
      if(alpha != NULL)
         SCIPfreeBufferArray(scip, &alpha);

      SCIPdebugMessage("one S found with size %d\n", record->sequencesizes[record->recordsize-1]);

      return SCIP_OKAY;
   }


   /* ********************************** *
    *  discriminating components         *
    * ********************************** */

   /** @todo mb: this is a filter */
   SCIP_CALL( SCIPallocMemoryArray(scip, &J, Jsize) );
   j=0;
   for( k=0; k<IndexSetSize; ++k )
   {
      if( SCIPisGT(scip, alpha[k], 0) && SCIPisLT(scip, alpha[k], muF) )
      {
         J[j] = IndexSet[k];
         ++j;
      }
   }
   assert( j == Jsize );

   /* ********************************** *
    *  compute priority  (max-min)       *
    * ********************************** */

   SCIP_CALL( SCIPallocMemoryArray(scip, &priority, Jsize) );
   for( j=0; j<Jsize; ++j )
   {
      int maxcomp;
      int mincomp;

      maxcomp = INT_MIN;
      mincomp = INT_MAX;

      origvar = J[j];

      for( l=0; l<Fsize; ++l )
      {
         SCIP_Real generatorentry;

         generatorentry = getGeneratorEntry(F[l], origvar);

         if( generatorentry > maxcomp )
            maxcomp = generatorentry;

         if( generatorentry < mincomp )
            mincomp = generatorentry;
      }
      priority[j] = maxcomp-mincomp;
   }

   /* SCIPdebugMessage("Partitioning\n"); */
   SCIP_CALL( partition(scip, J, &Jsize, priority, F, Fsize, &origvar, &median) );

   /** @todo mb: this is a copy of S for the recursive call below */
   SCIP_CALL( SCIPallocMemoryArray(scip, &upperLowerS, Ssize+1) );
   SCIP_CALL( SCIPallocMemoryArray(scip, &upperS, Ssize+1) );
   for( l=0; l < Ssize; ++l )
   {
      upperLowerS[l] = S[l];
      upperS[l] = S[l];
   }

<<<<<<< HEAD
   upperLowerS[Ssize].component = origvar;/* i; */
   upperLowerS[Ssize].sense = GCG_COMPSENSE_GE;
=======
   upperLowerS[Ssize].component = origvar;//i;
   upperS[Ssize].component = origvar;
   upperLowerS[Ssize].sense = GCG_COMPSENSE_LT; //GE?
   upperS[Ssize].sense = GCG_COMPSENSE_GE; //LT?
>>>>>>> fabcc7a3
   upperLowerS[Ssize].bound = median;
   upperS[Ssize].bound = median;

   for( k=0; k<Fsize; ++k )
   {
      if( SCIPisGE(scip, getGeneratorEntry(F[k], origvar), median) )
         ++Fupper;
      else
         ++Flower;
   }

   /* ********************************** *
    *  choose smallest partition         *
    * ********************************** */

   SCIP_CALL( SCIPallocMemoryArray(scip, &copyF, Fsize) );
   j = 0;

   //binary ? then only one part
   //if( max == 1 )
   /*
   if( (Flower <= Fupper && Flower > 0) || Fupper == 0 )
   {
      for( k=0; k<Fsize; ++k )
      {
         if( SCIPisLT(scip, getGeneratorEntry(scip, F[k], origvar), median) )
         {
            copyF[j] = F[k];
            ++j;
         }
      }
      Fsize = Flower;
   }
   else
   {
      upperLowerS[Ssize].sense = GCG_COMPSENSE_LT;

      for( k=0; k<Fsize; ++k )
      {
         if( SCIPisGE(scip, getGeneratorEntry(scip, F[k], origvar), median) )/* F[k]->generator[i], median) ) */
         {
            copyF[j] = F[k];
            ++j;
         }
      }
      Fsize = Fupper;
   }
   */

   if( Flower > 0 )
   {
      j = 0;

      for( k=0; k<Fsize; ++k )
      {
         if( SCIPisLT(scip, getGeneratorEntry(F[k], origvar), median) )
         {
            copyF[j] = F[k];
            ++j;
         }
      }
      //Fsize = Flower;
      assert(j < Fsize+1);
      if( Jsize == 0 && J != NULL )
      {
         SCIPfreeMemoryArray(scip, &J);
         J = NULL;
      }
      Separate( scip, copyF, Flower, J, Jsize, upperLowerS, Ssize+1, record );
   }

   if( Fupper > 0)
   {
      upperLowerS[Ssize].sense = GCG_COMPSENSE_GE; //LT?
      j = 0;

      for( k=0; k<Fsize; ++k )
      {
         if( SCIPisGE(scip, getGeneratorEntry(F[k], origvar), median) )
         {
            copyF[j] = F[k];
            ++j;
         }
      }
      //Fsize = Fupper;
      assert(j < Fsize+1);
      if( Jsize == 0 && J != NULL )
      {
         SCIPfreeMemoryArray(scip, &J);
         J = NULL;
      }
      Separate( scip, copyF, Fupper, J, Jsize, upperS, Ssize+1, record );
   }

   //Separate( scip, copyF, Fsize, J, Jsize, upperLowerS, Ssize+1, record );

   SCIPfreeMemoryArray(scip, &copyF);

   if(upperLowerS != NULL)
      SCIPfreeMemoryArray(scip, &upperLowerS);
   if(upperS != NULL)
         SCIPfreeMemoryArray(scip, &upperS);
   SCIPfreeMemoryArray(scip, &priority);
   if( J != NULL )
      SCIPfreeMemoryArray(scip, &J);
   SCIPfreeBufferArray(scip, &alpha);

   return SCIP_OKAY;
}

/** choose a component bound sequence to create branching */
static
SCIP_RETCODE ChoseS(
   SCIP*                scip,               /**< SCIP data structure */
   GCG_RECORD**         record,             /**< candidate of bound sequences */
   GCG_COMPSEQUENCE**   S,                  /**< pointer to return chosen bound sequence */
   int*                 Ssize               /**< size of the chosen bound sequence */
   )
{
   int minSizeOfMaxPriority;  /* needed if the last comp priority is equal to the one in other bound sequences */
   int maxPriority;
   int i;
   int Index;

   minSizeOfMaxPriority = INT_MAX;
   maxPriority = INT_MIN;
   i = 0;
   Index = -1;

   SCIPdebugMessage("Chose S \n");

   assert((*record)->recordsize > 0);

   SCIPdebugMessage("recordsize = %d \n", (*record)->recordsize);

   for( i=0; i< (*record)->recordsize; ++i )
   {
      assert((*record)->sequencesizes != NULL );
      assert((*record)->sequencesizes[i] > 0);
      if(maxPriority <= 1 || maxPriority == INT_MIN) /*  later by pseudocosts e.g. */
      {
         if( maxPriority < 1 || maxPriority == INT_MIN )
         {
            maxPriority = 1; /*  only choose here first smallest S */
            minSizeOfMaxPriority = (*record)->sequencesizes[i];
            Index = i;
         }
         else
            if( (*record)->sequencesizes[i] < minSizeOfMaxPriority )
            {
               minSizeOfMaxPriority = (*record)->sequencesizes[i];
               Index = i;
            }
      }
   }
   assert(maxPriority != INT_MIN);
   assert(minSizeOfMaxPriority != INT_MAX);
   assert(Index >= 0);

   *Ssize = minSizeOfMaxPriority;
   SCIP_CALL( SCIPallocMemoryArray(scip, S, *Ssize) );
   for( i=0; i< *Ssize;++i )
   {
      (*S)[i] =  (*record)->record[Index][i];
   }

   assert(S!=NULL);
   assert(*S!=NULL);
     /* free record */
   for( i=0; i< (*record)->recordsize; ++i )
   {
      SCIPfreeMemoryArray(scip, &((*record)->record[i]) );
   }
   SCIPfreeMemoryArray(scip, &((*record)->record) );

   SCIPdebugMessage("with size %d \n", *Ssize);

   assert(*S!=NULL);

   return SCIP_OKAY;
}

/** updates the new set of sequences C in CopyC and the corresponding size array newsequencesizes
 *  returns the size of CopyC */
static
int computeNewSequence(
   int                   Csize,              /**< size of the sequence */
   int                   p,                  /**< index of node */
   SCIP_VAR*             origvar,            /**< another index generatorentry */
   int*                  sequencesizes,      /**< size of the sequences */
   GCG_COMPSEQUENCE**    C,                  /**< original sequence */
   GCG_COMPSEQUENCE**    CopyC,              /**< new sequence */
   int*                  newsequencesizes,   /**< output parameter for the new sequence */
   GCG_COMPSENSE         sense               /**< sense of the comparison */
   )
{
   int j;
   int k;
   for( k = 0, j = 0; j < Csize; ++j )
   {
      if ( sequencesizes[j] >= p )
         assert(C[j][p-1].component == origvar);

      if ( sequencesizes[j] >= p && C[j][p-1].sense == sense )
      {
         CopyC[k] = C[j];
         newsequencesizes[k] = sequencesizes[j];
         ++k;
      }
   }
   return k;
}

/** auxilary function to compute alpha for given index */
static
double computeAlpha(
   SCIP*                 scip,               /**< SCIP data structure */
   int                   Fsize,              /**< size of F */
   GCG_COMPSENSE         isense,             /**< sense of the bound for origvar */
   double                ivalue,             /**< value of the bound for origvar */
   SCIP_VAR*             origvar,            /**< index of the variable */
   SCIP_VAR**            F                   /**< current fractional mastervars*/
   )
{
   int j;
   SCIP_Real alpha_i = 0;
   for ( j = 0; j < Fsize; ++j )
   {
      SCIP_Real generatorentry;

      generatorentry = getGeneratorEntry(F[j], origvar);

      if ( (isense == GCG_COMPSENSE_GE && SCIPisGE(scip, generatorentry, ivalue)) ||
           (isense == GCG_COMPSENSE_LT && SCIPisLT(scip, generatorentry, ivalue)) )
      {
         alpha_i += generatorentry * SCIPgetSolVal(GCGrelaxGetMasterprob(scip), NULL, F[j]);
         if ( !SCIPisEQ(scip, SCIPgetSolVal(GCGrelaxGetMasterprob(scip), NULL, F[j]), 0)
            && !SCIPisEQ(scip, generatorentry, 0) )
         {
/*             SCIPdebugMessage("generator(%s) = %g\n", SCIPvarGetName(origvar), generatorentry); */
/*             SCIPdebugMessage("mastervarvalue = %g\n", SCIPgetSolVal(GCGrelaxGetMasterprob(scip), NULL, F[j])); */
         }
      }
   }

   return alpha_i;
}

/** separation at a node other than the root node */
static
SCIP_RETCODE Explore(
   SCIP*                scip,               /**< SCIP data structure */
   GCG_COMPSEQUENCE**   C,                  /**< */
   int                  Csize,              /**< */
   int*                 sequencesizes,      /**< */
   int                  p,                  /**< */
   SCIP_VAR**           F,                  /**< Strip of fractional columns */
   int                  Fsize,              /**< size of the strips */
   SCIP_VAR**           IndexSet,           /**< */
   int                  IndexSetSize,       /**< */
   GCG_COMPSEQUENCE**   S,                  /**< component sequences */
   int*                 Ssize,              /**< length of component sequences */
   GCG_RECORD*          record              /**< */
   )
{
   int j;
   int k;
   int l;
   SCIP_Real ivalue;
   GCG_COMPSENSE isense;
   SCIP_Real median;
   int Fupper;
   int Flower;
   int Cupper;
   int Clower;
<<<<<<< HEAD
   /* int min; */
=======
   int lowerSsize;
>>>>>>> fabcc7a3
   SCIP_VAR** copyF;
   GCG_COMPSEQUENCE* copyS;
   GCG_COMPSEQUENCE* lowerS;
   GCG_COMPSEQUENCE** CopyC;
   int* newsequencesizes;
   SCIP_VAR* origvar;
   SCIP_Real alpha_i;
   SCIP_Real  muF;
   SCIP_Bool found;
   SCIP_Real nu_F;
   SCIP_Real max;
   SCIP_Real alphacontrol;
   SCIP_Real mucontrol;
<<<<<<< HEAD
/*    SCIP_Real* compvalues; */
=======
>>>>>>> fabcc7a3

   j = 0;
   k = 0;
   l = 0;
   alpha_i = 0;
   muF = 0;
   max = 0;
<<<<<<< HEAD
   /* min = 0; */
=======
>>>>>>> fabcc7a3
   Fupper = 0;
   Flower = 0;
   Cupper = 0;
   Clower = 0;
   lowerSsize = 0;
   alphacontrol = 0;
   mucontrol = 0;
   CopyC = NULL;
   newsequencesizes = NULL;
   copyF = NULL;
   CopyC = NULL;
   copyS = NULL;
   origvar = NULL;
<<<<<<< HEAD
  /*  compvalues =  NULL; */
=======
   lowerS =  NULL;
>>>>>>> fabcc7a3
   found = FALSE;

   SCIPdebugMessage("Explore\n");

   SCIPdebugMessage("with Fsize = %d, Csize = %d, Ssize = %d, p = %d\n", Fsize, Csize, *Ssize, p);

   /* *************************************** *
    *   if C=Ø, call separate and return that *
    * *************************************** */

   if( C == NULL || Fsize==0 || IndexSetSize==0 || Csize == 0 )
   {
      /* SCIPdebugMessage("go to Separate\n"); */
      Separate( scip, F, Fsize, IndexSet, IndexSetSize, *S, *Ssize, record );

      if( S != NULL && *Ssize > 0 && *S != NULL )
      {
         SCIPfreeMemoryArray(scip, S);
         S = NULL;
         *Ssize = 0;
      }
      return SCIP_OKAY;
   }

   assert(C != NULL);
   assert(Csize > 0);
   assert(F != NULL);
   assert(IndexSet != NULL);
   assert(sequencesizes != NULL);

   /* ******************************************* *
    * find i which is in all S in C on position p *
    * ******************************************* */

   while( sequencesizes[k] < p )
   {
    /*   SCIPdebugMessage("sequencesizes[%d] = %d\n", k, sequencesizes[k]); */
      ++k;
      if( k >= Csize )
      {
         SCIPdebugMessage("no %dth element bounded\n", p);
         Separate( scip, F, Fsize, IndexSet, IndexSetSize, *S, *Ssize, record );

         if( S != NULL && *Ssize > 0 && *S != NULL )
         {
            SCIPfreeMemoryArray(scip, S);
            S = NULL;
            *Ssize = 0;
         }

         return SCIP_OKAY;
      }
      assert( k < Csize );
   }
   origvar = C[k][p-1].component;
   isense = C[k][p-1].sense;
   ivalue = C[k][p-1].bound;

   assert(origvar != NULL);
   /* SCIPdebugMessage("orivar = %s; ivalue = %g\n", SCIPvarGetName(origvar), ivalue); */

   max = getMaxGeneratorEntry(scip, F, Fsize, IndexSet, IndexSetSize);

   if( max == 0 )
      max = 1;

   for( j=0; j<Fsize; ++j )
   {
      muF += max * SCIPgetSolVal(GCGrelaxGetMasterprob(scip), NULL, F[j]);
   }

   /* SCIPdebugMessage("muF = %g\n", muF); */

   /* ******************************************* *
    * compute alpha_i                             *
    * ******************************************* */

   alpha_i = computeAlpha(scip, Fsize, isense, ivalue, origvar, F);

   if( alpha_i == 0 && isense != GCG_COMPSENSE_GE )
   {
      isense = GCG_COMPSENSE_GE;
      alpha_i = computeAlpha(scip, Fsize, isense, ivalue, origvar, F);
   }

/*    SCIP_CALL( SCIPallocBufferArray(scip, &compvalues, Fsize) ); */
/*    for( l=0; l<Fsize; ++l ) */
/*    { */
/*       compvalues[l] = getGeneratorEntry(scip, F[l], origvar); */
/*       if( SCIPisLT(scip, compvalues[l], min) ) */
/*          min = compvalues[l]; */
/*    } */

   median = ivalue;/* GetMedian(scip, compvalues, Fsize, min); */
/*    SCIPfreeBufferArray(scip, &compvalues); */
/*    compvalues = NULL; */

   for( j = 0; j < Fsize; ++j )
   {
      SCIP_Real generatorentry;

      generatorentry = getGeneratorEntry(F[j], origvar);

      if( SCIPisGE(scip, generatorentry, median) )
      {
         alphacontrol += generatorentry * SCIPgetSolVal(GCGrelaxGetMasterprob(scip), NULL, F[j]);
         mucontrol += SCIPgetSolVal(GCGrelaxGetMasterprob(scip), NULL, F[j]);
      }
    }

   /* SCIPdebugMessage("alpha(%s) = %g\n", SCIPvarGetName(origvar), alpha_i); */

   /* ******************************************* *
    * if f > 0, add pair to record                *
    * ******************************************* */
   if( !SCIPisFeasIntegral(scip, alpha_i) || !SCIPisFeasIntegral(scip, alphacontrol) /* SCIPisGT(scip, alpha_i - SCIPfloor(scip, alpha_i), 0)|| SCIPisGT(scip, alphacontrol - SCIPfloor(scip, alphacontrol), 0) */
      || !SCIPisFeasIntegral(scip, mucontrol) )/* SCIPisGT(scip, mucontrol - SCIPfloor(scip, mucontrol), 0) ) */
   {
      found = TRUE;
      /* SCIPdebugMessage("fractional alpha(%s) = %g\n", SCIPvarGetName(origvar), alpha_i); */

      /* ******************************************* *
       * compute nu_F                                *
       * ******************************************* */

      nu_F = 0;
      for( l = 0; l < Fsize; ++l )
      {
         if( (isense == GCG_COMPSENSE_GE && SCIPisGE(scip, getGeneratorEntry(F[l], origvar), ivalue))
            || (isense == GCG_COMPSENSE_LT && SCIPisLT(scip, getGeneratorEntry(F[l], origvar), ivalue)) )
         {
               nu_F += SCIPgetSolVal(GCGrelaxGetMasterprob(scip), NULL, F[l]);
         }
      }

      /* ******************************************* *
       * add to record                               *
       * ******************************************* */

      if( SCIPisGT(scip, nu_F - SCIPfloor(scip, nu_F), 0) )
      {
         SCIP_CALL( SCIPallocMemoryArray(scip, &copyS, *Ssize+1) );
         for( l = 0; l < *Ssize; ++l )
         {
            copyS[l] = (*S)[l];
         }
         copyS[*Ssize].component = origvar;
         copyS[*Ssize].sense = isense;
         copyS[*Ssize].bound = ivalue;
         SCIP_CALL( addToRecord(scip, record, copyS, *Ssize+1) );
      }
      else
      {
         found = FALSE;
      }
   }

   if( found )
   {
      SCIPdebugMessage("found fractional alpha\n");
      return SCIP_OKAY;
   }

   /* add bound to the end of S */
   ++(*Ssize);
   if( S==NULL || *S==NULL )
   {
      assert(*Ssize == 1);
      SCIP_CALL( SCIPallocMemoryArray(scip, S, *Ssize) );
   }
   else
   {
      assert(*Ssize >1);
      SCIP_CALL( SCIPreallocMemoryArray(scip, S, *Ssize) );
   }
   median = ivalue;
   (*S)[*Ssize-1].component = origvar;
   (*S)[*Ssize-1].sense = GCG_COMPSENSE_GE;
   (*S)[*Ssize-1].bound = median;

   SCIP_CALL( SCIPallocMemoryArray(scip, &lowerS, *Ssize) );

   for( k=0; k<*Ssize-1; ++k)
   {
      lowerS[k].component = (*S)[k].component;
      lowerS[k].sense = (*S)[k].sense;
      lowerS[k].bound = (*S)[k].bound;
   }
   lowerSsize = *Ssize;
   lowerS[lowerSsize-1].component = origvar;
   lowerS[lowerSsize-1].sense = GCG_COMPSENSE_LT;
   lowerS[lowerSsize-1].bound = median;

   for( k=0; k<Fsize; ++k )
   {
      if( SCIPisGE(scip, getGeneratorEntry(F[k], origvar), median) )
         ++Fupper;
      else
         ++Flower;
   }

   /* calculate subset of C */
   for( j=0; j< Csize; ++j )
   {
      if( sequencesizes[j] >= p )
      {
         if( C[j][p-1].sense == GCG_COMPSENSE_GE )
         {
            ++Cupper;
         }
         else
         {
            ++Clower;
            assert( C[j][p-1].sense == GCG_COMPSENSE_LT );
         }
      }
   }

   SCIPdebugMessage("Cupper = %d, Clower = %d\n", Cupper, Clower);

   if( SCIPisLE(scip, alpha_i, 0) && Fupper != 0 )
      Flower = INT_MAX;
   if( SCIPisEQ(scip, alpha_i, muF) && Flower != 0 )
      Fupper = INT_MAX;

   /** @todo mb: one can easily merge these two branches as they are similar */
<<<<<<< HEAD
   /* choose smallest partition */
=======
   /*
   //choose smallest partition
>>>>>>> fabcc7a3
   if( ((Fupper <= Flower && Fupper > 0 ) || Flower <= 0) && Fupper != INT_MAX )
   {
      /* SCIPdebugMessage("chose upper bound Fupper = %d, Cupper = %d\n", Fupper, Cupper); */

      SCIP_CALL( SCIPallocMemoryArray(scip, &copyF, Fupper) );
      for( j = 0, k = 0; k < Fsize; ++k )
      {
         if( SCIPisGE(scip, getGeneratorEntry(scip, F[k], origvar), median) )
         {
            copyF[j] = F[k];
            ++j;
         }
      }
      Fsize = Fupper;

      /* new C */
      if( Cupper > 0 )
      {
         SCIP_CALL( SCIPallocMemoryArray(scip, &CopyC, Cupper) );
         SCIP_CALL( SCIPallocMemoryArray(scip, &newsequencesizes, Cupper) );
         k = computeNewSequence(Csize, p, origvar, sequencesizes, C, CopyC, newsequencesizes, GCG_COMPSENSE_GE);
      }
      else
      {
         CopyC = NULL;
         k = 0;
      }
      Csize = Cupper;
   }
   else
   {
     /*  SCIPdebugMessage("chose lower bound Flower = %d Clower = %d\n", Flower, Clower); */
      (*S)[*Ssize-1].sense = GCG_COMPSENSE_LT;
      SCIP_CALL( SCIPallocMemoryArray(scip, &copyF, Flower) );
      j = 0;
      for( k=0; k<Fsize; ++k )
      {
         if( SCIPisLT(scip, getGeneratorEntry(scip, F[k], origvar), median) )
         {
            copyF[j] = F[k];
            ++j;
         }
      }
      Fsize = Flower;

      /* new C */
      if( Clower > 0 )
      {
         SCIP_CALL( SCIPallocMemoryArray(scip, &CopyC, Clower) );
         SCIP_CALL( SCIPallocMemoryArray(scip, &newsequencesizes, Clower) );
         k = computeNewSequence(Csize, p, origvar, sequencesizes, C, CopyC, newsequencesizes, GCG_COMPSENSE_LT);
      }
      else
      {
         CopyC = NULL;
         k = 0;
      }
      Csize = Clower;
   }
   assert( k <= Csize+1 );
   */

   if(  Fupper > 0  && Fupper != INT_MAX )
   {
      SCIPdebugMessage("chose upper bound Fupper = %d, Cupper = %d\n", Fupper, Cupper);

      SCIP_CALL( SCIPallocMemoryArray(scip, &copyF, Fupper) );
      for( j = 0, k = 0; k < Fsize; ++k )
      {
         if( SCIPisGE(scip, getGeneratorEntry(F[k], origvar), median) )
         {
            copyF[j] = F[k];
            ++j;
         }
      }
      //Fsize = Fupper;

      //new C
      if( Fupper > 0 )
      {
         SCIP_CALL( SCIPallocMemoryArray(scip, &CopyC, Cupper) );
         SCIP_CALL( SCIPallocMemoryArray(scip, &newsequencesizes, Cupper) );
         k = computeNewSequence(Csize, p, origvar, sequencesizes, C, CopyC, newsequencesizes, GCG_COMPSENSE_GE);
         if( k != Cupper )
         {
            SCIPdebugMessage("k = %d, p = %d\n", k, p);
         }
         assert(k == Cupper);
      }
      else
      {
         CopyC = NULL;
         k = 0;
      }
      //Csize = Cupper;
      Explore( scip, CopyC, Cupper, newsequencesizes, p+1, copyF, Fupper, IndexSet, IndexSetSize, S, Ssize, record );
   }

   if( Flower > 0 && Flower != INT_MIN )
   {
      SCIPdebugMessage("chose lower bound Flower = %d Clower = %d\n", Flower, Clower);
      //(*S)[*Ssize-1].sense = GCG_COMPSENSE_LT;
      SCIP_CALL( SCIPallocMemoryArray(scip, &copyF, Flower) );
      j = 0;
      for( k=0; k<Fsize; ++k )
      {
         if( SCIPisLT(scip, getGeneratorEntry(F[k], origvar), median) )
         {
            copyF[j] = F[k];
            ++j;
         }
      }
      //Fsize = Flower;

      //new C
      if( Flower > 0 )
      {
         if( CopyC != NULL )
         {
            SCIPfreeMemoryArray(scip, &CopyC);
            CopyC = NULL;
         }

         if( newsequencesizes != NULL )
         {
            SCIPfreeMemoryArray(scip, &newsequencesizes);
            newsequencesizes = NULL;
         }

         SCIP_CALL( SCIPallocMemoryArray(scip, &CopyC, Clower) );
         SCIP_CALL( SCIPallocMemoryArray(scip, &newsequencesizes, Clower) );
         k = computeNewSequence(Csize, p, origvar, sequencesizes, C, CopyC, newsequencesizes, GCG_COMPSENSE_LT);
         if( k != Clower )
         {
            SCIPdebugMessage("k = %d, p = %d\n", k, p);
         }
         assert(k == Clower);
      }
      else
      {
         CopyC = NULL;
         k = 0;
      }
      //Csize = Clower;
      Explore( scip, CopyC, Clower, newsequencesizes, p+1, copyF, Flower, IndexSet, IndexSetSize, &lowerS, &lowerSsize, record );
   }



   //Explore( scip, CopyC, Csize, newsequencesizes, p+1, copyF, Fsize, IndexSet, IndexSetSize, S, Ssize, record );

   SCIPfreeMemoryArray(scip, &copyF);
   if( lowerS != NULL )
         SCIPfreeMemoryArray(scip, &lowerS);
   if( CopyC != NULL )
      SCIPfreeMemoryArray(scip, &CopyC);

   if( newsequencesizes != NULL )
      SCIPfreeMemoryArray(scip, &newsequencesizes);

   if( S != NULL && *Ssize > 0 && *S != NULL )
   {
      SCIPfreeMemoryArray(scip, S);
      S = NULL;
      *Ssize = 0;
   }

   return SCIP_OKAY;
}

/** callup method for seperate
 * decides whether Separate or Explore should be done */
static
SCIP_RETCODE ChooseSeparateMethod(
   SCIP*                scip,               /**< */
   SCIP_VAR**           F,
   int                  Fsize,              /**< */
   GCG_COMPSEQUENCE**   S,                  /**< */
   int*                 Ssize,              /**< */
   GCG_COMPSEQUENCE**   C,                  /**< */
   int                  Csize,              /**< */
   int*                 CompSizes,           /**< */
   int                  blocknr
   )
{
   SCIP* masterscip;
   int i;
   SCIP_VAR** IndexSet;
   SCIP_VAR** mastervars;
   int IndexSetSize;
   GCG_RECORD* record;
   int exploreSsize;
   GCG_COMPSEQUENCE* exploreS;
   GCG_STRIP** strips;
   int nstrips;
   int nmastervars;

   assert(Fsize > 0);
   assert(F != NULL);
   IndexSetSize = 0;
   exploreSsize = 0;
   exploreS = NULL;
   record = NULL;
   IndexSet = NULL;
   strips = NULL;
   nstrips = 0;

   SCIPdebugMessage("Calling Separate\n");

   SCIP_CALL( SCIPallocBuffer(scip, &record) );
   record->recordsize = 0;
   record->record = NULL;
   record->sequencesizes = NULL;

   /* calculate IndexSet */
   SCIP_CALL( InitIndexSet(scip, F, Fsize, &IndexSet, &IndexSetSize) );
   assert(IndexSetSize > 0);
   assert(IndexSet != NULL);

<<<<<<< HEAD
   #ifdef SCIP_DEBUG
   for( i=0; i<Csize; ++i )
   {
      /* SCIPdebugMessage("Compsizes[%d] = %d\n", i, CompSizes[i]); */
   }
   #endif
=======
//   #ifdef SCIP_DEBUG
//   for( i=0; i<Csize; ++i )
//   {
//      SCIPdebugMessage("Compsizes[%d] = %d\n", i, CompSizes[i]);
//   }
//   #endif
>>>>>>> fabcc7a3

   /* rootnode? */
   if( Csize<=0 )
      Separate( scip, F, Fsize, IndexSet, IndexSetSize, NULL, 0, record );
   else
   {
      assert( C!=NULL );
      Explore( scip, C, Csize, CompSizes, 1, F, Fsize, IndexSet, IndexSetSize, &exploreS, &exploreSsize, record);
      if( exploreS != NULL )
         SCIPfreeMemoryArray(scip, &exploreS);
   }

   assert(record != NULL);

   if(record->recordsize <= 0)
   {
      masterscip = GCGrelaxGetMasterprob(scip);
      assert(masterscip != NULL);
      SCIP_CALL( SCIPgetVarsData(masterscip, &mastervars, &nmastervars, NULL, NULL, NULL, NULL) );

      for( i=0; i<nmastervars; ++i )
      {
         SCIP_Bool blockfound;
         SCIP_VAR** pricingvars;
         int u;

         if( GCGvarGetBlock(mastervars[i]) == -1 && GCGvarIsLinking(mastervars[i]) )
         {
            blockfound = FALSE;

            pricingvars = GCGlinkingVarGetPricingVars(mastervars[i]);
            assert(pricingvars != NULL );

            for( u=0; u<GCGlinkingVarGetNBlocks(mastervars[i]); ++u )
            {
               if( pricingvars[u] != NULL )
               {
                  if( GCGvarGetBlock(pricingvars[u]) == blocknr )
                  {
                     blockfound = TRUE;
                     break;
                  }
               }
            }
         }
         else
         {
            blockfound = (GCGvarGetBlock(mastervars[i]) == blocknr);
         }

         if( blockfound )
         {
            ++nstrips;

            if( nstrips == 1 )
            {
               SCIP_CALL( SCIPallocBufferArray(scip, &strips, nstrips) );
            }
            else
            {
               SCIP_CALL( SCIPreallocBufferArray(scip, &strips, nstrips) );
            }

            SCIP_CALL( SCIPallocBuffer(scip, &(strips[nstrips-1])) );

            strips[nstrips-1]->C = NULL;
            strips[nstrips-1]->mastervar = mastervars[i];
            strips[nstrips-1]->Csize = 0;
            strips[nstrips-1]->sequencesizes = NULL;
            strips[nstrips-1]->scip = NULL;
         }
      }

      InducedLexicographicSort(scip, strips, nstrips, C, Csize, CompSizes);

      for( i=0; i<nstrips; ++i)
      {
         SCIPfreeBuffer(scip, &(strips[i]));
         strips[i] = NULL;
      }

      if( strips != NULL )
      {
         SCIPfreeBufferArray(scip, &strips);
         strips = NULL;
      }

      //return SCIP_OKAY;
   }


   assert(record->recordsize > 0);

   ChoseS( scip, &record, S, Ssize );
   assert(*S!=NULL);

   #ifdef SCIP_DEBUG
   for( i=0; i<*Ssize; ++i )
   {
/*       SCIPdebugMessage("S[%d].component = %s\n", i, SCIPvarGetName((*S)[i].component) ); */
/*       SCIPdebugMessage("S[%d].sense = %d\n", i, (*S)[i].sense); */
/*       SCIPdebugMessage("S[%d].bound = %.6g\n", i, (*S)[i].bound); */
   }
   #endif
   SCIPfreeMemoryArray(scip, &IndexSet);
   SCIPfreeBuffer(scip, &record);

   return SCIP_OKAY;
}

/** callback deletion method for branching data*/
static
GCG_DECL_BRANCHDATADELETE(branchDataDeleteGeneric)
{
   assert(scip != NULL);
   assert(branchdata != NULL);

   /* SCIPdebugMessage("branchDataDeleteGeneric:\n"); */

   if( *branchdata == NULL )
   {
      SCIPdebugMessage("branchDataDeleteGeneric: cannot delete empty branchdata\n");

      return SCIP_OKAY;
   }

   if( (*branchdata)->mastercons != NULL )
   {
      SCIPdebugMessage("branchDataDeleteGeneric: child blocknr %d, %s\n", (*branchdata)->consblocknr,
         SCIPconsGetName((*branchdata)->mastercons) );
   }
   else
   {
      SCIPdebugMessage("branchDataDeleteGeneric: child blocknr %d, empty mastercons\n", (*branchdata)->consblocknr);
   }

   /* release constraint that enforces the branching decision */
   if( (*branchdata)->mastercons != NULL )
   {
      SCIP_CALL( SCIPreleaseCons(GCGrelaxGetMasterprob(scip), &(*branchdata)->mastercons) );
      (*branchdata)->mastercons = NULL;
   }

   if( (*branchdata)->consS != NULL && (*branchdata)->consSsize > 0 )
   {
      SCIPfreeMemoryArray(scip, &((*branchdata)->consS));
      (*branchdata)->consS = NULL;
   }

   SCIPfreeMemory(scip, branchdata);
   *branchdata = NULL;

   return SCIP_OKAY;
}

/** check method for pruning ChildS directly on childnodes
 *  retrun TRUE if node is pruned */
static
SCIP_Bool checkchildconsS(
   SCIP*                 scip,
   SCIP_Real             lhs,               /**< lhs for childnode which is checkes to be pruned */
   GCG_COMPSEQUENCE*     childS,            /**< Component Bound Sequence defining the childnode */
   int                   childSsize,        /**< */
   SCIP_CONS*            parentcons,      /**< */
   int                   childBlocknr       /**< number of the block for the childnode */
   )
{
   int i;
   int nchildren;

   nchildren = GCGconsMasterbranchGetNChildcons(parentcons);
   assert(nchildren>0);

   /* SCIPdebugMessage("nchildren = %d\n", nchildren); */

   for(i=0; i<nchildren; ++i)
   {
      SCIP_CONS* childcons;
      GCG_BRANCHDATA* branchdata;
      SCIP_Bool same;
      int j;

      /* SCIPdebugMessage("childnr = %d\n", i); */

      same = TRUE;
      childcons = GCGconsMasterbranchGetChildcons(parentcons, i);
      if(childcons == NULL)
         continue;
      if(GCGconsMasterbranchGetbranchrule(childcons) != NULL)
         assert(strcmp(SCIPbranchruleGetName(GCGconsMasterbranchGetbranchrule(childcons)), "generic") == 0);

      branchdata = GCGconsMasterbranchGetBranchdata(childcons);
      assert(branchdata != NULL || GCGconsMasterbranchGetOrigbranchdata(childcons) != NULL);

      if( branchdata == NULL )
         branchdata = GCGconsMasterbranchGetOrigbranchdata(childcons);

      if( childBlocknr != branchdata->consblocknr || childSsize != branchdata->consSsize || !SCIPisEQ(scip, lhs, branchdata->lhs) )
         continue;

      assert(childSsize > 0 && branchdata->consSsize > 0);

      for(j=0; j< childSsize; ++j)
      {
         if( childS[j].component != branchdata->consS[j].component
            || childS[j].sense != branchdata->consS[j].sense
            || !SCIPisEQ(scip, childS[j].bound, branchdata->consS[j].bound) )
         {
            same = FALSE;
            break;
         }
      }

      if( same )
      {
         SCIPdebugMessage("child pruned \n");
         return TRUE;
      }
   }
/*    SCIPdebugMessage("child not pruned \n"); */
   return FALSE;
}

/** check method for pruning ChildS indirectly by parentnodes
 *  retrun TRUE if node is pruned */
static
SCIP_Bool pruneChildNodeByDominanceGeneric(
   SCIP*                 scip,              /**< SCIP data structure */
   SCIP_Real             lhs,               /**< lhs for childnode which is checkes to be pruned */
   GCG_COMPSEQUENCE*     childS,            /**< Component Bound Sequence defining the childnode */
   int                   childSsize,        /**< */
   SCIP_CONS*            masterbranchcons,      /**< */
   int                   childBlocknr       /**< number of the block for the childnode */
   )
{
   SCIP_CONS* cons;
   SCIP_Bool ispruned;

   ispruned = FALSE;
   cons = NULL;

   SCIPdebugMessage("Prune by dominance\n");
   cons = GCGconsMasterbranchGetParentcons(masterbranchcons);

   if( cons == NULL )
   {
      SCIPdebugMessage("cons == NULL, not pruned\n");
      return FALSE;
   }
   while( cons != NULL)
   {
      GCG_BRANCHDATA* parentdata;

      parentdata = GCGconsMasterbranchGetBranchdata(cons);
      if(parentdata == NULL)
      {
         /* root node: check children for pruning */
/*          SCIPdebugMessage("parentdata == NULL, check children\n"); */
         return checkchildconsS(scip, lhs, childS, childSsize, cons, childBlocknr);
      }
      if(strcmp(SCIPbranchruleGetName(GCGconsMasterbranchGetbranchrule(cons)), "generic") != 0)
         return checkchildconsS(scip, lhs, childS, childSsize, cons, childBlocknr);

      ispruned = checkchildconsS(scip, lhs, childS, childSsize, cons, childBlocknr);

      if( ispruned )
      {
         /* SCIPdebugMessage("child pruned 1\n"); */
         return TRUE;
      }

      cons = GCGconsMasterbranchGetParentcons(cons);
   }

   SCIPdebugMessage("child not pruned\n");
   return FALSE;
}

/** initialize branchdata at the node */
static
SCIP_RETCODE initNodeBranchdata(
   GCG_BRANCHDATA**      nodebranchdata,     /**< branching data to set */
   int                   blocknr             /**< block we are branching in */
   )
{
   SCIP_CALL( SCIPallocMemory(scip, nodebranchdata) );

   (*nodebranchdata)->consblocknr = blocknr;
   (*nodebranchdata)->mastercons = NULL;
   (*nodebranchdata)->consS = NULL;
   (*nodebranchdata)->C = NULL;
   (*nodebranchdata)->sequencesizes = NULL;
   (*nodebranchdata)->Csize = 0;
   (*nodebranchdata)->consSsize = 0;

   return SCIP_OKAY;
}

/** for given component bound sequence S, create |S|+1 Vanderbeck branching nodes */
static
SCIP_RETCODE createChildNodesGeneric(
   SCIP*                 scip,              /**< SCIP data structure */
   SCIP_BRANCHRULE*      branchrule,        /**< branching rule */
   GCG_COMPSEQUENCE*     S,                 /**< Component Bound Sequence defining the nodes */
   int                   Ssize,             /**< size of S*/
   int                   blocknr,           /**< number of the block */
   SCIP_CONS*            masterbranchcons,   /**< current masterbranchcons*/
   SCIP_RESULT*          result
   )
{
   SCIP*  masterscip;
   int i;
   int p;
   int k;
   SCIP_Real pL;
   SCIP_Real L;
   SCIP_Real lhs;
   SCIP_Real lhsSum;
   int nmastervars;
   int nmastervars2;
   int ncopymastervars;
   int nbranchcands;
   int nchildnodes;
<<<<<<< HEAD
   SCIP_Real mu;  /*  mu(S) */
=======
   SCIP_Real mu;  // mu(S)
   SCIP_Real identicalcontrol;
>>>>>>> fabcc7a3
   SCIP_VAR** mastervars;
   SCIP_VAR** mastervars2;
   SCIP_VAR** branchcands;
   SCIP_VAR** copymastervars;

   assert(scip != NULL);
   assert(Ssize > 0);
   assert(S != NULL);

   lhs = 0;
   lhsSum = 0;
   nchildnodes = 0;
   p = 0;
   k = 0;
   i = 0;
   L = 0;
   mu = 0;
   identicalcontrol = 0;

   SCIPdebugMessage("Vanderbeck branching rule Node creation for blocknr %d with %d identical blocks \n", blocknr, GCGrelaxGetNIdenticalBlocks(scip, blocknr));
   pL = GCGrelaxGetNIdenticalBlocks(scip, blocknr);

   /*  get variable data of the master problem */
   masterscip = GCGrelaxGetMasterprob(scip);
   assert(masterscip != NULL);
   SCIP_CALL( SCIPgetVarsData(masterscip, &mastervars, &nmastervars, NULL, NULL, NULL, NULL) );
   nmastervars2 = nmastervars;
   assert(nmastervars >= 0);

   SCIP_CALL( SCIPduplicateMemoryArray(scip, &copymastervars, mastervars, nmastervars) );
   SCIP_CALL( SCIPduplicateMemoryArray(scip, &mastervars2, mastervars, nmastervars) );

   SCIP_CALL( SCIPgetLPBranchCands(masterscip, &branchcands, NULL, NULL, &nbranchcands, NULL) );

   SCIPdebugMessage("Vanderbeck branching rule: creating %d nodes\n", Ssize+1);

   for( p=0; p<Ssize+1; ++p )
   {
      GCG_BRANCHDATA* branchchilddata;
      SCIP_NODE* child;
      SCIP_CONS* childcons;
      char childname[SCIP_MAXSTRLEN];

      mu = 0;
      branchchilddata = NULL;

      /*  allocate branchdata for child and store information */
      SCIP_CALL( initNodeBranchdata(&branchchilddata, blocknr) );

      /* SCIPdebugMessage("p = %d \n", p); */

      if( p == Ssize )
      {
         SCIP_CALL( SCIPallocMemoryArray(scip, &(branchchilddata->consS), Ssize) );
         branchchilddata->consSsize = Ssize;
      }
      else
      {
         SCIP_CALL( SCIPallocMemoryArray(scip, &(branchchilddata->consS), p+1) );
         branchchilddata->consSsize = p+1;
      }
      for( k=0; k<=p; ++k )
      {
         GCG_COMPSEQUENCE compBound;

         if( k == Ssize )
         {
            assert( p == Ssize );
            compBound = S[k-1];
            branchchilddata->consS[k-1] = compBound;
         }
         else
         {
            compBound = S[k];
            if( k >= p )
            {
               if( S[p].sense == GCG_COMPSENSE_GE )
                  compBound.sense = GCG_COMPSENSE_LT;
               else
                  compBound.sense = GCG_COMPSENSE_GE;
            }
            branchchilddata->consS[k] = compBound;
         }
      }

      /* last node? */
      if( p == Ssize )
      {
         lhs = pL;
      }
      else
      {
         /* calculate mu */
         ncopymastervars = nmastervars2;
         for( i=0; i<ncopymastervars; ++i )
         {
            SCIP_VAR* swap;
            SCIP_VAR** pricingvars;
            SCIP_Real generator_i;
            SCIP_Bool blockfound;
            int u;

            blockfound = TRUE;
            pricingvars = NULL;
            u = 0;

            if(i >= nmastervars2)
               break;

            if( GCGvarGetBlock(mastervars2[i]) == -1 )
            {
               assert( GCGvarIsLinking(mastervars2[i]) );
               blockfound = FALSE;

               pricingvars = GCGlinkingVarGetPricingVars(mastervars2[i]);
               assert(pricingvars != NULL );

               for( u=0; u<GCGlinkingVarGetNBlocks(mastervars2[i]); ++u )
               {
                  if( pricingvars[u] != NULL )
                  {
                     if( GCGvarGetBlock(pricingvars[u]) == blocknr )
                     {
                        blockfound = TRUE;
                        break;
                     }
                  }
               }
            }
            else
            {
               blockfound = (GCGvarGetBlock(mastervars2[i]) == blocknr);
            }

            if( blockfound )
            {
               generator_i = getGeneratorEntry(mastervars2[i], S[p].component);

               if( (S[p].sense == GCG_COMPSENSE_GE && SCIPisGE(scip, generator_i, S[p].bound)) ||
                  (S[p].sense == GCG_COMPSENSE_LT && SCIPisLT(scip, generator_i, S[p].bound) ) )
               {
                  mu += SCIPgetSolVal(masterscip, NULL, mastervars2[i]);
               }
               else if( ncopymastervars > 0 )
               {
                  swap = mastervars2[i];
                  mastervars2[i] = mastervars2[nmastervars2-1];/* ncopymastervars-1]; */
                  mastervars2[nmastervars2-1] = swap;
                  --nmastervars2;/* ncopymastervars; */
                  --i;
               }
            }
            else if( nmastervars2 > 0)/* ncopymastervars > 0 ) */
            {
               swap = mastervars2[i];
               mastervars2[i] = mastervars2[nmastervars2-1];/* ncopymastervars-1]; */
               mastervars2[nmastervars2-1] = swap;
               --nmastervars2;/* ncopymastervars; */
               --i;
            }
         }
         /* nmastervars2 = ncopymastervars; */

         if( p == Ssize-1 )
         {
            L = SCIPceil(scip, mu);
            SCIPdebugMessage("mu = %g, \n", mu);
            assert(!SCIPisFeasIntegral(scip,mu));
         }
         else
         {
            L = mu;
            SCIPdebugMessage("mu = %g should be integer, \n", mu);
            assert(SCIPisFeasIntegral(scip,mu)); /* SCIPisEQ(scip, mu - SCIPceil(scip, mu), 0)); */
         }
         lhs = pL-L+1;
         /*  SCIPdebugMessage("pL-L+1 = %g \n", pL-L+1); */
      }
      SCIPdebugMessage("pL = %g \n", pL);
      pL = L;

      branchchilddata->lhs = lhs;
      SCIPdebugMessage("L = %g, \n", L);
      SCIPdebugMessage("lhs set to %g \n", lhs);
      assert(SCIPisFeasIntegral(scip, lhs));/* SCIPisEQ(scip, lhs - SCIPceil(scip, lhs), 0) && lhs != 0); */
      lhsSum += lhs;

      /* define names for origbranch constraints */
      (void) SCIPsnprintf(childname, SCIP_MAXSTRLEN, "node(%d,%d, %f) last comp=%s, sense %d, bound %g", p+1, blocknr, lhs,
         SCIPvarGetName(branchchilddata->consS[branchchilddata->consSsize-1].component),
         branchchilddata->consS[branchchilddata->consSsize-1].sense,
         branchchilddata->consS[branchchilddata->consSsize-1].bound);

      if( masterbranchcons == NULL || !pruneChildNodeByDominanceGeneric(scip, lhs, branchchilddata->consS, branchchilddata->consSsize, masterbranchcons, blocknr) )
      {
         if( masterbranchcons != NULL )
         {
            ++nchildnodes;
            for( i=0; i<branchchilddata->consSsize; ++i )
            {
//               SCIPdebugMessage("setting consS[%d].component = %s\n", i, SCIPvarGetName(branchchilddata->consS[i].component) );
//               SCIPdebugMessage("setting consS[%d].sense = %d\n", i, branchchilddata->consS[i].sense);
//               SCIPdebugMessage("setting consS[%d].bound = %g\n", i, branchchilddata->consS[i].bound);

            }
            SCIP_CALL( SCIPcreateChild(masterscip, &child, 0.0, SCIPgetLocalTransEstimate(masterscip)) );
            SCIP_CALL( GCGcreateConsMasterbranch(masterscip, &childcons, child, GCGconsMasterbranchGetActiveCons(masterscip)) );
            SCIP_CALL( SCIPaddConsNode(masterscip, child, childcons, NULL) );

            assert(branchchilddata != NULL);
            SCIP_CALL( GCGconsMasterbranchSetOrigConsData(masterscip, childcons, childname, branchrule, branchchilddata,
               NULL, 0, FALSE, FALSE, FALSE, NULL, 0, NULL, 0) );

            /*  release constraints */
            SCIP_CALL( SCIPreleaseCons(masterscip, &childcons) );
            /* SCIPdebugMessage("branchchilddata->consSsize = %d\n", branchchilddata->consSsize); */
         }
      }
      else
         SCIPfreeMemory(scip, &branchchilddata);
   }
   SCIPdebugMessage("lhsSum = %g\n", lhsSum);

#ifdef SCIP_DEBUG
   SCIP_CALL( SCIPgetVarsData(masterscip, &mastervars, &nmastervars, NULL, NULL, NULL, NULL) );

  for( i=0; i<nmastervars; ++i )
  {
     SCIP_VAR* mastervar;
     SCIP_VAR** pricingvars;
     SCIP_Bool blockfound;
     int u;

     mastervar = mastervars[i];
     pricingvars = NULL;
     blockfound = FALSE;
     u = 0;

     if( GCGvarGetBlock(mastervar) == -1 && GCGvarIsLinking(mastervar) )
     {
        assert( GCGvarIsLinking(mastervar) );
        blockfound = FALSE;

        pricingvars = GCGlinkingVarGetPricingVars(mastervar);
        assert(pricingvars != NULL );

        for( u=0; u<GCGlinkingVarGetNBlocks(mastervar); ++u )
        {
           if( pricingvars[u] != NULL )
           {
              if( GCGvarGetBlock(pricingvars[u]) == blocknr )
              {
                 blockfound = TRUE;
                 break;
              }
           }
        }
     }
     else
     {
        blockfound = (GCGvarGetBlock(mastervar) == blocknr);
     }

     if( blockfound )
     {
        identicalcontrol += SCIPgetSolVal(masterscip, NULL, mastervar);
     }

  }
  if(!SCIPisEQ(scip, identicalcontrol, GCGrelaxGetNIdenticalBlocks(scip, blocknr)))
  {
     SCIPdebugMessage("width of the block is only %g\n", identicalcontrol);
  }

  assert( SCIPisEQ(scip, identicalcontrol, GCGrelaxGetNIdenticalBlocks(scip, blocknr)) );
#endif

   assert( SCIPisEQ(scip, lhsSum, GCGrelaxGetNIdenticalBlocks(scip, blocknr) + Ssize) );

   SCIPfreeMemoryArray(scip, &mastervars2);
   SCIPfreeMemoryArray(scip, &copymastervars);

   if( nchildnodes <= 0 )
   {
      SCIPdebugMessage("node cut off, since all childnodes have been pruned\n");

      *result = SCIP_CUTOFF;
   }

   return SCIP_OKAY;
}

/** branching on copied origvar directly in master
 * @return SCIP_RETCODE */
static
SCIP_RETCODE branchDirectlyOnMastervar(
   SCIP*                scip,
   SCIP_VAR*            mastervar,
   SCIP_BRANCHRULE*     branchrule
   )
{
   SCIP* masterscip;
   GCG_BRANCHDATA* branchupchilddata;
   GCG_BRANCHDATA* branchdownchilddata;
   SCIP_NODE* upchild;
   SCIP_NODE* downchild;
   SCIP_CONS* upchildcons;
   SCIP_CONS* downchildcons;
   char upchildname[SCIP_MAXSTRLEN];
   char downchildname[SCIP_MAXSTRLEN];
   int bound;

   masterscip = GCGrelaxGetMasterprob(scip);
   assert(masterscip != NULL);

   bound = SCIPceil( scip, SCIPgetSolVal(masterscip, NULL, mastervar));

   /*  allocate branchdata for child and store information */
   SCIP_CALL( initNodeBranchdata(&branchupchilddata, -3) );
   SCIP_CALL( initNodeBranchdata(&branchdownchilddata, -3) );

   SCIP_CALL( SCIPallocMemoryArray(scip, &(branchupchilddata->consS), 1) );
   branchupchilddata->consSsize = 1;

   SCIP_CALL( SCIPallocMemoryArray(scip, &(branchdownchilddata->consS), 1) );
      branchdownchilddata->consSsize = 1;

   branchupchilddata->consS[0].component = mastervar;
   branchupchilddata->consS[0].sense = GCG_COMPSENSE_GE;
   branchupchilddata->consS[0].bound = bound;

   branchdownchilddata->consS[0].component = mastervar;
   branchdownchilddata->consS[0].sense = GCG_COMPSENSE_LT;
   branchdownchilddata->consS[0].bound = bound;


   (void) SCIPsnprintf(upchildname, SCIP_MAXSTRLEN, "node(1,-3, %f) direct up on comp=%s", branchupchilddata->consS[0].bound,
               SCIPvarGetName(branchupchilddata->consS[branchupchilddata->consSsize-1].component));
   (void) SCIPsnprintf(downchildname, SCIP_MAXSTRLEN, "node(1,-3, %f) direct up on comp=%s", branchdownchilddata->consS[0].bound,
               SCIPvarGetName(branchdownchilddata->consS[branchdownchilddata->consSsize-1].component));

   SCIP_CALL( SCIPcreateChild(masterscip, &upchild, 0.0, SCIPgetLocalTransEstimate(masterscip)) );
   SCIP_CALL( GCGcreateConsMasterbranch(masterscip, &upchildcons, upchild, GCGconsMasterbranchGetActiveCons(masterscip)) );
   SCIP_CALL( SCIPaddConsNode(masterscip, upchild, upchildcons, NULL) );

   SCIP_CALL( SCIPcreateChild(masterscip, &downchild, 0.0, SCIPgetLocalTransEstimate(masterscip)) );
   SCIP_CALL( GCGcreateConsMasterbranch(masterscip, &downchildcons, downchild, GCGconsMasterbranchGetActiveCons(masterscip)) );
   SCIP_CALL( SCIPaddConsNode(masterscip, downchild, downchildcons, NULL) );

   assert(branchupchilddata != NULL);
   SCIP_CALL( GCGconsMasterbranchSetOrigConsData(masterscip, upchildcons, upchildname, branchrule, branchupchilddata,
      NULL, 0, FALSE, FALSE, FALSE, NULL, 0, NULL, 0) );

   assert(branchdownchilddata != NULL);
   SCIP_CALL( GCGconsMasterbranchSetOrigConsData(masterscip, downchildcons, downchildname, branchrule, branchdownchilddata,
      NULL, 0, FALSE, FALSE, FALSE, NULL, 0, NULL, 0) );

   /*  release constraints */
   SCIP_CALL( SCIPreleaseCons(masterscip, &upchildcons) );
   /* SCIPdebugMessage("branchchilddata->consSsize = %d\n", branchupchilddata->consSsize); */

   SCIP_CALL( SCIPreleaseCons(masterscip, &downchildcons) );
   /* SCIPdebugMessage("branchchilddata->consSsize = %d\n", branchdownchilddata->consSsize); */

   return SCIP_OKAY;
}

/** prepares informations for using the generic branching scheme
 * @return SCIP_RETCODE */
static
SCIP_RETCODE GCGbranchGenericInitbranch(
   SCIP*                masterscip,         /**< */
   SCIP_BRANCHRULE*     branchrule,
   SCIP_RESULT*         result
   )
{
   SCIP* origscip;
   SCIP_Bool feasible;
   SCIP_Bool SinC;
   SCIP_VAR** branchcands;
   SCIP_VAR** allorigvars;
   SCIP_VAR** mastervars;
   int nmastervars;
   SCIP_CONS* masterbranchcons;
   SCIP_CONS* parentcons;
   int nbranchcands;
   GCG_BRANCHDATA* branchdata;
   SCIP_VAR* mastervar;
   SCIP_Real mastervarValue;
   GCG_COMPSEQUENCE* S;
   GCG_COMPSEQUENCE** C;
   SCIP_VAR** F;
   SCIP_VAR** pricingvars;
   int Ssize;
   int Csize;
   int Fsize;
   int* sequencesizes;
   int blocknr;
   int pricingblocknr;
   int nidenticalpricing;
   int i;
   int c;
   int allnorigvars;

   blocknr = -2;
   Ssize = 0;
   Csize = 0;
   Fsize = 0;
   pricingblocknr = -2;
   nidenticalpricing = 0;
   i = 0;
   c = 0;
   feasible = TRUE;
   SinC = TRUE;
   S = NULL;
   F = NULL;
   branchdata = NULL;
   S = NULL;
   C = NULL;
   F = NULL;
   sequencesizes = NULL;
   pricingvars = NULL;

   assert(masterscip != NULL);

   SCIPdebugMessage("get informations for Vanderbecks generic branching\n");

   origscip = GCGpricerGetOrigprob(masterscip);

   assert(origscip != NULL);
   SCIP_CALL( SCIPgetLPBranchCands(masterscip, &branchcands, NULL, NULL, &nbranchcands, NULL) );

   SCIP_CALL( SCIPgetVarsData(origscip, &allorigvars, &allnorigvars, NULL, NULL, NULL, NULL) );
   SCIP_CALL( SCIPgetVarsData(masterscip, &mastervars, &nmastervars, NULL, NULL, NULL, NULL) );

   assert(nbranchcands > 0);

   for( i=0; i<nbranchcands; ++i )
   {
      mastervar = branchcands[i];
      assert(GCGvarIsMaster(mastervar));
      blocknr = GCGvarGetBlock(mastervar);
      if( blocknr >= -1 )
         break;
   }
   if( blocknr < -1 )
   {
      feasible = TRUE;
      SCIPdebugMessage("Vanderbeck generic branching rule could not find variables to branch on!\n");

      return -1;
   }
   else
      feasible = FALSE;

   /* a special case; branch on copy of an origvar directly:- here say blocknr = -3 */
   if( blocknr == -1 && !GCGvarIsLinking(mastervar) )
      blocknr = -3;

   masterbranchcons = GCGconsMasterbranchGetActiveCons(masterscip);
   SCIPdebugMessage("branching in block %d \n", blocknr);

   if(blocknr == -1)
   {
     assert( GCGvarIsLinking(mastervar) );

      pricingvars = GCGlinkingVarGetPricingVars(mastervar);
      assert(pricingvars != NULL );

      for( i=0; i<GCGlinkingVarGetNBlocks(mastervar); ++i )
      {
         if(pricingvars[i] != NULL)
         {
            if(pricingblocknr == -2 )
            {
               pricingblocknr = GCGvarGetBlock(pricingvars[i]);
               nidenticalpricing = GCGrelaxGetNIdenticalBlocks(origscip, pricingblocknr);
            }
            else
            {
               assert( nidenticalpricing == GCGrelaxGetNIdenticalBlocks(origscip, GCGvarGetBlock(pricingvars[i])));
            }
         }
      }
      assert(pricingblocknr > -1);

      blocknr = pricingblocknr;
   }

   if( blocknr == -3 )
   {
      /* direct branch on copied origvar */
      SCIP_CALL( branchDirectlyOnMastervar(origscip, mastervar, branchrule) );

      return SCIP_OKAY;
   }

   /* calculate F and the strips */
   for( i=0; i<nbranchcands; ++i )
   {
      SCIP_Bool blockfound;
      int k;

      k = 0;
      mastervar = branchcands[i];
      assert(GCGvarIsMaster(mastervar));

      blockfound = TRUE;

      if( GCGvarGetBlock(mastervar) == -1 )
      {
         assert( GCGvarIsLinking(mastervar) );
         blockfound = FALSE;

         pricingvars = GCGlinkingVarGetPricingVars(mastervar);
         assert(pricingvars != NULL );

         for( k=0; k<GCGlinkingVarGetNBlocks(mastervar); ++k )
         {
            if( pricingvars[k] != NULL )
            {
               if( GCGvarGetBlock(pricingvars[k]) == GCGbranchGenericBranchdataGetConsblocknr(branchdata) )
               {
                  blockfound = TRUE;
                  break;
               }
            }
         }
      }
      else
      {
         blockfound = (blocknr == GCGvarGetBlock(mastervar));
      }

      if( blockfound )
      {
         mastervarValue = SCIPgetSolVal(masterscip, NULL, mastervar);
         if( SCIPisGT(origscip, mastervarValue - SCIPfloor(origscip, mastervarValue), 0) )
         {

            if( Fsize == 0 )
            {
               SCIP_CALL( SCIPallocMemoryArray(origscip, &F, Fsize+1) );
            }
            else
            {
               SCIP_CALL( SCIPreallocMemoryArray(origscip, &F, Fsize+1) );
            }
            F[Fsize] = mastervar;
            ++Fsize;
         }
      }
   }

   /* old data to regard? */
   if( masterbranchcons != NULL && GCGconsMasterbranchGetBranchdata(masterbranchcons) != NULL )
   {
      /* calculate C */
      /* SCIPdebugMessage("calculating C\n"); */
      parentcons = masterbranchcons;
      Csize = 0;
      while( parentcons != NULL && GCGconsMasterbranchGetbranchrule(parentcons) != NULL
            && strcmp(SCIPbranchruleGetName(GCGconsMasterbranchGetbranchrule(parentcons)), "generic") == 0)
      {
         branchdata = GCGconsMasterbranchGetBranchdata(parentcons);
         if( branchdata == NULL )
         {
            SCIPdebugMessage("branchdata is NULL\n");
            break;
         }
         if( branchdata->consS == NULL || branchdata->consSsize == 0 )
            break;
         if( branchdata->consblocknr != blocknr )
         {
            parentcons = GCGconsMasterbranchGetParentcons(parentcons);
            continue;
         }
         if( Csize == 0)
         {
            assert(branchdata != NULL);
            assert(branchdata->consSsize > 0);
            Csize = 1;
            SCIP_CALL( SCIPallocMemoryArray(origscip, &C, Csize) );
            SCIP_CALL( SCIPallocMemoryArray(origscip, &sequencesizes, Csize) );
            C[0] = NULL;
            SCIP_CALL( SCIPallocMemoryArray(origscip, &(C[0]), branchdata->consSsize) );
            for( i=0; i<branchdata->consSsize; ++i )
            {
               C[0][i] = branchdata->consS[i];
            }
            sequencesizes[0] = branchdata->consSsize;
            /* SCIPdebugMessage("sequencesizes[0]= %d\n", sequencesizes[0]); */

            parentcons = GCGconsMasterbranchGetParentcons(parentcons);
         }
         else
         {
            /* S not yet in C ? */
            SinC = FALSE;
            for( c=0; c<Csize && !SinC; ++c )
            {
               SinC = TRUE;
               if( branchdata->consSsize == sequencesizes[c] )
               {
                  for( i=0; i<branchdata->consSsize; ++i )
                  {
                     if( branchdata->consS[i].component != C[c][i].component || branchdata->consS[i].sense != C[c][i].sense || !SCIPisEQ(origscip, branchdata->consS[i].bound, C[c][i].bound) )
                     {
                        SinC = FALSE;
                        break;
                     }
                  }
               }
               else
                  SinC = FALSE;
            }
            if( !SinC )
            {
               ++Csize;
               SCIP_CALL( SCIPreallocMemoryArray(origscip, &C, Csize) );
               SCIP_CALL( SCIPreallocMemoryArray(origscip, &sequencesizes, Csize) );
               C[Csize-1] = NULL;
               SCIP_CALL( SCIPallocMemoryArray(origscip, &(C[Csize-1]), branchdata->consSsize) );

               /** @todo copy memory */
               for( i=0; i<branchdata->consSsize; ++i )
               {
                  C[Csize-1][i] = branchdata->consS[i];
               }
               sequencesizes[Csize-1] = branchdata->consSsize;
               /* SCIPdebugMessage("sequencesizes[%d]= %.d, consSsize = %d\n", Csize-1, sequencesizes[Csize-1], branchdata->consSsize); */
            }
            parentcons = GCGconsMasterbranchGetParentcons(parentcons);
         }
      }

      if( C != NULL )
      {
         SCIPdebugMessage("Csize = %d\n", Csize);

         for( i=0; i<Csize; ++i )
         {
            for( c=0; c<sequencesizes[i]; ++c )
            {
<<<<<<< HEAD
/*                SCIPdebugMessage("C[%d][%d].component = %s\n", i, c, SCIPvarGetName(C[i][c].component) ); */
/*                SCIPdebugMessage("C[%d][%d].sense = %d\n", i, c, C[i][c].sense); */
/*                SCIPdebugMessage("C[%d][%d].bound = %.6g\n", i, c, C[i][c].bound); */
            }
         }

         /* SCIP_CALL( InducedLexicographicSort(scip, F, Fsize, C, Csize, sequencesizes) ); */
         SCIP_CALL( ChooseSeparateMethod(origscip, F, Fsize, &S, &Ssize, C, Csize, sequencesizes) );
=======
               SCIPdebugMessage("C[%d][%d].component = %s\n", i, c, SCIPvarGetName(C[i][c].component) );
               SCIPdebugMessage("C[%d][%d].sense = %d\n", i, c, C[i][c].sense);
               SCIPdebugMessage("C[%d][%d].bound = %.6g\n", i, c, C[i][c].bound);
            }
         }

         //SCIP_CALL( InducedLexicographicSort(scip, F, Fsize, C, Csize, sequencesizes) );
         SCIP_CALL( ChooseSeparateMethod(origscip, F, Fsize, &S, &Ssize, C, Csize, sequencesizes, blocknr) );
>>>>>>> fabcc7a3
      }
      else
      {
         SCIPdebugMessage("C == NULL\n");
<<<<<<< HEAD
         /* SCIP_CALL( InducedLexicographicSort( scip, F, Fsize, NULL, 0, NULL ) ); */
         SCIP_CALL( ChooseSeparateMethod( origscip, F, Fsize, &S, &Ssize, NULL, 0, NULL ) );
=======
         //SCIP_CALL( InducedLexicographicSort( scip, F, Fsize, NULL, 0, NULL ) );
         SCIP_CALL( ChooseSeparateMethod( origscip, F, Fsize, &S, &Ssize, NULL, 0, NULL, blocknr ) );
>>>>>>> fabcc7a3
      }
      if( sequencesizes != NULL )
      {
         assert(Csize > 0);
         SCIPfreeMemoryArray(origscip, &sequencesizes);
      }
      for( i=0; i<Csize; ++i )
         if( C[i] != NULL )
            SCIPfreeMemoryArray(origscip, &(C[i]));
      if( C != NULL )
      {
         assert( Csize > 0);
         SCIPfreeMemoryArray(origscip, &C);
      }
   }
   else
   {
      SCIPdebugMessage("root node\n");
<<<<<<< HEAD
      /* SCIP_CALL( InducedLexicographicSort( scip, F, Fsize, NULL, 0, NULL ) ); */
      SCIP_CALL( ChooseSeparateMethod( origscip, F, Fsize, &S, &Ssize, NULL, 0, NULL ) );
=======
      //SCIP_CALL( InducedLexicographicSort( scip, F, Fsize, NULL, 0, NULL ) );
      SCIP_CALL( ChooseSeparateMethod( origscip, F, Fsize, &S, &Ssize, NULL, 0, NULL, blocknr ) );
>>>>>>> fabcc7a3
   }
   assert(S!=NULL);

   if( feasible )
   {
      SCIPdebugMessage("Vanderbeck generic branching rule could not find variables to branch on!\n");
      return -1;
   }

   /* create the |S|+1 child nodes in the branch-and-bound tree */
   SCIP_CALL( createChildNodesGeneric(origscip, branchrule, S, Ssize, blocknr, masterbranchcons, result) );

   SCIPdebugMessage("free F\n");
   SCIPfreeMemoryArray(origscip, &F);

   return SCIP_OKAY;
}

/* from branch_master */
static
SCIP_RETCODE GCGincludeMasterCopyPlugins(
   SCIP*                 scip                /**< SCIP data structure */
   )
{
   SCIP_CALL( SCIPincludeNodeselBfs(scip) );
   SCIP_CALL( SCIPincludeNodeselDfs(scip) );
   SCIP_CALL( SCIPincludeNodeselEstimate(scip) );
   SCIP_CALL( SCIPincludeNodeselHybridestim(scip) );
   SCIP_CALL( SCIPincludeNodeselRestartdfs(scip) );
   SCIP_CALL( SCIPincludeBranchruleAllfullstrong(scip) );
   SCIP_CALL( SCIPincludeBranchruleFullstrong(scip) );
   SCIP_CALL( SCIPincludeBranchruleInference(scip) );
   SCIP_CALL( SCIPincludeBranchruleMostinf(scip) );
   SCIP_CALL( SCIPincludeBranchruleLeastinf(scip) );
   SCIP_CALL( SCIPincludeBranchrulePscost(scip) );
   SCIP_CALL( SCIPincludeBranchruleRandom(scip) );
   SCIP_CALL( SCIPincludeBranchruleRelpscost(scip) );
   return SCIP_OKAY;
}
/** copy method for master branching rule */
static
SCIP_DECL_BRANCHCOPY(branchCopyGeneric)
{
   assert(branchrule != NULL);
   assert(scip != NULL);
   SCIP_CALL( GCGincludeMasterCopyPlugins(scip) );
   return SCIP_OKAY;
}

/** callback activation method */
static
GCG_DECL_BRANCHACTIVEMASTER(branchActiveMasterGeneric)
{
   SCIP* origscip;
   SCIP_VAR** mastervars;
   SCIP_VAR** copymastervars;
   SCIP_VAR** allorigvars;
   int allnorigvars;
   int nmastervars;
   int nvarsadded;
   int nnewmastervars;
   int i;
   int p;
   char name[SCIP_MAXSTRLEN];

   i = 0;
   p = 0;
   nmastervars = 0;
   nvarsadded = 0;
   copymastervars = NULL;

   assert(scip != NULL);
   assert(branchdata != NULL);

   origscip = GCGpricerGetOrigprob(scip);
   assert(origscip != NULL);

   if( branchdata->consblocknr == -3 )
   {
      assert(branchdata->consSsize == 1);
      (void) SCIPsnprintf(name, SCIP_MAXSTRLEN, "directchild(%d, %g) sense = %d",
            branchdata->consSsize, branchdata->consS[0].bound, branchdata->consS[0].sense);

      /*  create constraint for child */
      if( branchdata->consS[0].sense == GCG_COMPSENSE_GE)
      {
         SCIP_CALL( SCIPcreateConsLinear(scip, &(branchdata->mastercons), name, 0, NULL, NULL,
            branchdata->consS[0].bound, SCIPinfinity(origscip), TRUE, TRUE, TRUE, TRUE, TRUE, TRUE, TRUE, FALSE, FALSE, TRUE) );
      }
      else
      {
         SCIP_CALL( SCIPcreateConsLinear(scip, &(branchdata->mastercons), name, 0, NULL, NULL,
            -SCIPinfinity(origscip), branchdata->consS[0].bound-1, TRUE, TRUE, TRUE, TRUE, TRUE, TRUE, TRUE, FALSE, FALSE, TRUE) );
      }

      SCIP_CALL( SCIPaddCoefLinear(scip, branchdata->mastercons, branchdata->consS[0].component, 1.0) );

      /* add constraint to the master problem that enforces the branching decision */
      SCIP_CALL( SCIPaddCons(scip, branchdata->mastercons) );

      return SCIP_OKAY;
   }

   SCIP_CALL( SCIPgetVarsData(scip, &mastervars, &nmastervars, NULL, NULL, NULL, NULL) );
   SCIP_CALL( SCIPgetVarsData(origscip, &allorigvars, &allnorigvars, NULL, NULL, NULL, NULL) );

   SCIP_CALL( SCIPduplicateMemoryArray(origscip, &copymastervars, mastervars, nmastervars) );

   SCIPdebugMessage("branchActiveMasterGeneric: Block %d, Ssize %d)\n", branchdata->consblocknr,
      branchdata->consSsize);

   assert( (branchdata->consSsize == 0 ) == (branchdata->consS == NULL) );

   if( branchdata->consS == NULL )
   {
      assert(branchdata->consSsize == 0);
      SCIPdebugMessage("root node:\n");
      return SCIP_OKAY;
   }

   #ifdef SCIP_DEBUG
   for( i=0; i<branchdata->consSsize; ++i )
   {
/*       SCIPdebugMessage("S[%d].component = %s\n", i, SCIPvarGetName(branchdata->consS[i].component) ); */
/*       SCIPdebugMessage("S[%d].sense = %d\n", i, branchdata->consS[i].sense); */
/*       SCIPdebugMessage("S[%d].bound = %.6g\n", i, branchdata->consS[i].bound); */
   }
   #endif

   /* create corresponding constraint in the master problem, if not yet created */
   if( branchdata->mastercons == NULL && branchdata->consSsize > 0 )
   {

      (void) SCIPsnprintf(name, SCIP_MAXSTRLEN, "child(%d, %g)", branchdata->consSsize, branchdata->lhs);

      /*  create constraint for child */
      SCIP_CALL( SCIPcreateConsLinear(scip, &(branchdata->mastercons), name, 0, NULL, NULL,
            branchdata->lhs, SCIPinfinity(origscip), TRUE, TRUE, TRUE, TRUE, TRUE, TRUE, TRUE, FALSE, FALSE, TRUE) );

      /* add mastervars */
      for( p=0; p< branchdata->consSsize; ++p )
      {
         nnewmastervars = nmastervars;
         for( i=0; i<nnewmastervars; ++i )
         {
            SCIP_Real generator_i;
            SCIP_VAR** pricingvars;
            int k;
            SCIP_Bool blockfound;

            if( i >= nmastervars )
               break;


            if( GCGvarGetBlock(copymastervars[i]) == branchdata->consblocknr
               || ( GCGvarGetBlock(copymastervars[i]) == -1 && GCGvarIsLinking(copymastervars[i])) )
            {
               blockfound = TRUE;

               if( GCGvarGetBlock(copymastervars[i]) == -1 )
               {
                  assert( GCGvarIsLinking(copymastervars[i]) );
                  blockfound = FALSE;

                  pricingvars = GCGlinkingVarGetPricingVars(copymastervars[i]);
                  assert(pricingvars != NULL );

                  for( k=0; k<GCGlinkingVarGetNBlocks(copymastervars[i]); ++k )
                  {
                     if( pricingvars[k] != NULL )
                     {
                        if( GCGvarGetBlock(pricingvars[k]) == branchdata->consblocknr )
                        {
                           blockfound = TRUE;
                           break;
                        }
                     }
                  }
               }
               if( !blockfound )
               {
                  /* small down array */
                  copymastervars[i] = copymastervars[nmastervars-1];
                  --i;
                  --nmastervars;
                  continue;
               }

               generator_i = getGeneratorEntry(copymastervars[i], branchdata->consS[p].component);

               if( branchdata->consS[p].sense == GCG_COMPSENSE_GE )
               {
                  if( SCIPisGE(origscip, generator_i, branchdata->consS[p].bound) )
                  {
                     if( p == branchdata->consSsize-1 )
                     {
                        /* add var to constraint */
                        ++nvarsadded;
                        SCIP_CALL( SCIPaddCoefLinear(scip, branchdata->mastercons, copymastervars[i], 1.0) );
                     }
                  }
                  else
                  {
                     /* small down array */
                     copymastervars[i] = copymastervars[nmastervars-1];
                     --i;
                     --nmastervars;
                  }
               }
               else
               {
                  if( SCIPisLT(origscip, generator_i, branchdata->consS[p].bound) )
                  {
                     if( p == branchdata->consSsize-1 )
                     {
                        /* add var to constraint */
                        ++nvarsadded;
                        SCIP_CALL( SCIPaddCoefLinear(scip, branchdata->mastercons, copymastervars[i], 1.0) );
                     }
                  }
                  else
                  {
                     /* small down array */
                     copymastervars[i] = copymastervars[nmastervars-1];
                     --i;
                     --nmastervars;
                  }
               }
            }
            else
            {
               /* small down array */
               copymastervars[i] = copymastervars[nmastervars-1];
               --i;
               --nmastervars;
            }
         }
      }
   }
   /* add constraint to the master problem that enforces the branching decision */
   SCIP_CALL( SCIPaddCons(scip, branchdata->mastercons) );

   SCIPdebugMessage("%d vars added with lhs= %g\n", nvarsadded, branchdata->lhs);
   assert(nvarsadded > 0);

   if(copymastervars != NULL)
      SCIPfreeMemoryArray(origscip, &copymastervars);

   return SCIP_OKAY;
}

/** callback deactivation method */
static
GCG_DECL_BRANCHDEACTIVEMASTER(branchDeactiveMasterGeneric)
{
   assert(scip != NULL);
   assert(branchdata != NULL);
   assert(branchdata->mastercons != NULL);

   SCIPdebugMessage("branchDeactiveMasterGeneric: Block %d, Ssize %d)\n", branchdata->consblocknr,
      branchdata->consSsize);

   /* remove constraint from the master problem that enforces the branching decision */
   assert(branchdata->mastercons != NULL);
   SCIP_CALL( SCIPdelCons(scip, branchdata->mastercons) );

   SCIP_CALL( SCIPreleaseCons(scip, &(branchdata->mastercons)) );
   branchdata->mastercons = NULL;

   return SCIP_OKAY;
}



/** callback propagation method */
static
GCG_DECL_BRANCHPROPMASTER(branchPropMasterGeneric)
{
   assert(scip != NULL);
   assert(branchdata != NULL);
   assert(branchdata->mastercons != NULL);
   assert(branchdata->consS != NULL);

   SCIPdebugMessage("branchPropMasterGeneric: Block %d ,Ssize %d)\n", branchdata->consblocknr,
      branchdata->consSsize);

   return SCIP_OKAY;
}

/** branching execution method for fractional LP solutions */
static
SCIP_DECL_BRANCHEXECLP(branchExeclpGeneric)
{  /*lint --e{715}*/
   SCIP* origscip;
   SCIP_Bool feasible;
   SCIP_Bool discretization;

   feasible = TRUE;

   assert(branchrule != NULL);
   assert(strcmp(SCIPbranchruleGetName(branchrule), BRANCHRULE_NAME) == 0);
   assert(scip != NULL);
   assert(result != NULL);

   origscip = GCGpricerGetOrigprob(scip);
   assert(origscip != NULL);

   SCIPdebugMessage("Execrel method of Vanderbecks generic branching\n");

   *result = SCIP_DIDNOTRUN;

   /* the branching scheme only works for the discretization approach */
   SCIP_CALL( SCIPgetBoolParam(origscip, "relaxing/gcg/discretization", &discretization) );
   if( !discretization )
   {
      SCIPdebugMessage("Generic branching only for discretization approach\n");
      return SCIP_OKAY;
   }

   /* do not perform Ryan & Foster branching if we have neither a set partitioning nor a set covering structure */
   if( GCGrelaxIsMasterSetCovering(origscip) || GCGrelaxIsMasterSetPartitioning(origscip) )
   {
      SCIPdebugMessage("Generic branching executed on a set covering or set partitioning problem\n");
   }

   /* check whether the current original solution is integral */
#ifdef SCIP_DEBUG
   SCIP_CALL( SCIPcheckSol(scip, GCGrelaxGetCurrentOrigSol(origscip), TRUE, TRUE, TRUE, TRUE, &feasible) );
#else
   SCIP_CALL( SCIPcheckSol(scip, GCGrelaxGetCurrentOrigSol(origscip), FALSE, TRUE, TRUE, TRUE, &feasible) );
#endif

   if( feasible )
   {
      SCIPdebugMessage("node cut off, since origsol was feasible, solval = %f\n",
         SCIPgetSolOrigObj(origscip, GCGrelaxGetCurrentOrigSol(origscip)));

      *result = SCIP_CUTOFF;
      return SCIP_OKAY;
   }

   *result = SCIP_BRANCHED;

   GCGbranchGenericInitbranch(scip, branchrule, result);

   return SCIP_OKAY;
}

/** branching execution method for relaxation solutions */
static
SCIP_DECL_BRANCHEXECEXT(branchExecextGeneric)
{  /*lint --e{715}*/
   SCIPdebugMessage("Execext method of generic branching\n");

   *result = SCIP_DIDNOTRUN;

   return SCIP_OKAY;
}

/** branching execution method for not completely fixed pseudo solutions */ /*todo*/
static
SCIP_DECL_BRANCHEXECPS(branchExecpsGeneric)
{  /*lint --e{715}*/
   SCIP_CONS* masterbranchcons;
   GCG_BRANCHDATA* branchdata;

   assert(branchrule != NULL);
   assert(strcmp(SCIPbranchruleGetName(branchrule), BRANCHRULE_NAME) == 0);
   assert(scip != NULL);
   assert(result != NULL);

   SCIPdebugMessage("Execps method of Vanderbecks generic branching\n");

   return SCIP_OKAY;

   *result = SCIP_DIDNOTRUN;

   masterbranchcons = GCGconsMasterbranchGetActiveCons(scip);

   if( masterbranchcons != NULL )
      branchdata = GCGconsMasterbranchGetBranchdata(masterbranchcons);

   if( branchdata != NULL )
   {
      *result = SCIP_BRANCHED;
   }

   return SCIP_OKAY;
}

/** initialization method of branching rule (called after problem was transformed) */
static
SCIP_DECL_BRANCHINIT(branchInitGeneric)
{
   SCIP* origscip;

   origscip = GCGpricerGetOrigprob(scip);
   assert(branchrule != NULL);
   assert(origscip != NULL);

   SCIPdebugMessage("Init method of Vanderbecks generic branching\n");

   SCIP_CALL( GCGrelaxIncludeBranchrule(origscip, branchrule, branchActiveMasterGeneric,
         branchDeactiveMasterGeneric, branchPropMasterGeneric, NULL, branchDataDeleteGeneric) );

   return SCIP_OKAY;
}

/** creates the most infeasible LP branching rule and includes it in SCIP */
SCIP_RETCODE SCIPincludeBranchruleGeneric(
   SCIP*                 scip                /**< SCIP data structure */
   )
{
   SCIP_BRANCHRULEDATA* branchruledata;

   /* create branching rule data */
   branchruledata = NULL;

   SCIPdebugMessage("Include method of Vanderbecks generic branching\n");

   /* include branching rule */
   SCIP_CALL( SCIPincludeBranchrule(scip, BRANCHRULE_NAME, BRANCHRULE_DESC, BRANCHRULE_PRIORITY,
         BRANCHRULE_MAXDEPTH, BRANCHRULE_MAXBOUNDDIST, branchCopyGeneric,
         branchFreeGeneric, branchInitGeneric, branchExitGeneric, branchInitsolGeneric,
         branchExitsolGeneric, branchExeclpGeneric, branchExecextGeneric, branchExecpsGeneric,
         branchruledata) );

   /* include event handler for adding generated mastervars to the branching constraints */
   SCIP_CALL( SCIPincludeEventHdlrGenericbranchvaradd(scip) );

   return SCIP_OKAY;
}

/** initializes branchdata */
SCIP_RETCODE GCGbranchGenericCreateBranchdata(
   SCIP*                 scip,               /**< SCIP data structure */
   GCG_BRANCHDATA**      branchdata          /**< branching data to initialize */
   )
{
   assert(scip != NULL);
   assert(branchdata != NULL);

   SCIP_CALL( SCIPallocMemory(scip, branchdata) );
   (*branchdata)->consS = NULL;
   (*branchdata)->consSsize = 0;
   (*branchdata)->sequencesizes = 0;
   (*branchdata)->C = NULL;
   (*branchdata)->mastercons = NULL;
   (*branchdata)->consblocknr = -2;

   return SCIP_OKAY;
}

GCG_COMPSEQUENCE* GCGbranchGenericBranchdataGetConsS(
   GCG_BRANCHDATA*      branchdata          /**< branching data to initialize */
   )
{
   assert(branchdata != NULL);
   return branchdata->consS;
}

int GCGbranchGenericBranchdataGetConsSsize(
   GCG_BRANCHDATA*      branchdata          /**< branching data to initialize */
   )
{
   assert(branchdata != NULL);
   return branchdata->consSsize;
}

int GCGbranchGenericBranchdataGetConsblocknr(
   GCG_BRANCHDATA*      branchdata          /**< branching data to initialize */
   )
{
   assert(branchdata != NULL);
   return branchdata->consblocknr;
}

SCIP_CONS* GCGbranchGenericBranchdataGetMastercons(
   GCG_BRANCHDATA*      branchdata          /**< branching data to initialize */
   )
{
   assert(branchdata != NULL);
   return branchdata->mastercons;
}<|MERGE_RESOLUTION|>--- conflicted
+++ resolved
@@ -15,8 +15,6 @@
  */
 
 /*---+----1----+----2----+----3----+----4----+----5----+----6----+----7----+----8----+----9----+----0----+----1----+----2*/
-
-#define SCIP_DEBUG
 
 #include <assert.h>
 #include <string.h>
@@ -305,7 +303,7 @@
 
    if( SCIPisEQ(scip, Median, min) )
    {
-/*       SCIPdebugMessage("median = ceil(arithmMiddle), min = %f \n", min); */
+      /* SCIPdebugMessage("median = ceil(arithmMiddle), min = %f \n", min); */
 
       for( i=0; i<arraysize; ++i )
          arithmMiddle += 1.0*array[i]/arraysize;
@@ -318,34 +316,6 @@
 }
 
 /** comparefunction for lexicographical sort */
-<<<<<<< HEAD
-#if 0
-static
-   SCIP_DECL_SORTPTRCOMP(ptrcomp)
-   {
-      GCG_STRIP* strip1;
-      GCG_STRIP* strip2;
-      int i;
-
-      strip1 = (GCG_STRIP*) elem1;
-      strip2 = (GCG_STRIP*) elem2;
-
-      i = 0;
-
-      assert(strip1->generatorsize == strip2->generatorsize);
-
-      for( i=0; i< strip1->generatorsize; ++i )
-      {
-         if( strip1->generator[i] > strip2->generator[i] )
-            return -1;
-         if( strip1->generator[i] < strip2->generator[i] )
-            return 1;
-      }
-
-      return 0;
-   }
-#endif
-=======
 static
 SCIP_DECL_SORTPTRCOMP(ptrcomp)
 {
@@ -381,7 +351,7 @@
    origvars = GCGmasterVarGetOrigvars(mastervar1);
    norigvars = GCGmasterVarGetNOrigvars(mastervar1);
 
-   //assert(strip1->generatorsize == strip2->generatorsize);
+   /* assert(strip1->generatorsize == strip2->generatorsize); */
 
    for( i=0; i<norigvars; ++i )
    {
@@ -393,20 +363,10 @@
 
    return 0;
 }
->>>>>>> fabcc7a3
 
 /** lexicographical sort using scipsort
  * This method will change the array
  */
-<<<<<<< HEAD
-#if 0
-static
-   SCIP_RETCODE LexicographicSort(
-      GCG_STRIP**          array,              /**< array to sort (will be changed) */
-      int                  arraysize           /**< size of the array */
-      )
-   {
-=======
 static
 SCIP_RETCODE LexicographicSort(
    GCG_STRIP**           array,              /**< array to sort (will be changed) */
@@ -423,234 +383,9 @@
 
    return SCIP_OKAY;
 }
->>>>>>> fabcc7a3
-
-      assert(array != NULL);
-      assert(arraysize > 0);
-
-      SCIPdebugMessage("Lexicographic sorting\n");
-
-      SCIPsortPtr((void**)array, ptrcomp, arraysize );
-
-      return SCIP_OKAY;
-   }
-#endif
+
 
 /** compare function for ILO: returns 1 if bd1 < bd2 else -1 with respect to bound sequence */
-<<<<<<< HEAD
-#if 0
-static
-   int ILOcomp(
-      SCIP*                scip,               /**< SCIP data structure */
-      GCG_STRIP*           strip1,             /**< first strip */
-      GCG_STRIP*           strip2,             /**< second strip */
-      GCG_COMPSEQUENCE**   C,                  /**< component bound sequence to compare with */
-      int                  NBoundsequences,    /**< size of the bound sequence */
-      int*                 sequencesizes,      /**< sizes of the bound sequences */
-      int                  p                   /**<  */
-      )
-   {
-      int i;
-      int ivalue;
-      int j;
-      int k;
-      int l;
-      int Nupper;
-      int Nlower;
-      SCIP_Bool returnvalue;
-      GCG_COMPSEQUENCE** CopyC;
-      int* newsequencesizes;
-
-      i = -1;
-      j = 0;
-      k = 0;
-      l = 0;
-      Nupper = 0;
-      Nlower = 0;
-
-      /* lexicographic Order?   */
-      if( C == NULL || NBoundsequences <= 1 )
-         return (*ptrcomp)( strip1, strip2);// == -1);
-
-      assert(C != NULL);
-      assert(NBoundsequences > 0);
-
-      /* find i which is in all S in C on position p / */
-      while( sequencesizes[k] < p )
-      {
-         ++k;
-         assert(k < NBoundsequences);
-      }
-      i = C[k][p-1].component;
-      assert(i < strip1->generatorsize && i < strip2->generatorsize);
-      ivalue = C[k][p-1].bound;
-
-      assert(i >= 0);
-
-      /* calculate subset of C */
-      for( j=0; j< NBoundsequences; ++j )
-      {
-         if( sequencesizes[j] >= p )
-         {
-            assert(C[j][p-1].component == i);
-            if( C[j][p-1].sense == GCG_COMPSENSE_GE )
-               ++Nupper;
-            else
-               ++Nlower;
-         }
-      }
-
-      if( strip1->generator[i] >= ivalue && strip2->generator[i] >= ivalue )
-      {
-         k=0;
-         SCIP_CALL( SCIPallocMemoryArray(scip, &CopyC, Nupper) );
-         SCIP_CALL( SCIPallocMemoryArray(scip, &newsequencesizes, Nupper) );
-         for( j=0; j< NBoundsequences; ++j )
-         {
-            if( sequencesizes[j] >= p )
-               assert(C[j][p-1].component == i);
-
-            if( sequencesizes[j] >= p && C[j][p-1].sense == GCG_COMPSENSE_GE )
-            {
-               CopyC[k] = NULL;
-               SCIP_CALL( SCIPallocMemoryArray(scip, &(CopyC[k]), sequencesizes[j]) );
-               for( l=0; l< sequencesizes[j]; ++l )
-               {
-                  CopyC[k][l] = C[j][l];
-               }
-               newsequencesizes[k] = sequencesizes[j];
-               ++k;
-            }
-         }
-
-         if( k != Nupper )
-         {
-            SCIPdebugMessage("k = %d, Nupper+1 =%d\n", k, Nupper+1);
-         }
-
-         if( Nupper != 0 )
-            assert( k == Nupper );
-
-         returnvalue = ILOcomp( scip, strip1, strip2, CopyC, Nupper, newsequencesizes, p+1);
-
-         for( j=0; j< Nupper; ++j )
-         {
-
-            SCIPfreeMemoryArray(scip, &(CopyC[j]) );
-         }
-         SCIPfreeMemoryArray(scip, &newsequencesizes);
-         SCIPfreeMemoryArray(scip, &CopyC);
-
-         return returnvalue;
-      }
-
-
-      if( strip1->generator[i] < ivalue && strip2->generator[i] < ivalue )
-      {
-         k=0;
-         SCIP_CALL( SCIPallocMemoryArray(scip, &CopyC, Nlower) );
-         SCIP_CALL( SCIPallocMemoryArray(scip, &newsequencesizes, Nlower) );
-         for( j=0; j< NBoundsequences; ++j )
-         {
-            if( sequencesizes[j] >= p )
-               assert(C[j][p-1].component == i);
-
-            if( sequencesizes[j] >= p && C[j][p-1].sense != GCG_COMPSENSE_GE )
-            {
-               CopyC[k] = NULL;
-               SCIP_CALL( SCIPallocMemoryArray(scip, &(CopyC[k]), sequencesizes[j]) );
-               for( l=0; l< sequencesizes[j]; ++l )
-               {
-                  CopyC[k][l] = C[j][l];
-               }
-               newsequencesizes[k] = sequencesizes[j];
-               ++k;
-            }
-         }
-
-         if( k != Nlower )
-         {
-            SCIPdebugMessage("k = %d, Nlower+1 =%d\n", k, Nlower+1);
-         }
-
-         if( Nlower != 0 )
-            assert( k == Nlower);
-
-         returnvalue = ILOcomp( scip, strip1, strip2, CopyC, Nlower, newsequencesizes, p+1);
-
-         for( j=0; j< Nlower; ++j )
-         {
-
-            SCIPfreeMemoryArray(scip, &(CopyC[j]) );
-         }
-         SCIPfreeMemoryArray(scip, &newsequencesizes);
-         SCIPfreeMemoryArray(scip, &CopyC);
-
-         return returnvalue;
-      }
-      if( strip1->generator[i] > strip2->generator[i] )
-         return 1;
-      else
-         return -1;
-   }
-#endif
-
-/** comparefunction for induced lexicographical sort */
-#if 0
-static SCIP_DECL_SORTPTRCOMP(ptrilocomp)
-   {
-      GCG_STRIP* strip1;
-      GCG_STRIP* strip2;
-      int returnvalue;
-
-      strip1 = (GCG_STRIP*) elem1;
-      strip2 = (GCG_STRIP*) elem2;
-
-      returnvalue = ILOcomp( strip1->scip, strip1, strip2, strip1->C, strip1->Csize, strip1->sequencesizes, 1);
-
-      return returnvalue;
-   }
-#endif
-
-/** induced lexicographical sort */
-#if 0
-static
-   SCIP_RETCODE InducedLexicographicSort( */
-      SCIP*                scip,               /**< */
-      GCG_STRIP**          array,              /**< */
-      int                  arraysize,          /**< */
-      GCG_COMPSEQUENCE**   C,                  /**< */
-      int                  NBoundsequences,    /**< */
-      int*                 sequencesizes       /**< */
-      )
-   {
-      int i;
-
-      SCIPdebugMessage("Induced Lexicographic sorting\n");
-
-      if( NBoundsequences == 0 )
-         return LexicographicSort( array, arraysize );
-      assert( C!= NULL );
-
-      assert(arraysize > 0);
-
-      if( arraysize <= 1 )
-         return SCIP_OKAY;
-
-      for( i=0; i<arraysize; ++i )
-      {
-         array[i]->scip = scip;
-         array[i]->Csize = NBoundsequences;
-         array[i]->sequencesizes = sequencesizes;
-         array[i]->C = C;
-      }
-
-      SCIPsortPtr((void**)array, ptrilocomp, arraysize);
-
-      return SCIP_OKAY;
-   }
-#endif
-=======
 static
 int ILOcomp(
    SCIP*                scip,               /**< SCIP data structure */
@@ -856,7 +591,6 @@
 
    return SCIP_OKAY;
 }
->>>>>>> fabcc7a3
 
 /** partitions the strip according to the priority */
 static
@@ -1137,15 +871,9 @@
          for( l=0; l < Ssize; ++l )
          {
             copyS[l] = S[l];
-<<<<<<< HEAD
-/*             SCIPdebugMessage("copyS[%d].component =%s\n", l, SCIPvarGetName(copyS[l].component) ); */
-/*             SCIPdebugMessage("copyS[%d].sense =%d\n", l, copyS[l].sense ); */
-/*             SCIPdebugMessage("copyS[%d].bound =%g\n", l, copyS[l].bound ); */
-=======
-//            SCIPdebugMessage("copyS[%d].component = %s \n", l, SCIPvarGetName(copyS[l].component) );
-//            SCIPdebugMessage("copyS[%d].sense = %d \n", l, copyS[l].sense );
-//            SCIPdebugMessage("copyS[%d].bound = %g \n", l, copyS[l].bound );
->>>>>>> fabcc7a3
+            /*  SCIPdebugMessage("copyS[%d].component =%s\n", l, SCIPvarGetName(copyS[l].component) ); */
+            /* SCIPdebugMessage("copyS[%d].sense =%d\n", l, copyS[l].sense ); */
+            /* SCIPdebugMessage("copyS[%d].bound =%g\n", l, copyS[l].bound ); */
          }
 
          /* create temporary array to compute median */
@@ -1185,11 +913,7 @@
             }
             ++j;
 
-<<<<<<< HEAD
-         }while( SCIPisFeasIntegral(scip, mu_F) );/* SCIPisEQ(scip, mu_F - SCIPfloor(scip, mu_F), 0) ); */
-=======
-         }while( SCIPisFeasIntegral(scip, mu_F) );
->>>>>>> fabcc7a3
+         } while( SCIPisFeasIntegral(scip, mu_F) );
 
          SCIPdebugMessage("new median is %g, comp=%s, Ssize=%d\n", median, SCIPvarGetName(origvar), Ssize);
 
@@ -1279,15 +1003,10 @@
       upperS[l] = S[l];
    }
 
-<<<<<<< HEAD
    upperLowerS[Ssize].component = origvar;/* i; */
-   upperLowerS[Ssize].sense = GCG_COMPSENSE_GE;
-=======
-   upperLowerS[Ssize].component = origvar;//i;
    upperS[Ssize].component = origvar;
    upperLowerS[Ssize].sense = GCG_COMPSENSE_LT; //GE?
    upperS[Ssize].sense = GCG_COMPSENSE_GE; //LT?
->>>>>>> fabcc7a3
    upperLowerS[Ssize].bound = median;
    upperS[Ssize].bound = median;
 
@@ -1563,11 +1282,7 @@
    int Flower;
    int Cupper;
    int Clower;
-<<<<<<< HEAD
-   /* int min; */
-=======
    int lowerSsize;
->>>>>>> fabcc7a3
    SCIP_VAR** copyF;
    GCG_COMPSEQUENCE* copyS;
    GCG_COMPSEQUENCE* lowerS;
@@ -1581,10 +1296,6 @@
    SCIP_Real max;
    SCIP_Real alphacontrol;
    SCIP_Real mucontrol;
-<<<<<<< HEAD
-/*    SCIP_Real* compvalues; */
-=======
->>>>>>> fabcc7a3
 
    j = 0;
    k = 0;
@@ -1592,10 +1303,6 @@
    alpha_i = 0;
    muF = 0;
    max = 0;
-<<<<<<< HEAD
-   /* min = 0; */
-=======
->>>>>>> fabcc7a3
    Fupper = 0;
    Flower = 0;
    Cupper = 0;
@@ -1609,11 +1316,7 @@
    CopyC = NULL;
    copyS = NULL;
    origvar = NULL;
-<<<<<<< HEAD
-  /*  compvalues =  NULL; */
-=======
    lowerS =  NULL;
->>>>>>> fabcc7a3
    found = FALSE;
 
    SCIPdebugMessage("Explore\n");
@@ -1840,12 +1543,7 @@
       Fupper = INT_MAX;
 
    /** @todo mb: one can easily merge these two branches as they are similar */
-<<<<<<< HEAD
    /* choose smallest partition */
-=======
-   /*
-   //choose smallest partition
->>>>>>> fabcc7a3
    if( ((Fupper <= Flower && Fupper > 0 ) || Flower <= 0) && Fupper != INT_MAX )
    {
       /* SCIPdebugMessage("chose upper bound Fupper = %d, Cupper = %d\n", Fupper, Cupper); */
@@ -2065,22 +1763,6 @@
    assert(IndexSetSize > 0);
    assert(IndexSet != NULL);
 
-<<<<<<< HEAD
-   #ifdef SCIP_DEBUG
-   for( i=0; i<Csize; ++i )
-   {
-      /* SCIPdebugMessage("Compsizes[%d] = %d\n", i, CompSizes[i]); */
-   }
-   #endif
-=======
-//   #ifdef SCIP_DEBUG
-//   for( i=0; i<Csize; ++i )
-//   {
-//      SCIPdebugMessage("Compsizes[%d] = %d\n", i, CompSizes[i]);
-//   }
-//   #endif
->>>>>>> fabcc7a3
-
    /* rootnode? */
    if( Csize<=0 )
       Separate( scip, F, Fsize, IndexSet, IndexSetSize, NULL, 0, record );
@@ -2403,12 +2085,8 @@
    int ncopymastervars;
    int nbranchcands;
    int nchildnodes;
-<<<<<<< HEAD
    SCIP_Real mu;  /*  mu(S) */
-=======
-   SCIP_Real mu;  // mu(S)
    SCIP_Real identicalcontrol;
->>>>>>> fabcc7a3
    SCIP_VAR** mastervars;
    SCIP_VAR** mastervars2;
    SCIP_VAR** branchcands;
@@ -2609,9 +2287,9 @@
             ++nchildnodes;
             for( i=0; i<branchchilddata->consSsize; ++i )
             {
-//               SCIPdebugMessage("setting consS[%d].component = %s\n", i, SCIPvarGetName(branchchilddata->consS[i].component) );
-//               SCIPdebugMessage("setting consS[%d].sense = %d\n", i, branchchilddata->consS[i].sense);
-//               SCIPdebugMessage("setting consS[%d].bound = %g\n", i, branchchilddata->consS[i].bound);
+               /* SCIPdebugMessage("setting consS[%d].component = %s\n", i, SCIPvarGetName(branchchilddata->consS[i].component) ); */
+               /* SCIPdebugMessage("setting consS[%d].sense = %d\n", i, branchchilddata->consS[i].sense); */
+               /* SCIPdebugMessage("setting consS[%d].bound = %g\n", i, branchchilddata->consS[i].bound); */
 
             }
             SCIP_CALL( SCIPcreateChild(masterscip, &child, 0.0, SCIPgetLocalTransEstimate(masterscip)) );
@@ -3053,36 +2731,20 @@
          {
             for( c=0; c<sequencesizes[i]; ++c )
             {
-<<<<<<< HEAD
-/*                SCIPdebugMessage("C[%d][%d].component = %s\n", i, c, SCIPvarGetName(C[i][c].component) ); */
-/*                SCIPdebugMessage("C[%d][%d].sense = %d\n", i, c, C[i][c].sense); */
-/*                SCIPdebugMessage("C[%d][%d].bound = %.6g\n", i, c, C[i][c].bound); */
-            }
-         }
-
-         /* SCIP_CALL( InducedLexicographicSort(scip, F, Fsize, C, Csize, sequencesizes) ); */
-         SCIP_CALL( ChooseSeparateMethod(origscip, F, Fsize, &S, &Ssize, C, Csize, sequencesizes) );
-=======
                SCIPdebugMessage("C[%d][%d].component = %s\n", i, c, SCIPvarGetName(C[i][c].component) );
                SCIPdebugMessage("C[%d][%d].sense = %d\n", i, c, C[i][c].sense);
                SCIPdebugMessage("C[%d][%d].bound = %.6g\n", i, c, C[i][c].bound);
             }
          }
 
-         //SCIP_CALL( InducedLexicographicSort(scip, F, Fsize, C, Csize, sequencesizes) );
+         /* SCIP_CALL( InducedLexicographicSort(scip, F, Fsize, C, Csize, sequencesizes) ); */
          SCIP_CALL( ChooseSeparateMethod(origscip, F, Fsize, &S, &Ssize, C, Csize, sequencesizes, blocknr) );
->>>>>>> fabcc7a3
       }
       else
       {
          SCIPdebugMessage("C == NULL\n");
-<<<<<<< HEAD
          /* SCIP_CALL( InducedLexicographicSort( scip, F, Fsize, NULL, 0, NULL ) ); */
-         SCIP_CALL( ChooseSeparateMethod( origscip, F, Fsize, &S, &Ssize, NULL, 0, NULL ) );
-=======
-         //SCIP_CALL( InducedLexicographicSort( scip, F, Fsize, NULL, 0, NULL ) );
          SCIP_CALL( ChooseSeparateMethod( origscip, F, Fsize, &S, &Ssize, NULL, 0, NULL, blocknr ) );
->>>>>>> fabcc7a3
       }
       if( sequencesizes != NULL )
       {
@@ -3101,13 +2763,8 @@
    else
    {
       SCIPdebugMessage("root node\n");
-<<<<<<< HEAD
       /* SCIP_CALL( InducedLexicographicSort( scip, F, Fsize, NULL, 0, NULL ) ); */
-      SCIP_CALL( ChooseSeparateMethod( origscip, F, Fsize, &S, &Ssize, NULL, 0, NULL ) );
-=======
-      //SCIP_CALL( InducedLexicographicSort( scip, F, Fsize, NULL, 0, NULL ) );
       SCIP_CALL( ChooseSeparateMethod( origscip, F, Fsize, &S, &Ssize, NULL, 0, NULL, blocknr ) );
->>>>>>> fabcc7a3
    }
    assert(S!=NULL);
 
@@ -3231,9 +2888,9 @@
    #ifdef SCIP_DEBUG
    for( i=0; i<branchdata->consSsize; ++i )
    {
-/*       SCIPdebugMessage("S[%d].component = %s\n", i, SCIPvarGetName(branchdata->consS[i].component) ); */
-/*       SCIPdebugMessage("S[%d].sense = %d\n", i, branchdata->consS[i].sense); */
-/*       SCIPdebugMessage("S[%d].bound = %.6g\n", i, branchdata->consS[i].bound); */
+      /* SCIPdebugMessage("S[%d].component = %s\n", i, SCIPvarGetName(branchdata->consS[i].component) ); */
+      /* SCIPdebugMessage("S[%d].sense = %d\n", i, branchdata->consS[i].sense); */
+      /* SCIPdebugMessage("S[%d].bound = %.6g\n", i, branchdata->consS[i].bound); */
    }
    #endif
 

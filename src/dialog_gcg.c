/* * * * * * * * * * * * * * * * * * * * * * * * * * * * * * * * * * * * * * */
/*                                                                           */
/*                  This file is part of the program                         */
/*          GCG --- Generic Column Generation                                */
/*                  a Dantzig-Wolfe decomposition based extension            */
/*                  of the branch-cut-and-price framework                    */
/*         SCIP --- Solving Constraint Integer Programs                      */
/*                                                                           */
/* Copyright (C) 2010-2017 Operations Research, RWTH Aachen University       */
/*                         Zuse Institute Berlin (ZIB)                       */
/*                                                                           */
/* This program is free software; you can redistribute it and/or             */
/* modify it under the terms of the GNU Lesser General Public License        */
/* as published by the Free Software Foundation; either version 3            */
/* of the License, or (at your option) any later version.                    */
/*                                                                           */
/* This program is distributed in the hope that it will be useful,           */
/* but WITHOUT ANY WARRANTY; without even the implied warranty of            */
/* MERCHANTABILITY or FITNESS FOR A PARTICULAR PURPOSE.  See the             */
/* GNU Lesser General Public License for more details.                       */
/*                                                                           */
/* You should have received a copy of the GNU Lesser General Public License  */
/* along with this program; if not, write to the Free Software               */
/* Foundation, Inc., 51 Franklin St, Fifth Floor, Boston, MA 02110-1301, USA.*/
/*                                                                           */
/* * * * * * * * * * * * * * * * * * * * * * * * * * * * * * * * * * * * * * */

/**@file   dialog_gcg.c
 * @brief  GCG user interface dialog
 * @author Tobias Achterberg
 * @author Timo Berthold
 * @author Gerald Gamrath
 * @author Martin Bergner
 * @author Christian Puchert
 */

/*---+----1----+----2----+----3----+----4----+----5----+----6----+----7----+----8----+----9----+----0----+----1----+----2*/

#include <assert.h>
#include <string.h>

#include "scip/pub_dialog.h"
#include "scip/type_dialog.h"
#include "scip/dialog_default.h"

#include "gcg.h"

#include "dialog_gcg.h"
#include "relax_gcg.h"
#include "pricer_gcg.h"
#include "cons_decomp.h"
#include "pub_gcgheur.h"
#include "stat.h"
#include "reader_dec.h"

/* display the reader information */
static
void displayReaders(
   SCIP*                 scip,               /**< SCIP data structure */
   SCIP_Bool             reader,             /**< display reader which can read */
   SCIP_Bool             writer              /**< display reader which can write */
   )
{
   SCIP_READER** readers;
   int nreaders;
   int r;

   assert( scip != NULL );

   readers = SCIPgetReaders(scip);
   nreaders = SCIPgetNReaders(scip);

   /* display list of readers */
   SCIPdialogMessage(scip, NULL, "\n");
   SCIPdialogMessage(scip, NULL, " file reader          extension  description\n");
   SCIPdialogMessage(scip, NULL, " -----------          ---------  -----------\n");
   for( r = 0; r < nreaders; ++r )
   {
      if( (reader && SCIPreaderCanRead(readers[r])) || (writer && SCIPreaderCanWrite(readers[r])) )
      {
         SCIPdialogMessage(scip, NULL, " %-20s ", SCIPreaderGetName(readers[r]));
         if( strlen(SCIPreaderGetName(readers[r])) > 20 )
            SCIPdialogMessage(scip, NULL, "\n %20s ", "-->");
         SCIPdialogMessage(scip, NULL, "%9s  ", SCIPreaderGetExtension(readers[r]));
         SCIPdialogMessage(scip, NULL, "%s", SCIPreaderGetDesc(readers[r]));
         SCIPdialogMessage(scip, NULL, "\n");
      }
   }
   SCIPdialogMessage(scip, NULL, "\n");
}


/** writes out all decompositions currently known to cons_decomp */
static
SCIP_RETCODE writeAllDecompositions(
   SCIP*                 scip,               /**< SCIP data structure */
   SCIP_DIALOG*          dialog,             /**< dialog menu */
   SCIP_DIALOGHDLR*      dialoghdlr,         /**< dialog handler */
   SCIP_DIALOG**         nextdialog          /**< pointer to store next dialog to execute */
   )
{

   char* filename;
   char* dirname;
   SCIP_Bool endoffile;

   if( SCIPconshdlrDecompGetNFinishedDecomps(scip) == 0 )
   {
      SCIPdialogMessage(scip, NULL, "No decomposition to write, please read or detect one first.\n");
      SCIPdialoghdlrClearBuffer(dialoghdlr);
      *nextdialog = NULL;
      return SCIP_OKAY;
   }

   SCIP_CALL( SCIPdialoghdlrGetWord(dialoghdlr, dialog, "enter directory: ", &dirname, &endoffile) );
   if( endoffile )
   {
      *nextdialog = NULL;
      return SCIP_OKAY;
   }

   if( SCIPdialoghdlrIsBufferEmpty(dialoghdlr) )
   {
      filename = dirname;
      dirname = NULL;
   }

   SCIP_CALL( SCIPdialoghdlrGetWord(dialoghdlr, dialog, "enter extension: ", &filename, &endoffile) );

   if( filename[0] != '\0' )
   {
      char* extension;
      extension = filename;
      SCIP_CALL( SCIPdialoghdlrAddHistory(dialoghdlr, dialog, extension, TRUE) );

      do
      {
         SCIP_RETCODE retcode = DECwriteAllDecomps(scip, dirname, extension);

         if( retcode == SCIP_FILECREATEERROR )
         {
            SCIPdialogMessage(scip, NULL, "error creating files\n");
            SCIPdialoghdlrClearBuffer(dialoghdlr);
            break;
         }
         else if( retcode == SCIP_WRITEERROR )
         {
            SCIPdialogMessage(scip, NULL, "error writing files\n");
            SCIPdialoghdlrClearBuffer(dialoghdlr);
            break;
         }
         else if( retcode == SCIP_PLUGINNOTFOUND )
         {
            /* ask user once for a suitable reader */
            if( extension == NULL )
            {
               SCIPdialogMessage(scip, NULL, "no reader for requested output format\n");

               SCIPdialogMessage(scip, NULL, "following readers are avaliable for writing:\n");
               displayReaders(scip, FALSE, TRUE);

               SCIP_CALL( SCIPdialoghdlrGetWord(dialoghdlr, dialog,
                     "select a suitable reader by extension (or return): ", &extension, &endoffile) );

               if( extension[0] == '\0' )
                  break;
            }
            else
            {
               SCIPdialogMessage(scip, NULL, "no reader for output in <%s> format\n", extension);
               extension = NULL;
            }
         }
         else
         {
            /* check for unexpected errors */
            SCIP_CALL( retcode );

            /* print result message if writing was successful */
            SCIPdialogMessage(scip, NULL, "written all decompositions %s\n", extension);
            break;
         }
      }
      while (extension != NULL );
   }

   return SCIP_OKAY;
}

/** writes out all decompositions currently known to cons_decomp */
static
SCIP_RETCODE writeFamilyTree(
   SCIP*                 scip,               /**< SCIP data structure */
   SCIP_DIALOG*          dialog,             /**< dialog menu */
   SCIP_DIALOGHDLR*      dialoghdlr,         /**< dialog handler */
   SCIP_DIALOG**         nextdialog          /**< pointer to store next dialog to execute */
   )
{
   char  dirname[SCIP_MAXSTRLEN];
   char* draftstring;
   char* ndecstring;
   char filename[SCIP_MAXSTRLEN];
   char* tmpstring;
   char tempstr[SCIP_MAXSTRLEN];
   char outname[SCIP_MAXSTRLEN];
   const char* extension = "tex";
   SCIP_Bool endoffile;
   SCIP_Bool draft;
   int ndecs;
   const int defaultndecs = 5;
   SCIP_RETCODE retcode;

   draft = FALSE;
   ndecs = 5;
   tempstr[0] = '\0';

   if( SCIPconshdlrDecompGetNFinishedDecomps(scip) == 0 )
   {
      SCIPdialogMessage(scip, NULL, "No decomposition to write, please read or detect one first.\n");
      SCIPdialoghdlrClearBuffer(dialoghdlr);
      *nextdialog = NULL;
      return SCIP_OKAY;
   }

   /*@todo path & filename.tex where path must exist*/
   SCIP_CALL( SCIPdialoghdlrGetWord(dialoghdlr, dialog,"Enter existing directory for output (e.g. ../path/to/directory):\n",
      &tmpstring, &endoffile) );
   if( endoffile )
   {
      *nextdialog = NULL;
      return SCIP_OKAY;
   }

   strncpy(dirname, tmpstring, SCIP_MAXSTRLEN);

   SCIP_CALL( SCIPdialoghdlrAddHistory(dialoghdlr, dialog, dirname, TRUE) );

   SCIP_CALL( SCIPdialoghdlrGetWord(dialoghdlr, dialog,"Enter file name for output (e.g. myfile):\n", &tmpstring,
      &endoffile) );
   if( endoffile )
   {
      *nextdialog = NULL;
      return SCIP_OKAY;
   }

   strncpy(filename, tmpstring, SCIP_MAXSTRLEN);

   (void) SCIPsnprintf(outname, SCIP_MAXSTRLEN, "%s/%s.%s", dirname, filename, extension);

   SCIPdialogMessage(scip, NULL, "Draft mode will not visualize non-zero values but is faster and takes less memory.\n");
   SCIP_CALL( SCIPdialoghdlrGetWord(dialoghdlr, dialog,
      "To activate draft mode type 'yes', otherwise type anything different or just press Enter:",
      &draftstring, &endoffile) );
   if( strcmp( draftstring, "y") == 0 || strcmp( draftstring, "yes") == 0 ||
      strcmp( draftstring, "Y") == 0 || strcmp( draftstring, "Yes") == 0 || strcmp( draftstring, "YES") == 0)
   {
	   draft = TRUE;
   }

   (void) SCIPsnprintf(tempstr, SCIP_MAXSTRLEN, "Maximum number of finished decompositions (default: %d): ", defaultndecs);
   SCIP_CALL( SCIPdialoghdlrGetWord(dialoghdlr, dialog, (char*)tempstr, &ndecstring, &endoffile) );

   ndecs = atoi( ndecstring );
   if ( ndecs == 0 )
   {
	   SCIPdialogMessage(scip, NULL,
	      "This is not a compatible number, set number of finished decompositions to %d \n", defaultndecs);
	   ndecs = defaultndecs;
   }

   retcode = DECwriteFamilyTree(scip, outname, dirname, ndecs, draft);

   if( retcode == SCIP_FILECREATEERROR )
   {
      SCIPdialogMessage(scip, NULL, "error creating file\n");
      SCIPdialoghdlrClearBuffer(dialoghdlr);
   }
   else if( retcode == SCIP_WRITEERROR )
   {
      SCIPdialogMessage(scip, NULL, "error writing file\n");
      SCIPdialoghdlrClearBuffer(dialoghdlr);
   }
   else
   {
      /* check for unexpected errors */
      SCIP_CALL( retcode );

      /* print result message if writing was successful */
      SCIPdialogMessage(scip, NULL, "Family tree visualization is written to %s\n", outname);
   }

   return SCIP_OKAY;
}

/** writes out visualizations of all decompositions currently known to cons_decomp to a PDF file
 * @TODO:   */
static
SCIP_RETCODE reportAllDecompositions(
   SCIP*                 scip,               /**< SCIP data structure */
   SCIP_DIALOG*          dialog,             /**< dialog menu */
   SCIP_DIALOGHDLR*      dialoghdlr,         /**< dialog handler */
   SCIP_DIALOG**         nextdialog          /**< pointer to store next dialog to execute */
   )
{
   DEC_DECOMP** decomps;
   char* pname;
   char* dirname;
   char* tempstring;
   const char* nameinfix = "report_";
   const char* extension = "tex";
   char ppath[SCIP_MAXSTRLEN];
   char outname[SCIP_MAXSTRLEN];
   SCIP_Bool endoffile;
   SCIP_Longint nmaxdecs;
   int ndecomps;
   int ndecompsoftype;
   int type;
   int i;

   /** get temporary decomp files */
   ndecomps = SCIPconshdlrDecompGetNFinishedDecomps(scip);
   decomps = SCIPconshdlrDecompGetFinishedDecomps(scip);

   if( ndecomps == 0 )
   {
      SCIPdialogMessage(scip, NULL, "No decomposition to write, please read or detect one first.\n");
      SCIPdialoghdlrClearBuffer(dialoghdlr);
      *nextdialog = NULL;
      return SCIP_OKAY;
   }

   /* get a directory to write to */
   SCIP_CALL( SCIPdialoghdlrGetWord(dialoghdlr, dialog, "enter an existing directory: ", &dirname, &endoffile) );
   if( endoffile )
   {
      *nextdialog = NULL;
      return SCIP_OKAY;
   }

   SCIP_CALL( SCIPdialoghdlrAddHistory(dialoghdlr, dialog, dirname, TRUE) );

   /* create a name for the new file */
   strcpy(ppath, (char*) SCIPgetProbName(scip));
   SCIPsplitFilename(ppath, NULL, &pname, NULL, NULL);

   (void) SCIPsnprintf(outname, SCIP_MAXSTRLEN, "%s/%s%s.%s", dirname, nameinfix, pname, extension);

   /* get a maximum number of decomps to output */
   SCIP_CALL( SCIPdialoghdlrGetWord(dialoghdlr, dialog,
      "Enter a maximum number of decompositions to visualize (ones with best score are preferred): ",
      &tempstring, &endoffile) );

   nmaxdecs = atoi( tempstring );
   if ( nmaxdecs == 0 || nmaxdecs < 0)
   {
      SCIPdialogMessage(scip, NULL,
         "This is not a compatible number, all decompositions will be included. \n");
      nmaxdecs = SCIP_LONGINT_MAX;
   }

   /* check if only a certain dectype should be included */
   SCIPdialogMessage(scip, NULL, "Only decompositions of a certain type? \n");
   SCIP_CALL( SCIPdialoghdlrGetWord(dialoghdlr, dialog,
      "Type number (0=all types, 1=arrowhead, 2=staircase, 3=diagonal, 4=bordered): ", &tempstring, &endoffile) );

   type = atoi( tempstring );
   /* there are decomp types 0-4 (see type_decomp.h for further infos) */
   if(type < 0 || type > 4){
      type = 0;
      SCIPdialogMessage(scip, NULL,
               "This is not a compatible number, all decompositions will be included. \n");
   }
   ndecompsoftype = 0;
   if(type == 0)
   {
      ndecompsoftype = ndecomps;
   }
   else
   {
      for( i = 0; i < ndecomps; i++ )
      {
         if( DECdecompGetType(decomps[i]) == (DEC_DECTYPE) type )
            ndecompsoftype = ndecompsoftype+1;
      }
   }

   /* ---------------------------------------------------------------------*/
   /*@todo write tex code for all decompositions (of right type) into file */
   /* ---------------------------------------------------------------------*/

   /* print result message if writing was successful */
   SCIPdialogMessage(scip, NULL, "report is written to file %s%s.%s in directory %s\n", nameinfix, pname, extension, dirname);

   /* free the decomp files */
   for( i = 0; i < ndecomps; ++i )
   {
      DECdecompFree(scip, &decomps[ndecomps - i - 1]);
   }

   return SCIP_OKAY;
}

/** dialog execution method for the display statistics command */
SCIP_DECL_DIALOGEXEC(GCGdialogExecDisplayStatistics)
{  /*lint --e{715}*/
   SCIP_CALL( SCIPdialoghdlrAddHistory(dialoghdlr, dialog, NULL, FALSE) );

   SCIP_CALL( GCGprintStatistics(scip, NULL) );

   *nextdialog = SCIPdialoghdlrGetRoot(dialoghdlr);

   return SCIP_OKAY;
}

/** dialog execution method for the display statistics command */
SCIP_DECL_DIALOGEXEC(GCGdialogExecChangeAddBlocknr)
{  /*lint --e{715}*/

   char* blocknrchar;
   int blocknr;
   char tempstr[SCIP_MAXSTRLEN];
   SCIP_Bool endoffile;

   tempstr[0] = '\0';

   SCIP_CALL( SCIPdialoghdlrAddHistory(dialoghdlr, dialog, NULL, FALSE) );

   (void) SCIPsnprintf(tempstr, SCIP_MAXSTRLEN, "Please type the block number candidate you want to add: ");
   SCIP_CALL( SCIPdialoghdlrGetWord(dialoghdlr, dialog, (char*)tempstr, &blocknrchar, &endoffile) );

   blocknr = atoi( blocknrchar );
   if ( blocknr == 0 )
   {
      SCIPdialogMessage(scip, NULL,
         "This is not a compatible number; no new block number candidate added. \n");
      return SCIP_OKAY;
   }

   SCIPconshdlrDecompAddBlockNumberCandidate(scip, blocknr);
   *nextdialog = SCIPdialoghdlrGetRoot(dialoghdlr);

   return SCIP_OKAY;
}



/** dialog execution method for the display decomposition command */
SCIP_DECL_DIALOGEXEC(GCGdialogExecDisplayDecomposition)
{  /*lint --e{715}*/
   DEC_DECOMP* decomp;
   SCIP_CALL( SCIPdialoghdlrAddHistory(dialoghdlr, dialog, NULL, FALSE) );

   decomp = DECgetBestDecomp(scip);
   if( decomp != NULL )
   {
      SCIP_CALL( GCGwriteDecomp(scip, NULL, decomp) );
   }

   *nextdialog = SCIPdialoghdlrGetRoot(dialoghdlr);

   return SCIP_OKAY;
}


/** dialog execution method for the display additionalstatistics command */
SCIP_DECL_DIALOGEXEC(GCGdialogExecDisplayAdditionalStatistics)
{  /*lint --e{715}*/
   SCIP_CALL( SCIPdialoghdlrAddHistory(dialoghdlr, dialog, NULL, FALSE) );
   if( SCIPgetStage(scip) == SCIP_STAGE_SOLVING || SCIPgetStage(scip) == SCIP_STAGE_SOLVED )
   {
      if( SCIPgetStage(GCGgetMasterprob(scip)) < SCIP_STAGE_PRESOLVED )
      {
         SCIPmessageFPrintInfo(SCIPgetMessagehdlr(scip), NULL, "No Dantzig-Wolfe reformulation applied. No decomposition statistics available.\n");
         *nextdialog = SCIPdialoghdlrGetRoot(dialoghdlr);
         return SCIP_OKAY;
      }

      SCIPmessageFPrintInfo(SCIPgetMessagehdlr(scip), NULL, "\nAdditional statistics:\n");
      if( DECdecompGetType(DECgetBestDecomp(scip)) == DEC_DECTYPE_DIAGONAL )
      {
         SCIPmessageFPrintInfo(SCIPgetMessagehdlr(GCGgetMasterprob(scip)), NULL, "\n");
         SCIP_CALL( GCGwriteDecompositionData(scip) );

      }
      else
      {
         GCGpricerPrintStatistics(GCGgetMasterprob(scip), NULL);
         SCIPmessageFPrintInfo(SCIPgetMessagehdlr(GCGgetMasterprob(scip)), NULL, "\n");
         SCIP_CALL( GCGwriteDecompositionData(scip) );
         SCIP_CALL( GCGwriteVarCreationDetails(GCGgetMasterprob(scip)) );
      }
   }
   else
   {
      SCIPdialogMessage(scip, NULL, "Problem needs to solved first for additional statistics");
   }
   *nextdialog = SCIPdialoghdlrGetRoot(dialoghdlr);

   return SCIP_OKAY;
}


/** dialog execution method for the display detectors command */
SCIP_DECL_DIALOGEXEC(GCGdialogExecDisplayDetectors)
{  /*lint --e{715}*/
   SCIP_CALL( SCIPdialoghdlrAddHistory(dialoghdlr, dialog, NULL, FALSE) );

   DECprintListOfDetectors(scip);
   SCIPdialogMessage(scip, NULL, "\n");

   *nextdialog = SCIPdialoghdlrGetRoot(dialoghdlr);

   return SCIP_OKAY;
}

/** dialog execution method for the display solvers command */
SCIP_DECL_DIALOGEXEC(GCGdialogExecDisplaySolvers)
{  /*lint --e{715}*/
   SCIP_CALL( SCIPdialoghdlrAddHistory(dialoghdlr, dialog, NULL, FALSE) );

   GCGpricerPrintListOfSolvers(GCGgetMasterprob(scip));
   SCIPdialogMessage(scip, NULL, "\n");

   *nextdialog = SCIPdialoghdlrGetRoot(dialoghdlr);

   return SCIP_OKAY;
}

/** dialog execution method for the master command */
SCIP_DECL_DIALOGEXEC(GCGdialogExecSetMaster)
{  /*lint --e{715}*/
   SCIP_CALL( SCIPdialoghdlrAddHistory(dialoghdlr, dialog, NULL, FALSE) );

   if( SCIPgetStage(GCGgetMasterprob(scip)) != SCIP_STAGE_INIT )
   {
      SCIPverbMessage(scip, SCIP_VERBLEVEL_DIALOG, NULL, "switching to the master problem shell is only possible before the solving process is started\n");

      *nextdialog = SCIPdialoghdlrGetRoot(dialoghdlr);

      return SCIP_OKAY;
   }

   SCIPverbMessage(scip, SCIP_VERBLEVEL_DIALOG, NULL, "switching to the master problem...\n");
   SCIP_CALL( SCIPstartInteraction(GCGgetMasterprob(scip)) );
   SCIPverbMessage(scip, SCIP_VERBLEVEL_DIALOG, NULL, "back in the original problem...\n");

   *nextdialog = SCIPdialoghdlrGetRoot(dialoghdlr);

   return SCIP_OKAY;
}

/** dialog execution method for the set loadmaster command */
SCIP_DECL_DIALOGEXEC(GCGdialogExecSetLoadmaster)
{  /*lint --e{715}*/
   SCIP* masterprob;
   char* filename;
   SCIP_Bool endoffile;

   masterprob = GCGgetMasterprob(scip);
   assert(masterprob != NULL);

   SCIP_CALL( SCIPdialoghdlrGetWord(dialoghdlr, dialog, "enter filename: ", &filename, &endoffile) );
   if( endoffile )
   {
      *nextdialog = NULL;
      return SCIP_OKAY;
   }

   if( filename[0] != '\0' )
   {
      SCIP_CALL( SCIPdialoghdlrAddHistory(dialoghdlr, dialog, filename, TRUE) );

      if( SCIPfileExists(filename) )
      {
         SCIP_CALL( SCIPreadParams(masterprob, filename) );
         SCIPdialogMessage(scip, NULL, "loaded master parameter file <%s>\n", filename);
      }
      else
      {
         SCIPdialogMessage(scip, NULL, "file <%s> not found\n", filename);
         SCIPdialoghdlrClearBuffer(dialoghdlr);
      }
   }

   *nextdialog = SCIPdialoghdlrGetRoot(dialoghdlr);

   return SCIP_OKAY;
}

/** dialog execution method for the detect command */
SCIP_DECL_DIALOGEXEC(GCGdialogExecDetect)
{  /*lint --e{715}*/
   SCIP_RESULT result;

   SCIP_CALL( SCIPdialoghdlrAddHistory(dialoghdlr, dialog, NULL, FALSE) );

   SCIPverbMessage(scip, SCIP_VERBLEVEL_DIALOG, NULL, "Starting detection\n");
   if( SCIPgetStage(scip) > SCIP_STAGE_INIT )
   {



      SCIP_CALL( DECdetectStructure(scip, &result) );
      if( result == SCIP_SUCCESS )
            SCIPverbMessage(scip, SCIP_VERBLEVEL_DIALOG, NULL, "Detection was successful.\n");
      else
            SCIPverbMessage(scip, SCIP_VERBLEVEL_DIALOG, NULL, "Detection was not successful.\n");
   }
   else
      SCIPverbMessage(scip, SCIP_VERBLEVEL_DIALOG, NULL, "No problem exists");

   *nextdialog = SCIPdialoghdlrGetRoot(dialoghdlr);

   return SCIP_OKAY;
}

/** dialog execution method for the displaying and selecting decompositions command */
SCIP_DECL_DIALOGEXEC(GCGdialogExecSelect)
{  /*lint --e{715}*/
<<<<<<< HEAD
=======

>>>>>>> 75762f45
   SCIP_CALL( SCIPdialoghdlrAddHistory(dialoghdlr, dialog, NULL, FALSE) );

   SCIP_CALL( SCIPconshdlrDecompExecSelect(scip, dialoghdlr, dialog ) );

   SCIPdialogMessage(scip, NULL, "\n");

   *nextdialog = SCIPdialoghdlrGetRoot(dialoghdlr);

   return SCIP_OKAY;
}

/** dialog execution method for the displaying and selecting decompositions command */
SCIP_DECL_DIALOGEXEC(GCGdialogExecToolbox)
{  /*lint --e{715}*/

   SCIP_CALL( SCIPdialoghdlrAddHistory(dialoghdlr, dialog, NULL, FALSE) );

   SCIP_CALL( SCIPconshdlrDecompExecToolbox(scip, dialoghdlr, dialog ) );

   SCIPdialogMessage(scip, NULL, "\n");

   *nextdialog = SCIPdialoghdlrGetRoot(dialoghdlr);

   return SCIP_OKAY;
}



/** dialog execution method for the optimize command */
SCIP_DECL_DIALOGEXEC(GCGdialogExecOptimize)
{  /*lint --e{715}*/
   SCIP_RESULT result;
   int presolrounds;
   presolrounds = -1;

   //SCIPdialogMessage(scip, NULL, "In optimize \n");

   SCIP_CALL( SCIPdialoghdlrAddHistory(dialoghdlr, dialog, NULL, FALSE) );

   //SCIPdialogMessage(scip, NULL, "In optimize2 \n");

   assert(SCIPconshdlrDecompCheckConsistency(scip) );
 //  SCIPdialogMessage(scip, NULL, "In optimize3 \n");
   SCIPdialogMessage(scip, NULL, "\n");
   switch( SCIPgetStage(scip) )
   {
   case SCIP_STAGE_INIT:
      SCIPdialogMessage(scip, NULL, "No problem exists\n");
      break;

   case SCIP_STAGE_PROBLEM:
   case SCIP_STAGE_TRANSFORMED:
 //     SCIPdialogMessage(scip, NULL, "in transformed \n");

   case SCIP_STAGE_PRESOLVING:
 //     SCIPdialogMessage(scip, NULL, "in presolving \n");


      //      if( DEChasDetectionRun(scip) || (DECgetBestDecomp(scip) != NULL) )
//      {
//         SCIP_CALL( SCIPgetIntParam(scip, "presolving/maxrounds", &presolrounds) );
//         SCIP_CALL( SCIPsetIntParam(scip, "presolving/maxrounds", 0) );
//      }
      SCIP_CALL( SCIPpresolve(scip) ); /*lint -fallthrough*/

   case SCIP_STAGE_PRESOLVED:

      assert(SCIPconshdlrDecompCheckConsistency(scip) );

     // SCIPdialogMessage(scip, NULL, "In presolved \n");

      if( !SCIPconshdlrDecompExistsSelected(scip) )
      {
         if( SCIPconshdlrDecompUnpresolvedUserSeeedAdded(scip) )
         {
            SCIP_Bool success;
            SCIPinfoMessage(scip, NULL,"there is an unpresolved user decomposition -> try to translate it to presolved problem...  \n");
            SCIPconshdlrDecompTranslateAndAddCompleteUnpresolvedSeeeds(scip, &success);

            if( !success )
            {
               SCIPinfoMessage(scip, NULL,"translatation was not successfull -> revoke presolving and use user given decomposition   \n");
               /* @TODO experimental */
               SCIPfreeTransform(scip);
               SCIP_CALL( SCIPgetIntParam(scip, "presolving/maxrounds", &presolrounds) );
               SCIP_CALL( SCIPsetIntParam(scip, "presolving/maxrounds", 0) );
               SCIP_CALL( SCIPpresolve(scip) ); /*lint -fallthrough*/
               SCIPconshdlrDecompTranslateAndAddCompleteUnpresolvedSeeeds(scip, &success);
               assert(success);
            }
            else
               SCIPinfoMessage(scip, NULL,"translation was successfull \n");
         }
      }

      if( !DEChasDetectionRun(scip) && !SCIPconshdlrDecompHasDecomp(scip) )
      {
         SCIP_CALL( DECdetectStructure(scip, &result) );
         if( result == SCIP_DIDNOTFIND )
         {
            assert(DECgetBestDecomp(scip) == NULL && DEChasDetectionRun(scip));
            SCIPdialogMessage(scip, NULL, "No decomposition exists or could be detected. You need to specify one.\n");
            break;
         }
      }
      else if(! SCIPconshdlrDecompHasDecomp(scip) )
      {
         //assert(DECgetBestDecomp(scip) == NULL && DEChasDetectionRun(scip));
         SCIPdialogMessage(scip, NULL, "No decomposition exists or could be detected. You need to specify one.\n");
         break;
      }
      /*lint -fallthrough*/
   case SCIP_STAGE_SOLVING:
      assert( SCIPconshdlrDecompCheckConsistency(scip) );
      if( SCIPconshdlrDecompExistsSelected(scip) )
         SCIP_CALL( SCIPconshdlrDecompChooseCandidatesFromSelected(scip, FALSE ) );
      else
         SCIP_CALL( SCIPconshdlrDecompChooseCandidatesFromSelected(scip, TRUE ) );
      if( SCIPconshdlrDecompIsBestCandidateUnpresolved(scip) )
      {
         SCIPinfoMessage(scip, NULL,"best candidate decomposition is from unpresolved problem -> revoke presolving and use it \n");
         /* @TODO experimental */
         SCIPfreeTransform(scip);
         SCIP_CALL( SCIPsetIntParam(scip, "presolving/maxrounds", 0) );
         SCIP_CALL( SCIPpresolve(scip) ); /*lint -fallthrough*/
      }

      SCIP_CALL( SCIPsolve(scip) );
      break;

   case SCIP_STAGE_SOLVED:
      SCIPdialogMessage(scip, NULL, "Problem is already solved\n");
      break;

   case SCIP_STAGE_TRANSFORMING:
   case SCIP_STAGE_INITPRESOLVE:
   case SCIP_STAGE_EXITPRESOLVE:
   case SCIP_STAGE_INITSOLVE:
   case SCIP_STAGE_EXITSOLVE:
   case SCIP_STAGE_FREETRANS:
   case SCIP_STAGE_FREE:
   default:
      SCIPerrorMessage("Invalid SCIP stage\n");
      return SCIP_INVALIDCALL;
   }
   SCIPdialogMessage(scip, NULL, "\n");

   *nextdialog = SCIPdialoghdlrGetRoot(dialoghdlr);

   if( presolrounds != -1 )
   {
      SCIP_CALL( SCIPsetIntParam(scip, "presolving/maxrounds", presolrounds) );
   }

   return SCIP_OKAY;
}

/** dialog execution method for writing all known decompositions */
static
SCIP_DECL_DIALOGEXEC(GCGdialogExecWriteAllDecompositions)
{
   SCIP_CALL( SCIPdialoghdlrAddHistory(dialoghdlr, dialog, NULL, FALSE) );

   if( SCIPgetStage(scip) >= SCIP_STAGE_PROBLEM )
   {
      SCIP_CALL( writeAllDecompositions(scip, dialog, dialoghdlr, nextdialog) );
   }
   else
      SCIPdialogMessage(scip, NULL, "no problem available\n");

   *nextdialog = SCIPdialoghdlrGetRoot(dialoghdlr);

   return SCIP_OKAY;
}


/** dialog execution method for writing all known decompositions */
static
SCIP_DECL_DIALOGEXEC(GCGdialogExecWriteFamilyTree)
{
   SCIP_CALL( SCIPdialoghdlrAddHistory(dialoghdlr, dialog, NULL, FALSE) );

   if( SCIPgetStage(scip) >= SCIP_STAGE_PROBLEM )
   {
      SCIP_CALL( writeFamilyTree(scip, dialog, dialoghdlr, nextdialog) );
   }
   else
      SCIPdialogMessage(scip, NULL, "no problem available\n");

   *nextdialog = SCIPdialoghdlrGetRoot(dialoghdlr);

   return SCIP_OKAY;
}


/** dialog execution method for reporting all known decompositions in a PDF file */
static
SCIP_DECL_DIALOGEXEC(GCGdialogExecReportAllDecompositions)
{
   SCIP_CALL( SCIPdialoghdlrAddHistory(dialoghdlr, dialog, NULL, FALSE) );

   if( SCIPgetStage(scip) >= SCIP_STAGE_PROBLEM )
   {
      SCIP_CALL( reportAllDecompositions(scip, dialog, dialoghdlr, nextdialog) );
   }
   else
      SCIPdialogMessage(scip, NULL, "no problem available\n");

   *nextdialog = SCIPdialoghdlrGetRoot(dialoghdlr);

   return SCIP_OKAY;
}

/** dialog execution method for writing problem statistics */
static
SCIP_DECL_DIALOGEXEC(GCGdialogExecWriteStatistics)
{
   char* filename;
   SCIP_Bool endoffile;

   SCIPdialogMessage(scip, NULL, "\n");

   SCIP_CALL( SCIPdialoghdlrGetWord(dialoghdlr, dialog, "enter filename: ", &filename, &endoffile) );
   if( endoffile )
   {
      *nextdialog = NULL;
      return SCIP_OKAY;
   }
   if( filename[0] != '\0' )
   {
      FILE* file;

      SCIP_CALL( SCIPdialoghdlrAddHistory(dialoghdlr, dialog, filename, TRUE) );

      file = fopen(filename, "w");
      if( file == NULL )
      {
         SCIPdialogMessage(scip, NULL, "error creating file <%s>\n", filename);
         SCIPprintSysError(filename);
         SCIPdialoghdlrClearBuffer(dialoghdlr);
      }
      else
      {
         SCIP_RETCODE retcode;
         retcode = GCGprintStatistics(scip, file);
         if( retcode != SCIP_OKAY )
         {
            fclose(file);
            SCIP_CALL( retcode );
         }
         else
         {
            SCIPdialogMessage(scip, NULL, "written statistics to file <%s>\n", filename);
            fclose(file);
         }
      }
   }

   SCIPdialogMessage(scip, NULL, "\n");

   *nextdialog = SCIPdialoghdlrGetRoot(dialoghdlr);

   return SCIP_OKAY;
}
/** dialog execution method for the set detectors aggressive command */
SCIP_DECL_DIALOGEXEC(SCIPdialogExecSetDetectorsAggressive)
{  /*lint --e{715}*/
   SCIP_CALL( SCIPdialoghdlrAddHistory(dialoghdlr, dialog, NULL, FALSE) );

   *nextdialog = SCIPdialoghdlrGetRoot(dialoghdlr);

   SCIP_CALL( GCGsetDetection(scip, SCIP_PARAMSETTING_AGGRESSIVE, FALSE) );

   return SCIP_OKAY;
}

/** dialog execution method for the set detectors default command */
SCIP_DECL_DIALOGEXEC(SCIPdialogExecSetDetectorsDefault)
{  /*lint --e{715}*/
   SCIP_CALL( SCIPdialoghdlrAddHistory(dialoghdlr, dialog, NULL, FALSE) );

   *nextdialog = SCIPdialoghdlrGetRoot(dialoghdlr);

   SCIP_CALL( GCGsetDetection(scip, SCIP_PARAMSETTING_DEFAULT, FALSE) );

   return SCIP_OKAY;
}

/** dialog execution method for the set detectors off command */
SCIP_DECL_DIALOGEXEC(SCIPdialogExecSetDetectorsOff)
{  /*lint --e{715}*/
   SCIP_CALL( SCIPdialoghdlrAddHistory(dialoghdlr, dialog, NULL, FALSE) );

   *nextdialog = SCIPdialoghdlrGetRoot(dialoghdlr);

   SCIP_CALL( GCGsetDetection(scip, SCIP_PARAMSETTING_OFF, FALSE) );

   return SCIP_OKAY;
}

/** dialog execution method for the set detectors fast command */
SCIP_DECL_DIALOGEXEC(SCIPdialogExecSetDetectorsFast)
{  /*lint --e{715}*/
   SCIP_CALL( SCIPdialoghdlrAddHistory(dialoghdlr, dialog, NULL, FALSE) );

   *nextdialog = SCIPdialoghdlrGetRoot(dialoghdlr);

   SCIP_CALL( GCGsetDetection(scip, SCIP_PARAMSETTING_FAST, FALSE) );

   return SCIP_OKAY;
}

/** dialog execution method for the set heuristics aggressive command */
SCIP_DECL_DIALOGEXEC(GCGdialogExecSetHeuristicsAggressive)
{  /*lint --e{715}*/
   SCIP_CALL( SCIPdialoghdlrAddHistory(dialoghdlr, dialog, NULL, FALSE) );

   *nextdialog = SCIPdialoghdlrGetRoot(dialoghdlr);

   SCIP_CALL( SCIPsetHeuristics(scip, SCIP_PARAMSETTING_AGGRESSIVE, FALSE) );
   SCIP_CALL( GCGsetHeuristics(scip, SCIP_PARAMSETTING_AGGRESSIVE) );

   return SCIP_OKAY;
}

/** dialog execution method for the set heuristics off command */
SCIP_DECL_DIALOGEXEC(GCGdialogExecSetHeuristicsOff)
{  /*lint --e{715}*/
   SCIP_CALL( SCIPdialoghdlrAddHistory(dialoghdlr, dialog, NULL, FALSE) );

   *nextdialog = SCIPdialoghdlrGetRoot(dialoghdlr);

   SCIP_CALL( SCIPsetHeuristics(scip, SCIP_PARAMSETTING_OFF, FALSE) );
   SCIP_CALL( GCGsetHeuristics(scip, SCIP_PARAMSETTING_OFF) );

   return SCIP_OKAY;
}

/** dialog execution method for the set heuristics fast command */
SCIP_DECL_DIALOGEXEC(GCGdialogExecSetHeuristicsFast)
{  /*lint --e{715}*/
   SCIP_CALL( SCIPdialoghdlrAddHistory(dialoghdlr, dialog, NULL, FALSE) );

   *nextdialog = SCIPdialoghdlrGetRoot(dialoghdlr);

   SCIP_CALL( SCIPsetHeuristics(scip, SCIP_PARAMSETTING_FAST, FALSE) );
   SCIP_CALL( GCGsetHeuristics(scip, SCIP_PARAMSETTING_FAST) );

   return SCIP_OKAY;
}

/** creates a root dialog */
SCIP_RETCODE GCGcreateRootDialog(
   SCIP*                 scip,               /**< SCIP data structure */
   SCIP_DIALOG**         root                /**< pointer to store the root dialog */
   )
{
   SCIP_CALL( SCIPincludeDialog(scip, root, NULL, SCIPdialogExecMenuLazy, NULL, NULL,
         "GCG", "GCG's main menu", TRUE, NULL) );

   SCIP_CALL( SCIPsetRootDialog(scip, *root) );
   SCIP_CALL( SCIPreleaseDialog(scip, root) );
   *root = SCIPgetRootDialog(scip);

   return SCIP_OKAY;
}

/** create a "emphasis" sub menu */
static
SCIP_RETCODE createEmphasisSubmenu(
   SCIP*                 scip,               /**< SCIP data structure */
   SCIP_DIALOG*          root,               /**< the menu to add the empty sub menu */
   SCIP_DIALOG**         submenu             /**< pointer to store the created emphasis sub menu */
   )
{
   if( !SCIPdialogHasEntry(root, "emphasis") )
   {
      SCIP_CALL( SCIPincludeDialog(scip, submenu,
            NULL, SCIPdialogExecMenu, NULL, NULL,
            "emphasis", "predefined parameter settings", TRUE, NULL) );
      SCIP_CALL( SCIPaddDialogEntry(scip, root, *submenu) );
      SCIP_CALL( SCIPreleaseDialog(scip, submenu) );
   }
   else if( SCIPdialogFindEntry(root, "emphasis", submenu) != 1 )
   {
      SCIPerrorMessage("emphasis sub menu not found\n");
      return SCIP_PLUGINNOTFOUND;
   }

   assert(*submenu != NULL);

   return SCIP_OKAY;
}

/** includes or updates the GCG dialog menus in SCIP */
SCIP_RETCODE SCIPincludeDialogGcg(
   SCIP*                 scip                /**< SCIP data structure */
   )
{
   SCIP_DIALOG* root;
   SCIP_DIALOG* submenu;
   SCIP_DIALOG* dialog;
   SCIP_DIALOG* setmenu;
   SCIP_DIALOG* emphasismenu;

   /* root menu */
   root = SCIPgetRootDialog(scip);
   if( root == NULL )
   {
      SCIP_CALL( GCGcreateRootDialog(scip, &root) );
   }

   /* display */
   if( !SCIPdialogHasEntry(root, "display") )
   {
      SCIP_CALL( SCIPincludeDialog(scip, &submenu, NULL, SCIPdialogExecMenu, NULL, NULL,
            "display", "display information", TRUE, NULL) );
      SCIP_CALL( SCIPaddDialogEntry(scip, root, submenu) );
      SCIP_CALL( SCIPreleaseDialog(scip, &submenu) );
   }
   if( SCIPdialogFindEntry(root, "display", &submenu) != 1 )
   {
      SCIPerrorMessage("display sub menu not found\n");
      return SCIP_PLUGINNOTFOUND;
   }

   /* display statistics */
   if( !SCIPdialogHasEntry(submenu, "statistics") )
   {
      SCIP_CALL( SCIPincludeDialog(scip, &dialog, NULL, GCGdialogExecDisplayStatistics, NULL, NULL,
            "statistics", "display problem and optimization statistics", FALSE, NULL) );
      SCIP_CALL( SCIPaddDialogEntry(scip, submenu, dialog) );
      SCIP_CALL( SCIPreleaseDialog(scip, &dialog) );
   }
   /* display decomposition */
   if( !SCIPdialogHasEntry(submenu, "decomposition") )
   {
      SCIP_CALL( SCIPincludeDialog(scip, &dialog, NULL, GCGdialogExecDisplayDecomposition, NULL, NULL,
            "decomposition", "display decomposition", FALSE, NULL) );
      SCIP_CALL( SCIPaddDialogEntry(scip, submenu, dialog) );
      SCIP_CALL( SCIPreleaseDialog(scip, &dialog) );
   }

   /* display additionalstatistics */
   if( !SCIPdialogHasEntry(submenu, "additionalstatistics") )
   {
      SCIP_CALL( SCIPincludeDialog(scip, &dialog, NULL, GCGdialogExecDisplayAdditionalStatistics, NULL, NULL,
            "additionalstatistics", "display additional solving statistics", FALSE, NULL) );
      SCIP_CALL( SCIPaddDialogEntry(scip, submenu, dialog) );
      SCIP_CALL( SCIPreleaseDialog(scip, &dialog) );
   }

   /* display detectors */
   if( !SCIPdialogHasEntry(submenu, "detectors") )
   {
      SCIP_CALL( SCIPincludeDialog(scip, &dialog, NULL, GCGdialogExecDisplayDetectors, NULL, NULL,
            "detectors", "display available detectors", FALSE, NULL) );
      SCIP_CALL( SCIPaddDialogEntry(scip, submenu, dialog) );
      SCIP_CALL( SCIPreleaseDialog(scip, &dialog) );
   }

   /* display solvers */
   if( !SCIPdialogHasEntry(submenu, "solvers") )
   {
      SCIP_CALL( SCIPincludeDialog(scip, &dialog, NULL, GCGdialogExecDisplaySolvers, NULL, NULL,
            "solvers", "display available pricing problem solvers", FALSE, NULL) );
      SCIP_CALL( SCIPaddDialogEntry(scip, submenu, dialog) );
      SCIP_CALL( SCIPreleaseDialog(scip, &dialog) );
   }

   /* master */
   if( !SCIPdialogHasEntry(root, "master") )
   {
      SCIP_CALL( SCIPincludeDialog(scip, &dialog, NULL, GCGdialogExecSetMaster, NULL, NULL,
            "master", "switch to the interactive shell of the master problem", FALSE, NULL) );
      SCIP_CALL( SCIPaddDialogEntry(scip, root, dialog) );
      SCIP_CALL( SCIPreleaseDialog(scip, &dialog) );
   }

   /* optimize */
   if( !SCIPdialogHasEntry(root, "optimize") )
   {
      SCIP_CALL( SCIPincludeDialog(scip, &dialog,
            NULL,
            GCGdialogExecOptimize, NULL, NULL,
            "optimize", "solve the problem", FALSE, NULL) );
      SCIP_CALL( SCIPaddDialogEntry(scip, root, dialog) );
      SCIP_CALL( SCIPreleaseDialog(scip, &dialog) );
   }

   /* select */
   if( !SCIPdialogHasEntry(root, "select") )
   {
      SCIP_CALL( SCIPincludeDialog(scip, &submenu,
         NULL,
         GCGdialogExecSelect, NULL, NULL,
         "select", "select decompositions", FALSE, NULL) );
      SCIP_CALL( SCIPaddDialogEntry(scip, root, submenu) );
      SCIP_CALL( SCIPreleaseDialog(scip, &submenu) );
   }

   /* select */
   if( !SCIPdialogHasEntry(root, "decomposition toolbox") )
   {
      SCIP_CALL( SCIPincludeDialog(scip, &submenu,
         NULL,
         GCGdialogExecToolbox, NULL, NULL,
         "decomposition toolbox", "create/modify (partial) decompositions", FALSE, NULL) );
      SCIP_CALL( SCIPaddDialogEntry(scip, root, submenu) );
      SCIP_CALL( SCIPreleaseDialog(scip, &submenu) );
   }


   /* detect */
   if( !SCIPdialogHasEntry(root, "detect") )
   {
      SCIP_CALL( SCIPincludeDialog(scip, &dialog, NULL, GCGdialogExecDetect, NULL, NULL,
            "detect", "detect structure", FALSE, NULL) );
      SCIP_CALL( SCIPaddDialogEntry(scip, root, dialog) );
      SCIP_CALL( SCIPreleaseDialog(scip, &dialog) );
   }

   /* quit */
   if( !SCIPdialogHasEntry(root, "quit") )
   {
      SCIP_CALL( SCIPincludeDialog(scip, &dialog,
            NULL,
            SCIPdialogExecQuit, NULL, NULL,
            "quit", "leave GCG", FALSE, NULL) );
      SCIP_CALL( SCIPaddDialogEntry(scip, root, dialog) );
      SCIP_CALL( SCIPreleaseDialog(scip, &dialog) );
   }

   /* set */
   if( !SCIPdialogHasEntry(root, "set") )
   {
      SCIP_CALL( SCIPincludeDialog(scip, &submenu,
            NULL, SCIPdialogExecMenu, NULL, NULL,
            "set", "load/save/change parameters", TRUE, NULL) );
      SCIP_CALL( SCIPaddDialogEntry(scip, root, submenu) );
      SCIP_CALL( SCIPreleaseDialog(scip, &submenu) );
   }
   if( SCIPdialogFindEntry(root, "set", &setmenu) != 1 )
   {
      SCIPerrorMessage("set sub menu not found\n");
      return SCIP_PLUGINNOTFOUND;
   }

   /* set loadmaster */
   if( !SCIPdialogHasEntry(setmenu, "loadmaster") )
   {
      SCIP_CALL( SCIPincludeDialog(scip, &dialog,
            NULL,
            GCGdialogExecSetLoadmaster, NULL, NULL,
            "loadmaster", "load parameter settings for master problem from a file", FALSE, NULL) );
      SCIP_CALL( SCIPaddDialogEntry(scip, setmenu, dialog) );
      SCIP_CALL( SCIPreleaseDialog(scip, &dialog) );
   }

   /* set detectors */
   if( !SCIPdialogHasEntry(setmenu, "detectors") )
   {
      SCIP_CALL( SCIPincludeDialog(scip, &submenu,
            NULL,
            SCIPdialogExecMenu, NULL, NULL,
            "detectors", "change parameters for detectors", TRUE, NULL) );
      SCIP_CALL( SCIPaddDialogEntry(scip, setmenu, submenu) );
      SCIP_CALL( SCIPreleaseDialog(scip, &submenu) );
   }
   if( SCIPdialogFindEntry(setmenu, "detectors", &submenu) != 1 )
   {
      SCIPerrorMessage("detectors sub menu not found\n");
      return SCIP_PLUGINNOTFOUND;
   }

   /* create set detectors emphasis */
   SCIP_CALL( createEmphasisSubmenu(scip, submenu, &emphasismenu) );
   assert(emphasismenu != NULL);

   /* set detectors emphasis aggressive */
   if( !SCIPdialogHasEntry(emphasismenu, "aggressive") )
   {
      SCIP_CALL( SCIPincludeDialog(scip, &dialog,
            NULL, SCIPdialogExecSetDetectorsAggressive, NULL, NULL,
            "aggressive", "sets detectors <aggressive>", FALSE, NULL) );
      SCIP_CALL( SCIPaddDialogEntry(scip, emphasismenu, dialog) );
      SCIP_CALL( SCIPreleaseDialog(scip, &dialog) );
   }

   /* set detectors emphasis default */
   if( !SCIPdialogHasEntry(emphasismenu, "default") )
   {
      SCIP_CALL( SCIPincludeDialog(scip, &dialog,
         NULL, SCIPdialogExecSetDetectorsDefault, NULL, NULL,
         "default", "sets detectors <default>", FALSE, NULL) );
      SCIP_CALL( SCIPaddDialogEntry(scip, emphasismenu, dialog) );
      SCIP_CALL( SCIPreleaseDialog(scip, &dialog) );
   }

   /* set detectors emphasis fast */
   if( !SCIPdialogHasEntry(emphasismenu, "fast") )
   {
      SCIP_CALL( SCIPincludeDialog(scip, &dialog,
            NULL, SCIPdialogExecSetDetectorsFast, NULL, NULL,
            "fast", "sets detectors <fast>", FALSE, NULL) );
      SCIP_CALL( SCIPaddDialogEntry(scip, emphasismenu, dialog) );
      SCIP_CALL( SCIPreleaseDialog(scip, &dialog) );
   }

   /* set detectors emphasis off */
   if( !SCIPdialogHasEntry(emphasismenu, "off") )
   {
      SCIP_CALL( SCIPincludeDialog(scip, &dialog,
            NULL, SCIPdialogExecSetDetectorsOff, NULL, NULL,
            "off", "turns <off> all detectors", FALSE, NULL) );
      SCIP_CALL( SCIPaddDialogEntry(scip, emphasismenu, dialog) );
      SCIP_CALL( SCIPreleaseDialog(scip, &dialog) );
   }

   /* set heuristics */
   if( !SCIPdialogHasEntry(setmenu, "heuristics") )
   {
      SCIP_CALL( SCIPincludeDialog(scip, &submenu,
         NULL,
         SCIPdialogExecMenu, NULL, NULL,
         "heuristics", "change parameters for primal heuristics", TRUE, NULL) );
      SCIP_CALL( SCIPaddDialogEntry(scip, setmenu, submenu) );
      SCIP_CALL( SCIPreleaseDialog(scip, &submenu) );
   }
   if( SCIPdialogFindEntry(setmenu, "heuristics", &submenu) != 1 )
   {
      SCIPerrorMessage("heuristics sub menu not found\n");
      return SCIP_PLUGINNOTFOUND;
   }

   /* create set heuristics emphasis */
   SCIP_CALL( createEmphasisSubmenu(scip, submenu, &emphasismenu) );
   assert(emphasismenu != NULL);

   /* set heuristics emphasis aggressive */
   if( !SCIPdialogHasEntry(emphasismenu, "aggressive") )
   {
      SCIP_CALL( SCIPincludeDialog(scip, &dialog,
         NULL, GCGdialogExecSetHeuristicsAggressive, NULL, NULL,
         "aggressive", "sets heuristics <aggressive>", FALSE, NULL) );
      SCIP_CALL( SCIPaddDialogEntry(scip, emphasismenu, dialog) );
      SCIP_CALL( SCIPreleaseDialog(scip, &dialog) );
   }

   /* set heuristics emphasis fast */
   if( !SCIPdialogHasEntry(emphasismenu, "fast") )
   {
      SCIP_CALL( SCIPincludeDialog(scip, &dialog,
         NULL, GCGdialogExecSetHeuristicsFast, NULL, NULL,
         "fast", "sets heuristics <fast>", FALSE, NULL) );
      SCIP_CALL( SCIPaddDialogEntry(scip, emphasismenu, dialog) );
      SCIP_CALL( SCIPreleaseDialog(scip, &dialog) );
   }

   /* set heuristics emphasis off */
   if( !SCIPdialogHasEntry(emphasismenu, "off") )
   {
      SCIP_CALL( SCIPincludeDialog(scip, &dialog,
         NULL, GCGdialogExecSetHeuristicsOff, NULL, NULL,
         "off", "turns <off> all heuristics", FALSE, NULL) );
      SCIP_CALL( SCIPaddDialogEntry(scip, emphasismenu, dialog) );
      SCIP_CALL( SCIPreleaseDialog(scip, &dialog) );
   }

   /* write */
   if( !SCIPdialogHasEntry(root, "write") )
   {
      SCIP_CALL( SCIPincludeDialog(scip, &submenu, NULL, SCIPdialogExecMenu, NULL, NULL,
            "write", "write information to file", TRUE, NULL) );
      SCIP_CALL( SCIPaddDialogEntry(scip, root, submenu) );
      SCIP_CALL( SCIPreleaseDialog(scip, &submenu) );
   }
   if( SCIPdialogFindEntry(root, "write", &submenu) != 1 )
   {
      SCIPerrorMessage("write sub menu not found\n");
      return SCIP_PLUGINNOTFOUND;
   }

   /* write alldecompositions */
   if( !SCIPdialogHasEntry(submenu, "alldecompositions") )
   {
      SCIP_CALL( SCIPincludeDialog(scip, &dialog, NULL, GCGdialogExecWriteAllDecompositions, NULL, NULL,
            "alldecompositions",
            "write all known decompositions to files (format is given by file extension, e.g. {dec,blk,ref,gp,tex})",
            FALSE, NULL) );
      SCIP_CALL( SCIPaddDialogEntry(scip, submenu, dialog) );
      SCIP_CALL( SCIPreleaseDialog(scip, &dialog) );
   }

   /* write family tree of whites decompositions */
   if( !SCIPdialogHasEntry(submenu, "familytree") )
   {
      SCIP_CALL( SCIPincludeDialog(scip, &dialog, NULL, GCGdialogExecWriteFamilyTree, NULL, NULL,
            "familytree",
            "write all (partial) decompositions that are part of the family tree to pdf files and creates a latex file displaying the family tree",
            FALSE, NULL) );
      SCIP_CALL( SCIPaddDialogEntry(scip, submenu, dialog) );
      SCIP_CALL( SCIPreleaseDialog(scip, &dialog) );
   }

   /* write reportdecompositions */
      if( !SCIPdialogHasEntry(submenu, "reportdecompositions") )
      {
         SCIP_CALL( SCIPincludeDialog(scip, &dialog, NULL, GCGdialogExecReportAllDecompositions, NULL, NULL,
               "reportdecompositions",
               "write report of all known decompositions to LaTeX format",
               FALSE, NULL) );
         SCIP_CALL( SCIPaddDialogEntry(scip, submenu, dialog) );
         SCIP_CALL( SCIPreleaseDialog(scip, &dialog) );
      }

   /* write statistics */
   if( !SCIPdialogHasEntry(submenu, "statistics") )
   {
      SCIP_CALL( SCIPincludeDialog(scip, &dialog, NULL, GCGdialogExecWriteStatistics, NULL, NULL,
            "statistics",
            "write statistics to file",
            FALSE, NULL) );
      SCIP_CALL( SCIPaddDialogEntry(scip, submenu, dialog) );
      SCIP_CALL( SCIPreleaseDialog(scip, &dialog) );
   }


   /* change */
      if( !SCIPdialogHasEntry(root, "change") )
      {
         SCIP_CALL( SCIPincludeDialog(scip, &submenu,
               NULL,
               SCIPdialogExecMenu, NULL, NULL,
               "change", "change the problem", TRUE, NULL) );
         SCIP_CALL( SCIPaddDialogEntry(scip, root, submenu) );
         SCIP_CALL( SCIPreleaseDialog(scip, &submenu) );
      }
      if( SCIPdialogFindEntry(root, "change", &submenu) != 1 )
      {
         SCIPerrorMessage("change sub menu not found\n");
         return SCIP_PLUGINNOTFOUND;
      }

      /* change add */
      if( !SCIPdialogHasEntry(submenu, "blocknr") )
      {
         SCIP_CALL( SCIPincludeDialog(scip, &dialog,
               NULL,
               GCGdialogExecChangeAddBlocknr, NULL, NULL,
               "blocknr", "add block number candidate", FALSE, NULL) );
         SCIP_CALL( SCIPaddDialogEntry(scip, submenu, dialog) );
         SCIP_CALL( SCIPreleaseDialog(scip, &dialog) );
      }



   return SCIP_OKAY;
}<|MERGE_RESOLUTION|>--- conflicted
+++ resolved
@@ -617,10 +617,6 @@
 /** dialog execution method for the displaying and selecting decompositions command */
 SCIP_DECL_DIALOGEXEC(GCGdialogExecSelect)
 {  /*lint --e{715}*/
-<<<<<<< HEAD
-=======
-
->>>>>>> 75762f45
    SCIP_CALL( SCIPdialoghdlrAddHistory(dialoghdlr, dialog, NULL, FALSE) );
 
    SCIP_CALL( SCIPconshdlrDecompExecSelect(scip, dialoghdlr, dialog ) );

--- conflicted
+++ resolved
@@ -712,6 +712,7 @@
       if( SCIPgetStage(scip) < SCIP_STAGE_TRANSFORMED )
          SCIP_CALL( SCIPconshdlrDecompRepairConsNames(scip) );
       SCIPdialogExecPresolve(scip, dialog, dialoghdlr, nextdialog);
+      GCGconshdlrDecompTranslateOrigPartialdecs(scip);
    }
    else
    {
@@ -719,8 +720,6 @@
       SCIPdialogMessage(scip, NULL, "problem is already presolved\n");
    }
 
-   GCGconshdlrDecompTranslateOrigPartialdecs(scip);
-
    return SCIP_OKAY;
 }
 
@@ -737,7 +736,6 @@
 
    if( SCIPgetStage(scip) > SCIP_STAGE_INIT )
    {
-<<<<<<< HEAD
       if( SCIPgetStage(scip) < SCIP_STAGE_PRESOLVED )
       {
          if( GCGdetectionTookPlace(scip, TRUE) )
@@ -746,16 +744,10 @@
          }
          else
          {
+            SCIPverbMessage(scip, SCIP_VERBLEVEL_DIALOG, NULL, "starting detection\n");
             SCIP_CALL( DECdetectStructure(scip, &result) );
          }
       }
-=======
-      SCIPverbMessage(scip, SCIP_VERBLEVEL_DIALOG, NULL, "starting detection\n");
-      SCIPdebugMessage("Start DECdetectstructure!\n");
-      SCIP_CALL( DECdetectStructure(scip, &result) );
-      if( result == SCIP_SUCCESS )
-            SCIPverbMessage(scip, SCIP_VERBLEVEL_DIALOG, NULL, "Detection was successful.\n");
->>>>>>> 7dd189de
       else
       {
          if( GCGdetectionTookPlace(scip, FALSE) )
@@ -764,20 +756,15 @@
          }
          else
          {
+            SCIPverbMessage(scip, SCIP_VERBLEVEL_DIALOG, NULL, "starting detection\n");
             SCIP_CALL( DECdetectStructure(scip, &result) );
          }
       }
    }
    else
-<<<<<<< HEAD
-   {
-      SCIPverbMessage(scip, SCIP_VERBLEVEL_DIALOG, NULL, "No problem exists");
-   }
-=======
+   {
       SCIPverbMessage(scip, SCIP_VERBLEVEL_DIALOG, NULL, "no problem exists\n");
-
-   SCIP_CALL( GCGprintOptionalOutput(scip, dialoghdlr) );
->>>>>>> 7dd189de
+   }
 
    *nextdialog = SCIPdialoghdlrGetRoot(dialoghdlr);
 

--- conflicted
+++ resolved
@@ -373,11 +373,7 @@
    SCIP_Real score;
 
    assert(branchruledata != NULL);
-<<<<<<< HEAD
-   assert(0.0 < frac && frac < 1.0);
-=======
    /*    assert(0.0 < frac && frac < 1.0); */
->>>>>>> 5a4dc766
 
    score = branchruledata->conflictweight * (1.0 - 1.0/(1.0+conflictscore/avgconflictscore))
       + branchruledata->conflengthweight * (1.0 - 1.0/(1.0+conflengthscore/avgconflengthscore))

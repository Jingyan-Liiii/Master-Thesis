--- conflicted
+++ resolved
@@ -175,11 +175,7 @@
    int j;
    int k;
    int tempblock;
-<<<<<<< HEAD
-
-=======
    SCIP_Bool masterisempty;
->>>>>>> 95c9cc8b
    int* blockrepresentative;
    int nextblock;
    int *vartoblock;
@@ -214,11 +210,8 @@
    blockrepresentative[0] = 0;
    blockrepresentative[1] = 1;
    assert(nconss >= 1);
-<<<<<<< HEAD
-=======
 
    masterisempty = findextended;
->>>>>>> 95c9cc8b
 
    /* in a first preprocessing step, indicate which constraints should go in the master */
    if( findextended )
@@ -484,20 +477,6 @@
    int nconss;
    SCIP_VAR** vars;
    int nvars;
-<<<<<<< HEAD
-   int i;
-
-   SCIP_CONS*** subscipconss;
-   int* nsubscipconss;
-   SCIP_CONS** linkingconss;
-   int nlinkingconss;
-   SCIP_VAR** linkingvars;
-   int nlinkingvars;
-   SCIP_VAR*** subscipvars;
-   int* nsubscipvars;
-   int nblocks;
-=======
->>>>>>> 95c9cc8b
    SCIP_Bool valid;
 
    assert(scip != NULL);
@@ -510,120 +489,10 @@
    conss = SCIPgetConss(scip);
    nvars = SCIPgetNVars(scip);
    vars = SCIPgetVars(scip);
-<<<<<<< HEAD
-   nlinkingconss = 0;
-   nlinkingvars = 0;
-   nblocks = detectordata->nblocks;
-
-   SCIP_CALL( SCIPallocBufferArray(scip, &subscipvars, nblocks) );
-   SCIP_CALL( SCIPallocBufferArray(scip, &nsubscipvars, nblocks) ) ;
-   SCIP_CALL( SCIPallocBufferArray(scip, &subscipconss, nblocks) );
-   SCIP_CALL( SCIPallocBufferArray(scip, &nsubscipconss, nblocks) );
-   SCIP_CALL( SCIPallocBufferArray(scip, &linkingconss, nconss) );
-   SCIP_CALL( SCIPallocBufferArray(scip, &linkingvars, nvars) );
-
-   for( i = 0; i < nblocks; ++i )
-   {
-      SCIP_CALL( SCIPallocBufferArray(scip, &subscipvars[i], nvars) ); /*lint !e866*/
-      nsubscipvars[i] = 0;
-      SCIP_CALL( SCIPallocBufferArray(scip, &subscipconss[i], nconss) ); /*lint !e866*/
-      nsubscipconss[i] = 0;
-   }
-
-
-   DECdecompSetPresolved(decdecomp, SCIPgetStage(scip) >= SCIP_STAGE_PRESOLVED);
-   DECdecompSetNBlocks(decdecomp, nblocks);
-   DECdecompSetConstoblock(decdecomp, detectordata->constoblock, &valid);
-   assert(valid);
-   DECdecompSetVartoblock(decdecomp, detectordata->vartoblock, &valid);
-   assert(valid);
-
-   for( i = 0; i < nconss; ++i )
-   {
-      size_t consblock;
-      if( isConsGCGCons(conss[i]) )
-         continue;
-      if( detectordata->consismaster[i] )
-      {
-         linkingconss[nlinkingconss] = conss[i];
-         ++(nlinkingconss);
-         continue;
-      }
-=======
->>>>>>> 95c9cc8b
-
-
-<<<<<<< HEAD
-      subscipconss[consblock-1][nsubscipconss[consblock-1]] = conss[i];
-      ++(nsubscipconss[consblock-1]);
-   }
-
-   for( i = 0; i < nvars; ++i )
-   {
-      size_t varblock;
-      SCIP_VAR* var;
-      var = SCIPvarGetProbvar(vars[i]);
-
-      if( var == NULL )
-         continue;
-
-      varblock = (size_t) SCIPhashmapGetImage(detectordata->vartoblock, var); /*lint !e507*/
-
-      if( varblock == 0 )
-      {
-         assert(!SCIPhashmapExists(detectordata->vartoblock, var));
-         linkingvars[nlinkingvars] = var;
-         ++nlinkingvars;
-         continue;
-      }
-
-      assert(varblock > 0);
-      assert(nblocks >= 0);
-      assert(varblock <= (size_t) nblocks);
-
-      subscipvars[varblock-1][nsubscipvars[varblock-1]] = SCIPvarGetProbvar(vars[i]);
-      ++(nsubscipvars[varblock-1]);
-   }
-
-   if( nlinkingconss > 0 )
-   {
-      SCIP_CALL( DECdecompSetLinkingconss(scip, decdecomp, linkingconss, nlinkingconss, &valid) );
-      assert(valid);
-      DECdecompSetType(decdecomp, DEC_DECTYPE_BORDERED, &valid);
-      assert(valid);
-   }
-   else
-   {
-      DECdecompSetType(decdecomp, DEC_DECTYPE_DIAGONAL, &valid);
-      assert(valid);
-   }
-
-   if( nlinkingvars > 0 )
-   {
-      SCIP_CALL( DECdecompSetLinkingvars(scip, decdecomp, linkingvars, nlinkingvars, &valid) );
-      assert(valid);
-   }
-
-   SCIP_CALL( DECdecompSetSubscipconss(scip, decdecomp, subscipconss, nsubscipconss, &valid) );
-   assert(valid);
-   SCIP_CALL( DECdecompSetSubscipvars(scip, decdecomp, subscipvars, nsubscipvars, &valid) );
-   assert(valid);
-
-   for( i = nblocks-1; i >= 0; --i )
-   {
-      SCIPfreeBufferArray(scip, &subscipconss[i]);
-      SCIPfreeBufferArray(scip, &subscipvars[i]);
-   }
-   SCIPfreeBufferArray(scip, &linkingvars);
-   SCIPfreeBufferArray(scip, &linkingconss);
-   SCIPfreeBufferArray(scip, &nsubscipconss);
-   SCIPfreeBufferArray(scip, &subscipconss);
-   SCIPfreeBufferArray(scip, &nsubscipvars);
-   SCIPfreeBufferArray(scip, &subscipvars);
-=======
+
+
    SCIP_CALL( DECfillOutDecdecompFromHashmaps(scip, decdecomp, detectordata->vartoblock, detectordata->constoblock, detectordata->nblocks, vars, nvars, conss, nconss, &valid, FALSE) );
    assert(valid);
->>>>>>> 95c9cc8b
 
    detectordata->vartoblock = NULL;
    detectordata->constoblock = NULL;

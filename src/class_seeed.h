/* * * * * * * * * * * * * * * * * * * * * * * * * * * * * * * * * * * * * * */
/*                                                                           */
/*                  This file is part of the program                         */
/*          GCG --- Generic Column Generation                                */
/*                  a Dantzig-Wolfe decomposition based extension            */
/*                  of the branch-cut-and-price framework                    */
/*         SCIP --- Solving Constraint Integer Programs                      */
/*                                                                           */
/* Copyright (C) 2010-2015 Operations Research, RWTH Aachen University       */
/*                         Zuse Institute Berlin (ZIB)                       */
/*                                                                           */
/* This program is free software; you can redistribute it and/or             */
/* modify it under the terms of the GNU Lesser General Public License        */
/* as published by the Free Software Foundation; either version 3            */
/* of the License, or (at your option) any later version.                    */
/*                                                                           */
/* This program is distributed in the hope that it will be useful,           */
/* but WITHOUT ANY WARRANTY; without even the implied warranty of            */
/* MERCHANTABILITY or FITNESS FOR A PARTICULAR PURPOSE.  See the             */
/* GNU Lesser General Public License for more details.                       */
/*                                                                           */
/* You should have received a copy of the GNU Lesser General Public License  */
/* along with this program; if not, write to the Free Software               */
/* Foundation, Inc., 51 Franklin St, Fifth Floor, Boston, MA 02110-1301, USA.*/
/*                                                                           */
/* * * * * * * * * * * * * * * * * * * * * * * * * * * * * * * * * * * * * * */

/**@file   class_Seeed.h
 * @brief  class with functions for seeed
 * @author Michael Bastubbe
 * @author Hannah Hechenrieder
 */

/*---+----1----+----2----+----3----+----4----+----5----+----6----+----7----+----8----+----9----+----0----+----1----+----2*/

#ifndef GCG_CLASS_SEEED_H__
#define GCG_CLASS_SEEED_H__

#include "objscip/objscip.h"
#include <vector>
#include "struct_detector.h"
#include <string>
<<<<<<< HEAD
#include "cons_decomp.h"

=======
>>>>>>> 6342f880

namespace gcg {

enum USERGIVEN
{
   NOT = 0,
   PARTIAL = -1,
   COMPLETE = -2,
   COMPLETED_CONSTOMASTER = -3
};

class Seeedpool;

class Seeed
{

private:
	SCIP*							         scip;
   int								      id;						         /**< id of the seeed */
   int 								      nBlocks;				            /**< number of blocks the decomposition currently has */
   int 								      nVars;                        /**< number of variables */
   int								      nConss;                       /**< number of constraints */
   std::vector<int>					   masterConss;			         /**< vector containing indices of master constraints */
   std::vector<int>					   masterVars;				         /**< vector containing indices of master variables */
   std::vector<std::vector<int>>    conssForBlocks; 		         /**< conssForBlocks[k] contains a vector of indices of all constraints assigned to block k */
   std::vector<std::vector<int>>    varsForBlocks; 			      /**< varsForBlocks[k] contains a vector of indices of all variables assigned to block k */
   std::vector<int> 				      linkingVars;			         /**< vector containing indices of linking variables */
   std::vector<std::vector<int>>    stairlinkingVars;		         /**< vector containing indices of staircase linking variables of the blocks (stairlinking variables can be found only in the vector of their first block) */
   std::vector<int> 				      openVars;				         /**< vector containing indices of variables that are not assigned yet*/
   std::vector<int> 				      openConss;				         /**< vector containing indices of constraints that are not assigned yet*/
   std::vector<int>                 bookedAsMasterConss;          /**< vector containing indices of constraints that are not assigned yet but booked as master conss */
   std::vector<std::pair<int, int>> bookedAsBlockConss;           /**< vector containing indices of constraints that are not assigned yet but booked as block conss and the block */
   std::vector<int>                 bookedAsLinkingVars;          /**< vector containing indices of variables that are not assigned yet but booked as linking vars */
   std::vector<int>                 bookedAsMasterVars;           /**< vector containing indices of variables that are not assigned yet but booked as master vars */
   std::vector<std::pair<int, int>> bookedAsBlockVars;            /**< vector containing indices of variables that are not assigned yet but booked as block vars and the block */
   std::vector<std::pair<int, int>> bookedAsStairlinkingVars;     /**< vector containing indices of variables that are not assigned yet but booked as stairlinking vars and the first block of the stairlinking var */
   std::vector<bool> 				   propagatedByDetector;	      /**< propagatedByDetector[i] is this seeed propagated by detector i */
   bool 							         openVarsAndConssCalculated;   /**< are the openVars and openCons calculated */
   long                             hashvalue;
   bool                             changedHashvalue;             /**< are there any changes concerning the hash value since it was calculated last time */

   bool                             isselected;                   /**< is this seeed selected */

   const static int                 primes[];
   const static int                 nPrimes;

public:

   bool                             isFinishedByFinisher;         /**< was this seeed finished by the finishseeed() method of a detector */
   /** statistic information */
   std::vector<DEC_DETECTOR*>       detectorChain;              /**< vector containing detectors that worked on that seeed */
   std::vector<std::string>         detectorchaininfo;          /**< vector containing information about the detector call */
   std::vector<SCIP_Bool>           detectorChainFinishingUsed; /**< vector containing whether the finishing method of the corresponding detector was used on that seeed */
   std::vector<SCIP_Real>           detectorClockTimes;         /**< vector containing detector times in seconds  */
   std::vector<SCIP_Real>           pctVarsToBorder;            /**< vector containing the fraction of variables assigned to the border for each detector working on that seeed*/
   std::vector<SCIP_Real>           pctVarsToBlock;             /**< vector containing the fraction of variables assigned to a block for each detector working on that seeed*/
   std::vector<SCIP_Real>           pctVarsFromFree;            /**< vector containing the fraction of variables that are not longer open for each detector working on that seeed*/
   std::vector<SCIP_Real>           pctConssToBorder;           /**< vector containing the fraction of constraints assigned to the border for each detector working on that seeed*/
   std::vector<SCIP_Real>           pctConssToBlock;            /**< vector containing the fraction of constraints assigned to a block for each detector working on that seeed*/
   std::vector<SCIP_Real>           pctConssFromFree;           /**< vector containing the fraction of constraints that are not longer open for each detector working on that seeed*/
   std::vector<int>                 nNewBlocks;                 /**< vector containing detector indices that worked on that seeed */

   std::vector<int>                 listofancestorids;          /**< vector containing detector indices that worked on that seeed */

   USERGIVEN                        usergiven;                  /**< is this seeed partially or complete given by user */
   SCIP_Real                        score;                        /**< score to evaluate the seeeds */
   SCIP_Real                        maxwhitescore;                /**< score corresponding to the max white measure */

   SCIP_Real                        borderareascore;


   char*                            detectorchainstring;

   /** datastructure to store information if this seeed stems from a seeed concerning the unpresolved problem */
   bool                             stemsFromUnpresolved;       /**< seeed has at least one ancestor that is a seeed from unpresolved problem */
   bool                             isfromunpresolved;          /**< seeed is from unpresolved problem */
   bool                             isFinishedByFinisherUnpresolved; /**< was the ancestor seeed for the unpresolved problem finished by the finishseeed() method of a detector */
   DEC_DETECTOR*                    finishedUnpresolvedBy;           /**< index of dinishing detector of unpresolved ancestor seeed */



   /** constructor(s) */
   Seeed(
      SCIP*          scip,
	  int             id,      		   	/**< id that is given to this seeed */
	  int             ndetectors,          /**< number of detectors */
	  int				   nconss,				   /**< number of constraints */
	  int 				nvars				      /**< number of variables */
   );

   Seeed(const Seeed *seeedToCopy, Seeedpool* seeedpool);

   ~Seeed();

   /** add a block, returns the number of the new block */
   int addBlock();

   /** incorporates the needed time of a certain detector in the detector chain */
   void addClockTime(
         SCIP_Real clocktime
         );

   /** incorporates the changes from ancestor seeed */
   void addDecChangesFromAncestor(
         Seeed* ancestor
         );

   void addDetectorChainInfo(
      const char* decinfo
   );

   /** are already assigned constraints to blocks */
   bool alreadyAssignedConssToBlocks();

   /** returns if the open vars and conss are calculated */
   bool areOpenVarsAndConssCalculated(
   );

   /** assigns open conss and vars if they can be found in blocks */
   SCIP_RETCODE assignAllDependent(
         Seeedpool*       seeedpool
   );

   /** fills out the border of the seeed with the hashmap constoblock if there are still assigned conss and vars */
   SCIP_RETCODE assignBorderFromConstoblock(
         SCIP_HASHMAP* constoblock,
         int givenNBlocks,
         Seeedpool* seeedpool
   );

   /** assigns open vars to stairlinking if they can be found in two consecutive blocks,
    *  returns true if stairlinkingvars are assigned */
   bool assignCurrentStairlinking(
         Seeedpool*       seeedpool
   );

   /** assigns open conss if they include blockvars, returns true if open conss are assigned */
   bool assignHittingOpenconss(
         Seeedpool* seeedpool
   );

   /** assigns open vars if they can be found in one block, returns true if open vars are assigned */
   bool assignHittingOpenvars(
         Seeedpool* seeedpool
   );

   /** fills out the seeed with the hashmap constoblock if there are still assigned conss and vars */
   SCIP_RETCODE assignSeeedFromConstoblock(
         SCIP_HASHMAP* constoblock,
         int givenNBlocks,
         Seeedpool* seeedpool
   );

   /** fills out the seeed with the vector constoblock  */
   SCIP_RETCODE assignSeeedFromConstoblockVector(
      std::vector<int> constoblock,
      int additionalNBlocks,
      Seeedpool* seeedpool
      );

   /** book a constraint to be added to the block constraints of the given block (after calling flushBookes) */
   SCIP_RETCODE bookAsBlockCons(
          int consToBlock,
          int block
   );

   /** book a variable to be added to the block constraints of the given block (after calling flushBookes) */
   SCIP_RETCODE bookAsBlockVar(
         int varToBlock,
         int block
   );

   /** book a constraint to be added to the master constraints (after calling flushBooked) */
   SCIP_RETCODE bookAsMasterCons(
         int consToMaster
   );

   /** book a variable to be added to the master variables (after calling flushBooked) */
   SCIP_RETCODE bookAsMasterVar(
         int varToMaster
   );

   /** book a variable to be added to the master variables (after calling flushBooked) */
   SCIP_RETCODE bookAsLinkingVar(
         int varToLinking
   );

   /** book a variable to be added to the stairlinking variables of the given block and the following block
    *  (after calling flushBookes) */
   SCIP_RETCODE bookAsStairlinkingVar(
         int varToStairlinking,
         int firstBlock
   );

   /** calculates the hash value of the seeed for comparing */
   void calcHashvalue(
   );

   /** calculates vector containing constraints not assigned yet */
   void calcOpenconss(
   );

   /** constructs vector containing variables not assigned yet */
   void calcOpenvars(
   );

   /** returns whether all cons are assigned and deletes the vector open cons if all are assigned */
   bool checkAllConsAssigned(
   );

<<<<<<< HEAD
   bool checkConsistency(
      Seeedpool* seeedpool);

=======
>>>>>>> 6342f880
   /** check the consistency of this seeed */
   bool checkConsistency(
   );

   /*@todo description of this function*/
   bool checkVarsAndConssConsistency(
         Seeedpool* seeedpool
   );

   /** assigns the open cons and open vars */
   SCIP_RETCODE completeByConnected(
         Seeedpool* seeedpool
   );

   /** assigns the open cons and open vars */
   SCIP_RETCODE completeGreedily(
         Seeedpool* seeedpool
   );

   /** assigns the open cons and open vars which are implicitly assigned */
   SCIP_RETCODE considerImplicits(
         Seeedpool* seeedpool
   );

   /** deletes empty blocks */
   SCIP_RETCODE deleteEmptyBlocks(
   );

   /** deletes an open conss */
   SCIP_RETCODE deleteOpencons(
         int opencons
   );

   /** deletes an open var */
   SCIP_RETCODE deleteOpenvar(
         int openvar
   );

   /** displays the assignments of the conss */
   SCIP_RETCODE displayConss(
   );

   /** displays the relevant information of the seeed */
   SCIP_RETCODE displaySeeed(Seeedpool* seeedpool = NULL
   );

   /** displays the assignments of the vars */
   SCIP_RETCODE displayVars( Seeedpool* seeedpool = NULL
   );

   /** computes the score of the given seeed based on the border,
    *  the average density score and the ratio of linking variables*/
   SCIP_Real evaluate(
      Seeedpool* seeedpool,
      SCORETYPE  type
   );



   /** fills out the border of the seeed with the hashmap constoblock */
   SCIP_RETCODE filloutBorderFromConstoblock(
         SCIP_HASHMAP* constoblock,
         int givenNBlocks,
         Seeedpool* seeedpool
   );

   /** fills out a seeed with the hashmap constoblock */
   SCIP_RETCODE filloutSeeedFromConstoblock(
         SCIP_HASHMAP* constoblock,
         int givenNBlocks,
         Seeedpool* seeedpool
   );

   /** finds linking-variables that are actually master-variables,
    *  i.e. the variable is adjacent to only master-constraints. */
   SCIP_RETCODE findVarsLinkingToMaster(
       Seeedpool* seeedpool
   );

   /** finds linking-variables that are actually stairlinking-variables,
    *  i.e. the variable is adjacent to constraints in exactly two block. */
   SCIP_RETCODE findVarsLinkingToStairlinking(
       Seeedpool* seeedpool
   );

   /** add all booked constraints to master and delete them from openConss */
   SCIP_RETCODE flushBooked(
   );

   /** returns vector containing master conss */
   const int* getConssForBlock(
         int block
   );

   /** returns the detectorchain */
   DEC_DETECTOR** getDetectorchain(
   );

   /** returns if this seeed was finished by finishSeeed() method of a detector */
   bool getFinishedByFinisher(
   );

   /** returns the calculated has value of this seeed */
   long getHashValue(
   );

   /** returns the id of the seeed */
   int getID(
   );

   /** returns vector containing linking vars */
   const int* getLinkingvars(
   );

   /** returns array containing master conss */
   const int* getMasterconss(
   );

   /** returns vector containing master vars (every constraint containing a master var is in master )*/
   const int* getMastervars(
   );

   /** return the "maximum white score" (the smaller the better) */
   SCIP_Real getMaxWhiteScore();

   SCIP_Real getScore(
      SCORETYPE type
      );

   /** returns number of blocks */
   int getNBlocks(
   );

   /** get number of conss */
   int getNConss(
   );

   /** returns size of vector containing master conss */
   int getNConssForBlock(
         int block
   );

   /** returns the number of detectors the seeed is propagated by */
   int getNDetectors(
   );

   /** returns size ofvector containing linking vars */
   int getNLinkingvars(
   );

   /** returns size of array containing master conss */
   int getNMasterconss(
   );

   /** returns size of array containing master vars */
   int getNMastervars(
   );

   /** returns total number of stairlinking vars */
   int getNTotalStairlinkingvars(
      );

   /** returns size of vector containing constraints not assigned yet */
   int getNOpenconss(
   );

   /** returns size of vector containing variables not assigned yet */
   int getNOpenvars(
   );

   /** returns size of vector containing stairlinking vars */
   int getNStairlinkingvars(
         int block
   );

   /** get number of vars */
   int getNVars(
   );

   /** returns size of vector containing vars of a certain block */
   int getNVarsForBlock(
         int block
   );

   /**  returns vector containing constraints not assigned yet */
   const int* getOpenconss(
   );

   /** returns vector containing variables not assigned yet */
   const int* getOpenvars(
   );

   /** returns vector containing stairlinking vars */
   const int* getStairlinkingvars(
         int block
   );

   /** returns vector containing vars of a certain block */
   const int* getVarsForBlock(
         int block
   );

   /** returns whether the cons is a cons of the block */
   bool isConsBlockconsOfBlock(
         int cons, int block
   );

   /** returns whether the cons is a master cons*/
   bool isConsMastercons(
         int cons
   );

   /** return whether the cons is an open conss */
   bool isConsOpencons(
         int cons
   );

   /** returns whether this seeed was propagated by certain detector */
   bool isPropagatedBy(
         DEC_DETECTOR* detectorID
   );

<<<<<<< HEAD
   bool isSelected(
      );

   /** is this seeed trivial (i.e. all constraints in one block, or all conss in border, or all variables linking or mastervars  ) */
=======
   /** is this seeed trivial (i.e. all constraints in one block,
    *  or all conss in border, or all variables linking or mastervars) */
>>>>>>> 6342f880
   bool isTrivial(
   );

   /** is this seeed complete (i.e. has it least one open constraint or one open variable ) */
   bool isComplete(
   );

   /* method to check whether seeed is equal to given other seeed */
   SCIP_RETCODE isEqual(
      Seeed*               otherseeed,          /**< other seeed */
      SCIP_Bool*           isequal,             /**< pointer to store whether seeeds are identical */
      bool                 sortseeeds           /**< should conss and vars be sorted before comparing the seeeds? */
   );

   bool isEqual(
      Seeed* other                              /**< other seeed */
   );

   /** returns whether the var is a var of the block */
   bool isVarBlockvarOfBlock(
         int var,
         int block
   );

   /** returns whether the var is a linking var */
   bool isVarLinkingvar(
         int var
   );

   /** returns whether the var is a master var */
   bool isVarMastervar(
         int var
   );

   /** returns whether the var is an open var */
   bool isVarOpenvar(
         int var
   );

   /** returns whether the var is a stairlinking var */
   bool isVarStairlinkingvar(
      int var
   );

   /** returns whether the var is a stairlinkingvar of the block */
   bool isVarStairlinkingvarOfBlock(
         int var,
         int block
   );

   /** refine seeed: do obvious (considerImplicits()) and some non-obvious assignments assignOpenPartialHittingToMaster() */
   SCIP_RETCODE refineToMaster(
      Seeedpool*       seeedpool
   );

   /** add a constraint to a block */
   SCIP_RETCODE setConsToBlock(
         int consToBlock,
         int block
   );

   /** add a constraint to the master constraints */
   SCIP_RETCODE setConsToMaster(
         int consToMaster
   );

   SCIP_RETCODE setDetectorPropagated(
      DEC_DETECTOR* detectorID
   );

   SCIP_RETCODE setFinishingDetectorPropagated(
      DEC_DETECTOR* detectorID
   );

   /** set if this seeed was finished by finishSeeed() method of a detector */
   void setFinishedByFinisher(
         bool finished
   );

   /** set number of blocks, atm only increasing number of blocks  */
   SCIP_RETCODE setNBlocks(
         int nBlocks
   );

   /** set the id */
   SCIP_RETCODE setID(
            int id
   );

   SCIP_RETCODE setOpenVarsAndConssCalculated(
         bool value
   );

   void setSelected(
      bool selected
      );

   /** add a variable to a block */
   SCIP_RETCODE setVarToBlock(
         int varToBlock,
         int block
   );

   /** add a variable to the linking variables */
   SCIP_RETCODE setVarToLinking(
         int varToLinking
   );

   /** add a variable to the master variables (every constraint containing it is in master) */
   SCIP_RETCODE setVarToMaster(
         int varToMaster
   );

   /** add a variable to the stair linking variables */
   SCIP_RETCODE setVarToStairlinking(
         int varToStairLinking, int block1, int block2
   );

   /*@todo description of this function*/
   void showScatterPlot( Seeedpool* seeedpool,
      SCIP_Bool writeonly = FALSE,
      const char* filename = NULL,
      SCIP_Bool draft = FALSE,
      SCIP_Bool colored = TRUE
   );

   /** is this seeed a userseeed that should be completed by setting unspecified constraints to master */
   SCIP_Bool shouldCompletedByConsToMaster();

   /** sorts the vars and conss according their numbers */
   void sort(
   );

   /*@todo description of this function*/
   const char* getShortCaption();

   /** displays the assignments of the vars */
   SCIP_RETCODE writeScatterPlot(
         Seeedpool* seeedpool,
         const char* filename
   );

<<<<<<< HEAD
   /** sets the detector chain short string */
   SCIP_RETCODE setDetectorChainString(
      char*                 detectorchainstring
      );

   SCIP_RETCODE buildDecChainString(
      );

=======
>>>>>>> 6342f880
private:

   /** assign open conss (and vars) that hits a block and other open vars (or cons) that are open to border */
   SCIP_RETCODE assignOpenPartialHittingToMaster(
         Seeedpool*       seeedpool
   );

   /** assign open conss  that hits a block and other open vars  that are open to border */
  SCIP_RETCODE assignOpenPartialHittingConsToMaster(
        Seeedpool*       seeedpool
  );

  /** assign open vars  that hits a block and other open conss  that are open to border */
  SCIP_RETCODE assignOpenPartialHittingVarsToMaster(
     Seeedpool*       seeedpool
  );

};

} /* namespace gcg */
#endif /* GCG_CLASS_Seeed_H__ */<|MERGE_RESOLUTION|>--- conflicted
+++ resolved
@@ -40,11 +40,8 @@
 #include <vector>
 #include "struct_detector.h"
 #include <string>
-<<<<<<< HEAD
 #include "cons_decomp.h"
 
-=======
->>>>>>> 6342f880
 
 namespace gcg {
 
@@ -255,12 +252,9 @@
    bool checkAllConsAssigned(
    );
 
-<<<<<<< HEAD
    bool checkConsistency(
       Seeedpool* seeedpool);
 
-=======
->>>>>>> 6342f880
    /** check the consistency of this seeed */
    bool checkConsistency(
    );
@@ -483,15 +477,12 @@
          DEC_DETECTOR* detectorID
    );
 
-<<<<<<< HEAD
+
    bool isSelected(
       );
 
-   /** is this seeed trivial (i.e. all constraints in one block, or all conss in border, or all variables linking or mastervars  ) */
-=======
    /** is this seeed trivial (i.e. all constraints in one block,
     *  or all conss in border, or all variables linking or mastervars) */
->>>>>>> 6342f880
    bool isTrivial(
    );
 
@@ -634,7 +625,6 @@
          const char* filename
    );
 
-<<<<<<< HEAD
    /** sets the detector chain short string */
    SCIP_RETCODE setDetectorChainString(
       char*                 detectorchainstring
@@ -643,8 +633,6 @@
    SCIP_RETCODE buildDecChainString(
       );
 
-=======
->>>>>>> 6342f880
 private:
 
    /** assign open conss (and vars) that hits a block and other open vars (or cons) that are open to border */

/* * * * * * * * * * * * * * * * * * * * * * * * * * * * * * * * * * * * * * */
/*                                                                           */
/*                  This file is part of the program                         */
/*          GCG --- Generic Column Generation                                */
/*                  a Dantzig-Wolfe decomposition based extension            */
/*                  of the branch-cut-and-price framework                    */
/*         SCIP --- Solving Constraint Integer Programs                      */
/*                                                                           */
/* Copyright (C) 2010-2015 Operations Research, RWTH Aachen University       */
/*                         Zuse Institute Berlin (ZIB)                       */
/*                                                                           */
/* This program is free software; you can redistribute it and/or             */
/* modify it under the terms of the GNU Lesser General Public License        */
/* as published by the Free Software Foundation; either version 3            */
/* of the License, or (at your option) any later version.                    */
/*                                                                           */
/* This program is distributed in the hope that it will be useful,           */
/* but WITHOUT ANY WARRANTY; without even the implied warranty of            */
/* MERCHANTABILITY or FITNESS FOR A PARTICULAR PURPOSE.  See the             */
/* GNU Lesser General Public License for more details.                       */
/*                                                                           */
/* You should have received a copy of the GNU Lesser General Public License  */
/* along with this program; if not, write to the Free Software               */
/* Foundation, Inc., 51 Franklin St, Fifth Floor, Boston, MA 02110-1301, USA.*/
/*                                                                           */
/* * * * * * * * * * * * * * * * * * * * * * * * * * * * * * * * * * * * * * */

/**@file   class_Seeed.h
 * @brief  class with functions for seeed
 * @author Michael Bastubbe
 * @author Hannah Hechenrieder
 */

/*---+----1----+----2----+----3----+----4----+----5----+----6----+----7----+----8----+----9----+----0----+----1----+----2*/

#ifndef GCG_CLASS_SEEED_H__
#define GCG_CLASS_SEEED_H__

#include "objscip/objscip.h"
#include <vector>
#include "struct_detector.h"
#include <string>
#include "cons_decomp.h"
namespace gcg {

enum USERGIVEN
{
   NOT = 0,
   PARTIAL = - 1,
   COMPLETE = - 2,
   COMPLETED_CONSTOMASTER = - 3
};

class Seeedpool;

class Seeed
{
private:
   SCIP* scip;                                                 /**< SCIP data structure */
   int id;                                                     /**< id of the seeed */
   int nBlocks;                                                /**< number of blocks the decomposition currently has */
   int nVars;                                                  /**< number of variables */
   int nConss;                                                 /**< number of constraints */
   std::vector<int> masterConss;                               /**< vector containing indices of master constraints */
   std::vector<int> masterVars;                                /**< vector containing indices of master variables */
   std::vector<std::vector<int>> conssForBlocks;               /**< conssForBlocks[k] contains a vector of indices of all
                                                                 *< constraints assigned to block k */
   std::vector<std::vector<int>> varsForBlocks;                /**< varsForBlocks[k] contains a vector of indices of all
                                                                 *< variables assigned to block k */
   std::vector<int> linkingVars;                               /**< vector containing indices of linking variables */
   std::vector<std::vector<int>> stairlinkingVars;             /**< vector containing indices of staircase linking variables
                                                                 *< of the blocks (stairlinking variables can be found only
                                                                 *< in the vector of their first block) */
   std::vector<int> openVars;                                  /**< vector containing indices of variables that are not
                                                                 *< assigned yet*/
   std::vector<int> openConss;                                 /**< vector containing indices of constraints that are not
                                                                 *< assigned yet*/
   std::vector<int> bookedAsMasterConss;                       /**< vector containing indices of constraints that are not
                                                                 *< assigned yet but booked as master conss */
   std::vector<std::pair<int, int>> bookedAsBlockConss;        /**< vector containing indices of constraints that are not
                                                                 *< assigned yet but booked as block conss and the block */
   std::vector<int> bookedAsLinkingVars;                       /**< vector containing indices of variables that are not
                                                                 *< assigned yet but booked as linking vars */
   std::vector<int> bookedAsMasterVars;                        /**< vector containing indices of variables that are not
                                                                 *< assigned yet but booked as master vars */
   std::vector<std::pair<int, int>> bookedAsBlockVars;         /**< vector containing indices of variables that are not
                                                                 *< assigned yet but booked as block vars and the block */
   std::vector<std::pair<int, int>> bookedAsStairlinkingVars;  /**< vector containing indices of variables that are not
                                                                 *< assigned yet but booked as stairlinking vars and the
                                                                 *< first block of the stairlinking var */
   long hashvalue;
   bool changedHashvalue;                                      /**< are there any changes concerning the hash value since it
                                                                 *< was calculated last time */

   bool isselected;                                            /**< is this seeed selected */

   const static int primes[];
   const static int nPrimes;

   bool isFinishedByFinisher;                         /**< was this seeed finished by the finishseeed() method of a detector */

   /** statistic information */
   std::vector<DEC_DETECTOR*> detectorChain;          /**< vector containing detectors that worked on that seeed */
   std::vector<std::string> detectorchaininfo;        /**< vector containing information about the detector call */
   std::vector<SCIP_Bool> detectorChainFinishingUsed; /**< vector containing whether the finishing method of the
                                                        *< corresponding detector was used on that seeed */
   std::vector<SCIP_Real> detectorClockTimes;         /**< vector containing detector times in seconds  */
   std::vector<SCIP_Real> pctVarsToBorder;            /**< vector containing the fraction of variables assigned to the
                                                        *< border for each detector working on that seeed*/
   std::vector<SCIP_Real> pctVarsToBlock;             /**< vector containing the fraction of variables assigned to a block
                                                        *< for each detector working on that seeed*/
   std::vector<SCIP_Real> pctVarsFromFree;            /**< vector containing the fraction of variables that are not longer
                                                        *< open for each detector working on that seeed*/
   std::vector<SCIP_Real> pctConssToBorder;           /**< vector containing the fraction of constraints assigned to the
                                                        *< border for each detector working on that seeed*/
   std::vector<SCIP_Real> pctConssToBlock;            /**< vector containing the fraction of constraints assigned to a block
                                                        *< for each detector working on that seeed*/
   std::vector<SCIP_Real> pctConssFromFree;           /**< vector containing the fraction of constraints that are not longer
                                                         *< open for each detector working on that seeed*/
   std::vector<int> nNewBlocks;                       /**< vector containing detector indices that worked on that seeed */
   std::vector<int> listofancestorids;                /**< vector containing detector indices that worked on that seeed */
   USERGIVEN usergiven;                               /**< is this seeed partially or completely given by user */
   SCIP_Real score;                                   /**< score to evaluate the seeeds */
   SCIP_Real maxwhitescore;                           /**< score corresponding to the max white measure */

   SCIP_Real borderareascore;                         /**< @todo comment */

   char* detectorchainstring;                         /**< @todo comment */

   /** datastructure to store information if this seeed stems from a seeed concerning the unpresolved problem */
   bool stemsFromUnpresolved;             /**< seeed has at least one ancestor that is a seeed from unpresolved problem */
   bool isfromunpresolved;                /**< seeed is from unpresolved problem */
   bool isFinishedByFinisherUnpresolved;  /**< was the ancestor seeed for the unpresolved problem finished by the
                                            *< finishseeed() method of a detector */
   DEC_DETECTOR* finishedUnpresolvedBy;   /**< index of finishing detector of unpresolved ancestor seeed */


public:

   /** constructor
    *  initially, all conss and vars are open */
   Seeed(
      SCIP* scip,       /**< scip data structure */
      int id,           /**< id that is given to this seeed */
      int nConss,       /**< number of constraints */
      int nVars         /**< number of variables */
      );

   /** copy constructor */
   Seeed(
      const Seeed *seeedToCopy /**< seeed to be copied */
      );

   /** destructor */
   ~Seeed();

   /** adds a block, returns the number of the new block */
   int addBlock();

   /** incorporates the needed time of a certain detector in the detector chain */
   void addClockTime(
      SCIP_Real clocktime /**< time to be added */
      );

   /** incorporates the changes from ancestor seeed */
   void addDecChangesFromAncestor(
      Seeed* ancestor
      );

   /** adds a detector chain info */
   void addDetectorChainInfo(
      const char* decinfo
      );

   /** adds number of new blocks created by a detector added to detector chain */
   void addNNewBlocks(
      int nnewblocks
      );

   /** adds fraction of constraints that are not longer open for a detector added to detector chain */
   void addPctConssFromFree(
      SCIP_Real pct
      );

   /** adds fraction of constraints assigned to a block for a detector added to detector chain */
   void addPctConssToBlock(
      SCIP_Real pct
      );

   /** adds fraction of constraints assigned to the border for a detector added to detector chain */
   void addPctConssToBorder(
      SCIP_Real pct
      );

   /** adds fraction of variables that are not longer open for a detector added to detector chain */
   void addPctVarsFromFree(
      SCIP_Real pct
      );

   /** adds fraction of variables assigned to a block for a detector added to detector chain */
   void addPctVarsToBlock(
      SCIP_Real pct
      );

   /** adds fraction of variables assigned to the border for a detector added to detector chain */
   void addPctVarsToBorder(
      SCIP_Real pct
      );

   /** returns true if at least one constraint is assigned to a block */
   bool alreadyAssignedConssToBlocks();

   /** assigns open conss to master according to the cons assignment information given in constoblock hashmap */
   SCIP_RETCODE assignBorderFromConstoblock(
      SCIP_HASHMAP* constoblock, /**< hashmap assigning cons indices (not SCIP_Cons* !!) to block indices
                                   *< (master assignment is indicated by assigning cons to index additionalNBlocks) */
      int givenNBlocks,          /**< number of blocks the hashmap contains */
      Seeedpool* seeedpool       /**< a seeedpool that uses this seeed */
      );

   /** assigns open vars to stairlinking if they can be found in two consecutive blocks, returns true if stairlinkingvars
    *  are assigned */
   bool assignCurrentStairlinking(
      Seeedpool* seeedpool /**< a seeedpool that uses this seeed */
      );

   /** adds blocks and assigns open conss to such a new block or to master
    *  according to the cons assignment information given in constoblock hashmap */
   SCIP_RETCODE assignSeeedFromConstoblock(
      SCIP_HASHMAP* constoblock, /**< hashmap assigning cons indices (not SCIP_Cons* !!) to block indices
                                   *< (master assignment is indicated by assigning cons to index additionalNBlocks) */
      int additionalNBlocks,     /**< number of (additional) blocks the hashmap contains */
      Seeedpool* seeedpool       /**< a seeedpool that uses this seeed */
      );

   /** adds blocks and assigns open conss to such a new block or to master
    *  according to the cons assignment information given in constoblock vector */
   SCIP_RETCODE assignSeeedFromConstoblockVector(
      std::vector<int> constoblock, /**< vector containing an assignment of conss to a block or to master
                                      *< (master is indicated by assigning cons to index additionalNBlocks) */
      int additionalNBlocks,        /**< number of (additional) blocks the vector contains */
      Seeedpool* seeedpool          /**< a seeedpool that uses this seeed */
      );

   /** books a constraint to be added to the block constraints of the given block (after calling flushBooked) */
   SCIP_RETCODE bookAsBlockCons(
      int consToBlock,
      int block
      );

   /** books a variable to be added to the block constraints of the given block (after calling flushBooked) */
   SCIP_RETCODE bookAsBlockVar(
      int varToBlock,
      int block
      );

   /** books a constraint to be added to the master constraints (after calling flushBooked) */
   SCIP_RETCODE bookAsMasterCons(
         int consToMaster /*< this index can be computed by the function Seeedpool::getIndexForCons */
      );

   /** books a variable to be added to the master variables (after calling flushBooked) */
   SCIP_RETCODE bookAsMasterVar(
      int varToMaster
      );

   /** books a variable to be added to the linking variables (after calling flushBooked) */
   SCIP_RETCODE bookAsLinkingVar(
      int varToLinking
      );

   /** books a variable to be added to the stairlinking variables of the given block and the following block (after calling
    *  flushBooked) */
   SCIP_RETCODE bookAsStairlinkingVar(
      int varToStairlinking,
      int firstBlock
      );

   /** calculates the hash value of the seeed for comparing */
   void calcHashvalue();

   /** returns true if all constraints are assigned and deletes the vector open conss if so */
   bool checkAllConssAssigned();

   /** returns true if the assignments in the seeed are consistent */
   bool checkConsistency(
      Seeedpool* seeedpool /**< a seeedpool that uses this seeed */
      );

   /** assigns all open constraints and open variables
    *  strategy: assigns all conss and vars to the same block if they are indirectly connected
    *  a cons and a var are directly connected if the var appears in the cons */
   SCIP_RETCODE completeByConnected(
      Seeedpool* seeedpool /**< a seeedpool that uses this seeed */
      );

   /** assigns all open constraints and open variables
    *  strategy: assigns a cons (and related vars) to any block if possible by means of prior var assignments
    *  and to master, if there does not exist such a block */
   SCIP_RETCODE completeGreedily(
      Seeedpool* seeedpool /**< a seeedpool that uses this seeed */
      );

   /** assigns every open cons/var
    *  - to the respective block if it hits exactly one blockvar/blockcons and no open vars/conss
    *  - to master/linking if it hits blockvars/blockconss assigned to different blocks
    *  - and every cons to master that hits a master var
    *  - and every var to master if it does not hit any blockcons and has no open cons */
   SCIP_RETCODE considerImplicits(
      Seeedpool* seeedpool /**< a seeedpool that uses this seeed */
      );

   /** deletes empty blocks */
   SCIP_RETCODE deleteEmptyBlocks();

   /** deletes a cons from list of open conss */
   SCIP_RETCODE deleteOpencons(
      int opencons
      );

   /** deletes a var from the list of open vars */
   SCIP_RETCODE deleteOpenvar(
      int openvar
      );

   /** displays the assignments of the conss */
   SCIP_RETCODE displayConss();

   /*@todo is initialization in declaration necessary? */
   /** displays the relevant information of the seeed */
   SCIP_RETCODE displaySeeed(
      Seeedpool* seeedpool = NULL /**< a seeedpool that uses this seeed */
      );

   /*@todo is initialization in declaration necessary? */
   /** displays the assignments of the vars */
   SCIP_RETCODE displayVars(
      Seeedpool* seeedpool = NULL /**< a seeedpool that uses this seeed */
      );

   /** computes the score of the given seeed based on the border, the average density score and the ratio of linking
    * variables */
   SCIP_Real evaluate(
      Seeedpool* seeedpool, /**< a seeedpool that uses this seeed */
      SCORETYPE  type
      );

   /** assigns all conss to master or declares them to be open (and declares all vars to be open)
    *  according to the cons assignment information given in constoblock hashmap
    *  precondition: no cons or var is already assigned to a block */
   SCIP_RETCODE filloutBorderFromConstoblock(
      SCIP_HASHMAP* constoblock, /**< hashmap assigning cons indices (not SCIP_Cons* !!) to block indices
                                   *< (master assignment is indicated by assigning cons to index additionalNBlocks) */
      int givenNBlocks,          /**< number of blocks the hashmap contains */
      Seeedpool* seeedpool       /**< a seeedpool that uses this seeed */
      );

   /** assigns all conss to master or a block
    *  according to the cons assignment information given in constoblock hashmap
    *  calculates implicit variable assignment through cons assignment
    *  precondition: no cons or var is already assigned to a block and constoblock contains information for every cons */
   SCIP_RETCODE filloutSeeedFromConstoblock(
      SCIP_HASHMAP* constoblock, /**< hashmap assigning cons indices (not SCIP_Cons* !!) to block indices
                                   *< (master assignment is indicated by assigning cons to index additionalNBlocks) */
      int givenNBlocks,          /**< number of blocks the hashmap contains */
      Seeedpool* seeedpool       /**< a seeedpool that uses this seeed */
      );

   /** reassigns variables classified as linking to master if the variable only hits master conss */
   SCIP_RETCODE findVarsLinkingToMaster(
      Seeedpool* seeedpool /**< a seeedpool that uses this seeed */
      );

   /** reassigns variables classified as linking to stairlinking if the variable hits conss in exactly two consecutive
    * blocks */
   SCIP_RETCODE findVarsLinkingToStairlinking(
      Seeedpool* seeedpool /**< a seeedpool that uses this seeed */
      );

   /** assigns all booked constraints and variables and deletes them from list of open cons and open vars */
   SCIP_RETCODE flushBooked();

   /** returns ancestor id of given ancestor */
   int getAncestorID(
      int ancestorindex /**< index of ancestor in listofancestorids data structure */
      );

   /** returns detectorchainstring */
   char* getDetectorChainString();

   /** returns detectorchain info of detetctor related to given detectorchain index */
   std::string getDetectorchainInfo(
      int detectorchainindex /**< index of the detector in the detectorchain */
      );

   /** returns the time that the detector related to the given detectorchainindex needed for detecting */
   SCIP_Real getDetectorClockTime(
      int detectorchainindex /**< index of the detector in the detectorchain */
      );

   /** returns the time that the detectors needed for detecting */
   std::vector<SCIP_Real> getDetectorClockTimes();

   /** returns array containing constraints assigned to a block */
   const int* getConssForBlock(
      int block
      );

   /** returns the detectorchain */
   DEC_DETECTOR** getDetectorchain();

   /** returns the detectorchain as a vector */
   std::vector<DEC_DETECTOR*> getDetectorchainVector();

   /** returns true if this seeed was finished by finishSeeed() method of a detector */
   bool getFinishedByFinisher();

   /** returns true if the seeed is finished by a finisher in the unpresolved problem */
   bool getFinishedByFinisherUnpresolved();

   /** returns the detector that finished this seeed in the unpresolved problem if there exists one, NULL otherwise */
   DEC_DETECTOR* getFinishedUnpresolvedBy();

   /** returns the calculated hash value of this seeed */
   long getHashValue();

   /** returns the id of the seeed */
   int getID();

   /** returns array containing all linking vars */
   const int* getLinkingvars();

   /** returns array containing all master conss */
   const int* getMasterconss();

   /** returns array containing all master vars (hitting only constraints in the master) */
   const int* getMastervars();

   /** returns the "maximum white score" (the smaller the better) */
   SCIP_Real getMaxWhiteScore();

   /** returns the score of the seeed (depending on used scoretype) */
   SCIP_Real getScore(
      SCORETYPE type
      );

   /** returns whether this seeed is usergiven */
   USERGIVEN getUsergiven();

   /** returns number of ancestor seeeds */
   int getNAncestors();

   /** returns number of blocks */
   int getNBlocks();

   /** returns number of conss */
   int getNConss();

   /** returns size of the vector containing conss assigned to a block */
   int getNConssForBlock(
      int block
      );

   /** returns size of the detectorchain info vector */
   int getNDetectorchainInfo();

   /** returns the number of detectors the seeed is propagated by */
   int getNDetectors();

   /** returns size of the vector containing linking vars */
   int getNLinkingvars();

   /** returns size of the vector containing master conss */
   int getNMasterconss();

   /** returns size of the vector containing master vars (hitting only constraints in the master) */
   int getNMastervars();

   /** returns number of blocks a detector added */
   int getNNewBlocks(
      int detectorchainindex /**< index of the detector in the detectorchain */
      );

   /** returns number of blocks the detectors in the detectorchain added */
   std::vector<int> getNNewBlocksVector();

   /** returns total number of stairlinking vars */
   int getNTotalStairlinkingvars();

   /** returns size of vector containing constraints not assigned yet */
   int getNOpenconss();

   /** returns size of vector containing variables not assigned yet */
   int getNOpenvars();

   /** returns size of the vector containing stairlinking vars */
   int getNStairlinkingvars(
      int block
      );

   /** returns number of vars */
   int getNVars();

   /** returns size of the vector containing vars assigned to a block */
   int getNVarsForBlock(
      int block
      );

   /** returns array containing constraints not assigned yet */
   const int* getOpenconss();

   /** returns array containing variables not assigned yet */
   const int* getOpenvars();

   /** returns fraction of variables assigned to the border for a detector */
   SCIP_Real getPctVarsToBorder(
      int detectorchainindex /**< index of the detector in the detectorchain */
      );

   /** returns fraction of variables assigned to the border for detectors in detectorchain */
   std::vector<SCIP_Real> getPctVarsToBorderVector();

   /** returns fraction of variables assigned to a block for a detector */
   SCIP_Real getPctVarsToBlock(
      int detectorchainindex /**< index of the detector in the detectorchain */
      );

   /** returns fraction of variables assigned to a block for detectors in detectorchain */
   std::vector<SCIP_Real> getPctVarsToBlockVector();

   /** returns fraction of variables that are not longer open for a detector */
   SCIP_Real getPctVarsFromFree(
      int detectorchainindex /**< index of the detector in the detectorchain */
      );

   /** returns fraction of variables that are not longer open for detectors in detectorchain */
   std::vector<SCIP_Real> getPctVarsFromFreeVector();

   /** returns fraction of constraints assigned to the border for a detector */
   SCIP_Real getPctConssToBorder(
      int detectorchainindex /**< index of the detector in the detectorchain */
      );

   /** returns fraction of constraints assigned to the border for detectors in detectorchain */
   std::vector<SCIP_Real> getPctConssToBorderVector();

   /** returns fraction of constraints assigned to a block for a detector */
   SCIP_Real getPctConssToBlock(
      int detectorchainindex /**< index of the detector in the detectorchain */
      );

   /** returns fraction of constraints assigned to a block for detectors in detectorchain */
   std::vector<SCIP_Real> getPctConssToBlockVector();

   /** returns fraction of constraints that are not longer open for a detector */
   SCIP_Real getPctConssFromFree(
      int detectorchainindex /**< index of the detector in the detectorchain */
      );

   /** returns fraction of constraints that are not longer open for detectors in detectorchain */
   std::vector<SCIP_Real> getPctConssFromFreeVector();

   /** returns array containing stairlinking vars */
   const int* getStairlinkingvars(
      int block
      );

   /** returns true if this seeed stems from the unpresolved problem */
   bool getStemsFromUnpresolved();

   /** returns array containing vars of a block */
   const int* getVarsForBlock(
      int block
      );

   /** returns true if this seeed is complete,
    *  i.e. it has no more open constraints and variables */
   bool isComplete();

   /** returns true if the cons is a cons of the block */
   bool isConsBlockconsOfBlock(
      int cons,
      int block
      );

   /** returns true if the cons is a master cons */
   bool isConsMastercons(
      int cons
      );

   /** returns true if the cons is an open cons */
   bool isConsOpencons(
      int cons
      );

   /** returns true if the seeed is from the unpresolved problem */
   bool isFromUnpresolved();

   /** returns true if the seeed is selected */
   bool isSelected();

   /* method to check whether this seeed is equal to a given other seeed (calls isEqual(Seeed*)) */
   SCIP_RETCODE isEqual(
      Seeed* otherseeed,   /**< other seeed */
      SCIP_Bool* isequal,  /**< pointer to store whether seeeds are identical */
      bool sortseeeds      /**< should conss and vars be sorted before comparing the seeeds? */
      );

   /* method to check whether this seeed is equal to a given other seeed */
   bool isEqual(
      Seeed* other /**< other seeed */
      );

   /** returns true if this seeed was propagated by a detector */
   bool isPropagatedBy(
      DEC_DETECTOR* detectorID
      );

   /** returns true if this seeed is trivial,
    *  i.e. all conss are in one block, all conss are in border, all variables linking or mastervars */
   bool isTrivial();

   /** returns true if the var is assigned to the block */
   bool isVarBlockvarOfBlock(
      int var,
      int block
      );

   /** returns true if the var is a linking var */
   bool isVarLinkingvar(
      int var
      );

   /** returns true if the var is a master var */
   bool isVarMastervar(
      int var
      );

   /** returns true if the var is an open var */
   bool isVarOpenvar(
      int var
      );

   /** returns true if the var is a stairlinking var */
   bool isVarStairlinkingvar(
      int var
      );

   /** returns true if the var is a stairlinkingvar of the block */
   bool isVarStairlinkingvarOfBlock(
      int var,
      int block
      );

   /** refine seeed with focus on blocks: assigns open conss and vars if they can be found
    *  in blocks without respect to open vars and conss (assignHittingOpenconss(), assignHittingOpenvars()) */
   SCIP_RETCODE refineToBlocks(
      Seeedpool* seeedpool /**< a seeedpool that uses this seeed */
      );

   /** refine seeed with focus on master: do obvious (considerImplicits()) assignments and
    *  assign other conss and vars to master if possible (assignOpenPartialHittingToMaster()) */
   SCIP_RETCODE refineToMaster(
      Seeedpool* seeedpool /**< a seeedpool that uses this seeed */
      );

   /** directly adds a constraint to a block
    *  does not delete this cons from list of open conss */
   SCIP_RETCODE setConsToBlock(
      int consToBlock,
      int block
      );

   /** directly adds a constraint to the master constraints
    *  does not delete this cons from list of open conss */
   SCIP_RETCODE setConsToMaster(
      int consToMaster
      );

   /** sets the whole detectorchain */
   void setDetectorchain(
      std::vector<DEC_DETECTOR*> detectorChain
      );

   /** sets seeed to be propagated by a detector */
   SCIP_RETCODE setDetectorPropagated(
      DEC_DETECTOR* detectorID
      );

   /** sets seeed to be propagated by a finishing detector */
   SCIP_RETCODE setFinishingDetectorPropagated(
      DEC_DETECTOR* detectorID
      );

   /** sets whether this seeed was finished by a detector */
   void setFinishedByFinisher(
      bool finished
      );

   /** sets whether this seeed is finished by a finisher in the unpresolved problem */
   void setFinishedByFinisherUnpresolved(
      bool finishedByFinisherUnpresolved
      );

   /** sets the detector that finished the seeed in the unpresolved problem */
   void setFinishedUnpresolvedBy(
      DEC_DETECTOR* detector
      );

   /** sets number of blocks, only increasing number allowed */
   SCIP_RETCODE setNBlocks(
      int nBlocks
      );

   /** sets the id of this seeed */
   SCIP_RETCODE setID(
      int id
      );

   /** sets whether this seeed is from the unpresolved problem */
   void setIsFromUnpresolved(
      bool unpresolved
      );

   /** sets whether this seeed is selected */
   void setSelected(
      bool selected
      );

   /** sets whether this seeed stems from an unpresolved problem seeed */
   void setStemsFromUnpresolved(
      bool stemsfromunpresolved
      );

   /** sets whether this seeed is usergiven */
   void setUsergiven(
      USERGIVEN usergiven
      );

   /** directly adds a variable to the linking variables
    *  does not delete this var from list of open vars */
   SCIP_RETCODE setVarToBlock(
      int varToBlock,
      int block
      );

   /** directly adds a variable to the linking variables
    *  does not delete this var from list of open vars */
   SCIP_RETCODE setVarToLinking(
      int varToLinking
      );

   /** directly adds a variable to the master variables (hitting only constraints in the master)
    *  does not delete this var from list of open vars */
   SCIP_RETCODE setVarToMaster(
      int varToMaster
      );

   /** directly adds a variable to the stairlinking variables
    *  does not delete this var from list of open vars */
   SCIP_RETCODE setVarToStairlinking(
      int varToStairLinking,
      int block1,
      int block2
      );

<<<<<<< HEAD
   /** displays seeed data in a scatterplot */
   void showScatterPlot(
      Seeedpool* seeedpool,         /**< a seeedpool that uses this seeed */
      SCIP_Bool writeonly = false,
=======
   /*@todo description of this function*/
   void showVisualisation( Seeedpool* seeedpool,
      SCIP_Bool writeonly = FALSE,
>>>>>>> ccc8455b
      const char* filename = NULL,
      SCIP_Bool draft = false,
      SCIP_Bool colored = true
      );

   /** returns true if this seeed is a userseeed that should be completed by setting unspecified constraints to master */
   SCIP_Bool shouldCompletedByConsToMaster();

   /** sorts the vars and conss by their indices */
   void sort();

   /** displays the assignments of the vars */
   SCIP_RETCODE writeScatterPlot(
      Seeedpool* seeedpool, /**< a seeedpool that uses this seeed */
      const char* filename
      );

   /** returns a short caption for this seeed */
   const char* getShortCaption();

   /** sets the detector chain short string */
   SCIP_RETCODE setDetectorChainString(
      char* detectorchainstring
      );

   /** creates and sets a detector chain short string for this seeed */
   SCIP_RETCODE buildDecChainString();

private:

   /** assigns every open cons
    *  - to master if it hits blockvars of different blocks
    *  - to the respective block if it hits a blockvar of exactly one block and no stairlinking var
    *  - to master if it hits a stairlinking var but there is no block the cons may be assigned to
    *  - to the block with the lowest number of conss if it hits a stairlinking var and there are blocks the cons may be
    *    assigned to
    *  returns true if there is a cons that has been assigned */
   bool assignHittingOpenconss(
      Seeedpool* seeedpool /**< a seeedpool that uses this seeed */
      );

   /** assigns every open var
    *  - to the respective block if it hits blockconss of exactly one block
    *  - to linking if it hits blockconss of more than one different blocks
    *  returns true if there is a var that has been assigned */
   bool assignHittingOpenvars(
      Seeedpool* seeedpool /**< a seeedpool that uses this seeed */
      );

   /** assigns every open cons to master that hits
    *  - exactly one block var and at least one open var or
    *  - a master var */
   SCIP_RETCODE assignOpenPartialHittingConsToMaster(
      Seeedpool* seeedpool /**< a seeedpool that uses this seeed */
      );

   /** assigns open conss/vars that hit exactly one block and at least one open var/cons to border */
   SCIP_RETCODE assignOpenPartialHittingToMaster(
      Seeedpool* seeedpool /**< a seeedpool that uses this seeed */
      );
   /** assigns every open var to linking that hits
    *  - exactly one block cons and at least one open cons */
   SCIP_RETCODE assignOpenPartialHittingVarsToMaster(
      Seeedpool* seeedpool /**< a seeedpool that uses this seeed */
      );
};

} /* namespace gcg */
#endif /* GCG_CLASS_Seeed_H__ */<|MERGE_RESOLUTION|>--- conflicted
+++ resolved
@@ -385,6 +385,21 @@
       int ancestorindex /**< index of ancestor in listofancestorids data structure */
       );
 
+   /** returns ancestor id of given ancestor */
+   std::vector<int> getAncestorList(
+      );
+
+   void setAncestorList(
+      std::vector<int> newlist
+      );
+
+
+   /** adds ancestor id of given ancestor */
+   void addAncestorID(
+      int ancestor
+      );
+
+
    /** returns detectorchainstring */
    char* getDetectorChainString();
 
@@ -764,16 +779,9 @@
       int block2
       );
 
-<<<<<<< HEAD
-   /** displays seeed data in a scatterplot */
-   void showScatterPlot(
-      Seeedpool* seeedpool,         /**< a seeedpool that uses this seeed */
-      SCIP_Bool writeonly = false,
-=======
    /*@todo description of this function*/
    void showVisualisation( Seeedpool* seeedpool,
       SCIP_Bool writeonly = FALSE,
->>>>>>> ccc8455b
       const char* filename = NULL,
       SCIP_Bool draft = false,
       SCIP_Bool colored = true
@@ -798,6 +806,47 @@
    SCIP_RETCODE setDetectorChainString(
       char* detectorchainstring
       );
+
+   void setNNewBlocksVector(
+      std::vector<int>  newvector
+);
+
+   void setPctConssToBlockVector(
+      std::vector<SCIP_Real> newvector
+      );
+
+   /** returns fraction of constraints that are not longer open for detectors in detectorchain */
+   void setPctConssFromFreeVector(
+      std::vector<SCIP_Real> newvector
+      );
+
+   /** returns fraction of constraints assigned to the border for detectors in detectorchain */
+   void setPctConssToBorderVector(
+      std::vector<SCIP_Real> newvector
+      );
+
+   /** returns fraction of variables assigned to the border for detectors in detectorchain */
+   void setPctVarsToBorderVector(
+      std::vector<SCIP_Real> newvector
+      );
+
+   /** returns fraction of variables assigned to a block for detectors in detectorchain */
+   void setPctVarsToBlockVector(
+      std::vector<SCIP_Real> newvector
+   );
+
+   /** returns fraction of variables that are not longer open for detectors in detectorchain */
+   void setPctVarsFromFreeVector(
+      std::vector<SCIP_Real> newvector
+      );
+
+   /** returns the time that the detectors needed for detecting */
+   void setDetectorClockTimes(
+      std::vector<SCIP_Real> newvector
+      );
+
+
+
 
    /** creates and sets a detector chain short string for this seeed */
    SCIP_RETCODE buildDecChainString();

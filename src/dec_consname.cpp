--- conflicted
+++ resolved
@@ -286,16 +286,11 @@
    SCIP_CALL( SCIPallocMemory(scip, &detectordata) );
    assert(detectordata != NULL);
 
-<<<<<<< HEAD
+   detectordata->regex = NULL;
+
    SCIP_CALL( DECincludeDetector(scip, DEC_DETECTORNAME, DEC_DECCHAR, DEC_DESC, DEC_FREQCALLROUND, DEC_MAXCALLROUND,
       DEC_MINCALLROUND, DEC_PRIORITY, DEC_ENABLED, DEC_SKIP, DEC_USEFULRECALL, detectordata, detectorDetectConsname,
       detectorFreeConsname, detectorInitConsname, detectorExitConsname, detectorPropagateSeeedConsname) );
-=======
-   detectordata->regex = NULL;
-
-   SCIP_CALL( DECincludeDetector(scip, DEC_DETECTORNAME, DEC_DECCHAR, DEC_DESC, DEC_PRIORITY, DEC_ENABLED, DEC_SKIP,
-      detectordata, detectorDetectConsname, detectorFreeConsname, NULL, NULL) );
->>>>>>> 66157723
 
    /* add consname detector parameters */
    SCIP_CALL( SCIPaddStringParam(scip, "detectors/consname/regex", "All cons whose name match this regular expression will be mastercons", &detectordata->regex, FALSE, DEFAULT_REGEX, NULL, NULL) );

--- conflicted
+++ resolved
@@ -253,16 +253,9 @@
             assert(SCIPhashmapGetImage(consindexmap, conss[i]) != NULL);
 
             SCIPinfoMessage(scip, file, "%d, %d\n",
-<<<<<<< HEAD
-                  SCIPhashmapGetImage(varindexmap, SCIPvarGetProbvar(vars[j])),
-                  SCIPhashmapGetImage(consindexmap, conss[i])
-                  );
-
-=======
                SCIPhashmapGetImage(varindexmap, SCIPvarGetProbvar(vars[j])),
                SCIPhashmapGetImage(consindexmap, conss[i])
                );
->>>>>>> 724f67c3
          }
       }
 

/* * * * * * * * * * * * * * * * * * * * * * * * * * * * * * * * * * * * * * */
/*                                                                           */
/*                  This file is part of the program                         */
/*          GCG --- Generic Column Generation                                */
/*                  a Dantzig-Wolfe decomposition based extension            */
/*                  of the branch-cut-and-price framework                    */
/*         SCIP --- Solving Constraint Integer Programs                      */
/*                                                                           */
/* * * * * * * * * * * * * * * * * * * * * * * * * * * * * * * * * * * * * * */

/**@file   heur_xpcrossover.c
 * @brief  Extreme Point Crossover
 * @author Christian Puchert
 */

/*---+----1----+----2----+----3----+----4----+----5----+----6----+----7----+----8----+----9----+----0----+----1----+----2*/

/* toggle debug mode */
//#define SCIP_DEBUG
//#define PRINTPOINTS

#include <assert.h>
#include <string.h>
#include <stdio.h>

#include "heur_xpcrossover.h"
#include "pub_gcgvar.h"
#include "relax_gcg.h"
#include "gcgplugins.h"

#include "scip/scip.h"
#include "scip/scipdefplugins.h"


#define HEUR_NAME             "xpcrossover"
#define HEUR_DESC             "Extreme Point Crossover"
#define HEUR_DISPCHAR         'X'
#define HEUR_PRIORITY         -1100500
#define HEUR_FREQ             0
#define HEUR_FREQOFS          0
#define HEUR_MAXDEPTH         -1
#define HEUR_TIMING           SCIP_HEURTIMING_AFTERNODE
#define HEUR_USESSUBSCIP      TRUE

#define DEFAULT_MAXNODES      1000LL        /**< maximum number of nodes to regard in the subproblem                 */
#define DEFAULT_MINIMPROVE    0.01          /**< factor by which crossover should at least improve the incumbent     */
#define DEFAULT_MINNODES      200LL         /**< minimum number of nodes to regard in the subproblem                 */
#define DEFAULT_MINFIXINGRATE 0.5           /**< minimum percentage of integer variables that have to be fixed       */
#define DEFAULT_NODESOFS      200LL         /**< number of nodes added to the contingent of the total nodes          */
#define DEFAULT_NODESQUOT     0.1           /**< subproblem nodes in relation to nodes of the original problem       */
#define DEFAULT_NUSEDPTS      2             /**< number of extreme pts per block that will be taken into account     */
#define DEFAULT_NWAITINGNODES 200LL         /**< number of nodes without incumbent change heuristic should wait      */
#define DEFAULT_RANDOMIZATION FALSE         /**< should the choice which sols to take be randomized?                 */
#define DEFAULT_DONTWAITATROOT FALSE        /**< should the nwaitingnodes parameter be ignored at the root node?     */
#define DEFAULT_USELPROWS     FALSE         /**< should subproblem be created out of the rows in the LP rows,
                                             * otherwise, the copy constructors of the constraints handlers are used */
#define DEFAULT_COPYCUTS      TRUE          /**< if DEFAULT_USELPROWS is FALSE, then should all active cuts from the cutpool
                                             * of the original scip be copied to constraints of the subscip
                                             */

#define HASHSIZE_POINTS       11113         /**< size of hash table for extreme point tuples                         */




/*
 * Data structures
 */
typedef struct PointTuple POINTTUPLE;

/** primal heuristic data */
struct SCIP_HeurData
{
   SCIP_Longint          maxnodes;           /**< maximum number of nodes to regard in the subproblem               */
   SCIP_Longint          minnodes;           /**< minimum number of nodes to regard in the subproblem               */
   SCIP_Longint          nodesofs;           /**< number of nodes added to the contingent of the total nodes        */
   SCIP_Longint          usednodes;          /**< nodes already used by crossover in earlier calls                  */
   SCIP_Real             nodesquot;          /**< subproblem nodes in relation to nodes of the original problem     */

   int                   nusedpts;           /**< number of extreme pts per block that will be taken into account   */
   SCIP_Longint          nwaitingnodes;      /**< number of nodes without incumbent change heuristic should wait    */
   unsigned int          nfailures;          /**< number of failures since last successful call                     */
   SCIP_Longint          nextnodenumber;     /**< number of BnB nodes at which crossover should be called next      */
   SCIP_Real             minfixingrate;      /**< minimum percentage of integer variables that have to be fixed     */
   SCIP_Real             minimprove;         /**< factor by which crossover should at least improve the incumbent   */
   SCIP_Bool             randomization;      /**< should the choice which sols to take be randomized?               */
   SCIP_Bool             dontwaitatroot;     /**< should the nwaitingnodes parameter be ignored at the root node?   */
   SCIP_Bool             uselprows;          /**< should subproblem be created out of the rows in the LP rows?      */
   SCIP_Bool             copycuts;           /**< if uselprows == FALSE, should all active cuts from cutpool be copied
                                              *   to constraints in subproblem?
                                              */
   unsigned int          randseed;           /**< seed value for random number generator                            */
   SCIP_HASHTABLE*       hashtable;          /**< hashtable used to store the extreme point tuples already used     */
   POINTTUPLE*           lasttuple;          /**< last tuple of extreme points                                      */
};

/** n-tuple of extreme points and their hashkey */
struct PointTuple
{
   int*                  indices;            /**< sorted array of master variable indices                          */
   int                   size;               /**< size of the array (should be heurdata->nusedpts * nblocks)       */
   unsigned int          key;                /**< hashkey of the tuple                                             */
   POINTTUPLE*           prev;               /**< previous extreme point tuple created                             */
};




/*
 * Local methods
 */


/** gets the hash key of an extreme point tuple */
static
SCIP_DECL_HASHGETKEY(hashGetKeyPts)
{  /*lint --e{715}*/
   return elem;
}


/** returns TRUE iff both extreme point tuples are identical */
static
SCIP_DECL_HASHKEYEQ(hashKeyEqPts)
{  /*lint --e{715}*/
   int i;
   int size;

   int* indices1;
   int* indices2;

   indices1 = ((POINTTUPLE*)key1)->indices;
   indices2 = ((POINTTUPLE*)key2)->indices;

   /* there should be two nonempty arrays of the same size */
   assert(indices1 != NULL);
   assert(indices2 != NULL);
   assert(((POINTTUPLE*)key1)->size == ((POINTTUPLE*)key2)->size);

   size  = ((POINTTUPLE*)key1)->size;

   /* compare arrays by components, return TRUE, iff equal */
   for( i = 0; i < size; i++ )
   {
      if( indices1[i] != indices2[i] )
         return FALSE;
   }

   return TRUE;
}


/** returns hashkey of an extreme point tuple */
static
SCIP_DECL_HASHKEYVAL(hashKeyValPts)
{  /*lint --e{715}*/
   return ((POINTTUPLE*)key)->key;
}


/** calculates a hash key for a given tuple of master variable indices */
static
unsigned int calculateHashKey(
   int*                  indices,            /**< indices of master variables                                     */
   int                   size                /**< number of master variables                                      */
   )
{
   int i;
   unsigned int hashkey;

   /* haskey should be (x1+2) * (x2+2) * ... * (xn+2) + (x1+1) + (x2+1) + ... + (xn+1) */
   hashkey = 1;
   for( i = 0; i < size; i++ )
      hashkey *= indices[i] + 2;
   for( i = 0; i < size; i++ )
      hashkey += indices[i] + 1;

   return hashkey;
}


/** creates a new tuple of extreme points (= mastervars) */
static
SCIP_RETCODE createPtTuple(
   SCIP*                 scip,               /**< original SCIP data structure                                    */
   POINTTUPLE**          elem,               /**< tuple of master variables which should be created               */
   int*                  indices,            /**< indices of master variables                                     */
   int                   size,               /**< number of master variables                                      */
   SCIP_HEURDATA*        heurdata            /**< primal heuristic data                                           */
   )
{
   /* memory allocation */
   SCIP_CALL( SCIPallocBlockMemory(scip, elem) );
   SCIP_CALL( SCIPallocBlockMemoryArray(scip, &(*elem)->indices,size) );
   BMScopyMemoryArray((*elem)->indices, indices, size);

   /* data input */
   SCIPsortInt((*elem)->indices, size);
   (*elem)->size = size;
   (*elem)->key = calculateHashKey((*elem)->indices, (*elem)->size);
   (*elem)->prev = heurdata->lasttuple;

   /* update heurdata */
   heurdata->lasttuple = *elem;
   return SCIP_OKAY;
}


/** for each block, select extreme points (represented by mastervars) to be crossed */
static
SCIP_RETCODE selectExtremePoints(
   SCIP*                 scip,               /**< original SCIP data structure                                    */
   SCIP_HEURDATA*        heurdata,           /**< primal heuristic data                                           */
   int*                  selection,          /**< indices of selected extreme points                              */
   SCIP_Bool*            success             /**< pointer to store whether the process was successful             */
   )
{
   SCIP* masterprob;
   int nblocks;

   SCIP_VAR** mastervars;
   SCIP_Real* mastervals;
   int nmastervars;

   int nusedpts;
   int block;
#ifndef NDEBUG
   int nidentblocks;
#endif
   int* blocknrs;
   int* identblock;
   SCIP_Real* blockvalue;
   SCIP_Real value;
   SCIP_Real* selvalue;

   POINTTUPLE* elem;

   int i;
   int j;
   int k;

   assert(scip != NULL);

   /* get master problem, number of blocks and extreme points per block */
   masterprob = GCGrelaxGetMasterprob(scip);
   assert(masterprob != NULL);

   /* get number of blocks */
   nblocks = GCGrelaxGetNPricingprobs(scip);

   /* get variables of the master problem */
   SCIP_CALL( SCIPgetVarsData(masterprob, &mastervars, &nmastervars, NULL, NULL, NULL, NULL) );
   assert(mastervars != NULL);
   assert(nmastervars >= 0);

   /* get master LP solution values */
   SCIP_CALL( SCIPallocBufferArray(scip, &mastervals, nmastervars) );
   SCIP_CALL( SCIPgetSolVals(masterprob, NULL, nmastervars, mastervars, mastervals) );

   /* get number of extreme points per block */
   nusedpts = heurdata->nusedpts;

   /* allocate memory */
   SCIP_CALL( SCIPallocBufferArray(scip, &selvalue, nblocks * nusedpts) );
   SCIP_CALL( SCIPallocBufferArray(scip, &blocknrs, nblocks) );
   SCIP_CALL( SCIPallocBufferArray(scip, &blockvalue, nblocks) );
   SCIP_CALL( SCIPallocBufferArray(scip, &identblock, nblocks) );

   /* initialize the block values for the pricing problems */
   for( i = 0; i < nblocks; i++ )
   {
      blockvalue[i] = 0.0;
      blocknrs[i] = 0;
      identblock[i] = i;
   }

   *success = FALSE;

   /* loop over all given master variables;
    * this loop treats master variables that have value one or greater
    * (in particular important if blocks are represented by others) */
   for( i = 0; i < nmastervars; i++ )
   {
      SCIP_VAR* mastervar;

      mastervar = mastervars[i];
      assert(GCGvarIsMaster(mastervar));

      /* get block information and solution value */
      block = GCGvarGetBlock(mastervar);
      value = SCIPgetSolVal(masterprob, NULL, mastervar);

      /** @todo handle infinite master solution values */
      assert(!SCIPisInfinity(scip, value));

      /* ignore irrelevant extreme points */
      if( SCIPisFeasZero(scip, value) )
         continue;

      /* ignore rays
       * @todo do it smarter */
      if( GCGmasterVarIsRay(mastervar) )
         continue;

      /* variables belonging to no block are not treated here */
      if( block == -1 )
         continue;

      /* ignore "empty" master variables, i.e. variables representing the zero vector */
//      if( norigvars == 0 )
//         continue;

      /* get number of blocks that are identical to this block */
      assert(block >= 0);
#ifndef NDEBUG
      nidentblocks = GCGrelaxGetNIdenticalBlocks(scip, block);
#endif

      while( SCIPisFeasGE(scip, mastervals[i], 1.0) )
      {
         /* insert the extreme point in the selection (should be the only point for this block) */
         j = identblock[block] * nusedpts;
         assert(selection[j] == -1);

         SCIPdebugMessage("insert new point: block %d, mastervar %d, value %g, pos %d\n",
            identblock[block]+1, i, 1.0, j % nusedpts);
         selection[j] = i;
         selvalue[j] = mastervals[i];

         mastervals[i] = mastervals[i] - 1.0;
         blocknrs[block]++;

         /* search the next block to be considered */
         for( j = identblock[block] + 1; j < nblocks; ++j )
            if( GCGrelaxGetBlockRepresentative(scip, j) == block )
            {
               identblock[block] = j;
               break;
            }

#ifndef NDEBUG
         assert(blocknrs[block] >= nidentblocks || j < nblocks);
#endif
      }
   }

   /* loop over all given master variables */
   for( i = 0; i < nmastervars; i++ )
   {
      SCIP_VAR* mastervar;

      mastervar = mastervars[i];
      assert(GCGvarIsMaster(mastervar));

      /* get block information and solution value */
      block = GCGvarGetBlock(mastervar);
      value = SCIPgetSolVal(masterprob, NULL, mastervar);

      /** @todo handle infinite master solution values */
      assert(!SCIPisInfinity(scip, value));

      /* ignore irrelevant extreme points */
      if( SCIPisFeasZero(scip, value) )
         continue;

      /* ignore rays
       * @todo do it smarter */
      if( GCGmasterVarIsRay(mastervar) )
         continue;

      /* variables belonging to no block are not treated here */
      if( block == -1 )
         continue;

      /* ignore "empty" master variables, i.e. variables representing the zero vector */
//      if( norigvars == 0 )
//         continue;

      /* get number of blocks that are identical to this block */
      assert(block >= 0);
#ifndef NDEBUG
      nidentblocks = GCGrelaxGetNIdenticalBlocks(scip, block);
#endif

      assert(SCIPisFeasGE(scip, mastervals[i], 0.0) && SCIPisFeasLT(scip, mastervals[i], 1.0));

      while( SCIPisFeasPositive(scip, mastervals[i]) )
      {
         value = MIN(mastervals[i], 1.0 - blockvalue[block]);

         /* check if the extreme point is good enough to be inserted in the selection */
         for( j = identblock[block] * nusedpts; j < (identblock[block] + 1) * nusedpts; ++j )
         {
            /* if the extreme point is better than a point in the selection
             * or there are < nusedpts, insert it */
            if( selection[j] == -1 || SCIPisGT(scip, value, selvalue[j]) )
            {
               SCIPdebugMessage("insert new point: block %d, mastervar %d, value %g, pos %d\n",
                     identblock[block]+1, i, value, j % nusedpts);
               for( k = (identblock[block] + 1) * nusedpts - 1; k > j; --k )
               {
                  SCIPdebugMessage("  shift point %d from pos %d to pos %d\n", selection[k-1], (k-1) % nusedpts, k % nusedpts);
                  selection[k] = selection[k-1];
                  selvalue[k] = selvalue[k-1];
               }
               selection[j] = i;
               selvalue[j] = value;
               break;
            }
         }

         mastervals[i] = mastervals[i] - value;
         if( SCIPisFeasZero(scip, mastervals[i]) )
            mastervals[i] = 0.0;
         blockvalue[block] += value;

         /* if the value assigned to the block is equal to 1, this block is full and we consider the next block */
         if( SCIPisFeasGE(scip, blockvalue[block], 1.0) )
         {
            blockvalue[block] = 0.0;
            blocknrs[block]++;

            /* search the next block to be considered */
            for( j = identblock[block] + 1; j < nblocks; ++j )
               if( GCGrelaxGetBlockRepresentative(scip, j) == block )
               {
                  identblock[block] = j;
                  break;
               }

#ifndef NDEBUG
            assert(blocknrs[block] >= nidentblocks || j < nblocks);
#endif
         }
      }
   }

   /* creates an object ready to be inserted into the hashtable */
   SCIP_CALL( createPtTuple(scip, &elem, selection, nusedpts * nblocks, heurdata) );

   /* check whether the set is already in the hashtable, if not, insert it */
   if( !SCIPhashtableExists(heurdata->hashtable, elem) )
   {
      SCIP_CALL( SCIPhashtableInsert(heurdata->hashtable, elem) );
      *success = TRUE;
   }

   /* free memory */
   SCIPfreeBufferArray(scip, &mastervals);
   SCIPfreeBufferArray(scip, &identblock);
   SCIPfreeBufferArray(scip, &blocknrs);
   SCIPfreeBufferArray(scip, &blockvalue);
   SCIPfreeBufferArray(scip, &selvalue);

   return SCIP_OKAY;
}


/** select extreme points (represented by mastervars) to be crossed randomly*/
static
SCIP_RETCODE selectExtremePointsRandomized(
   SCIP*                 scip,               /**< original SCIP data structure                                    */
   SCIP_HEURDATA*        heurdata,           /**< primal heuristic data                                           */
   int*                  selection,          /**< indices of selected extreme points                              */
   SCIP_Bool*            success             /**< pointer to store whether the process was successful             */
   )
{
   SCIP* masterprob;
   int nblocks;

   SCIP_VAR** mastervars;
   int nmastervars;

   int nusedpts;         /* number of extreme points per block to be chosen        */
   int* npts;            /* for each block, the number of available extreme points */
   int* blockpts;        /* all points of a block which to be considered           */
   SCIP_Real* ptvals;    /* solution values of extreme points in master problem    */
   int lastpt;           /* the worst extreme point possible to choose             */
   int iters;            /* iteration counter                                      */

   POINTTUPLE* elem;

   int i;
   int j;
   int k;

   assert(scip != NULL);

   /* get master problem, number of blocks and extreme points per block */
   masterprob = GCGrelaxGetMasterprob(scip);
   assert(masterprob != NULL);

   /* get number of blocks */
   nblocks = GCGrelaxGetNPricingprobs(scip);

   /* get variables of the master problem */
   SCIP_CALL( SCIPgetVarsData(masterprob, &mastervars, &nmastervars, NULL, NULL, NULL, NULL) );
   assert(mastervars != NULL);
   assert(nmastervars >= 0);

   /* get number of extreme points per block */
   nusedpts = heurdata->nusedpts;

   /* allocate memory */
   SCIP_CALL( SCIPallocBufferArray(scip, &npts, nblocks) );

   *success = TRUE;

   /* check whether we have enough points per block to perform a randomization */
   for( i = 0; i < nblocks; ++i )
      npts[i] = 0;
   for( i = 0; i < nmastervars; ++i )
   {
      SCIP_VAR* mastervar;
      SCIP_Real solval;
      int block;

      mastervar = mastervars[i];
      solval = SCIPgetSolVal(masterprob, NULL, mastervar);
      block = GCGvarGetBlock(mastervar);

      if( block >= 0 && !SCIPisFeasZero(scip, solval) )
         ++npts[block];
   }
   for( i = 0; i < nblocks; ++i )
      if( GCGrelaxIsPricingprobRelevant(scip, i) && npts[i] <= nusedpts )
         *success = FALSE;

   /* do not randomize if there are not enough points available */
   if( !*success )
   {
      SCIPdebugMessage(" -> not enough extreme points available for randomization.\n");

      /* free memory */
      SCIPfreeBufferArray(scip, &npts);

      return SCIP_OKAY;
   }

   *success = FALSE;
   iters = 0;

   /* perform at maximum 10 restarts and stop as soon as a new set of solutions is found */
   do
   {
      for( i = 0; i < nblocks; ++i )
      {
         int blockrep;

         SCIP_CALL( SCIPallocBufferArray(scip, &blockpts, npts[i]) );
         SCIP_CALL( SCIPallocBufferArray(scip, &ptvals, npts[i]) );

         /* get representative of this block */
         blockrep = GCGrelaxGetBlockRepresentative(scip, i);
         assert(blockrep >= 0 && blockrep <= i);

         /* get all relevant extreme points for this block */
         k = 0;
         for( j = 0; j < nmastervars; ++j )
         {
            SCIP_VAR* mastervar;
            SCIP_Real solval;
            int block;

            mastervar = mastervars[j];
            solval = SCIPgetSolVal(masterprob, NULL, mastervar);
            block = GCGvarGetBlock(mastervar);

            if( block == blockrep && !SCIPisFeasZero(scip, solval) )
            {
               assert(k < npts[blockrep]);
               blockpts[k] = j;
               ++k;
            }
         }
         assert(k == npts[blockrep]);

         /* sort the extreme points */
         SCIPsortRealInt(ptvals, blockpts, npts[blockrep]);
         lastpt = npts[blockrep];

         /* perform a random selection for this block */
         for( k = 0; k < nusedpts; ++k )
         {
            int idx;
            int selidx;

            idx = SCIPgetRandomInt(nusedpts-k-1, lastpt-1, &heurdata->randseed);
            selidx = i * nusedpts + k;
            selection[selidx] = blockpts[idx];
            lastpt = idx;
         }

         SCIPfreeBufferArray(scip, &blockpts);
         SCIPfreeBufferArray(scip, &ptvals);
      }

      /* creates an object ready to be inserted into the hashtable */
      SCIP_CALL( createPtTuple(scip, &elem, selection, nusedpts * nblocks, heurdata) );

      /* check whether the randomized set is already in the hashtable, if not, insert it */
      if( !SCIPhashtableExists(heurdata->hashtable, elem) )
      {
         SCIP_CALL( SCIPhashtableInsert(heurdata->hashtable, elem) );
         *success = TRUE;
      }
      ++iters;
   }
   while( !*success && iters < 10 );

   /* free memory */
   SCIPfreeBufferArray(scip, &npts);

   return SCIP_OKAY;
}


#ifdef PRINTPOINTS
/** prints selected extreme points to standard output */
static
SCIP_RETCODE printExtremePoints(
   SCIP*                 scip,
   int                   nusedpts,
   int*                  selection
      )
{
   SCIP* masterprob;
   int nblocks;

   SCIP_VAR** mastervars;
   int nmastervars;
   SCIP_VAR* mastervar;
   SCIP_VAR** origvars;
   SCIP_Real* origvals;
   int norigvars;

   int i;
   int j;
   int k;
   int selidx;

   assert(scip != NULL);

   /* get master problem, number of blocks and extreme points per block */
   masterprob = GCGrelaxGetMasterprob(scip);
   assert(masterprob != NULL);

   nblocks = GCGrelaxGetNPricingprobs(scip);

   /* get variables of the master problem */
   SCIP_CALL( SCIPgetVarsData(masterprob, &mastervars, &nmastervars, NULL, NULL, NULL, NULL) );
   assert(mastervars != NULL);
   assert(nmastervars >= 0);

   /* first, print the relaxation solution */
   SCIPdebugPrintf("------------------------------------------------------------\n");
   SCIPdebugPrintf("Current relaxation solution:\n");
   SCIP_CALL( SCIPprintSol(scip, GCGrelaxGetCurrentOrigSol(scip), NULL, FALSE) );
   SCIPdebugPrintf("------------------------------------------------------------\n");

   /* then, print the selected extreme points for each block */
   for( i = 0; i < nblocks; ++i )
   {
      SCIPdebugPrintf("Block %i\n", i+1);
      SCIPdebugPrintf("------------------------------------------------------------\n");

      for( j = 0; j < nusedpts; ++j )
      {
         selidx = i * nusedpts + j;
         if( selection[selidx] != -1 )
         {
            mastervar = mastervars[selection[selidx]];
            assert(GCGvarIsMaster(mastervar));

            origvars = GCGmasterVarGetOrigvars(mastervar);
            origvals = GCGmasterVarGetOrigvals(mastervar);
            norigvars = GCGmasterVarGetNOrigvars(mastervar);

            SCIPdebugPrintf("Extreme point %i, mastervar %s, masterval=%g, index=%d:\n",
                  j+1, SCIPvarGetName(mastervar),
                  SCIPgetSolVal(masterprob, NULL, mastervar), SCIPvarGetProbindex(mastervar));
            for( k = 0; k < norigvars; ++k )
            {
               SCIPdebugPrintf("%-32s % 20.15g \t(obj:%.15g)\n",
                  SCIPvarGetName(origvars[k]), origvals[k], SCIPvarGetObj(origvars[k]));
            }
            SCIPdebugPrintf("------------------------------------------------------------\n");
         }
      }
   }

   return SCIP_OKAY;
}
#endif

/** initialize the subSCIP instance: copy SCIP to subSCIP, set the parameters */
static
SCIP_RETCODE initializeSubproblem(
   SCIP*                 scip,               /**< original SCIP data structure                                  */
   SCIP*                 subscip,            /**< SCIP data structure for the subproblem                        */
   SCIP_VAR**            subvars,            /**< the variables of the subproblem                               */
   SCIP_HEURDATA*        heurdata,           /**< primal heuristic data                                         */
   SCIP_Longint          nstallnodes,        /**< node limit for subproblem                                     */
   SCIP_Real             timelimit,          /**< time limit for subproblem                                     */
   SCIP_Real             memorylimit,        /**< memory limit for subproblem                                   */
   SCIP_Bool*            success             /**< pointer to store whether the problem was created successfully */
   )
{
   SCIP_VAR** vars;
   int nvars;

   SCIP_Real cutoff;                         /* objective cutoff for the subproblem                 */
   SCIP_Real upperbound;

   int i;

   char probname[SCIP_MAXSTRLEN];
   SCIP_HASHMAP* varmapfw;                   /* mapping of SCIP variables to subSCIP variables      */

   SCIP_CALL( SCIPgetVarsData(scip, &vars, &nvars, NULL, NULL, NULL, NULL) );
   SCIP_CALL( SCIPhashmapCreate(&varmapfw, SCIPblkmem(subscip), SCIPcalcHashtableSize(5 * nvars)) );

   /* copy the SCIP instance to the subSCIP */

   /* copy all plugins */
   SCIP_CALL( SCIPincludeDefaultPlugins(subscip) );

   /* get name of the original problem and add the string "_extremeptsub" */
   (void) SCIPsnprintf(probname, SCIP_MAXSTRLEN, "%s_extremeptsub", SCIPgetProbName(scip));

   /* create the subproblem */
   SCIP_CALL( SCIPcreateProb(subscip, probname, NULL, NULL, NULL, NULL, NULL, NULL, NULL) );

   /* copy all variables */
   SCIP_CALL( SCIPcopyVars(scip, subscip, varmapfw, NULL, TRUE) );

   /* if the lp rows are not used, also copy the constraints */
   if( !heurdata->uselprows )
   {
      SCIP_Bool valid;
      valid = FALSE;

      SCIP_CALL( SCIPcopyConss(scip, subscip, varmapfw, NULL, TRUE, FALSE, &valid) );
      if( heurdata->copycuts )
      {
         /** copies all active cuts from cutpool of sourcescip to linear constraints in targetscip */
         SCIP_CALL( SCIPcopyCuts(scip, subscip, varmapfw, NULL, TRUE) );
      }
      SCIPdebugMessage("Copying the SCIP constraints was %s complete.\n", valid ? "" : "not ");
   }

   /* get the subproblem variables */
   for( i = 0; i < nvars; i++ )
      subvars[i] = (SCIP_VAR*) SCIPhashmapGetImage(varmapfw, vars[i]);

   /* free hash map */
   SCIPhashmapFree(&varmapfw);

   /* setup parameters of subSCIP */
   /* do not abort subproblem on CTRL-C */
   SCIP_CALL( SCIPsetBoolParam(subscip, "misc/catchctrlc", FALSE) );

   /* disable output to console */
   SCIP_CALL( SCIPsetIntParam(subscip, "display/verblevel", 0) );

   /* set limits for the subproblem */
   SCIP_CALL( SCIPsetLongintParam(subscip, "limits/nodes", nstallnodes) );
   SCIP_CALL( SCIPsetRealParam(subscip, "limits/time", timelimit) );
   SCIP_CALL( SCIPsetRealParam(subscip, "limits/memory", memorylimit) );

   /* forbid recursive call of heuristics and separators solving subMIPs */
   SCIP_CALL( SCIPsetSubscipsOff(subscip, TRUE) );

   /* disable cutting plane separation */
   SCIP_CALL( SCIPsetSeparating(subscip, SCIP_PARAMSETTING_OFF, TRUE) );

   /* disable expensive presolving */
   SCIP_CALL( SCIPsetPresolving(subscip, SCIP_PARAMSETTING_FAST, TRUE) );

   /* use best estimate node selection */
   if( SCIPfindNodesel(scip, "estimate") != NULL )
   {
      SCIP_CALL( SCIPsetIntParam(subscip, "nodeselection/estimate/stdpriority", INT_MAX/4) );
   }

   /* use inference branching */
   if( SCIPfindBranchrule(scip, "inference") != NULL )
   {
      SCIP_CALL( SCIPsetIntParam(subscip, "branching/inference/priority", INT_MAX/4) );
   }

   /* disable conflict analysis */
   SCIP_CALL( SCIPsetBoolParam(subscip, "conflict/useprop", FALSE) );
   SCIP_CALL( SCIPsetBoolParam(subscip, "conflict/useinflp", FALSE) );
   SCIP_CALL( SCIPsetBoolParam(subscip, "conflict/useboundlp", FALSE) );
   SCIP_CALL( SCIPsetBoolParam(subscip, "conflict/usesb", FALSE) );
   SCIP_CALL( SCIPsetBoolParam(subscip, "conflict/usepseudo", FALSE) );

   /* if there is already a solution, add an objective cutoff */
   if( SCIPgetNSols(scip) > 0 )
   {
      assert( !SCIPisInfinity(scip,SCIPgetUpperbound(scip)) );

      upperbound = SCIPgetUpperbound(scip) - SCIPsumepsilon(scip);
      if( !SCIPisInfinity(scip,-1.0*SCIPgetLowerbound(scip)) )
      {
         cutoff = (1-heurdata->minimprove)*SCIPgetUpperbound(scip) + heurdata->minimprove*SCIPgetLowerbound(scip);
      }
      else
      {
         if( SCIPgetUpperbound ( scip ) >= 0 )
            cutoff = ( 1 - heurdata->minimprove ) * SCIPgetUpperbound ( scip );
         else
            cutoff = ( 1 + heurdata->minimprove ) * SCIPgetUpperbound ( scip );
      }
      cutoff = MIN(upperbound, cutoff );
      SCIP_CALL( SCIPsetObjlimit(subscip, cutoff) );
   }

   *success = TRUE;

   return SCIP_OKAY;
}

/** fix those variables which are identical in each extreme point of their blocks */
static SCIP_RETCODE fixVariables(
   SCIP*                 scip,               /**< original SCIP data structure                                  */
   SCIP*                 subscip,            /**< SCIP data structure for the subproblem                        */
   SCIP_VAR**            subvars,            /**< the variables of the subproblem                               */
   int*                  selection,          /**< pool of solutions crossover will use                          */
   SCIP_HEURDATA*        heurdata,           /**< primal heuristic data                                         */
   SCIP_Bool*            success             /**< pointer to store whether the problem was created successfully */
   )
{
   SCIP* masterprob;                         /* master problem                         */
   SCIP_VAR** mastervars;                    /* master variables                       */

   SCIP_VAR** vars;                          /* original scip variables                */
   SCIP_Real fixingrate;                     /* percentage of variables that are fixed */

   int nblocks;                              /* number of blocks                                   */
   int nusedpts;                             /* number of extreme points per block                 */
   int nvars;                                /* number of original variables                       */
   int nbinvars;                             /* number of binary variables in the original problem */
   int nintvars;                             /* number of general integer variables                */

   SCIP_Real* fixvals;                       /* values to which original variables should be fixed    */
   SCIP_Bool* fixable;                       /* for each original variable, remember if it is fixable */
   int* ptcounter;                           /* for each original variable, count in how many extreme points it appears */
   int fixingcounter;                        /* count how many original variables are fixed           */
   int zerocounter;                          /* count how many variables are fixed to zero            */

   int i;
   int j;
   int k;
   int l;
   int idx;

   /* get master problem and its variables */
   masterprob = GCGrelaxGetMasterprob(scip);
   assert(masterprob != NULL);
   SCIP_CALL( SCIPgetVarsData(masterprob, &mastervars, NULL, NULL, NULL, NULL, NULL) );
   assert(mastervars != NULL);

   /* get required data of the original problem */
   SCIP_CALL( SCIPgetVarsData(scip, &vars, &nvars, &nbinvars, &nintvars, NULL, NULL) );

   nblocks = GCGrelaxGetNPricingprobs(scip);
   nusedpts = heurdata->nusedpts;
   fixingcounter = 0;
   zerocounter = 0;

   /* allocate memory */
   SCIP_CALL( SCIPallocBufferArray(scip, &fixvals, nbinvars + nintvars) );
   SCIP_CALL( SCIPallocBufferArray(scip, &fixable, nbinvars + nintvars) );
   SCIP_CALL( SCIPallocBufferArray(scip, &ptcounter, nbinvars + nintvars) );

   /* by default, each original variable can be fixed to zero */
   for( i = 0; i < nbinvars + nintvars; ++i )
   {
      fixable[i] = TRUE;
      fixvals[i] = 0.0;
      ptcounter[i] = 0;
   }

   SCIPdebugMessage("comparing extreme points...\n");

   /* for each block, compare the selected extreme points */
   for( i = 0; i < nblocks; ++i )
   {
      int blockrep;
      SCIP_VAR* mastervar;
      SCIP_VAR** origvars;
      SCIP_Real* origvals;
      int norigvars;
      int selidx;

      /* get the block that represents this block (in case of aggregation) */
      blockrep = GCGrelaxGetBlockRepresentative(scip, i);

      /* at least one extreme point must have been selected */
#ifndef NDEBUG
      selidx = i * nusedpts;
      assert(selection[selidx] != -1);
#endif

      /* compare the selected extreme points, where the first point is the reference point */
      for( j = 0; j < nusedpts; ++j )
      {
         selidx = i * nusedpts + j;
         if( selection[selidx] != -1 )
         {
            /* get master variable */
            mastervar = mastervars[selection[selidx]];
            assert(GCGvarGetBlock(mastervar) == blockrep);

            /* get extreme point */
            origvars = GCGmasterVarGetOrigvars(mastervar);
            origvals = GCGmasterVarGetOrigvals(mastervar);
            norigvars = GCGmasterVarGetNOrigvars(mastervar);

            for( k = 0; k < norigvars; ++k )
            {
               SCIP_VAR* origvar;
               SCIP_VAR* pricingvar;
               SCIP_VAR** pricingorigvars;
               int npricingorigvars;
               SCIP_Bool firstblock;

               if( SCIPvarGetType(origvars[k]) > SCIP_VARTYPE_INTEGER )
                  continue;

               /* get the corresponding pricing variable;
                  check whether this is the first block in which this variable appears;
                  search for the right original variable (in case of aggregation) */
               if( GCGvarIsLinking(origvars[k]) )
               {
                  SCIP_VAR** linkingpricingvars;

                  linkingpricingvars = GCGlinkingVarGetPricingVars(origvars[k]);
#ifndef NDEBUG
                  pricingvar = linkingpricingvars[blockrep];
                  assert(pricingvar != NULL);
                  assert(GCGvarIsPricing(pricingvar));
<<<<<<< HEAD
=======
#endif
>>>>>>> ebf36e80

                  /* for linking variables, also check whether this is
                     the first block the variable appears in */
                  for( l = 0; l < blockrep; ++l )
                     if( linkingpricingvars[l] != NULL )
                        break;
                  firstblock = (l == blockrep);

                  /** @todo can there be aggregated linking variables? */
                  origvar = origvars[k];
               }
               else
               {
                  pricingvar = GCGoriginalVarGetPricingVar(origvars[k]);
                  assert(pricingvar != NULL);
                  assert(GCGvarIsPricing(pricingvar));

                  firstblock = TRUE;

                  /* search the right original variable (in case of aggregation) */
                  npricingorigvars = GCGpricingVarGetNOrigvars(pricingvar);
                  pricingorigvars = GCGpricingVarGetOrigvars(pricingvar);
                  origvar = NULL;
                  for( l = 0; l < npricingorigvars; ++l )
                     if( GCGvarGetBlock(pricingorigvars[l]) == i )
                     {
                        origvar = pricingorigvars[l];
                        break;
                     }
                  assert(origvar != NULL);
               }

               /* get the variable index */
               idx = SCIPvarGetProbindex(origvar);
               assert(idx < nbinvars + nintvars);

               /* the first extreme point serves as a reference point */
               if( j == 0 && firstblock )
                  fixvals[idx] = origvals[k];
               /* the variable can not be be fixed if its value differs in the extreme points */
               else
                  if( fixable[idx] && !SCIPisEQ(scip, fixvals[idx], origvals[k]) )
                     fixable[idx] = FALSE;

               if( !SCIPisZero(scip, origvals[k]) )
                  ++ptcounter[idx];
            }
         }
      }
   }

   /* try to fix the binary and general integer variables */
   for( i = 0; i < nbinvars + nintvars; ++i )
   {
      SCIP_VAR* var;
      int block;                             /* current block we are working in                    */
      SCIP_Real lb;
      SCIP_Real ub;

      var = vars[i];
      assert(GCGvarIsOriginal(var));
      block = GCGvarGetBlock(var);

      /* we still need to treat variables belonging to no block (as they did not appear in any extreme point) */
      /* if the variable belongs to no block, fix it in a RENS-like fashion */
      if( block == -1 )
      {
         fixvals[i] = SCIPgetRelaxSolVal(scip, var);
         if( SCIPisFeasIntegral(scip, fixvals[i]) )
         {
            /* fix variable to current relaxation solution if it is integral,
             * use exact integral value, if the variable is only integral within numerical tolerances
             */
            fixvals[i] = SCIPfloor(scip, fixvals[i] + 0.5);
         }
         else
            fixable[i] = FALSE;
      }

      /* if the variable is assigned to a block, check whether it was equal in all extreme points */
      else
      {
         int nlinkblocks;

         assert(block >= 0 || block == -2);
         nlinkblocks = GCGvarIsLinking(var) ? GCGlinkingVarGetNBlocks(var) : 1;
         assert(ptcounter[i] <= nusedpts * nlinkblocks);

         /* a variable which has appeared nonzero in some points
          * should have appeared nonzero in all extreme points in order to be fixed */
         if( ptcounter[i] > 0 )
         {
            if( ptcounter[i] < nusedpts * nlinkblocks )
               fixable[i] = FALSE;
         }

         /* if the variable has not appeared in any extreme point, it should be fixed to zero */
#ifdef SCIP_DEBUG
         else
         {
            assert(fixable[i]);
            assert(SCIPisZero(scip, fixvals[i]));
         }
#endif
      }

      /* get variable's global bounds */
      lb = SCIPvarGetLbGlobal(var);
      ub = SCIPvarGetUbGlobal(var);

      /* fixing value can be outside transformed global bounds */
      if( fixable[i] && (lb > fixvals[i] || fixvals[i] > ub) )
         fixable[i] = FALSE;

//      SCIPdebugMessage("Trying to fix variable %s: block=%d, fixval=%g, ptcounter=%d, fixable=%d\n",
//                  SCIPvarGetName(var), block+1, fixvals[i], ptcounter[i], fixable[i]);

      /* the variable can be fixed if it has not been marked unfixable and
       *  - it was directly transferred to the master problem and has integer value or
       *  - it appeared zero in all extreme points
       *  - it did not appear zero in some extreme pts and nonzero in other extreme pts
       */
      if( fixable[i] )
      {
         SCIP_CALL( SCIPchgVarLbGlobal(subscip, subvars[i], fixvals[i]) );
         SCIP_CALL( SCIPchgVarUbGlobal(subscip, subvars[i], fixvals[i]) );

         fixingcounter++;

         if( SCIPisZero(scip, fixvals[i]) )
            zerocounter++;
      }
   }

   fixingrate = (SCIP_Real)fixingcounter / (SCIP_Real)(MAX(nbinvars + nintvars, 1));

   SCIPdebugMessage("subSCIP: %i out of %i (%.2f percent) variables have been fixed.\n", fixingcounter, nbinvars + nintvars, fixingrate * 100.0);
   SCIPdebugMessage("subSCIP: %i out of %i (%.2f percent) fixed variables are zero.\n", zerocounter, fixingcounter,
         (SCIP_Real)zerocounter / MAX((SCIP_Real)fixingcounter,1.0) * 100.0);

   /* if all variables were fixed or amount of fixed variables is insufficient, skip residual part of
    * subproblem creation ans abort immediately */
   if( fixingcounter == nbinvars + nintvars || fixingrate < heurdata->minfixingrate )
   {
      *success = FALSE;
      SCIPdebugMessage("Fixing of variables was not successful - fixing rate %f percent.\n", fixingrate * 100.0);
   }

   /* free memory */
   SCIPfreeBufferArray(scip, &ptcounter);
   SCIPfreeBufferArray(scip, &fixable);
   SCIPfreeBufferArray(scip, &fixvals);

   return SCIP_OKAY;
}

/** creates the rows of the subproblem by copying LP rows of the SCIP instance;
 *  only used if the uselprows parameter is TRUE */
static
SCIP_RETCODE createRows(
   SCIP*                 scip,               /**< original SCIP data structure                                  */
   SCIP*                 subscip,            /**< SCIP data structure for the subproblem                        */
   SCIP_VAR**            subvars             /**< the variables of the subproblem                               */
   )
{
   SCIP_ROW** rows;                          /* original scip rows                       */
   SCIP_CONS* cons;                          /* new constraint                           */
   SCIP_VAR** consvars;                      /* new constraint's variables               */
   SCIP_COL** cols;                          /* original row's columns                   */

   SCIP_Real constant;                       /* constant added to the row                */
   SCIP_Real lhs;                            /* left hand side of the row                */
   SCIP_Real rhs;                            /* left right side of the row               */
   SCIP_Real* vals;                          /* variables' coefficient values of the row */

   int nrows;
   int nnonz;
   int i;
   int j;

   /* get the rows and their number */
   SCIP_CALL( SCIPgetLPRowsData(scip, &rows, &nrows) );

   /* copy all rows to linear constraints */
   for( i = 0; i < nrows; i++ )
   {
      /* ignore rows that are only locally valid */
      if( SCIProwIsLocal(rows[i]) )
         continue;

      /* get the row's data */
      constant = SCIProwGetConstant(rows[i]);
      lhs = SCIProwGetLhs(rows[i]) - constant;
      rhs = SCIProwGetRhs(rows[i]) - constant;
      vals = SCIProwGetVals(rows[i]);
      nnonz = SCIProwGetNNonz(rows[i]);
      cols = SCIProwGetCols(rows[i]);

      assert(lhs <= rhs);

      /* allocate memory array to be filled with the corresponding subproblem variables */
      SCIP_CALL( SCIPallocBufferArray(scip, &consvars, nnonz) );
      for( j = 0; j < nnonz; j++ )
         consvars[j] = subvars[SCIPvarGetProbindex(SCIPcolGetVar(cols[j]))];

      /* create a new linear constraint and add it to the subproblem */
      SCIP_CALL( SCIPcreateConsLinear(subscip, &cons, SCIProwGetName(rows[i]), nnonz, consvars, vals, lhs, rhs,
            TRUE, TRUE, TRUE, TRUE, TRUE, FALSE, FALSE, TRUE, TRUE, FALSE) );
      SCIP_CALL( SCIPaddCons(subscip, cons) );

      SCIP_CALL( SCIPreleaseCons(subscip, &cons) );

      /* free temporary memory */
      SCIPfreeBufferArray(scip, &consvars);
   }

   return SCIP_OKAY;
}


/** creates a new solution for the original problem by copying the solution of the subproblem */
static
SCIP_RETCODE createNewSol(
   SCIP*                 scip,               /**< original SCIP data structure                        */
   SCIP*                 subscip,            /**< SCIP structure of the subproblem                    */
   SCIP_VAR**            subvars,            /**< the variables of the subproblem                     */
   SCIP_HEUR*            heur,               /**< crossover heuristic structure                       */
   SCIP_SOL*             subsol,             /**< solution of the subproblem                          */
   int*                  solindex,           /**< index of the solution                               */
   SCIP_Bool*            success             /**< used to store whether new solution was found or not */
   )
{
   SCIP_VAR** vars;                          /* the original problem's variables                */
   int        nvars;
   SCIP_SOL*  newsol;                        /* solution to be created for the original problem */
   SCIP_Real* subsolvals;                    /* solution values of the subproblem               */

   assert(scip != NULL);
   assert(subscip != NULL);
   assert(subvars != NULL);
   assert(subsol != NULL);

   /* get variables' data */
   SCIP_CALL( SCIPgetVarsData(scip, &vars, &nvars, NULL, NULL, NULL, NULL) );
   assert(nvars <= SCIPgetNOrigVars(subscip));

   SCIP_CALL( SCIPallocBufferArray(scip, &subsolvals, nvars) );

   /* copy the solution */
   SCIP_CALL( SCIPgetSolVals(subscip, subsol, nvars, subvars, subsolvals) );

   /* create new solution for the original problem */
   SCIP_CALL( SCIPcreateSol(scip, &newsol, heur) );
   SCIP_CALL( SCIPsetSolVals(scip, newsol, nvars, vars, subsolvals) );
   *solindex = SCIPsolGetIndex(newsol);

   /* try to add new solution to scip and free it immediately */
   SCIP_CALL( SCIPtrySolFree(scip, &newsol, FALSE, TRUE, TRUE, TRUE, success) );

   if( *success )
   {
      SCIPdebugMessage("Extreme Point Crossover: new solution added.\n");
   }

   SCIPfreeBufferArray(scip, &subsolvals);

   return SCIP_OKAY;
}

/** updates heurdata after a run of crossover */
static
void updateFailureStatistic(
   SCIP*                 scip,               /**< original SCIP data structure                        */
   SCIP_HEURDATA*        heurdata            /**< primal heuristic data                               */
   )
{
   /* increase number of failures, calculate next node at which crossover should be called and update actual solutions */
   heurdata->nfailures++;
   heurdata->nextnodenumber = (heurdata->nfailures <= 25
      ? SCIPgetNNodes(scip) + 100*(2LL << heurdata->nfailures) /*lint !e703*/
      : SCIP_LONGINT_MAX);
}


/*
 * Callback methods of primal heuristic
 */

/** copy method for primal heuristic plugins (called when SCIP copies plugins) */
#define heurCopyXpcrossover NULL

/** destructor of primal heuristic to free user data (called when SCIP is exiting) */
static
SCIP_DECL_HEURFREE(heurFreeXpcrossover)
{  /*lint --e{715}*/
   SCIP_HEURDATA* heurdata;

   assert(heur != NULL);
   assert(scip != NULL);

   /* get heuristic data */
   heurdata = SCIPheurGetData(heur);
   assert(heurdata != NULL);

   /* free heuristic data */
   SCIPfreeMemory(scip, &heurdata);
   SCIPheurSetData(heur, NULL);

   return SCIP_OKAY;
}

/** initialization method of primal heuristic (called after problem was transformed) */
static
SCIP_DECL_HEURINIT(heurInitXpcrossover)
{  /*lint --e{715}*/
   SCIP_HEURDATA* heurdata;

   assert(heur != NULL);
   assert(scip != NULL);

   /* get heuristic's data */
   heurdata = SCIPheurGetData(heur);
   assert(heurdata != NULL);

   /* initialize data */
   heurdata->usednodes = 0;
   heurdata->randseed = 0;
   heurdata->lasttuple = NULL;
   heurdata->nfailures = 0;
   heurdata->nextnodenumber = 0;

   /* initialize hash table */
   SCIP_CALL( SCIPhashtableCreate(&heurdata->hashtable, SCIPblkmem(scip), HASHSIZE_POINTS,
         hashGetKeyPts, hashKeyEqPts, hashKeyValPts, NULL) );
   assert(heurdata->hashtable != NULL );

   return SCIP_OKAY;
}

/** deinitialization method of primal heuristic (called before transformed problem is freed) */
static
SCIP_DECL_HEUREXIT(heurExitXpcrossover)
{  /*lint --e{715}*/
   SCIP_HEURDATA* heurdata;
   POINTTUPLE* pointtuple;

   assert(heur != NULL);
   assert(scip != NULL);

   /* get heuristic data */
   heurdata = SCIPheurGetData(heur);
   assert(heurdata != NULL);
   pointtuple = heurdata->lasttuple;

   /* free all pointtuples iteratively */
   while( pointtuple != NULL )
   {
      POINTTUPLE* tmp;
      tmp = pointtuple->prev;
      SCIPfreeBlockMemoryArray(scip, &pointtuple->indices, pointtuple->size);
      SCIPfreeBlockMemory(scip, &pointtuple);
      pointtuple = tmp;
   }

   /* free hash table */
   assert(heurdata->hashtable != NULL );
   SCIPhashtableFree(&heurdata->hashtable);

   return SCIP_OKAY;
}


/** solving process initialization method of primal heuristic (called when branch and bound process is about to begin) */
#define heurInitsolXpcrossover NULL


/** solving process deinitialization method of primal heuristic (called before branch and bound process data is freed) */
#define heurExitsolXpcrossover NULL


/** execution method of primal heuristic */
static
SCIP_DECL_HEUREXEC(heurExecXpcrossover)
{  /*lint --e{715}*/

   SCIP* masterprob;
   SCIP_HEURDATA* heurdata;

   SCIP* subscip;
   SCIP_VAR** subvars;

   SCIP_Real memorylimit;                    /* memory limit for the subproblem                     */
   SCIP_Real timelimit;                      /* time limit for the subproblem                       */
   SCIP_Longint nstallnodes;                 /* node limit for the subproblem                       */

   int* selection;
   int nblocks;

   SCIP_Bool success;

   int i;

#ifdef NDEBUG
   SCIP_RETCODE retstat;
#endif

   assert(heur != NULL);
   assert(strcmp(SCIPheurGetName(heur), HEUR_NAME) == 0);
   assert(scip != NULL);
   assert(result != NULL);

   /* get master problem */
   masterprob = GCGrelaxGetMasterprob(scip);
   assert(masterprob != NULL);

   nblocks = GCGrelaxGetNPricingprobs(scip);

   /* get heuristic's data */
   heurdata = SCIPheurGetData(heur);
   assert(heurdata != NULL);

   *result = SCIP_DELAYED;

   /* do not execute the heuristic on invalid relaxation solutions
    * (which is the case if the node has been cut off)
    */
   if( !SCIPisRelaxSolValid(scip) )
   {
      SCIPdebugMessage("skipping Extreme Point Crossover: invalid relaxation solution\n");
      return SCIP_OKAY;
   }

   /* only call heuristic, if an optimal LP solution is at hand */
   if( SCIPgetStage(masterprob) > SCIP_STAGE_SOLVING || SCIPgetLPSolstat(masterprob) != SCIP_LPSOLSTAT_OPTIMAL )
   {
      SCIPdebugMessage("skipping Extreme Point Crossover: master LP not solved to optimality.\n");
      return SCIP_OKAY;
   }

   assert(SCIPhasCurrentNodeLP(masterprob));

   /* if heuristic should be delayed, wait until certain number of nodes is reached */
   if( SCIPgetNNodes(scip) < heurdata->nextnodenumber )
      return SCIP_OKAY;

   *result = SCIP_DIDNOTRUN;

   /* only continue with some fractional variables */
   if( SCIPgetNExternBranchCands(scip) == 0 )
      return SCIP_OKAY;

   /* calculate the maximal number of branching nodes until heuristic is aborted */
   nstallnodes = (SCIP_Longint)(heurdata->nodesquot * SCIPgetNNodes(scip));

   /* reward Crossover if it succeeded often */
   nstallnodes = (SCIP_Longint)
                              (nstallnodes * (1.0 + 2.0*(SCIPheurGetNBestSolsFound(heur)+1.0)/(SCIPheurGetNCalls(heur)+1.0)));

   /* count the setup costs for the sub-MIP as 100 nodes */
   nstallnodes -= 100 * SCIPheurGetNCalls(heur);
   nstallnodes += heurdata->nodesofs;

   /* determine the node limit for the current process */
   nstallnodes -= heurdata->usednodes;
   nstallnodes = MIN(nstallnodes, heurdata->maxnodes);

   /* check whether we have enough nodes left to call subproblem solving */
   if( nstallnodes < heurdata->minnodes )
   {
      SCIPdebugMessage("skipping Extreme Points Crossover: nstallnodes=%"SCIP_LONGINT_FORMAT", minnodes=%"SCIP_LONGINT_FORMAT"\n", nstallnodes, heurdata->minnodes);
      return SCIP_OKAY;
   }

   /* check whether there is enough time and memory left */
   SCIP_CALL( SCIPgetRealParam(scip, "limits/time", &timelimit) );
   if( !SCIPisInfinity(scip, timelimit) )
      timelimit -= SCIPgetSolvingTime(scip);
   SCIP_CALL( SCIPgetRealParam(scip, "limits/memory", &memorylimit) );
   if( !SCIPisInfinity(scip, memorylimit) )
      memorylimit -= SCIPgetMemUsed(scip)/1048576.0;
   if( timelimit < 10.0 || memorylimit <= 0.0 )
      return SCIP_OKAY;

   if( SCIPisStopped(scip) )
      return SCIP_OKAY;

   SCIPdebugMessage("Executing Extreme Point Crossover heuristic ...\n");

   /* allocate memory */
   SCIP_CALL( SCIPallocBufferArray(scip, &selection, nblocks * heurdata->nusedpts) );
   SCIP_CALL( SCIPallocBufferArray(scip, &subvars, SCIPgetNVars(scip)) );

   /* initialize empty selection */
   for( i = 0; i < nblocks * heurdata->nusedpts; ++i )
      selection[i] = -1;

   /* for each block, select extreme points (represented by master variables) to perform a crossover */
   success = FALSE;
   if( heurdata->randomization )
   {
      SCIPdebugMessage("selecting extreme points randomly...\n");
      SCIP_CALL( selectExtremePointsRandomized(scip, heurdata, selection, &success) );
   }
   if( !heurdata->randomization || !success )
   {
      SCIPdebugMessage("selecting extreme points...\n");
      SCIP_CALL( selectExtremePoints(scip, heurdata, selection, &success) );
   }

   /* do not execute heuristic if no new selection of extreme points was found */
   if( !success )
   {
      SCIPdebugMessage("no proper selection could be created - aborting heuristic.\n");

      updateFailureStatistic(scip, heurdata);

      /* free memory */
      SCIPfreeBufferArray(scip, &selection);
      SCIPfreeBufferArray(scip, &subvars);

      return SCIP_OKAY;
   }

#ifdef PRINTPOINTS
   SCIP_CALL( printExtremePoints(scip, heurdata->nusedpts, selection) );
#endif

   /* initialize the subproblem */
   SCIP_CALL( SCIPcreate(&subscip) );
   SCIP_CALL( initializeSubproblem(scip, subscip, subvars, heurdata, nstallnodes, timelimit, memorylimit, &success) );

   /* fix variables the variables of the subproblem */
   SCIP_CALL( fixVariables(scip, subscip, subvars, selection, heurdata, &success) );

   /* if creation of subscip was aborted (e.g. due to number of fixings), free subscip and abort */
   if( !success )
   {
      /* if creation was aborted due to number of fixings, free the already created subproblem */
      if( SCIPgetStage(subscip) != SCIP_STAGE_INIT )
      {
         int nbinvars;
         int nintvars;
         SCIP_CALL( SCIPgetVarsData(scip, NULL, NULL, &nbinvars, &nintvars, NULL, NULL) );
//            for( i = 0; i < nbinvars + nintvars; i++ )
//            {
//               SCIP_CALL( SCIPreleaseVar(subscip, &subvars[i]) );
//            }
         SCIP_CALL( SCIPfreeTransform(subscip) );
      }

      /* free memory */
      SCIPfreeBufferArray(scip, &selection);
      SCIPfreeBufferArray(scip, &subvars);
      SCIP_CALL( SCIPfree(&subscip) );

      /* this run will be counted as a failure since no new solution tuple could be generated or the neighborhood of the
       * solution was not fruitful in the sense that it was too big
       */
      updateFailureStatistic(scip, heurdata);

      return SCIP_OKAY;
   }

   /* if enough variables could be fixed, create rows of the subproblem */
   if( heurdata->uselprows )
   {
      SCIP_CALL( createRows(scip, subscip, subvars) );
   }

   *result = SCIP_DIDNOTFIND;

   /* solve the subproblem */
   SCIPdebugMessage("subSCIP: Solving... (node limit = %lld, time limit = %.2g)\n", nstallnodes, timelimit);

   /* Errors in the LP solver should not kill the overall solving process, if the LP is just needed for a heuristic.
    * Hence in optimized mode, the return code is catched and a warning is printed, only in debug mode, SCIP will stop.
    */
#ifdef NDEBUG
   retstat = SCIPsolve(subscip);
   if( retstat != SCIP_OKAY )
   {
      SCIPwarningMessage(scip, "Error while solving subMIP in Extreme Point Crossover heuristic; subSCIP terminated with code <%d>\n",
            retstat);
   }
#else
   SCIP_CALL( SCIPsolve(subscip) );
#endif

   heurdata->usednodes += SCIPgetNNodes(subscip);

   /* check, whether a solution was found */
   success = FALSE;
   if( SCIPgetNSols(subscip) > 0 )
   {
      SCIP_SOL** subsols;
      int nsubsols;
      int solindex;                             /* index of the solution created by crossover          */

      SCIPdebugMessage(" -> found %i feasible solution(s).\n", SCIPgetNSols(subscip));

      /* check, whether a solution was found;
       * due to numerics, it might happen that not all solutions are feasible -> try all solutions until one was accepted
       */
      nsubsols = SCIPgetNSols(subscip);
      subsols = SCIPgetSols(subscip);
      solindex = -1;
      for( i = 0; i < nsubsols && !success; ++i )
      {
         SCIP_CALL( createNewSol(scip, subscip, subvars, heur, subsols[i], &solindex, &success) );
      }

      if( success )
         *result = SCIP_FOUNDSOL;
      else
         updateFailureStatistic(scip, heurdata);
   }
   else
   {
      /* if no new solution was found, run was a failure */
      updateFailureStatistic(scip, heurdata);
      SCIPdebugMessage(" -> no subMIP solution found - subSCIP status is %d\n", SCIPgetStatus(subscip));
   }

   /* free subproblem */
   SCIP_CALL( SCIPfreeTransform(subscip) );
   //      for( i = 0; i < nvars; i++ )
   //      {
   //         SCIP_CALL( SCIPreleaseVar(subscip, &subvars[i]) );
   //      }
   SCIP_CALL( SCIPfree(&subscip) );

   /* free memory */
   SCIPfreeBufferArray(scip, &subvars);
   SCIPfreeBufferArray(scip, &selection);

   return SCIP_OKAY;
}





/*
 * primal heuristic specific interface methods
 */

/** creates the Extreme Point Crossover primal heuristic and includes it in SCIP */
SCIP_RETCODE SCIPincludeHeurXpcrossover(
   SCIP*                 scip                /**< SCIP data structure */
   )
{
   SCIP_HEURDATA* heurdata;

   /* create Extreme Point Crossover primal heuristic data */
   SCIP_CALL( SCIPallocMemory(scip, &heurdata) );

   /* include primal heuristic */
   SCIP_CALL( SCIPincludeHeur(scip, HEUR_NAME, HEUR_DESC, HEUR_DISPCHAR, HEUR_PRIORITY, HEUR_FREQ, HEUR_FREQOFS,
         HEUR_MAXDEPTH, HEUR_TIMING, HEUR_USESSUBSCIP,
         heurCopyXpcrossover, heurFreeXpcrossover, heurInitXpcrossover, heurExitXpcrossover,
         heurInitsolXpcrossover, heurExitsolXpcrossover, heurExecXpcrossover,
         heurdata) );

   /* add Extreme Point Crossover primal heuristic parameters */

   SCIP_CALL( SCIPaddLongintParam(scip, "heuristics/"HEUR_NAME"/nodesofs",
         "number of nodes added to the contingent of the total nodes",
         &heurdata->nodesofs, FALSE, DEFAULT_NODESOFS, 0LL, SCIP_LONGINT_MAX, NULL, NULL) );

   SCIP_CALL( SCIPaddLongintParam(scip, "heuristics/"HEUR_NAME"/maxnodes",
         "maximum number of nodes to regard in the subproblem",
         &heurdata->maxnodes, TRUE, DEFAULT_MAXNODES, 0LL, SCIP_LONGINT_MAX, NULL, NULL) );

   SCIP_CALL( SCIPaddLongintParam(scip, "heuristics/"HEUR_NAME"/minnodes",
         "minimum number of nodes required to start the subproblem",
         &heurdata->minnodes, TRUE, DEFAULT_MINNODES, 0LL, SCIP_LONGINT_MAX, NULL, NULL) );

   SCIP_CALL( SCIPaddIntParam(scip, "heuristics/"HEUR_NAME"/nusedpts",
         "number of extreme pts per block that will be taken into account",
         &heurdata->nusedpts, FALSE, DEFAULT_NUSEDPTS, 2, INT_MAX, NULL, NULL) );

   SCIP_CALL( SCIPaddLongintParam(scip, "heuristics/"HEUR_NAME"/nwaitingnodes",
         "number of nodes without incumbent change that heuristic should wait",
         &heurdata->nwaitingnodes, TRUE, DEFAULT_NWAITINGNODES, 0LL, SCIP_LONGINT_MAX, NULL, NULL) );

   SCIP_CALL( SCIPaddRealParam(scip, "heuristics/"HEUR_NAME"/nodesquot",
         "contingent of sub problem nodes in relation to the number of nodes of the original problem",
         &heurdata->nodesquot, FALSE, DEFAULT_NODESQUOT, 0.0, 1.0, NULL, NULL) );

   SCIP_CALL( SCIPaddRealParam(scip, "heuristics/"HEUR_NAME"/minfixingrate",
         "minimum percentage of integer variables that have to be fixed",
         &heurdata->minfixingrate, FALSE, DEFAULT_MINFIXINGRATE, 0.0, 1.0, NULL, NULL) );

   SCIP_CALL( SCIPaddRealParam(scip, "heuristics/"HEUR_NAME"/minimprove",
         "factor by which crossover should at least improve the incumbent",
         &heurdata->minimprove, TRUE, DEFAULT_MINIMPROVE, 0.0, 1.0, NULL, NULL) );

   SCIP_CALL( SCIPaddBoolParam(scip, "heuristics/"HEUR_NAME"/randomization",
         "should the choice which sols to take be randomized?",
         &heurdata->randomization, TRUE, DEFAULT_RANDOMIZATION, NULL, NULL) );

   SCIP_CALL( SCIPaddBoolParam(scip, "heuristics/"HEUR_NAME"/dontwaitatroot",
         "should the nwaitingnodes parameter be ignored at the root node?",
         &heurdata->dontwaitatroot, TRUE, DEFAULT_DONTWAITATROOT, NULL, NULL) );

   SCIP_CALL( SCIPaddBoolParam(scip, "heuristics/"HEUR_NAME"/uselprows",
         "should subproblem be created out of the rows in the LP rows?",
         &heurdata->uselprows, TRUE, DEFAULT_USELPROWS, NULL, NULL) );

   SCIP_CALL( SCIPaddBoolParam(scip, "heuristics/"HEUR_NAME"/copycuts",
         "if uselprows == FALSE, should all active cuts from cutpool be copied to constraints in subproblem?",
         &heurdata->copycuts, TRUE, DEFAULT_COPYCUTS, NULL, NULL) );

   return SCIP_OKAY;
}<|MERGE_RESOLUTION|>--- conflicted
+++ resolved
@@ -942,10 +942,7 @@
                   pricingvar = linkingpricingvars[blockrep];
                   assert(pricingvar != NULL);
                   assert(GCGvarIsPricing(pricingvar));
-<<<<<<< HEAD
-=======
 #endif
->>>>>>> ebf36e80
 
                   /* for linking variables, also check whether this is
                      the first block the variable appears in */

/* * * * * * * * * * * * * * * * * * * * * * * * * * * * * * * * * * * * * * */
/*                                                                           */
/*                  This file is part of the program                         */
/*          GCG --- Generic Column Generation                                */
/*                  a Dantzig-Wolfe decomposition based extension            */
/*                  of the branch-cut-and-price framework                    */
/*         SCIP --- Solving Constraint Integer Programs                      */
/*                                                                           */
/* Copyright (C) 2010-2016 Operations Research, RWTH Aachen University       */
/*                         Zuse Institute Berlin (ZIB)                       */
/*                                                                           */
/* This program is free software; you can redistribute it and/or             */
/* modify it under the terms of the GNU Lesser General Public License        */
/* as published by the Free Software Foundation; either version 3            */
/* of the License, or (at your option) any later version.                    */
/*                                                                           */
/* This program is distributed in the hope that it will be useful,           */
/* but WITHOUT ANY WARRANTY; without even the implied warranty of            */
/* MERCHANTABILITY or FITNESS FOR A PARTICULAR PURPOSE.  See the             */
/* GNU Lesser General Public License for more details.                       */
/*                                                                           */
/* You should have received a copy of the GNU Lesser General Public License  */
/* along with this program; if not, write to the Free Software               */
/* Foundation, Inc., 51 Franklin St, Fifth Floor, Boston, MA 02110-1301, USA.*/
/*                                                                           */
/* * * * * * * * * * * * * * * * * * * * * * * * * * * * * * * * * * * * * * */

/**@file   dec_xyz.c
 * @ingroup DETECTORS
 * @brief  detector xyz (put your description here)
 * @author Martin Bergner
 * @author Christian Puchert
<<<<<<< HEAD
 * @author Michael Bastubbe
=======
>>>>>>> 32e7f05d
 */

/*---+----1----+----2----+----3----+----4----+----5----+----6----+----7----+----8----+----9----+----0----+----1----+----2*/

#include "dec_xyz.h"
#include "cons_decomp.h"

/* detector properties */
#define DEC_DETECTORNAME         "xyz"       /**< name of detector */
#define DEC_DESC                 "detector xyz" /**< description of detector*/
<<<<<<< HEAD
#define DEC_FREQCALLROUND        1           /** frequency the detector gets called in detection loop ,ie it is called in round r if and only if minCallRound <= r <= maxCallRound AND  (r - minCallRound) mod freqCallRound == 0 */
#define DEC_MAXCALLROUND         INT_MAX     /** last round the detector gets called                              */
#define DEC_MINCALLROUND         0           /** first round the detector gets called                              */
#define DEC_PRIORITY             0           /**< priority of the constraint handler for separation */
=======
#define DEC_PRIORITY             0           /**< priority of detector */
>>>>>>> 32e7f05d
#define DEC_DECCHAR              '?'         /**< display character of detector */
#define DEC_ENABLED              TRUE        /**< should the detection be enabled */
#define DEC_SKIP                 FALSE       /**< should detector be skipped if other detectors found decompositions */
#define DEC_USEFULRECALL         FALSE       /**< is it useful to call this detector on a descendant of the propagated seeed  */



/*
 * Data structures
 */

/** @todo fill in the necessary detector data */

/** detector handler data */
struct DEC_DetectorData
{
};


/*
 * Local methods
 */

/* put your local methods here, and declare them static */


/*
 * detector callback methods
 */

/** destructor of detector to free user data (called when GCG is exiting) */
#if 0
static
DEC_DECL_FREEDETECTOR(detectorFreeXyz)
{  /*lint --e{715}*/

   SCIPerrorMessage("Free function of detector <%s> not implemented!\n", DEC_DETECTORNAME);
   SCIPABORT();

   return SCIP_OKAY;
}
#else
#define detectorFreeXyz NULL
#endif

/** detector initialization method (called after problem was transformed) */
#if 0
static
DEC_DECL_INITDETECTOR(detectorInitXyz)
{  /*lint --e{715}*/

   SCIPerrorMessage("Init function of detector <%s> not implemented!\n", DEC_DETECTORNAME);
   SCIPABORT();

   return SCIP_OKAY;
}
#else
#define detectorInitXyz NULL
#endif

/** detector deinitialization method (called before the transformed problem is freed) */
#if 0
static
DEC_DECL_EXITDETECTOR(detectorExitXyz)
{  /*lint --e{715}*/

   SCIPerrorMessage("Exit function of detector <%s> not implemented!\n", DEC_DETECTORNAME);
   SCIPABORT();

   return SCIP_OKAY;
}
#else
#define detectorExitXyz NULL
#endif

/** detection function of detector */
static
DEC_DECL_DETECTSTRUCTURE(detectorDetectXyz)
{ /*lint --e{715}*/
   *result = SCIP_DIDNOTFIND;

   SCIPerrorMessage("Detection function of detector <%s> not implemented!\n", DEC_DETECTORNAME);
   SCIPABORT();  /*lint --e{527}*/

   return SCIP_OKAY;
}

/** propagate Seeed function of detector */
#if 0
static DEC_DECL_PROPAGATESEEED(detectorPropagateSeeedXyz)
{  /*lint --e{715}*/

   SCIPerrorMessage("Propagate Seeed function of detector <%s> not implemented!\n", DEC_DETECTORNAME);
   SCIPABORT();

   return SCIP_OKAY;
}
#else
#define detectorPropagateSeeedXyz NULL
#endif

/*
 * detector specific interface methods
 */

<<<<<<< HEAD
/** creates the handler for xyz detector and includes it in SCIP */
=======
/** creates the xyz detector and includes it in SCIP */
>>>>>>> 32e7f05d
SCIP_RETCODE SCIPincludeDetectorXyz(
   SCIP*                 scip                /**< SCIP data structure */
   )
{
   DEC_DETECTORDATA* detectordata;

   /**@todo create xyz detector data here*/
   detectordata = NULL;

<<<<<<< HEAD
   SCIP_CALL( DECincludeDetector(scip, DEC_DETECTORNAME, DEC_DECCHAR, DEC_DESC, DEC_FREQCALLROUND, DEC_MAXCALLROUND, DEC_MINCALLROUND, DEC_PRIORITY, DEC_ENABLED, DEC_SKIP, DEC_USEFULRECALL, detectordata, detectorDetectXyz, detectorInitXyz, detectorExitXyz, detectorPropagateSeeedXyz) );
=======
   SCIP_CALL( DECincludeDetector(scip, DEC_DETECTORNAME, DEC_DECCHAR, DEC_DESC, DEC_PRIORITY, DEC_ENABLED, DEC_SKIP,
      detectordata, detectorDetectXyz, detectorFreeXyz, detectorInitXyz, detectorExitXyz) );
>>>>>>> 32e7f05d

   /**@todo add xyz detector parameters */

   return SCIP_OKAY;
}<|MERGE_RESOLUTION|>--- conflicted
+++ resolved
@@ -30,10 +30,8 @@
  * @brief  detector xyz (put your description here)
  * @author Martin Bergner
  * @author Christian Puchert
-<<<<<<< HEAD
  * @author Michael Bastubbe
-=======
->>>>>>> 32e7f05d
+
  */
 
 /*---+----1----+----2----+----3----+----4----+----5----+----6----+----7----+----8----+----9----+----0----+----1----+----2*/
@@ -44,14 +42,10 @@
 /* detector properties */
 #define DEC_DETECTORNAME         "xyz"       /**< name of detector */
 #define DEC_DESC                 "detector xyz" /**< description of detector*/
-<<<<<<< HEAD
 #define DEC_FREQCALLROUND        1           /** frequency the detector gets called in detection loop ,ie it is called in round r if and only if minCallRound <= r <= maxCallRound AND  (r - minCallRound) mod freqCallRound == 0 */
 #define DEC_MAXCALLROUND         INT_MAX     /** last round the detector gets called                              */
 #define DEC_MINCALLROUND         0           /** first round the detector gets called                              */
 #define DEC_PRIORITY             0           /**< priority of the constraint handler for separation */
-=======
-#define DEC_PRIORITY             0           /**< priority of detector */
->>>>>>> 32e7f05d
 #define DEC_DECCHAR              '?'         /**< display character of detector */
 #define DEC_ENABLED              TRUE        /**< should the detection be enabled */
 #define DEC_SKIP                 FALSE       /**< should detector be skipped if other detectors found decompositions */
@@ -157,11 +151,7 @@
  * detector specific interface methods
  */
 
-<<<<<<< HEAD
 /** creates the handler for xyz detector and includes it in SCIP */
-=======
-/** creates the xyz detector and includes it in SCIP */
->>>>>>> 32e7f05d
 SCIP_RETCODE SCIPincludeDetectorXyz(
    SCIP*                 scip                /**< SCIP data structure */
    )
@@ -171,12 +161,7 @@
    /**@todo create xyz detector data here*/
    detectordata = NULL;
 
-<<<<<<< HEAD
    SCIP_CALL( DECincludeDetector(scip, DEC_DETECTORNAME, DEC_DECCHAR, DEC_DESC, DEC_FREQCALLROUND, DEC_MAXCALLROUND, DEC_MINCALLROUND, DEC_PRIORITY, DEC_ENABLED, DEC_SKIP, DEC_USEFULRECALL, detectordata, detectorDetectXyz, detectorInitXyz, detectorExitXyz, detectorPropagateSeeedXyz) );
-=======
-   SCIP_CALL( DECincludeDetector(scip, DEC_DETECTORNAME, DEC_DECCHAR, DEC_DESC, DEC_PRIORITY, DEC_ENABLED, DEC_SKIP,
-      detectordata, detectorDetectXyz, detectorFreeXyz, detectorInitXyz, detectorExitXyz) );
->>>>>>> 32e7f05d
 
    /**@todo add xyz detector parameters */
 

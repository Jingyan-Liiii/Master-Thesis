--- conflicted
+++ resolved
@@ -282,7 +282,7 @@
 
    /* martin's decomp stuff */
    SCIP_CALL( SCIPincludeReaderGp(scip) );
-   SCIP_CALL(SCIPincludeConshdlrDecomp(scip) );
+   SCIP_CALL( SCIPincludeConshdlrDecomp(scip) );
    SCIP_CALL( SCIPincludeDetectionConnected(scip) );
    SCIP_CALL( SCIPincludeDetectionBorderheur(scip) );
    SCIP_CALL( SCIPincludeDetectionArrowheur(scip) );
@@ -304,16 +304,11 @@
    SCIP_CALL( SCIPincludeHeurXpcrossover(scip) );
    SCIP_CALL( SCIPincludeHeurXprins(scip) );
 
-<<<<<<< HEAD
    /* Friederike's */
-   SCIP_CALL(SCIPincludeDetectionCutpacking(scip));
-
-
-   //SCIP_CALL( SCIPincludeDispDefault(scip) );
-   //SCIP_CALL( SCIPincludeDialogDefault(scip) );
-=======
+   SCIP_CALL( SCIPincludeDetectionCutpacking(scip) );
+
+
    SCIP_CALL( SCIPincludeDispGcg(scip) );
->>>>>>> 58eb6282
    SCIP_CALL( SCIPincludeDialogGcg(scip) );
 
 

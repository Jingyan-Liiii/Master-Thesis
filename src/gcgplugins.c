/* * * * * * * * * * * * * * * * * * * * * * * * * * * * * * * * * * * * * * */
/*                                                                           */
/*                  This file is part of the program                         */
/*          GCG --- Generic Column Generation                                */
/*                  a Dantzig-Wolfe decomposition based extension            */
/*                  of the branch-cut-and-price framework                    */
/*         SCIP --- Solving Constraint Integer Programs                      */
/*                                                                           */
/* Copyright (C) 2010-2012 Operations Research, RWTH Aachen University       */
/*                         Zuse Institute Berlin (ZIB)                       */
/*                                                                           */
/* This program is free software; you can redistribute it and/or             */
/* modify it under the terms of the GNU Lesser General Public License        */
/* as published by the Free Software Foundation; either version 3            */
/* of the License, or (at your option) any later version.                    */
/*                                                                           */
/* This program is distributed in the hope that it will be useful,           */
/* but WITHOUT ANY WARRANTY; without even the implied warranty of            */
/* MERCHANTABILITY or FITNESS FOR A PARTICULAR PURPOSE.  See the             */
/* GNU Lesser General Public License for more details.                       */
/*                                                                           */
/* You should have received a copy of the GNU Lesser General Public License  */
/* along with this program; if not, write to the Free Software               */
/* Foundation, Inc., 51 Franklin St, Fifth Floor, Boston, MA 02110-1301, USA.*/
/*                                                                           */
/* * * * * * * * * * * * * * * * * * * * * * * * * * * * * * * * * * * * * * */

/**@file   gcgplugins.c
 * @brief  SCIP plugins for generic column generation
 * @author Gerald Gamrath
 * @author Martin Bergner
 */

/*--+----1----+----2----+----3----+----4----+----5----+----6----+----7----+----8----+----9----+----0----+----1----+----2*/

#include "gcgplugins.h"
#include "scip/debug.h"

#define USEHEURS 1
#define USESEPA 1
#define USEPROP 1

/* include header files here, such that the user only has to include
 * gcgplugins.h
 */
#include "scip/cons_and.h"
#include "scip/cons_bounddisjunction.h"
#include "scip/cons_conjunction.h"
#include "scip/cons_integral.h"
#include "scip/cons_knapsack.h"
#include "scip/cons_linear.h"
#include "scip/cons_logicor.h"
#include "scip/cons_or.h"
#include "scip/cons_setppc.h"
#include "scip/cons_varbound.h"
#include "scip/cons_xor.h"
<<<<<<< HEAD
#include "scip/dialog_default.h"
=======
>>>>>>> 95c9cc8b

#if USEHEURS
#include "scip/heur_actconsdiving.h"
#include "scip/heur_clique.h"
#include "scip/heur_coefdiving.h"
#include "scip/heur_crossover.h"
#include "scip/heur_dins.h"
#include "scip/heur_feaspump.h"
#include "scip/heur_fixandinfer.h"
#include "scip/heur_fracdiving.h"
#include "scip/heur_guideddiving.h"
#include "scip/heur_intdiving.h"
#include "scip/heur_intshifting.h"
#include "scip/heur_linesearchdiving.h"
#include "scip/heur_localbranching.h"
#include "scip/heur_mutation.h"
//#include "scip/heur_nlpdiving.h"
#include "scip/heur_objpscostdiving.h"
#include "scip/heur_octane.h"
#include "scip/heur_oneopt.h"
#include "scip/heur_pscostdiving.h"
#include "scip/heur_rens.h"
#include "scip/heur_rins.h"
#include "scip/heur_rootsoldiving.h"
#include "scip/heur_rounding.h"
#include "scip/heur_shiftandpropagate.h"
#include "scip/heur_shifting.h"
#include "scip/heur_simplerounding.h"
#include "scip/heur_subnlp.h"
#include "scip/heur_trivial.h"
#include "scip/heur_trysol.h"
#include "scip/heur_twoopt.h"
#include "scip/heur_undercover.h"
#include "scip/heur_vbounds.h"
#include "scip/heur_veclendiving.h"
#include "scip/heur_zirounding.h"
#include "scip/heur_zeroobj.h"
#endif

#include "scip/nodesel_bfs.h"
#include "scip/nodesel_dfs.h"

#include "scip/presol_dualfix.h"
#include "scip/presol_implics.h"
#include "scip/presol_inttobinary.h"
#include "scip/presol_trivial.h"
#include "scip/presol_boundshift.h"
#include "scip/presol_components.h"
#include "scip/presol_domcol.h"
#include "scip/presol_gateextraction.h"
#include "scip/presol_convertinttobin.h"

#if USEPROP
#include "scip/prop_probing.h"
#include "scip/prop_pseudoobj.h"
#include "scip/prop_rootredcost.h"
#include "scip/prop_redcost.h"
#include "scip/prop_genvbounds.h"
#include "scip/prop_vbounds.h"
#include "scip/prop_obbt.h"
#endif

#include "scip/reader_lp.h"
#include "scip/reader_mps.h"
#include "scip/reader_sol.h"
#include "scip/reader_cip.h"

#if USESEPA
#include "scip/sepa_clique.h"
#include "scip/sepa_cmir.h"
#include "scip/sepa_flowcover.h"
#include "scip/sepa_gomory.h"
#include "scip/sepa_impliedbounds.h"
#include "scip/sepa_intobj.h"
#include "scip/sepa_mcf.h"
#include "scip/sepa_strongcg.h"
#include "scip/sepa_zerohalf.h"
#endif

#include "scip/scipshell.h"
#include "reader_blk.h"
#include "reader_dec.h"
#include "pricer_gcg.h"
#include "relax_gcg.h"
#include "branch_orig.h"
#include "branch_ryanfoster.h"
#include "branch_generic.h"
#include "cons_origbranch.h"
#include "disp_gcg.h"
#include "dialog_gcg.h"
#include "branch_relpsprob.h"
#include "reader_ref.h"

/* Martin's detection stuff */
#include "reader_gp.h"
#include "cons_decomp.h"
#include "dec_connected.h"
#include "dec_borderheur.h"
#include "dec_arrowheur.h"
#include "dec_stairheur.h"
<<<<<<< HEAD
=======
#include "dec_staircase.h"
#include "dec_random.h"
>>>>>>> 95c9cc8b

/* Christian's heuristics */
#include "heur_gcgcoefdiving.h"
#include "heur_gcgfracdiving.h"
#include "heur_gcgguideddiving.h"
#include "heur_gcglinesdiving.h"
#include "heur_gcgpscostdiving.h"
#include "heur_gcgrens.h"
#include "heur_gcgrins.h"
#include "heur_gcgrounding.h"
#include "heur_gcgshifting.h"
#include "heur_gcgsimplerounding.h"
#include "heur_gcgveclendiving.h"
#include "heur_gcgzirounding.h"
#include "heur_xpcrossover.h"
#include "heur_xprins.h"

/* Friedrike's detection stuff */
#include "dec_cutpacking.h"



/** includes default plugins for generic column generation into SCIP */
SCIP_RETCODE SCIPincludeGcgPlugins(
   SCIP*                 scip                /**< SCIP data structure */
   )
{
   SCIP_CALL( SCIPincludeConshdlrLinear(scip) ); /* linear must be first due to constraint upgrading */
   SCIP_CALL( SCIPincludeConshdlrAnd(scip) );
   SCIP_CALL( SCIPincludeConshdlrBounddisjunction(scip) );
   SCIP_CALL( SCIPincludeConshdlrConjunction(scip) );
   SCIP_CALL( SCIPincludeConshdlrIntegral(scip) );
   SCIP_CALL( SCIPincludeConshdlrKnapsack(scip) );
   SCIP_CALL( SCIPincludeConshdlrLogicor(scip) );
   SCIP_CALL( SCIPincludeConshdlrOr(scip) );
   SCIP_CALL( SCIPincludeConshdlrSetppc(scip) );
   SCIP_CALL( SCIPincludeConshdlrVarbound(scip) );
   SCIP_CALL( SCIPincludeConshdlrXor(scip) );

   SCIP_CALL( SCIPincludeReaderCip(scip) );
   SCIP_CALL( SCIPincludeReaderLp(scip) );
   SCIP_CALL( SCIPincludeReaderSol(scip) );
   SCIP_CALL( SCIPincludeReaderMps(scip) );

   SCIP_CALL( SCIPincludePresolBoundshift(scip) );
   SCIP_CALL( SCIPincludePresolDualfix(scip) );
   SCIP_CALL( SCIPincludePresolImplics(scip) );
   SCIP_CALL( SCIPincludePresolInttobinary(scip) );
   SCIP_CALL( SCIPincludePresolTrivial(scip) );
   SCIP_CALL( SCIPincludePresolComponents(scip) );
   SCIP_CALL( SCIPincludePresolDomcol(scip) );
   SCIP_CALL( SCIPincludePresolGateextraction(scip) );
   SCIP_CALL( SCIPincludePresolConvertinttobin(scip) );

   SCIP_CALL( SCIPincludeNodeselBfs(scip) );
   SCIP_CALL( SCIPincludeNodeselDfs(scip) );
#if USEPROP
   SCIP_CALL( SCIPincludePropPseudoobj(scip) );
   SCIP_CALL( SCIPincludePropRootredcost(scip) );
   SCIP_CALL( SCIPincludePropGenvbounds(scip) );
   SCIP_CALL( SCIPincludePropProbing(scip) );
   SCIP_CALL( SCIPincludePropRedcost(scip) );
   SCIP_CALL( SCIPincludePropVbounds(scip) );
   SCIP_CALL( SCIPincludePropObbt(scip) );

#endif


#if USEHEURS
   SCIP_CALL( SCIPincludeHeurActconsdiving(scip) );
   SCIP_CALL( SCIPincludeHeurClique(scip) );
   SCIP_CALL( SCIPincludeHeurCoefdiving(scip) );
   SCIP_CALL( SCIPincludeHeurCrossover(scip) );
   SCIP_CALL( SCIPincludeHeurDins(scip) );
   SCIP_CALL( SCIPincludeHeurFeaspump(scip) );
   SCIP_CALL( SCIPincludeHeurFixandinfer(scip) );
   SCIP_CALL( SCIPincludeHeurFracdiving(scip) );
   SCIP_CALL( SCIPincludeHeurGuideddiving(scip) );
   SCIP_CALL( SCIPincludeHeurIntdiving(scip) );
   SCIP_CALL( SCIPincludeHeurIntshifting(scip) );
   SCIP_CALL( SCIPincludeHeurLinesearchdiving(scip) );
   SCIP_CALL( SCIPincludeHeurLocalbranching(scip) );
   SCIP_CALL( SCIPincludeHeurMutation(scip) );
   SCIP_CALL( SCIPincludeHeurNlpdiving(scip) );
   SCIP_CALL( SCIPincludeHeurObjpscostdiving(scip) );
   SCIP_CALL( SCIPincludeHeurOctane(scip) );
   SCIP_CALL( SCIPincludeHeurOneopt(scip) );
   SCIP_CALL( SCIPincludeHeurPscostdiving(scip) );
   SCIP_CALL( SCIPincludeHeurRens(scip) );
   SCIP_CALL( SCIPincludeHeurRins(scip) );
   SCIP_CALL( SCIPincludeHeurRootsoldiving(scip) );
   SCIP_CALL( SCIPincludeHeurRounding(scip) );
   SCIP_CALL( SCIPincludeHeurShiftandpropagate(scip) );
   SCIP_CALL( SCIPincludeHeurShifting(scip) );
   SCIP_CALL( SCIPincludeHeurSubNlp(scip) );
   SCIP_CALL( SCIPincludeHeurTrivial(scip) );
   SCIP_CALL( SCIPincludeHeurTrySol(scip) );
   SCIP_CALL( SCIPincludeHeurTwoopt(scip) );
   SCIP_CALL( SCIPincludeHeurUndercover(scip) );
   SCIP_CALL( SCIPincludeHeurVbounds(scip) );
   SCIP_CALL( SCIPincludeHeurVeclendiving(scip) );
   SCIP_CALL( SCIPincludeHeurZirounding(scip) );
   SCIP_CALL( SCIPincludeHeurZeroobj(scip) );
#endif
   SCIP_CALL( SCIPincludeHeurSimplerounding(scip) );

#if USESEPA
   SCIP_CALL( SCIPincludeSepaClique(scip) );
   SCIP_CALL( SCIPincludeSepaCmir(scip) );
   SCIP_CALL( SCIPincludeSepaFlowcover(scip) );
   SCIP_CALL( SCIPincludeSepaGomory(scip) );
   SCIP_CALL( SCIPincludeSepaImpliedbounds(scip) );
   SCIP_CALL( SCIPincludeSepaIntobj(scip) );
   SCIP_CALL( SCIPincludeSepaMcf(scip) );
   SCIP_CALL( SCIPincludeSepaStrongcg(scip) );
   SCIP_CALL( SCIPincludeSepaZerohalf(scip) );
#endif

   SCIP_CALL( SCIPincludeRelaxGcg(scip) );
   SCIP_CALL( SCIPincludeReaderBlk(scip) );
   SCIP_CALL( SCIPincludeReaderDec(scip) );
   SCIP_CALL( SCIPincludeReaderRef(scip) );
   SCIP_CALL( SCIPincludeBranchruleOrig(scip) );
   SCIP_CALL( SCIPincludeBranchruleRyanfoster(scip) );
   SCIP_CALL( SCIPincludeBranchruleGeneric(scip) );
   SCIP_CALL( SCIPincludeBranchruleRelpsprob(scip) );
   SCIP_CALL( SCIPincludeConshdlrOrigbranch(scip) );

   /* martin's decomp stuff */
   SCIP_CALL( SCIPincludeReaderGp(scip) );
   SCIP_CALL( SCIPincludeConshdlrDecomp(scip) );
   SCIP_CALL( SCIPincludeDetectionConnected(scip) );
   SCIP_CALL( SCIPincludeDetectionBorderheur(scip) );
   SCIP_CALL( SCIPincludeDetectionArrowheur(scip) );
   SCIP_CALL( SCIPincludeDetectionStairheur(scip) );
<<<<<<< HEAD
=======
   SCIP_CALL( SCIPincludeDetectionStaircase(scip) );
   SCIP_CALL( SCIPincludeDetectionRandom(scip) );
>>>>>>> 95c9cc8b

   /* Christian's heuristics */
   SCIP_CALL( SCIPincludeHeurGcgcoefdiving(scip) );
   SCIP_CALL( SCIPincludeHeurGcgfracdiving(scip) );
   SCIP_CALL( SCIPincludeHeurGcgguideddiving(scip) );
   SCIP_CALL( SCIPincludeHeurGcglinesdiving(scip) );
   SCIP_CALL( SCIPincludeHeurGcgpscostdiving(scip) );
   SCIP_CALL( SCIPincludeHeurGcgrens(scip) );
   SCIP_CALL( SCIPincludeHeurGcgrins(scip) );
   SCIP_CALL( SCIPincludeHeurGcgrounding(scip) );
   SCIP_CALL( SCIPincludeHeurGcgshifting(scip) );
   SCIP_CALL( SCIPincludeHeurGcgsimplerounding(scip) );
   SCIP_CALL( SCIPincludeHeurGcgveclendiving(scip) );
   SCIP_CALL( SCIPincludeHeurGcgzirounding(scip) );
   SCIP_CALL( SCIPincludeHeurXpcrossover(scip) );
   SCIP_CALL( SCIPincludeHeurXprins(scip) );

   /* Friederike's */
   SCIP_CALL( SCIPincludeDetectionCutpacking(scip) );


   SCIP_CALL( SCIPincludeDispGcg(scip) );
   SCIP_CALL( SCIPincludeDialogGcg(scip) );


   return SCIP_OKAY;
}<|MERGE_RESOLUTION|>--- conflicted
+++ resolved
@@ -54,10 +54,6 @@
 #include "scip/cons_setppc.h"
 #include "scip/cons_varbound.h"
 #include "scip/cons_xor.h"
-<<<<<<< HEAD
-#include "scip/dialog_default.h"
-=======
->>>>>>> 95c9cc8b
 
 #if USEHEURS
 #include "scip/heur_actconsdiving.h"
@@ -158,11 +154,8 @@
 #include "dec_borderheur.h"
 #include "dec_arrowheur.h"
 #include "dec_stairheur.h"
-<<<<<<< HEAD
-=======
 #include "dec_staircase.h"
 #include "dec_random.h"
->>>>>>> 95c9cc8b
 
 /* Christian's heuristics */
 #include "heur_gcgcoefdiving.h"
@@ -298,11 +291,8 @@
    SCIP_CALL( SCIPincludeDetectionBorderheur(scip) );
    SCIP_CALL( SCIPincludeDetectionArrowheur(scip) );
    SCIP_CALL( SCIPincludeDetectionStairheur(scip) );
-<<<<<<< HEAD
-=======
    SCIP_CALL( SCIPincludeDetectionStaircase(scip) );
    SCIP_CALL( SCIPincludeDetectionRandom(scip) );
->>>>>>> 95c9cc8b
 
    /* Christian's heuristics */
    SCIP_CALL( SCIPincludeHeurGcgcoefdiving(scip) );

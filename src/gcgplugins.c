--- conflicted
+++ resolved
@@ -185,9 +185,6 @@
 #include "dec_staircase.h"
 #include "dec_random.h"
 #include "dec_colors.h"
-<<<<<<< HEAD
-#include "dec_consname.h"
-=======
 #include "dec_compgreedily.h"
 #include "dec_staircase_lsp.h"
 #include "dec_consname.h"
@@ -206,7 +203,6 @@
 #include "dec_staircase_lsp.h"
 #include "dec_varclass.h"
 
->>>>>>> 42ca66a8
 
 /* Christian's heuristics */
 #include "heur_gcgcoefdiving.h"
@@ -379,9 +375,6 @@
    SCIP_CALL( SCIPincludeDetectorStaircaseLsp(scip) );
    SCIP_CALL( SCIPincludeDetectorColors(scip) );
    SCIP_CALL( SCIPincludeDetectorCutpacking(scip) );
-<<<<<<< HEAD
-   SCIP_CALL( SCIPincludeDetectorConsname(scip) );
-=======
 #ifdef GSL
    SCIP_CALL( SCIPincludeDetectorDBSCAN(scip) );
    SCIP_CALL( SCIPincludeDetectorMST(scip) );
@@ -401,7 +394,6 @@
    SCIP_CALL( SCIPincludeDetectorGeneralmastersetcover(scip) );
    SCIP_CALL( SCIPincludeDetectorVarclass(scip) );
 
->>>>>>> 42ca66a8
 
 
 #ifndef NBLISS

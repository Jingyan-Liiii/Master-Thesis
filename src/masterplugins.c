--- conflicted
+++ resolved
@@ -91,10 +91,7 @@
 
 #if USEPROP
 #include "scip/prop_dualfix.h"
-<<<<<<< HEAD
-=======
 #include "scip/prop_genvbounds.h"
->>>>>>> 41eca0a5
 #include "scip/prop_probing.h"
 #include "scip/prop_pseudoobj.h"
 #include "scip/prop_rootredcost.h"
@@ -168,10 +165,7 @@
 
 #if USEPROP
    SCIP_CALL( SCIPincludePropDualfix(scip) );
-<<<<<<< HEAD
-=======
    SCIP_CALL( SCIPincludePropGenvbounds(scip) );
->>>>>>> 41eca0a5
    SCIP_CALL( SCIPincludePropProbing(scip) );
    SCIP_CALL( SCIPincludePropPseudoobj(scip) );
    SCIP_CALL( SCIPincludePropRootredcost(scip) );

/* * * * * * * * * * * * * * * * * * * * * * * * * * * * * * * * * * * * * * */
/*                                                                           */
/*                  This file is part of the program                         */
/*          GCG --- Generic Column Generation                                */
/*                  a Dantzig-Wolfe decomposition based extension            */
/*                  of the branch-cut-and-price framework                    */
/*         SCIP --- Solving Constraint Integer Programs                      */
/*                                                                           */
/* Copyright (C) 2010-2016 Operations Research, RWTH Aachen University       */
/*                         Zuse Institute Berlin (ZIB)                       */
/*                                                                           */
/* This program is free software; you can redistribute it and/or             */
/* modify it under the terms of the GNU Lesser General Public License        */
/* as published by the Free Software Foundation; either version 3            */
/* of the License, or (at your option) any later version.                    */
/*                                                                           */
/* This program is distributed in the hope that it will be useful,           */
/* but WITHOUT ANY WARRANTY; without even the implied warranty of            */
/* MERCHANTABILITY or FITNESS FOR A PARTICULAR PURPOSE.  See the             */
/* GNU Lesser General Public License for more details.                       */
/*                                                                           */
/* You should have received a copy of the GNU Lesser General Public License  */
/* along with this program; if not, write to the Free Software               */
/* Foundation, Inc., 51 Franklin St, Fifth Floor, Boston, MA 02110-1301, USA.*/
/*                                                                           */
/* * * * * * * * * * * * * * * * * * * * * * * * * * * * * * * * * * * * * * */

/**@file   dec_staircase.c
 * @ingroup DETECTORS
 * @brief  detector for staircase matrices
 * @author Martin Bergner
 *
 * This detector detects staircase structures in the constraint matrix by searching for the longest shortest path
 * in the row graph of the matrix.
 *
 */

/*---+----1----+----2----+----3----+----4----+----5----+----6----+----7----+----8----+----9----+----0----+----1----+----2*/

#include <assert.h>
#include <string.h>

#include "dec_staircase.h"
#include "cons_decomp.h"
#include "scip_misc.h"
#include "pub_decomp.h"
#include "tclique/tclique.h"

/* constraint handler properties */
#define DEC_DETECTORNAME         "staircase"    /**< name of detector */
#define DEC_DESC                 "Staircase detection via shortest paths" /**< description of detector */
#define DEC_PRIORITY             200            /**< priority of the detector */
#define DEC_FREQCALLROUND        1           /** frequency the detector gets called in detection loop ,ie it is called in round r if and only if minCallRound <= r <= maxCallRound AND  (r - minCallRound) mod freqCallRound == 0 */
#define DEC_MAXCALLROUND         INT_MAX     /** last round the detector gets called                              */
#define DEC_MINCALLROUND         0           /** first round the detector gets called                              */
#define DEC_DECCHAR              'S'            /**< display character of detector */
#define DEC_ENABLED              TRUE           /**< should the detection be enabled */
#define DEC_SKIP                 FALSE          /**< should detector be skipped if others found detections */
#define DEC_USEFULRECALL         FALSE       /**< is it useful to call this detector on a descendant of the propagated seeed */

#define TCLIQUE_CALL(x) do                                                                                    \
                       {                                                                                      \
                          if((x) != TRUE )                                                      \
                          {                                                                                   \
                             SCIPerrorMessage("Error in function call\n");                                    \
                             return SCIP_ERROR;                                                               \
                           }                                                                                  \
                       }                                                                                      \
                       while( FALSE )

/*
 * Data structures
 */

/** constraint handler data */
struct DEC_DetectorData
{
   SCIP_HASHMAP*  constoblock;
   SCIP_HASHMAP*  vartoblock;
   TCLIQUE_GRAPH* graph;
   int*           components;
   int            ncomponents;
   int            nblocks;
};


/*
 * Local methods
 */

/* put your local methods here, and declare them static */

static SCIP_DECL_SORTPTRCOMP(cmp)
{
   if( elem1 == elem2 )
      return 0;
   else if( elem1 < elem2 )
      return -1;
   else {
      assert(elem1 > elem2);
      return 1;
   }
}

/** creates the graph from the constraint matrix */
static
SCIP_RETCODE createGraph(
   SCIP*                 scip,               /**< SCIP data structure */
   TCLIQUE_GRAPH**       graph               /**< Graph data structure */
   )
{
   int i;
   int j;
   int v;
   int nconss;
   SCIP_CONS** conss;
   SCIP_Bool useprobvars = FALSE;

   assert(scip != NULL);
   assert(graph != NULL);

   nconss = SCIPgetNConss(scip);
   conss = SCIPgetConss(scip);

   TCLIQUE_CALL( tcliqueCreate(graph) );
   assert(*graph != NULL);

   for( i = 0; i < nconss; ++i )
   {
      TCLIQUE_CALL( tcliqueAddNode(*graph, i, 0) );
   }

   useprobvars = ( SCIPgetStage(scip) >= SCIP_STAGE_TRANSFORMED );

   /* Be aware: the following has n*n*m*log(m) complexity but doesn't need any additional memory
    * With additional memory, we can get it down to probably n*m + m*m*n
    */
   for( i = 0; i < nconss; ++i )
   {
      SCIP_VAR** curvars1;
      int ncurvars1;

      ncurvars1 = GCGconsGetNVars(scip, conss[i]);
      if( ncurvars1 == 0 )
         continue;

      SCIP_CALL( SCIPallocBufferArray(scip, &curvars1, ncurvars1) );

      SCIP_CALL( GCGconsGetVars(scip, conss[i], curvars1, ncurvars1) );

      if( useprobvars )
      {
         /* replace all variables by probvars */
         for( v = 0; v < ncurvars1; ++v )
         {
            curvars1[v] = SCIPvarGetProbvar(curvars1[v]);
            assert( SCIPvarIsActive(curvars1[v]) );
         }
      }

      SCIPsortPtr((void**)curvars1, cmp, ncurvars1);

      for( j = i+1; j < nconss; ++j )
      {
         SCIP_VAR** curvars2;
         int ncurvars2;

         ncurvars2 = GCGconsGetNVars(scip, conss[j]);
         if( ncurvars2 == 0 )
            continue;

         SCIP_CALL( SCIPallocBufferArray(scip, &curvars2, ncurvars2) );

         SCIP_CALL( GCGconsGetVars(scip, conss[j], curvars2, ncurvars2) );

         for( v = 0; v < ncurvars2; ++v )
         {
            int pos;

            if( useprobvars )
            {
               curvars2[v] = SCIPvarGetProbvar(curvars2[v]);
               assert( SCIPvarIsActive(curvars2[v]) );
            }

            if( SCIPsortedvecFindPtr((void*)curvars1, cmp, curvars2[v], ncurvars1, &pos) )
            {
               assert( curvars1[pos] == curvars2[v] );
               TCLIQUE_CALL( tcliqueAddEdge(*graph, i, j) );
               break;
            }
         }
         SCIPfreeBufferArray(scip, &curvars2);
      }

      SCIPfreeBufferArray(scip, &curvars1);
   }

   TCLIQUE_CALL( tcliqueFlush(*graph) );
   /*SCIPdebug(tcliquePrintGraph(*graph));*/

   return SCIP_OKAY;
}

/** finds the diameter of a connected component of a graph and computes all distances from some vertex of maximum eccentricity to all other vertices */
static
SCIP_RETCODE findDiameter(
   SCIP *scip,
   DEC_DETECTORDATA*     detectordata,       /**< constraint handler data structure */
   int*                  maxdistance,        /**< diameter of the graph */
   int*                  ncomp,              /**< number of vertices the component contains */
   int*                  vertices,           /**< */
   int*                  distances,          /**< distances of vertices to some vertex of maximum eccentricity */
   int                   component
)
{
   TCLIQUE_GRAPH* graph;
   int diameter = -1;
   int* queue;          /* queue, first entry is queue[squeue], last entry is queue[equeue] */
   int squeue;          /* index of first entry of the queue */
   int equeue;          /* index of last entry of the queue */
   int nnodes;          /* number of vertices the graph contains */
   int ncompnodes = 0;  /* number of vertices the component contains */
   SCIP_Bool* marked;
   int* eccentricity;   /* upper bounds on the eccentricities */
   int* dist;           /* distances from some start vertex to all other vertices (gets updated in each BFS) */
   int* origdegree;     /* degrees of the vertices */
   int* degree;         /* degrees of the vertices sorted in decreasing order */
   int* degreepos;
   int i;
   int j;
   int k = 50;          /* number of low-degree vertices that are visited before high-degree vertices are visited */

   /* This method computes the diameter of a connected component by starting BFS at each vertex and memorizing the depth of the search tree.
    * If a tree has greater depth than any other tree that was computed before, the vertices itself and their distances to the root of the
    * tree are stored in 'vertices' and 'distances', respectively.
    *
    * As these steps require $O(nm)$ time in the worst case, we apply a simple heuristic that stops BFS from vertices that do not have
    * maximum eccentricity, and in some cases it even prevents starting BFS at such vertices.
    * a) For each vertex 'v' there is an upper bound 'eccentricity[v]' on the actual eccentricity of 'v'. Initially, this is set to a very large number.
    * b) Whenever a BFS with root 'v' has finished, 'eccentricity[v]' contains the actual eccentricity of 'v'.
    * c) If during a BFS with root 'v' a vertex 'u' is discovered, then dist(v, u) + eccentricty[u] is an upper bound on the eccentricity of 'v',
    *    and therefore the BFS is stopped if dist(v, u) + eccentricity[u] <= diameter_lb, where diameter_lb is the greatest eccentricity known so far.
    */

   assert(scip != NULL);
   assert(detectordata != NULL);
   assert(detectordata->graph != NULL);
   assert(detectordata->components != NULL);
   assert(maxdistance != NULL);
   assert(vertices != NULL);
   assert(distances != NULL);
   assert(ncomp != NULL);

   graph = detectordata->graph;
   nnodes = tcliqueGetNNodes(graph);

   SCIP_CALL( SCIPallocBufferArray(scip, &queue, nnodes) );
   SCIP_CALL( SCIPallocBufferArray(scip, &marked, nnodes) );
   SCIP_CALL( SCIPallocBufferArray(scip, &eccentricity, nnodes) );
   SCIP_CALL( SCIPallocBufferArray(scip, &dist, nnodes) );
   SCIP_CALL( SCIPallocBufferArray(scip, &degree, nnodes) );
   SCIP_CALL( SCIPallocBufferArray(scip, &degreepos, nnodes) );

   /* get degrees of vertices and initialize all eccentricities of vertices to values representing upper bounds */
   origdegree = tcliqueGetDegrees(graph);
   for( i = 0; i < nnodes; ++i )
   {
      if( detectordata->components[i] != component )
         continue;

      eccentricity[i] = 2 * nnodes; /* do not use INT_MAX because it could lead to an overflow when adding values */
      degree[ncompnodes] = origdegree[i];    /* we copy the degree array because we are going to sort it */
      degreepos[ncompnodes] = i;

      ++ncompnodes;
   }

   /* sort vertices by their degrees in decreasing order */
   SCIPsortDownIntInt(degree, degreepos, ncompnodes);

   if( ncompnodes < k )
      k = ncompnodes;

   /* for each vertex a BFS will be performed */
   for( j = 0; j < ncompnodes; j++ )
   {
      int eccent = 0; /* eccentricity of this vertex, only valid if vertex has not been pruned */
      int startnode;
      SCIP_Bool pruned = FALSE;

      /* change order in which BFSes are performed: first start at 'k' low-degree vertices, then start BFS at high-degree vertices */
      if(j < k)
         startnode = degreepos[ncompnodes - k + j];
      else
         startnode = degreepos[j - k];

      /* eccentricity[startnode] always represents an UPPER BOUND on the actual eccentricity! */
      if( eccentricity[startnode] <= diameter )
         continue;

      /* unmark all vertices */
      BMSclearMemoryArray(marked, nnodes);

      /* add 'startnode' to the queue */
      queue[0] = startnode;
      equeue = 1;
      squeue = 0;
      marked[startnode] = TRUE;
      dist[startnode] = 0;

      /* continue BFS until vertex gets pruned or all vertices have been visited */
      while( !pruned && (equeue > squeue) )
      {
         int currentnode;
         int currentdistance;
         int* lastneighbour;
         int* node;

         /* dequeue new node */
         currentnode = queue[squeue];
         currentdistance = dist[currentnode];
         ++squeue;

         lastneighbour = tcliqueGetLastAdjedge(graph, currentnode);
         /* go through all neighbours */
         for( node = tcliqueGetFirstAdjedge(graph, currentnode); !pruned && (node <= lastneighbour); ++node )
         {
            const int v = *node;
            /* visit 'v' if it has not been visited yet */
            if( !marked[v] )
            {
               /* mark 'v' and add it to the queue */
               marked[v] = TRUE;
               queue[equeue] = v;
               dist[v] = currentdistance + 1;
               ++equeue;

               /* if 'v' is further away from the startnode than any other vertex, update the eccentricity */
               if( dist[v] > eccent )
                  eccent = dist[v];

               /* prune the startnode if its eccentricity will certainly not lead to a new upper bound */
               if( eccentricity[v] + dist[v] <= diameter )
               {
                  pruned = TRUE;
                  eccent = eccentricity[v] + dist[v];
               }

               /* update upper bound on eccentricity of 'v' */
               /*if( eccentricity[currentnode] + dist[v] < eccentricity[v] )
                  eccentricity[v] = eccentricity[currentnode] + dist[v];*/
            }
         }
      }

      eccentricity[startnode] = eccent;

      if( eccent > diameter )
      {
         SCIPdebugMessage("new incumbent in component %i: path of length %i starts at %i\n", component, eccent, startnode);
         diameter = eccent;

         *maxdistance = diameter;
         *ncomp = ncompnodes;
         /*detectordata->nblocks = diameter + 1;*/

         for( i = 0; i < ncompnodes; ++i )
         {
            vertices[i] = queue[i];
            distances[i] = dist[queue[i]];
         }
      }
   }

   SCIPfreeBufferArray(scip, &degreepos);
   SCIPfreeBufferArray(scip, &degree);
   SCIPfreeBufferArray(scip, &dist);
   SCIPfreeBufferArray(scip, &eccentricity);
   SCIPfreeBufferArray(scip, &marked);
   SCIPfreeBufferArray(scip, &queue);

   return SCIP_OKAY;
}

/** finds the connected components of the row graph. a staircase decomposition will be built for each component separately. */
static
SCIP_RETCODE findConnectedComponents(
   SCIP*                 scip,               /** SCIP data structure */
   DEC_DETECTORDATA*     detectordata        /** constraint handler data structure */
   )
{
   int i;
   int nnodes;
   int ncomps = 0;
   int curcomp;
   int* queue;
   int squeue;
   int equeue;
   TCLIQUE_GRAPH* graph;
   int* component;

   assert(scip != NULL);
   assert(detectordata != NULL);
   assert(detectordata->graph != NULL);
   assert(tcliqueGetNNodes(detectordata->graph) >= 0);

   graph = detectordata->graph;
   nnodes = tcliqueGetNNodes(graph);

   /* for each vertex the 'component' array contains a number from [0, ncomponents) */
   assert(detectordata->components == NULL);
   SCIP_CALL( SCIPallocBufferArray(scip, &(detectordata->components), nnodes) );
   component = detectordata->components;

   /* component[i] == -1 if and only if vertex i has not been assigned to a component yet */
   for( i = 0; i < nnodes; ++i )
      component[i] = -1;

   SCIP_CALL( SCIPallocBufferArray(scip, &queue, nnodes) );

   for( i = 0; i < nnodes; ++i )
   {
      /* find first node that has not been visited yet and start BFS */
      if( component[i] >= 0 )
         continue;

      SCIPdebugMessage("found new component; starting at %i\n", i);
      squeue = 0;
      equeue = 1;
      queue[0] = i;
      curcomp = ncomps++;
      component[i] = curcomp;

      /* dequeue a vertex as long as the queue is not empty */
      while( equeue > squeue )
      {
         int curnode;
         int* lastneighbour;
         int* node;

         curnode = queue[squeue++];

         assert(curnode < nnodes);

         /* add unvisited neighbors of this vertex to the queue */
         lastneighbour = tcliqueGetLastAdjedge(graph, curnode);
         for( node = tcliqueGetFirstAdjedge(graph, curnode); node <= lastneighbour; ++node )
         {
            assert(*node < nnodes);

            if( component[*node] < 0 )
            {
               assert(equeue < nnodes);
               component[*node] = curcomp;
               queue[equeue++] = *node;
            }
         }
      }
   }

   detectordata->ncomponents = ncomps;
   SCIPdebugMessage("found %i components\n", ncomps);

   SCIPfreeBufferArray(scip, &queue);
   return SCIP_OKAY;
}

/* copy conshdldata data to decdecomp */
static
SCIP_RETCODE copyToDecdecomp(
   SCIP*              scip,                  /**< SCIP data structure */
   DEC_DETECTORDATA*  detectordata,          /**< constraint handler data structure */
   DEC_DECOMP*        decdecomp              /**< decdecomp data structure */
   )
{

   assert(scip != NULL);
   assert(detectordata != NULL);
   assert(decdecomp != NULL);

   SCIP_CALL( DECfilloutDecompFromConstoblock(scip, decdecomp, detectordata->constoblock, detectordata->nblocks, TRUE) );

   return SCIP_OKAY;
}

/** destructor of detector to free user data (called when GCG is exiting) */
<<<<<<< HEAD
static
DEC_DECL_FREEDETECTOR(detectorFreeStaircase)
{  /*lint --e{715}*/
   DEC_DETECTORDATA *detectordata;

   assert(scip != NULL);
   assert(detector != NULL);

   assert(strcmp(DECdetectorGetName(detector), DEC_DETECTORNAME) == 0);

   detectordata = DECdetectorGetData(detector);
   assert(detectordata != NULL);

   SCIPfreeMemory(scip, &detectordata);

   return SCIP_OKAY;
}

/** detector initialization method (called after the problem has been transformed) */
static
=======
static
DEC_DECL_FREEDETECTOR(detectorFreeStaircase)
{  /*lint --e{715}*/
   DEC_DETECTORDATA *detectordata;

   assert(scip != NULL);
   assert(detector != NULL);

   assert(strcmp(DECdetectorGetName(detector), DEC_DETECTORNAME) == 0);

   detectordata = DECdetectorGetData(detector);
   assert(detectordata != NULL);

   SCIPfreeMemory(scip, &detectordata);

   return SCIP_OKAY;
}

/** detector initialization method (called after the problem has been transformed) */
static
>>>>>>> 32e7f05d
DEC_DECL_INITDETECTOR(detectorInitStaircase)
{  /*lint --e{715}*/

   DEC_DETECTORDATA *detectordata;

   assert(scip != NULL);
   assert(detector != NULL);

   assert(strcmp(DECdetectorGetName(detector), DEC_DETECTORNAME) == 0);

   detectordata = DECdetectorGetData(detector);
   assert(detectordata != NULL);

   detectordata->graph = NULL;
   detectordata->components = NULL;
   detectordata->ncomponents = 0;
   detectordata->constoblock = NULL;
   detectordata->vartoblock = NULL;
   detectordata->nblocks = 0;

   return SCIP_OKAY;
}

/** detector deinitialization method (called before the transformed problem is freed) */
static
DEC_DECL_EXITDETECTOR(detectorExitStaircase)
{  /*lint --e{715}*/
   DEC_DETECTORDATA *detectordata;

   assert(scip != NULL);
   assert(detector != NULL);

   assert(strcmp(DECdetectorGetName(detector), DEC_DETECTORNAME) == 0);

   detectordata = DECdetectorGetData(detector);
   assert(detectordata != NULL);

   if( detectordata->graph != NULL )
   {
      tcliqueFree(&detectordata->graph);
   }

   if( detectordata->components != NULL )
   {
      SCIPfreeBufferArray(scip, &detectordata->components);
   }

   return SCIP_OKAY;
}

/** detector structure detection method, tries to detect a structure in the problem */
static
DEC_DECL_DETECTSTRUCTURE(detectorDetectStaircase)
{
   int i;
   int j;
   int* nodes;
   int nnodes;
   int* distances;
   int* blocks;
   int nblocks = 0;

   *result = SCIP_DIDNOTFIND;

   SCIPverbMessage(scip, SCIP_VERBLEVEL_NORMAL, NULL, "Detecting staircase structure:");

   SCIP_CALL( createGraph(scip, &(detectordata->graph)) );
   SCIP_CALL( SCIPhashmapCreate(&detectordata->constoblock, SCIPblkmem(scip), SCIPgetNConss(scip)) );

   if( tcliqueGetNNodes(detectordata->graph) > 0 )
   {
      nnodes = tcliqueGetNNodes(detectordata->graph);

      /* find connected components of the graph. the result will be stored in 'detectordata->components' */
      SCIP_CALL( findConnectedComponents(scip, detectordata) );

      SCIP_CALL( SCIPallocBufferArray(scip, &nodes, nnodes) );
      SCIP_CALL( SCIPallocBufferArray(scip, &distances, nnodes) );
      SCIP_CALL( SCIPallocBufferArray(scip, &blocks, nnodes) );

      for( i = 0; i < nnodes; ++i)
         blocks[i] = -1;

      /* find the diameter of each connected component */
      for( i = 0; i < detectordata->ncomponents; ++i )
      {
         int diameter = 0;
         int ncompsize = 0;

         SCIP_CALL( findDiameter(scip, detectordata, &diameter, &ncompsize, nodes, distances, i) );
         SCIPdebugMessage("component %i has %i vertices and diameter %i\n", i, ncompsize, diameter);

         for( j = 0; j < ncompsize; j++ )
         {
            assert(nodes[j] >= 0);
            assert(nodes[j] < nnodes);
            assert(distances[j] >= 0);
            assert(distances[j] <= diameter);
            assert(distances[j] + nblocks < nnodes);

            blocks[nodes[j]] = nblocks + distances[j];
            SCIPdebugMessage("\tnode %i to block %i\n", nodes[j], nblocks + distances[j]);
         }

         nblocks += (diameter + 1);
      }

      if( nblocks > 0 )
      {
         SCIP_CONS** conss = SCIPgetConss(scip);

         detectordata->nblocks = nblocks;

         for( i = 0; i < nnodes; ++i )
         {
            assert(blocks[i] >= 0);
            SCIP_CALL( SCIPhashmapInsert(detectordata->constoblock, conss[i], (void*) (size_t) (blocks[i] + 1)) );
         }

         SCIPverbMessage(scip, SCIP_VERBLEVEL_NORMAL, NULL, " found %d blocks.\n", detectordata->nblocks);
         SCIP_CALL( SCIPallocMemoryArray(scip, decdecomps, 1) ); /*lint !e506*/
         SCIP_CALL( DECdecompCreate(scip, &((*decdecomps)[0])) );
         SCIP_CALL( copyToDecdecomp(scip, detectordata, (*decdecomps)[0]) );
         *ndecdecomps = 1;
         *result = SCIP_SUCCESS;
      }

      SCIPfreeBufferArray(scip, &blocks);
      SCIPfreeBufferArray(scip, &nodes);
      SCIPfreeBufferArray(scip, &distances);
      SCIPfreeBufferArray(scip, &(detectordata->components));
   }

   if( *result != SCIP_SUCCESS )
   {
      SCIPverbMessage(scip, SCIP_VERBLEVEL_NORMAL, NULL, " not found.\n");
      if( detectordata->constoblock != NULL )
         SCIPhashmapFree(&detectordata->constoblock);
      if( detectordata->vartoblock != NULL )
         SCIPhashmapFree(&detectordata->vartoblock);
   }

   tcliqueFree(&detectordata->graph);

   return SCIP_OKAY;
}

#define detectorPropagateSeeedStaircase NULL
//#define detectorExitStaircase NULL
/*
 * constraint specific interface methods
 */

/** creates the handler for staircase constraints and includes it in SCIP */
SCIP_RETCODE SCIPincludeDetectorStaircase(
   SCIP*                 scip                /**< SCIP data structure */
   )
{
   DEC_DETECTORDATA* detectordata;

   /* create staircase constraint handler data */
   detectordata = NULL;

   SCIP_CALL( SCIPallocMemory(scip, &detectordata) );
   assert(detectordata != NULL);
<<<<<<< HEAD
   detectordata->graph = NULL;
   detectordata->constoblock = NULL;
   detectordata->vartoblock = NULL;
   detectordata->nblocks = 0;

   SCIP_CALL( DECincludeDetector(scip, DEC_DETECTORNAME, DEC_DECCHAR, DEC_DESC, DEC_FREQCALLROUND, DEC_MAXCALLROUND, DEC_MINCALLROUND, DEC_PRIORITY, DEC_ENABLED, DEC_SKIP, DEC_USEFULRECALL,
      detectordata, detectorDetectStaircase, detectorFreeStaircase, detectorInitStaircase, detectorExitStaircase, detectorPropagateSeeedStaircase) );

=======

   SCIP_CALL( DECincludeDetector(scip, DEC_DETECTORNAME, DEC_DECCHAR, DEC_DESC, DEC_PRIORITY, DEC_ENABLED, DEC_SKIP,
      detectordata, detectorDetectStaircase, detectorFreeStaircase, detectorInitStaircase, detectorExitStaircase) );
>>>>>>> 32e7f05d

   return SCIP_OKAY;
}<|MERGE_RESOLUTION|>--- conflicted
+++ resolved
@@ -485,7 +485,6 @@
 }
 
 /** destructor of detector to free user data (called when GCG is exiting) */
-<<<<<<< HEAD
 static
 DEC_DECL_FREEDETECTOR(detectorFreeStaircase)
 {  /*lint --e{715}*/
@@ -506,28 +505,6 @@
 
 /** detector initialization method (called after the problem has been transformed) */
 static
-=======
-static
-DEC_DECL_FREEDETECTOR(detectorFreeStaircase)
-{  /*lint --e{715}*/
-   DEC_DETECTORDATA *detectordata;
-
-   assert(scip != NULL);
-   assert(detector != NULL);
-
-   assert(strcmp(DECdetectorGetName(detector), DEC_DETECTORNAME) == 0);
-
-   detectordata = DECdetectorGetData(detector);
-   assert(detectordata != NULL);
-
-   SCIPfreeMemory(scip, &detectordata);
-
-   return SCIP_OKAY;
-}
-
-/** detector initialization method (called after the problem has been transformed) */
-static
->>>>>>> 32e7f05d
 DEC_DECL_INITDETECTOR(detectorInitStaircase)
 {  /*lint --e{715}*/
 
@@ -693,7 +670,6 @@
 
    SCIP_CALL( SCIPallocMemory(scip, &detectordata) );
    assert(detectordata != NULL);
-<<<<<<< HEAD
    detectordata->graph = NULL;
    detectordata->constoblock = NULL;
    detectordata->vartoblock = NULL;
@@ -702,11 +678,5 @@
    SCIP_CALL( DECincludeDetector(scip, DEC_DETECTORNAME, DEC_DECCHAR, DEC_DESC, DEC_FREQCALLROUND, DEC_MAXCALLROUND, DEC_MINCALLROUND, DEC_PRIORITY, DEC_ENABLED, DEC_SKIP, DEC_USEFULRECALL,
       detectordata, detectorDetectStaircase, detectorFreeStaircase, detectorInitStaircase, detectorExitStaircase, detectorPropagateSeeedStaircase) );
 
-=======
-
-   SCIP_CALL( DECincludeDetector(scip, DEC_DETECTORNAME, DEC_DECCHAR, DEC_DESC, DEC_PRIORITY, DEC_ENABLED, DEC_SKIP,
-      detectordata, detectorDetectStaircase, detectorFreeStaircase, detectorInitStaircase, detectorExitStaircase) );
->>>>>>> 32e7f05d
-
    return SCIP_OKAY;
 }
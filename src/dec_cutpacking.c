/* * * * * * * * * * * * * * * * * * * * * * * * * * * * * * * * * * * * * * */
/*                                                                           */
/*                  This file is part of the program                         */
/*          GCG --- Generic Column Generation                                */
/*                  a Dantzig-Wolfe decomposition based extension            */
/*                  of the branch-cut-and-price framework                    */
/*         SCIP --- Solving Constraint Integer Programs                      */
/*                                                                           */
/* Copyright (C) 2010-2014 Operations Research, RWTH Aachen University       */
/*                         Zuse Institute Berlin (ZIB)                       */
/*                                                                           */
/* This program is free software; you can redistribute it and/or             */
/* modify it under the terms of the GNU Lesser General Public License        */
/* as published by the Free Software Foundation; either version 3            */
/* of the License, or (at your option) any later version.                    */
/*                                                                           */
/* This program is distributed in the hope that it will be useful,           */
/* but WITHOUT ANY WARRANTY; without even the implied warranty of            */
/* MERCHANTABILITY or FITNESS FOR A PARTICULAR PURPOSE.  See the             */
/* GNU Lesser General Public License for more details.                       */
/*                                                                           */
/* You should have received a copy of the GNU Lesser General Public License  */
/* along with this program; if not, write to the Free Software               */
/* Foundation, Inc., 51 Franklin St, Fifth Floor, Boston, MA 02110-1301, USA.*/
/*                                                                           */
/* * * * * * * * * * * * * * * * * * * * * * * * * * * * * * * * * * * * * * */

/**@file   dec_cutpacking.c
 * @ingroup DETECTORS
 * @brief  staircase detector via recursive partitioning (uses hmetis)
 * @author Friederike Menge
 * @author Martin Bergner
 * @author Christian Puchert
 *
 * This detector tries to detect staircase structures by recursively partitioning the
 * rowgraph of the matrix by using hmetis.
 *
 * This detector needs hmetis and works only under Linux/MacOS. It further needs the Z-shell (zsh)
 * to enforce memory and time limits on hmetis as this is the only shell reliably doing that.
 */

/*---+----1----+----2----+----3----+----4----+----5----+----6----+----7----+----8----+----9----+----0----+----1----+----2*/
#include "dec_cutpacking.h"

#if !defined(_WIN32) && !defined(_WIN64)

#include <assert.h>
#include <string.h>
#include <errno.h>
#include <unistd.h>


#include "cons_decomp.h"
#include "struct_decomp.h"
#include "pub_decomp.h"
#include "scip_misc.h"

#define DEC_DETECTORNAME      "cutpacking"   /**< name of the detector */
#define DEC_DESC              "detects staircase matrices via graph partioning and cutpacking" /**< detector description */
#define DEC_PRIORITY          1100           /**< priority of the detector */
#define DEC_DECCHAR           'c'            /**< display character of detector */
#define DEC_ENABLED           FALSE          /**< should detector be called by default */
#define DEC_SKIP              FALSE          /**< should detector be skipped if others found detections */

/* Default parameter settings */
#define DEFAULT_RANDSEED              1      /**< random seed for the hmetis call */
#define DEFAULT_TIDY               TRUE      /**< whether to clean up afterwards */
#define DEFAULT_FIXEDBLOCKS       FALSE      /**< whether the blocks should consist of a given number of constraints */
#define DEFAULT_BLOCKSIZE           200      /**< number of constraints per block */
#define DEFAULT_USEMETIS           TRUE      /**< should metis be used (TRUE) or the Stoer-Wagner algorithm */

#define DEFAULT_METIS_UBFACTOR      5.0      /**< default unbalance factor given to metis on the commandline */
#define DEFAULT_METIS_VERBOSE     FALSE      /**< should metis be verbose */
#define DEFAULT_METISUSEPTYPE_RB   TRUE      /**< Should metis use the rb or kway partitioning algorithm */

/*
 * Data structures
 */

/** adjacency list of a single vertex (representing a constraint) in a graph */
struct AdjList
{
   SCIP_CONS**           conss;
   int*                  weights;
   int                   nconss;
   int                   maxconss;
};
typedef struct AdjList ADJLIST;

/** graph structure, where
 *  - each vertex represents a constraint;
 *  - an edge between two vertices exists iff the constraints corresponding to the vertices
 *    have at least one variable in common;
 *  - the weight of an edge is equal to the number of these variables
 */
struct Graph
{
   ADJLIST**             adjlists;           /**< adjacencylists of the graph */
   SCIP_CONS**           conss;              /**< constraints (each constraint represents a vertex of the graph)*/
   int                   nconss;             /**< number of vertices */
   SCIP_HASHMAP*         constopos;          /**< assigns constraints to their position in conss */

   int                   nedges;             /**< number of edges */

   SCIP_CONS*            cons1;              /**< first linking constraint */
   SCIP_CONS*            cons2;              /**< second linking constraint */
};
typedef struct Graph GRAPH;

/** detector data */
struct DEC_DetectorData
{
   /* general parameters */
   SCIP_Bool             tidy;
   SCIP_Bool             usemetis;
   int                   blocksize;
   SCIP_Bool             fixedblocks;

   /* stuff for the algorithm */
   GRAPH**               graphs;
   int                   ngraphs;
   int                   maxgraphs;
   SCIP_CONS***          subscipconss;
   int*                  nsubscipconss;
   SCIP_HASHMAP*         constoblock;

   int                   nblocks;
   int                   position;
   int                   startblock;
   int*                  partition;

   SCIP_CONS***          mergedconss;
   int*                  nmergedconss;
   SCIP_CONS**           representatives;
   int                   nrepresentatives;

   /* general stuff */
   SCIP_HASHMAP*         vartopos;
   int*                  nvarinconss;
   SCIP_CONS***          varinconss;
   SCIP_VAR**            relvars;
   int                   nrelvars;
   int                   nrelconss;

   /* graph stuff for hmetis */
   int                   randomseed;
   SCIP_Real             metisubfactor;
   SCIP_Bool             metisverbose;
   SCIP_Bool             metisuseptyperb;
   SCIP_Bool             found;

};


/*
 * Local methods
 */

/** creates a new adjacency list for a vertex */
static
SCIP_RETCODE createAdjlist(
   SCIP*                 scip,
   ADJLIST**             adjlist
   )
{
   SCIP_CONS** conss;
   int* weights;
   int size;

   SCIP_CALL( SCIPallocBlockMemory(scip, adjlist) );

   size = SCIPcalcMemGrowSize(scip, 1);
   SCIP_CALL( SCIPallocBlockMemoryArray(scip, &conss, size) );
   SCIP_CALL( SCIPallocBlockMemoryArray(scip, &weights, size) );

   BMSclearMemoryArray(conss, size);
   BMSclearMemoryArray(weights, size);

   (*adjlist)->conss = conss;
   (*adjlist)->weights = weights;
   (*adjlist)->nconss = 0;
   (*adjlist)->maxconss = size;

   return SCIP_OKAY;
}

/** frees an adjacency list for a vertex */
static
SCIP_RETCODE freeAdjlist(
   SCIP*                 scip,
   ADJLIST**             adjlist
   )
{
   SCIPfreeBlockMemoryArray(scip, &((*adjlist)->weights), (*adjlist)->maxconss );
   SCIPfreeBlockMemoryArray(scip, &((*adjlist)->conss), (*adjlist)->maxconss );
   SCIPfreeBlockMemory(scip, adjlist);
   *adjlist = NULL;

   return SCIP_OKAY;
}

/** increases an entry in an adjacency list */
static
SCIP_RETCODE adjlistIncreaseEntry(
   SCIP*                 scip,
   ADJLIST*              adjlist,
   SCIP_CONS*            cons,
   int                   incval
   )
{
   int i;

   for( i = 0; i < adjlist->nconss; ++i )
   {
      if( adjlist->conss[i] == cons )
      {
         adjlist->weights[i] += incval;
         return SCIP_OKAY;
      }
   }

   if( adjlist->nconss == adjlist->maxconss )
   {
      int newsize = SCIPcalcMemGrowSize(scip, adjlist->maxconss+1);
      assert(newsize > adjlist->maxconss);
      SCIP_CALL( SCIPreallocBlockMemoryArray(scip, &(adjlist->conss), adjlist->maxconss, newsize) );
      SCIP_CALL( SCIPreallocBlockMemoryArray(scip, &(adjlist->weights), adjlist->maxconss, newsize) );
      adjlist->maxconss = newsize;
   }

   assert(adjlist->nconss < adjlist->maxconss);
   adjlist->conss[i] = cons;
   adjlist->weights[i] = incval;
   ++adjlist->nconss;

   return SCIP_OKAY;
}

/** removes an entry from an adjacency list */
static
void adjlistRemoveEntry(
   ADJLIST*              adjlist,
   SCIP_CONS*            cons
   )
{
   int pos;
   int i;

   for( pos = 0; pos < adjlist->nconss; ++pos )
      if( adjlist->conss[pos] == cons )
         break;

   if( pos == adjlist->nconss )
      return;

   for( i = pos; i < adjlist->nconss-1; ++i )
   {
      adjlist->conss[i] = adjlist->conss[i+1];
      adjlist->weights[i] = adjlist->weights[i+1];
   }
   --adjlist->nconss;

   return;
}

/** for a given vertex, get an entry in its adjacency list */
static
int adjlistGetEntry(
   ADJLIST*              adjlist,
   SCIP_CONS*            cons
   )
{
   int i;

   for( i = 0; i < adjlist->nconss; ++i )
   {
      if( adjlist->conss[i] == cons )
         return adjlist->weights[i];
   }

   return 0;
}

/** copies an adjacency list into another */
static
SCIP_RETCODE copyAdjlist(
   SCIP*                 scip,
   ADJLIST*              source,
   ADJLIST*              target,
   ADJLIST*              linkadjlist,
   SCIP_Bool*            consslink,
   SCIP_HASHMAP*         constopos,
   SCIP_CONS*            sourcecons
   )
{
   int cost;
   int i;

   assert(target->nconss == 0);

   if( source->nconss > target->maxconss )
   {
      int newsize = SCIPcalcMemGrowSize(scip, source->nconss);
      assert(newsize > target->maxconss);
      SCIP_CALL( SCIPreallocBlockMemoryArray(scip, &(target->conss), target->maxconss, newsize) );
      SCIP_CALL( SCIPreallocBlockMemoryArray(scip, &(target->weights), target->maxconss, newsize) );
      target->maxconss = newsize;
   }

   cost = 0;
   for( i = 0; i < source->nconss; ++i )
   {
      int idx = (int) (size_t) SCIPhashmapGetImage(constopos, source->conss[i]); /*lint !e507*/

      if( consslink == NULL || !consslink[idx] )
      {
         target->conss[target->nconss] = source->conss[i];
         target->weights[target->nconss] = source->weights[i];
         ++target->nconss;
      }
      else if( consslink[idx] )
         cost += source->weights[i];
   }

   if( linkadjlist != NULL && cost > 0 )
   {
      adjlistIncreaseEntry(scip, linkadjlist, sourcecons, cost);
   }

   return SCIP_OKAY;
}

/** builds the graph from the given SCIP instance */
static
SCIP_RETCODE buildGraphStructure(
   SCIP*                 scip,               /**< SCIP data structure */
   DEC_DETECTORDATA*     detectordata        /**< detectordata data structure */
   )
{
   int i;
   int j;
   int k;
   GRAPH* graph;
   SCIP_CONS*** varinconss;

   graph = detectordata->graphs[0];

   SCIP_CALL( SCIPhashmapCreate(&(graph->constopos), SCIPblkmem(scip),detectordata->nrelconss) );
   SCIP_CALL( SCIPallocMemoryArray(scip, &graph->adjlists, detectordata->nrelconss) );
   for( i = 0; i < detectordata->nrelconss; ++i )
   {
      SCIP_CALL( createAdjlist(scip, &graph->adjlists[i]) );
   }

<<<<<<< HEAD
   /* initialize constopos */
   assert( graph->nconss > 0 );
   for( i = 0; i < graph->nconss; ++i )
=======
   if( list == NULL ) /*lint !e774*/
>>>>>>> 2ccd05dd
   {
      SCIP_CALL( SCIPhashmapInsert(graph->constopos, graph->conss[i], (void*) (size_t) i) );
   }

   /* initialize adjacency list */

   varinconss = detectordata->varinconss;

   for( i = 0; i < detectordata->nrelvars; ++i )
   {
      for( j = 0; j < detectordata->nvarinconss[i]; ++j )
      {
         int idx;
         ADJLIST* adjlist;

         idx = (int) (size_t) SCIPhashmapGetImage(graph->constopos, varinconss[i][j]); /*lint !e507*/
         assert(idx < detectordata->nrelconss);
         adjlist = graph->adjlists[idx];

         for( k = j + 1; k < detectordata->nvarinconss[i]; ++k )
         {
            SCIP_CALL( adjlistIncreaseEntry(scip, adjlist, varinconss[i][k], 1) );
         }
      }
   }

   graph->cons1 = NULL;
   graph->cons2 = NULL;

   /* compute number of edges */
   graph->nedges = 0;
   for( i = 0; i < detectordata->nrelconss; ++i )
   {
      graph->nedges += graph->adjlists[i]->nconss;
   }

   detectordata->ngraphs = 1;

   return SCIP_OKAY;
}

/** inserts element into hashmap if it doesn't already exist */
static
SCIP_RETCODE hashmapInsert(
   SCIP_HASHMAP*         hm,                 /**< pointer to hashmap */
   void*                 origin,             /**< key to store */
   void*                 image               /**< image to store */
   )
{
   if( !SCIPhashmapExists(hm, origin) )
   {
      SCIP_CALL( SCIPhashmapInsert(hm, origin, image) );
   }

   return SCIP_OKAY;
}


/** builds a new adjacency list for a subgraph
 *  by copying the adjacency list from the current graph
 *  and merging the linking constraints into a single one
 */
static
SCIP_RETCODE buildNewAdjacencyList(
   SCIP*                 scip,               /**< SCIP data structure */
   DEC_DETECTORDATA*     detectordata,       /**< detector data data structure */
   GRAPH*                graph,              /**< current graph */
   GRAPH*                subgraph,           /**< subgraph whose adjacency list is to be built */
   int*                  partition,          /**< partition of the graph */
   int                   partidx,            /**< side of the partition the subgraph belongs to (0 or 1) */
   SCIP_Bool*            consslink,          /**< array of linking constraints */
   int                   nconsslink          /**< number of linking constraints */
   )
{
   int i;
   int j;
   SCIP_CONS* representative;                /* constraint representing the merged linking constraints */

   assert(consslink != NULL);

   representative = NULL;

   /* If there are linking constraints, they need to be merged into a single one */
   if( nconsslink > 0 )
   {
      int k;   /* counter for non-linking constraints */
      int l;   /* counter for linking constraints */

      k = 0;
      l = 0;
      subgraph->nedges = 0;

      for( i = 0; i < graph->nconss; ++i )
      {
         ADJLIST* adjlist;

         if( partition[i] != partidx )
            continue;

         adjlist = graph->adjlists[i];

         /* if the constraint is not a linking constraint, just copy it together with its adjacency list */
         if( !consslink[i] )
         {
            ++k;

            subgraph->conss[k] = graph->conss[i];
            SCIP_CALL( SCIPhashmapInsert(subgraph->constopos, graph->conss[i], (void*) (size_t) k) );

            SCIP_CALL( copyAdjlist(scip, adjlist, subgraph->adjlists[k], subgraph->adjlists[0], consslink, graph->constopos, graph->conss[i]) );
            subgraph->nedges += subgraph->adjlists[k]->nconss;
         }
         /* otherwise, the constraint will be merged with the other linking constraints;
          * therefore, add its incident edges to the merged adjacency list
          */
         else
         {
            representative = graph->conss[i];
            detectordata->mergedconss[detectordata->nrepresentatives][l] = graph->conss[i];
            ++l;

            for( j = 0; j < adjlist->nconss; ++j )
            {
               int idx = (int) (size_t) SCIPhashmapGetImage(graph->constopos, adjlist->conss[j]); /*lint !e507*/

               if( partition[idx] == partidx && !consslink[idx] )
               {
                  SCIP_CALL( adjlistIncreaseEntry(scip, subgraph->adjlists[0], adjlist->conss[j], adjlist->weights[j]) );
               }
            }
<<<<<<< HEAD
=======
            while( list != NULL );
         }
      }
      SCIP_CALL( SCIPhashmapInsert(newgraph.constopos, representative, (void*) (size_t) 0) );
      nconss = j;

      /* insert representative */
      SCIP_CALL( SCIPhashmapInsert(detectordata->representatives, (void*) (size_t) (detectordata->nrepresentatives + 1), representative ) );
      SCIP_CALL( copyhashmap(consslink,detectordata->mergedconss[detectordata->nrepresentatives]) );
      detectordata->nrepresentatives++;

   }

   if( SCIPhashmapGetNEntries(consslink) == 0 )
   {
      for( i = 0; i < nconss; ++i )
      {
         int idx;
         SCIP_HASHMAP* adjlist;

         idx = (int) (size_t) SCIPhashmapGetImage(graph.constopos, newgraph.conss[i]); /*lint !e507*/
         adjlist = graph.adjacencylist[idx];

         SCIP_CALL( copyhashmap(adjlist, newgraph.adjacencylist[i]) );
         SCIP_CALL( SCIPhashmapSetImage(newgraph.constopos, newgraph.conss[i], (void*) (size_t) i) );
      }
   }

   nedges = 0;
   /* delete merged conss */
   for( i = 1; i < nconss; ++i )
   {
      cost = 0;
      detectordata->iter = 0;
      list = NULL;
      do
      {
         list = hashmapIteration(scip, detectordata, newgraph.adjacencylist[i], list);
         if( list == NULL )
            break;
         if( SCIPhashmapExists(consslink, SCIPhashmapListGetOrigin(list)) )
         {
            cost += (int) (size_t) SCIPhashmapListGetImage(list); /*lint !e507*/
            SCIP_CALL( SCIPhashmapRemove(newgraph.adjacencylist[i], SCIPhashmapListGetOrigin(list)) );
>>>>>>> 2ccd05dd
         }
      }
      assert(l == nconsslink);
      subgraph->conss[0] = representative;
      SCIP_CALL( SCIPhashmapInsert(subgraph->constopos, representative, (void*) (size_t) 0) );
      subgraph->nedges += subgraph->adjlists[0]->nconss;
      subgraph->nconss = k + 1;

      SCIP_CALL( SCIPreallocMemoryArray(scip, &detectordata->representatives, detectordata->nrepresentatives+5) );
      detectordata->nmergedconss[detectordata->nrepresentatives] = nconsslink;
      detectordata->representatives[detectordata->nrepresentatives] = representative;
      ++detectordata->nrepresentatives;

      /* free unnecessary adjacency lists */
      for( i = subgraph->nconss; i < subgraph->nconss + nconsslink - 1; ++i )
      {
         freeAdjlist(scip, &subgraph->adjlists[i]);
      }
   }
   /* If there are no linking constraints, just copy the vertices (constraints) and edges */
   else
   {
      int k = 0;

      subgraph->nedges = 0;
      for( i = 0; i < graph->nconss; ++i )
      {
         if( partition[i] != partidx )
            continue;

         subgraph->conss[k] = graph->conss[i];
         SCIP_CALL( SCIPhashmapSetImage(subgraph->constopos, graph->conss[i], (void*) (size_t) k) );

         SCIP_CALL( copyAdjlist(scip, graph->adjlists[i], subgraph->adjlists[k], NULL, NULL, NULL, NULL) );
         subgraph->nedges += subgraph->adjlists[k]->nconss;
      }
   }

   return SCIP_OKAY;
}

/** frees graph at position pos */
static
SCIP_RETCODE freeGraph(
   SCIP*                 scip,               /**< SCIP data structure */
   DEC_DETECTORDATA*     detectordata,       /**< detectordata data structure */
   int                   pos,                /**< position of graph */
   int                   nconss              /**< number of vertices */
   )
{
   int i;

   for( i = 0; i < nconss; ++i )
   {
      freeAdjlist(scip, &detectordata->graphs[pos]->adjlists[i]);
   }
   SCIPfreeMemoryArray(scip, &detectordata->graphs[pos]->adjlists);
   SCIPhashmapFree(&detectordata->graphs[pos]->constopos);
   SCIPfreeMemoryArray(scip, &detectordata->graphs[pos]->conss);
   SCIPfreeMemory(scip, &detectordata->graphs[pos]);
   detectordata->graphs[pos] = NULL;

   return SCIP_OKAY;
}

/** allocates memory at position pos to facilitate saving a graph with nconss vertices */
static
SCIP_RETCODE allocateGraph(
   SCIP*                scip,             /**< SCIP data structure */
   DEC_DETECTORDATA*    detectordata,     /**< detectordata data structure */
   int                  pos,              /**< position in graph array */
   int                  nconss            /**< number of vertices */
   )
{
   int i;

   SCIP_CALL( SCIPallocMemory(scip, &detectordata->graphs[pos]) );
   SCIP_CALL( SCIPallocMemoryArray(scip, &detectordata->graphs[pos]->conss, nconss) );
   SCIP_CALL( SCIPhashmapCreate(&detectordata->graphs[pos]->constopos, SCIPblkmem(scip), nconss) );
   SCIP_CALL( SCIPallocMemoryArray(scip, &detectordata->graphs[pos]->adjlists, nconss) );

   for( i = 0; i < nconss; ++i )
   {
      SCIP_CALL( createAdjlist(scip, &detectordata->graphs[pos]->adjlists[i]) );
   }
   detectordata->graphs[pos]->nconss = nconss;

   return SCIP_OKAY;
}

/** assigns the right linking constraint to the subgraph */
static
SCIP_RETCODE setLinkingCons(
   SCIP*                 scip,               /**< SCIP data structure */
   GRAPH*                subgraph,           /**< subgraph */
   int                   cas,                /**< first parameter for case distiction */
   int                   cas2,               /**< second case distinction */
   SCIP_CONS*            cons1,              /**< first constraint */
   SCIP_CONS*            cons2               /**< second constraint */
   )
{
   assert(cas2 == 1 || cas2 == 2);

   switch( cas2 )
   {
   case 1:
      if( cas )
      {
         subgraph->cons1 = subgraph->conss[0];
         subgraph->cons2 = cons2;
      }
      else
      {
         subgraph->cons1 = cons1;
         subgraph->cons2 = subgraph->conss[0];
      }
      break;
   case 2:
      if( !cas )
      {
         subgraph->cons1 = subgraph->conss[0];
         subgraph->cons2 = cons1;
      }
      else
      {
         subgraph->cons1 = cons2;
         subgraph->cons2 = subgraph->conss[0];
      }
      break;
   default:
      break;
   }

   return SCIP_OKAY;
}

/** sets the startblock */
static
SCIP_RETCODE setStartBlock(
   SCIP*                 scip,               /**< SCIP data structure */
   DEC_DETECTORDATA*     detectordata,       /**< detectordata data structure */
   SCIP_CONS*            cons                /**< constraint */
   )
{
   if( cons == NULL )
   {
      detectordata->startblock = detectordata->nblocks;
   }
   return SCIP_OKAY;
}

/** copies constraints of a the graph at position pos to subscipconss */
static
SCIP_RETCODE copyConss(
   SCIP*                 scip,               /**< SCIP data structure */
   DEC_DETECTORDATA*     detectordata,       /**< detectordata data structure */
   GRAPH*                graph,              /**< graph whose constraints should be copied */
   int*                  partition,          /**< partition of the graph, or NULL if all constraints are copied */
   int                   partidx             /**< side of the partition that is copied */
   )
{
   int nconss;
   int i;

   nconss = 0;
   for( i = 0; i < graph->nconss; ++i )
   {
      if( partition == NULL || partition[i] == partidx )
      {
         detectordata->subscipconss[detectordata->nblocks][nconss] = graph->conss[i];
         ++nconss;
      }
   }
   detectordata->nsubscipconss[detectordata->nblocks] = nconss;
   detectordata->nblocks++;

   return SCIP_OKAY;
}


/** builds the new graphs which result from the last found cut */
static
SCIP_RETCODE buildNewGraphs(
   SCIP*                 scip,               /**< SCIP data structure */
   DEC_DETECTORDATA*     detectordata        /**< detectordata data structure */
   )
{
   int i;
   int pos1;
   int pos2;
   int cas;
   int cons1idx;
   int cons2idx;
   SCIP_Bool stop1;
   SCIP_Bool stop2;

   int* partition;
   GRAPH* graph;

   int nconss1;
   int nconss2;
   SCIP_Bool* consslink;
   int nconsslink1;
   int nconsslink2;

   cas = -1;
   nconss1 = 0;
   nconss2 = 0;
   stop1 = FALSE;
   stop2 = FALSE;

   /* build partitions */
   partition = detectordata->partition;
   graph = detectordata->graphs[detectordata->position];

   /* obtain indices for storing the two new graphs */
   pos1 = -1;
   pos2 = -1;
   for( i = 0; i < detectordata->maxgraphs; ++i )
   {
<<<<<<< HEAD
      if( detectordata->graphs[i] == NULL )
=======
      if( (!SCIPhashmapExists(detectordata->occupied, (void*) (size_t) (i + 1))) )
>>>>>>> 2ccd05dd
      {
         if( pos1 == -1 )
            pos1 = i;
         else
         {
            pos2 = i;
            break;
         }
      }
   }
   assert(i < detectordata->maxgraphs);
   assert((pos1 != -1) && (pos2 != -1));

<<<<<<< HEAD
   /* for each of the two new subgraphs according to the partition,
    * count the number of constraints and linking constraints;
    * also, find the indices of cons1 and cons2, respectively in the graph
    */
   SCIP_CALL( SCIPallocBufferArray(scip, &consslink, graph->nconss) );
   BMSclearMemoryArray(consslink, graph->nconss);
   nconsslink1 = 0;
   nconsslink2 = 0;
   cons1idx = -1;
   cons2idx = -1;
   for( i = 0; i < graph->nconss; ++i )
=======
   SCIP_CALL( SCIPallocMemoryArray(scip, &detectordata->graphs[pos1].conss, graph.nconss) );
   SCIP_CALL( SCIPallocMemoryArray(scip, &detectordata->graphs[pos2].conss, graph.nconss) );
   SCIP_CALL( SCIPhashmapRemove(detectordata->occupied, (void*) (size_t) (detectordata->position + 1)) );

   for( i = 0; i < graph.nconss; ++i )
>>>>>>> 2ccd05dd
   {
      int j;

      assert(partition[i] == 0 || partition[i] == 1);

      if( partition[i] == 0 )
         nconss1++;
      else
         nconss2++;

      /* check if the constraint is a linking constraint */
      for( j = 0; j < graph->adjlists[i]->nconss; ++j )
      {
         int idx = (int) (size_t) SCIPhashmapGetImage(graph->constopos, graph->adjlists[i]->conss[j]); /*lint !e507*/
         if( partition[i] != partition[idx] )
         {
            if( !consslink[i] )
            {
               consslink[i] = TRUE;
               if( partition[i] == 0 )
                  ++nconsslink1;
               else
                  ++nconsslink2;
            }
            if( !consslink[idx] )
            {
               consslink[idx] = TRUE;
               if( partition[idx] == 0 )
                  ++nconsslink1;
               else
                  ++nconsslink2;
            }
         }
      }

      if( graph->conss[i] == graph->cons1 )
         cons1idx = i;
      if( graph->conss[i] == graph->cons2 )
         cons2idx = i;
   }
   assert(nconss1 + nconss2 == graph->nconss);
   assert((nconss1 != 0) && (nconss2 != 0));

   /* if subgraphs consist of linking constraints only, do not partition them further */
   if( nconsslink1 == nconss1 )
      stop1 = TRUE;
   if( nconsslink2 == nconss2 )
      stop2 = TRUE;

   /* test whether the cut is feasible */
   if( (graph->cons1 != NULL) && (graph->cons2 != NULL) )
   {
      assert(cons1idx != -1);
      assert(cons2idx != -1);

      if( partition[cons1idx] == partition[cons2idx] )
      {
         SCIP_CALL( copyConss(scip, detectordata, graph, NULL, -1) );
         SCIP_CALL( freeGraph(scip, detectordata, detectordata->position, graph->nconss) );
         detectordata->ngraphs--;
         SCIPfreeBufferArray(scip, &consslink);
         return SCIP_OKAY;
      }

      if( partition[cons1idx] == 0 )
      {
         cas = 0;
         stop1 = partition[cons1idx] == 0 && consslink[cons1idx];
         stop2 = partition[cons2idx] == 1 && consslink[cons2idx];
      }
      else
      {
         cas = 1;
         stop1 = partition[cons2idx] == 0 && consslink[cons2idx];
         stop2 = partition[cons1idx] == 1 && consslink[cons1idx];
      }
   }

   /* test right or left */
   if( (graph->cons1 != NULL) && (graph->cons2 == NULL) )
   {
      assert(cons1idx != -1);
      assert(cons2idx == -1);

      if( partition[cons1idx] == 0 )
      {
         cas = 0;
         stop1 = consslink[cons1idx];
      }
      else
      {
         cas = 1;
         stop2 = consslink[cons1idx];
      }
   }
   else if( (graph->cons1 == NULL) && (graph->cons2 != NULL) )
   {
      assert(cons1idx == -1);
      assert(cons2idx != -1);

      if( partition[cons2idx] == 1 )
      {
         cas = 0;
         stop2 = consslink[cons2idx];
      }
      else
      {
         cas = 1;
         stop1 = consslink[cons2idx];
      }
   }
   else if( (graph->cons1 == NULL) && (graph->cons2 == NULL) )
      cas = 1;

   /* if the first subgraph is large enough, create it and build its adjacency list */
   if( (nconss1 > 1) && !stop1 )
   {
      SCIP_CALL( allocateGraph(scip, detectordata, pos1, nconss1) );
      SCIP_CALL( buildNewAdjacencyList(scip, detectordata, graph, detectordata->graphs[pos1], partition, 0, consslink, nconsslink1) );
      SCIP_CALL( setLinkingCons(scip, detectordata->graphs[pos1], cas, 1, graph->cons1, graph->cons2) );
      detectordata->ngraphs++;
   }
   else
   {
      SCIP_CALL( copyConss(scip, detectordata, graph, partition, 0) );
      SCIP_CALL( setStartBlock(scip, detectordata, cas ? graph->cons2 : graph->cons1) );
   }

   /* if the second subgraph is large enough, create it and build its adjacency list */
   if( (nconss2 > 1) && !stop2 )
   {
<<<<<<< HEAD
      SCIP_CALL( allocateGraph(scip, detectordata, pos2, nconss2) );
      SCIP_CALL( buildNewAdjacencyList(scip, detectordata, graph, detectordata->graphs[pos2], partition, 1, consslink, nconsslink2) );
      SCIP_CALL( setLinkingCons(scip, detectordata->graphs[pos2], cas, 2, graph->cons2, graph->cons1) );
      detectordata->ngraphs++;
   }
   else
   {
      SCIP_CALL( copyConss(scip, detectordata, graph, partition, 1) );
      SCIP_CALL( setStartBlock(scip, detectordata, cas ? graph->cons1 : graph->cons2) );
=======
      SCIP_CALL( buildNewAdjacencyList(scip, detectordata, pos2, nconss2, graph, consslink2, consslink1) );
      SCIP_CALL( setLinkingCons(scip, detectordata, cas, 2, pos2, graph.cons2, graph.cons1) );
   }
   else if( stop2 )
   {
      SCIP_CALL( setLinkingCons(scip, detectordata, cas, 0, pos2, graph.cons2, graph.cons1) );
   }

   if( ((nconss1 < 2) && (nconss2 < 2)) || (stop1 && stop2 ) )
   {
      SCIP_CALL( copyConss(scip, detectordata, pos1, nconss1) );
      SCIP_CALL( setStartBlock(scip, detectordata,detectordata->graphs[pos1].cons1) );
      SCIP_CALL( copyConss(scip, detectordata, pos2, nconss2) );
      detectordata->ngraphs--;
      SCIP_CALL( setStartBlock(scip, detectordata,detectordata->graphs[pos2].cons1) );
      SCIP_CALL( freeGraph(scip, detectordata, pos1, nconss1) );
      SCIP_CALL( freeGraph(scip, detectordata, pos2, nconss2) );
   }
   else if( (nconss1 < 2) || (stop1 && (stop2 == 0)) )
   {
      SCIP_CALL( copyConss(scip, detectordata, pos1, nconss1) );
      SCIP_CALL( setStartBlock(scip, detectordata,detectordata->graphs[pos1].cons1) );
      SCIP_CALL( SCIPhashmapInsert(detectordata->occupied, (void*) (size_t) (pos2 + 1), NULL) );
      SCIP_CALL( freeGraph(scip, detectordata, pos1, nconss1) );
   }
   else if( (nconss2 < 2) || ((stop1 == 0) && stop2) )
   {
      SCIP_CALL( copyConss(scip, detectordata, pos2, nconss2) );
      SCIP_CALL( setStartBlock(scip, detectordata,detectordata->graphs[pos2].cons1) );
      SCIP_CALL( SCIPhashmapInsert(detectordata->occupied, (void*) (size_t) (pos1 + 1), NULL) );
      SCIP_CALL( freeGraph(scip, detectordata, pos2, nconss2) );
   }
   else
   {
      SCIP_CALL( SCIPhashmapInsert(detectordata->occupied, (void*) (size_t) (pos1 + 1), NULL) );
      SCIP_CALL( SCIPhashmapInsert(detectordata->occupied, (void*) (size_t) (pos2 + 1), NULL) );
      detectordata->ngraphs++;
>>>>>>> 2ccd05dd
   }

   /* free the old graph */
   SCIP_CALL( freeGraph(scip, detectordata, detectordata->position, graph->nconss) );
   detectordata->ngraphs--;

   SCIPfreeBufferArray(scip, &consslink);

   return SCIP_OKAY;
}

/** adds the merged constraints to the right blocks */
static
SCIP_RETCODE getMergedConss(
   SCIP*                 scip,               /**< SCIP data structure */
   DEC_DETECTORDATA*     detectordata        /**< detectordata data structure */
   )
{
   int i;
   int j;
   SCIP_CONS*** mergedconss;
   int* nmergedconss;
   SCIP_CONS** representatives;
   SCIP_CONS*** subscipconss;
   SCIP_HASHMAP* constoblock;

   mergedconss = detectordata->mergedconss;
   nmergedconss = detectordata->nmergedconss;
   representatives = detectordata->representatives;
   subscipconss = detectordata->subscipconss;
   constoblock = detectordata->constoblock;

   /* constoblock */
   for( i = 0; i < detectordata->nblocks; ++i )
   {
      for( j = 0; j < detectordata->nsubscipconss[i]; ++j )
      {
         SCIP_CALL( hashmapInsert(constoblock, subscipconss[i][j], (void *) (size_t) (i+1)) );
      }
   }

   for( i = detectordata->nrepresentatives - 1; i >= 0; --i )
   {
      SCIP_CONS* cons;
      int block;

      cons = representatives[i];
      block = (int) (size_t) SCIPhashmapGetImage(constoblock, cons); /*lint !e507*/

      for( j = 0; j < nmergedconss[i]; ++j )
      {
         SCIP_CONS* cons2 = mergedconss[i][j];

         if( cons != cons2 )
         {
            subscipconss[block - 1][detectordata->nsubscipconss[block - 1]] = cons2;
            detectordata->nsubscipconss[block - 1]++;
            SCIP_CALL( hashmapInsert(constoblock, cons2, (void*) (size_t) block) );
         }

      }
   }
   assert(SCIPhashmapGetNEntries(constoblock) == detectordata->nrelconss);

#ifndef NDEBUG
   j = 0;
   for( i = 0; i < detectordata->nblocks; ++i )
   {
      j += detectordata->nsubscipconss[i];
   }
   assert( j == detectordata->nrelconss );
#endif

   return SCIP_OKAY;
}

/** arranges the constraints as prescribed by the cuts */
static
SCIP_RETCODE getConsIndex(
   SCIP*                 scip,               /**< SCIP data structure */
   DEC_DETECTORDATA*     detectordata,       /**< presolver data structure */
   DEC_DECOMP*           decdecomp           /**< decdecomp pointer */
)
{
   int i;
   int j;
   int k;
   int block;
   int no;

   int newblock;
   int oldblock;
   int actblock;
   int counter;

   SCIP_CONS*** newsubscipconss;
   int* nnewsubscipconss;
   SCIP_VAR*** stairlinkingvars;
   int* nstairlinkingvars;
   SCIP_VAR** linkingvars;


   newblock = 0;
   oldblock = 0;

   SCIP_CALL( SCIPallocMemoryArray(scip, &stairlinkingvars, detectordata->nblocks) );
   SCIP_CALL( SCIPallocMemoryArray(scip, &linkingvars, detectordata->nrelvars) );
   SCIP_CALL( SCIPallocMemoryArray(scip, &nstairlinkingvars, detectordata->nblocks) );
   SCIP_CALL( SCIPallocMemoryArray(scip, &newsubscipconss, detectordata->nblocks) );
   SCIP_CALL( SCIPallocMemoryArray(scip, &nnewsubscipconss, detectordata->nblocks) );

   for( i = 0; i < detectordata->nblocks; ++i )
   {
      SCIP_VAR** tmpvars;

      SCIP_CALL( SCIPallocMemoryArray(scip, &tmpvars, detectordata->nrelvars) );
      stairlinkingvars[i] = tmpvars;
      nstairlinkingvars[i] = 0;
      nnewsubscipconss[i] = 0;
   }

   block = detectordata->startblock;
   for( counter = detectordata->nblocks; counter > 0; --counter )
   {
      SCIP_CONS** conss;
      int nconss;
      SCIP_CONS** newconss;

      conss = detectordata->subscipconss[block-1];
      nconss = detectordata->nsubscipconss[block-1];

      for( i = 0; i < nconss; ++i )
      {
         SCIP_VAR** consvars;
         int nconsvars;

         nconsvars = GCGconsGetNVars(scip, conss[i]);
         SCIP_CALL( SCIPallocMemoryArray(scip, &consvars, nconsvars) );
         SCIP_CALL( GCGconsGetVars(scip, conss[i], consvars, nconsvars) );

         for( j = 0; j < nconsvars; ++j )
         {
            if( (!GCGisVarRelevant(consvars[j])) && (j < nconsvars) )
               continue;

            no = (int) (size_t) SCIPhashmapGetImage(detectordata->vartopos, SCIPvarGetProbvar(consvars[j])); /*lint !e507*/

            for( k = 0; (k < detectordata->nvarinconss[no]); ++k )
            {
               actblock = (int) (size_t) SCIPhashmapGetImage(detectordata->constoblock, detectordata->varinconss[no][k]); /*lint !e507*/
               if( actblock != block && actblock != oldblock )
                  newblock = actblock;
            }
         }

         SCIPfreeMemoryArrayNull(scip, &consvars);
      }
      assert((newblock != block) || (counter < 2));

      SCIP_CALL( SCIPallocMemoryArray(scip, &newconss, nconss) );
      for( j = 0; j < nconss; ++j )
         newconss[j] = conss[j];

      newsubscipconss[detectordata->nblocks-counter] = newconss; /*lint !e679*/
      nnewsubscipconss[detectordata->nblocks-counter] = nconss; /*lint !e679*/

      oldblock = block;
      block = newblock;
      assert(0 < block);
      assert(block <= detectordata->nblocks);
   }

   for( i = 0; i < detectordata->nblocks; ++i )
   {
      for( j = 0; j < nnewsubscipconss[i]; ++j )
      {
         SCIP_CALL( SCIPhashmapSetImage(detectordata->constoblock, newsubscipconss[i][j], (void*) (size_t) (i+1)) );
      }
   }

   if( !detectordata->fixedblocks )
   {

      SCIP_CALL( DECfilloutDecompFromConstoblock(scip, decdecomp, detectordata->constoblock, detectordata->nblocks, TRUE) );

      for( i = 0; i < detectordata->nblocks; ++i )
      {
         SCIPfreeMemoryArray(scip, &newsubscipconss[i]);
      }
      SCIPfreeMemoryArray(scip, &newsubscipconss);
      SCIPfreeMemoryArray(scip, &nnewsubscipconss);
      SCIPfreeMemoryArray(scip, &linkingvars);
   }
   for( i = 0; i < detectordata->nblocks; ++i )
   {
      SCIPfreeMemoryArray(scip, &stairlinkingvars[i]);
   }
   SCIPfreeMemoryArray(scip, &stairlinkingvars);
   SCIPfreeMemoryArray(scip, &nstairlinkingvars);

   return SCIP_OKAY;
}


/** gets the variables which are linking */
static
SCIP_RETCODE getLinkingVars(
   SCIP*                 scip,               /**< SCIP data structure */
   DEC_DETECTORDATA*     detectordata,       /**< presolver data structure */
   DEC_DECOMP*           decdecomp           /**< decdecomp pointer */
   )
{
   int i;
   int j;
   int newblock;

   SCIP_VAR** vars;
   int nvars;
   SCIP_VAR** linkingvars;
   int nlinkingvars;
   SCIP_CONS*** varinconss;
   int* nvarinconss;
   SCIP_VAR*** subscipvars;
   int* nsubscipvars;
   SCIP_HASHMAP* vartoblock;

   varinconss = detectordata->varinconss;
   nvarinconss = detectordata->nvarinconss;

   SCIP_CALL( SCIPgetVarsData(scip, &vars, &nvars, NULL, NULL, NULL, NULL) );

   SCIP_CALL( SCIPallocMemoryArray(scip, &nsubscipvars, detectordata->nblocks) );
   SCIP_CALL( SCIPallocMemoryArray(scip, &subscipvars, detectordata->nblocks) );
   SCIP_CALL( SCIPhashmapCreate(&vartoblock, SCIPblkmem(scip),detectordata->nrelvars) );
   for( i = 0; i < detectordata->nblocks; ++i )
   {
      SCIP_VAR** subvars;

      SCIP_CALL( SCIPallocMemoryArray(scip, &subvars, detectordata->nrelvars) );
      subscipvars[i] = subvars;
      nsubscipvars[i] = 0;
   }

   /* bulid linkingvars, subscipvars and vartoblock */

   nlinkingvars = 0;
   SCIP_CALL( SCIPallocMemoryArray(scip, &linkingvars, detectordata->nrelvars) );

   for( i = 0; i < nvars; ++i )
   {
      int varpos;
      int oldblock;
      SCIP_Bool stop;

      if( !GCGisVarRelevant(vars[i]) )
         continue;

      varpos = (int) (size_t) SCIPhashmapGetImage(detectordata->vartopos, vars[i]); /*lint !e507*/
      oldblock = (int) (size_t) SCIPhashmapGetImage(detectordata->constoblock, varinconss[varpos][0]); /*lint !e507*/
      stop = FALSE;

      for( j = 1; !stop && (j < nvarinconss[varpos]); ++j )
      {
         newblock = (int) (size_t) SCIPhashmapGetImage(detectordata->constoblock, varinconss[varpos][j]); /*lint !e507*/

         if( newblock != oldblock )
            stop = TRUE;
      }

      if( stop )
      {
         linkingvars[nlinkingvars] = vars[i];
         ++nlinkingvars;
         SCIP_CALL( SCIPhashmapInsert(vartoblock, vars[i], (void*) (size_t) (detectordata->nblocks+1)) );
      }
      else
      {
         SCIP_CALL( SCIPhashmapInsert(vartoblock, vars[i], (void*) (size_t) oldblock) );
         subscipvars[oldblock-1][nsubscipvars[oldblock-1]] = vars[i];
         ++nsubscipvars[oldblock-1];
      }
   }

#ifdef SCIP_DEBUG
   j = 0;
   for( i = 0; i < detectordata->nblocks; ++i )
   {
      j += nsubscipvars[i];
   }
   SCIPdebugMessage("var %d %d %d \n",nlinkingvars, j, detectordata->nrelvars);
   assert(nlinkingvars +j == detectordata->nrelvars);
   assert(detectordata->nrelvars == SCIPhashmapGetNEntries(vartoblock));
#endif

   SCIP_CALL( DECdecompSetSubscipvars(scip, decdecomp, subscipvars, nsubscipvars) );
   SCIP_CALL( DECdecompSetLinkingvars(scip, decdecomp, linkingvars, nlinkingvars) );
   DECdecompSetVartoblock(decdecomp, vartoblock);

   for( i = 0; i < detectordata->nblocks; ++i )
   {
      SCIPfreeMemoryArrayNull(scip, &subscipvars[i]);
   }
   SCIPfreeMemoryArray(scip, &subscipvars);
   SCIPfreeMemoryArray(scip, &nsubscipvars);
   SCIPfreeMemoryArray(scip, &linkingvars);

   return SCIP_OKAY;
}

/** assigns the constraints and variables to blocks if a fixed blocksize is given */
static
SCIP_RETCODE fixedBlocks(
   SCIP*                 scip,               /**< SCIP data structure */
   DEC_DETECTORDATA*     detectordata,       /**< presolver data structure */
   DEC_DECOMP*           decdecomp           /**< decdecomp pointer */
   )
{
   int block;
   int blocksize;
   int indexcons;
   int newblock;

   SCIP_CONS** conss;
   int nconss;
   SCIP_HASHMAP* consindex;

   int i;

   conss = SCIPgetConss(scip);
   nconss = SCIPgetNConss(scip);

   SCIP_CALL( SCIPhashmapCreate(&consindex, SCIPblkmem(scip), detectordata->nrelconss) );

   /* get nblocks */
   blocksize = detectordata->blocksize;
   block = detectordata->nrelconss/blocksize + 1;
   if( detectordata->nrelconss/blocksize * blocksize == detectordata->nrelconss )
      block = detectordata->nrelconss/blocksize;
   assert(block > 0);

   detectordata->nblocks = block;

   SCIPdebugMessage("nblocks %d; nconss %d; blocksize %d; \n", block, detectordata->nrelconss, blocksize);

   SCIP_CALL( SCIPhashmapRemoveAll(detectordata->constoblock) );
   SCIP_CALL( SCIPreallocMemoryArray(scip, &detectordata->nsubscipconss, block) );
   SCIP_CALL( SCIPreallocMemoryArray(scip, &detectordata->subscipconss, block) );
   for( i = 0; i < block; ++i )
   {
      SCIP_CONS** subconss;

      subconss = detectordata->subscipconss[i];
      SCIP_CALL( SCIPreallocMemoryArray(scip, &subconss, blocksize) ); /*lint !e522*/
      detectordata->subscipconss[i] = subconss;
      detectordata->nsubscipconss[i] = 0;
   }

   /* build subscipcons and constoblock */
   for( i = 0; i < nconss; ++i )
   {
      if( SCIPhashmapExists(consindex, conss[i]) )
      {
         assert( SCIPhashmapExists(consindex, conss[i]) );

         indexcons = (int) (size_t) SCIPhashmapGetImage(consindex, conss[i]); /*lint !e507*/
         newblock = indexcons/blocksize + 1;
         if( indexcons/blocksize * blocksize == indexcons )
            newblock = indexcons/blocksize;

         assert(newblock > 0);
         assert(newblock < block+1);

         SCIP_CALL( SCIPhashmapInsert(detectordata->constoblock, conss[i], (void*) (size_t) newblock) );

         assert(detectordata->subscipconss[newblock-1] != NULL);
         assert(detectordata->nsubscipconss != NULL);

         detectordata->subscipconss[newblock-1][detectordata->nsubscipconss[newblock-1]] = conss[i];
         ++detectordata->nsubscipconss[newblock-1];
      }
   }

   assert( SCIPhashmapGetNEntries(detectordata->constoblock) == detectordata->nrelconss);

   SCIP_CALL( DECfilloutDecompFromConstoblock(scip, decdecomp, detectordata->constoblock, detectordata->nblocks, TRUE) );

   return SCIP_OKAY;
}

/** will find a minimum cut via the Stoer-Wagner algorithm */
static
SCIP_RETCODE applyStoerWagner(
   SCIP*                 scip,               /**< SCIP data struture */
   DEC_DETECTORDATA*     detectordata        /**< presolver data data structure */
   )
{
   int i;
   int j;
   int lastpos;
   int nextpos;
   int tight;
   SCIP_Real cutval;
   int* tightness;
   int ntight;
   SCIP_Bool* merged;
   int nmerged;
   SCIP_HASHMAP* represconss;
   ADJLIST** adjlists;
   SCIP_CONS** mincut;
   int nmincut;
   int nrepresconss;
   SCIP_CONS*** mergedconss;
   int* nmergedconss;
   GRAPH* graph;
   SCIP_CONS* s;
   SCIP_CONS* t;
   SCIP_CONS* cut;
   SCIP_CONS* last;
   SCIP_CONS* nexttolast;
   SCIP_CONS* representative;

   graph = detectordata->graphs[detectordata->position];
   nrepresconss = 1;

   cut = NULL;

   SCIP_CALL( SCIPallocBufferArray(scip, &merged, graph->nconss) );
   SCIP_CALL( SCIPallocBufferArray(scip, &tightness, graph->nconss) );
   SCIP_CALL( SCIPallocMemoryArray(scip, &mincut, graph->nconss) );
   SCIP_CALL( SCIPallocMemoryArray(scip, &nmergedconss, graph->nconss) );
   SCIP_CALL( SCIPallocMemoryArray(scip, &mergedconss, graph->nconss) );
   SCIP_CALL( SCIPallocBlockMemoryArray(scip, &adjlists, graph->nconss) );
   for( i = 0; i < graph->nconss; ++i )
   {
      SCIP_CALL( SCIPallocMemoryArray(scip, &(mergedconss[i]), graph->nconss) ); /*lint !e866*/
      SCIP_CALL( createAdjlist(scip, &adjlists[i]) );
   }
   SCIP_CALL( SCIPhashmapCreate(&represconss, SCIPblkmem(scip), graph->nconss) );

   /* copy adjacency lists */
   for( i = 0; i < graph->nconss; ++i )
   {
      SCIP_CALL( copyAdjlist(scip, graph->adjlists[i], adjlists[i], NULL, NULL, graph->constopos, NULL) );
   }

   SCIPdebugMessage("apply Stoer-Wagner...\n");

   t = NULL;
   cutval = SCIPinfinity(scip);
   if( graph->cons1 != NULL )
   {
      s = graph->cons1;
      if( graph->cons2 != NULL )
         t = graph->cons2;
   }
   else
   {
      if( graph->cons2 != NULL )
         s = graph->cons2;
      else
         s = graph->conss[0];
   }

   assert(s != NULL);
   representative = t;
   BMSclearMemoryArray(merged, graph->nconss);
   nmerged = 0;

   while( nmerged < graph->nconss - 1 )
   {
      SCIP_Real curcutval;

      last = s;
      nexttolast = s;
      lastpos = (int) (size_t) SCIPhashmapGetImage(graph->constopos, last); /*lint !e507*/
      nextpos = lastpos;

      BMSclearMemoryArray(tightness, graph->nconss);
      tightness[lastpos] = -1;
      ntight = 1;

      while( ntight < graph->nconss - nmerged )
      {
         nexttolast = last;
         nextpos = lastpos;

         for( j = 0; j < adjlists[nextpos]->nconss; ++j )
         {
            int idx;

            idx = (int) (size_t) SCIPhashmapGetImage(graph->constopos, adjlists[nextpos]->conss[j]); /*lint !e507*/
            assert(!merged[idx]);

            if( tightness[idx] != -1 )
               tightness[idx] += adjlists[nextpos]->weights[j];
         }
         for( j = 0; j < graph->nconss; ++j )
         {
            if( !merged[j] && tightness[j] != -1 )
               tightness[j] += adjlistGetEntry(adjlists[j], nexttolast);
         }

         /* choose the most tight */
         tight = 0;
         for( j = 0; j < graph->nconss; ++j )
         {
            if( !merged[j] && tightness[j] >= tight )
            {
               tight = tightness[j];
               last = graph->conss[j];
               lastpos = j;
            }
         }

         assert(nexttolast != last);
         assert(tightness[lastpos] != -1);
         tightness[lastpos] = -1;
         ++ntight;
      }

      /* calculate the value of the current cut */
      curcutval = 0;
      for( j = 0; j < adjlists[lastpos]->nconss; ++j )
      {
         int idx = (int) (size_t) SCIPhashmapGetImage(graph->constopos, adjlists[lastpos]->conss[j]); /*lint !e507*/
         assert(adjlists[lastpos]->conss[j] != last);
         if( !merged[idx] )
            curcutval += adjlists[lastpos]->weights[j];
      }
      for( j = 0; j < graph->nconss; ++j )
         if( !merged[j] )
            curcutval += adjlistGetEntry(adjlists[j], last);

      if( curcutval < cutval )
      {
         if( (t != NULL) && (representative == last) )
         {
            /* test if act_cut ist a s-t-cut */
            representative = nexttolast;
            cutval = curcutval;
            cut = last;
            assert(cutval != 0);
         }
         else if( t == NULL )
         {
            cutval = curcutval;
            cut = last;
            assert(cutval != 0);
         }
      }

      /* merging */
      if( SCIPhashmapGetNEntries(represconss) == 0 )
      {
         SCIP_CALL( SCIPhashmapInsert(represconss, nexttolast, (void*) (size_t) nrepresconss) );
         nrepresconss++; /* starts with 1 */
         nmergedconss[nrepresconss - 2] = 1;
         mergedconss[nrepresconss - 2][0] = last;
      }
      else if( !SCIPhashmapExists(represconss, nexttolast) )
      {
         SCIP_CALL( SCIPhashmapInsert(represconss, nexttolast, (void*) (size_t) nrepresconss) );
         nrepresconss++; /* starts with 1 */
         nmergedconss[nrepresconss - 2] = 1;
         mergedconss[nrepresconss - 2][0] = last;
      }
      else
      {
         int idx = (int) (size_t) SCIPhashmapGetImage(represconss, nexttolast); /*lint !e507*/
         mergedconss[idx-1][nmergedconss[idx-1]] = last;
         nmergedconss[idx-1]++;
      }

      /* connect last and nexttolast */
      for( j = 0; j < adjlists[lastpos]->nconss; ++j )
      {
         int idx = (int) (size_t) SCIPhashmapGetImage(graph->constopos, adjlists[lastpos]->conss[j]);
         assert(!merged[idx]);

         if( adjlists[lastpos]->conss[j] != nexttolast )
         {
            if( adjlistGetEntry(adjlists[idx], nexttolast) > 0 )
            {
               SCIP_CALL( adjlistIncreaseEntry(scip, adjlists[idx], nexttolast, adjlists[lastpos]->weights[j]) );
            }
            else
            {
               SCIP_CALL( adjlistIncreaseEntry(scip, adjlists[nextpos], adjlists[lastpos]->conss[j], adjlists[lastpos]->weights[j]) );
            }
         }
      }
      for( j = 0; j < graph->nconss; ++j )
      {
         int lastweight;

         if( merged[j] )
            continue;

         lastweight = adjlistGetEntry(adjlists[j], last);
         if( lastweight > 0 && graph->conss[j] != nexttolast )
         {
            if( adjlistGetEntry(adjlists[j], nexttolast) > 0 )
            {
               SCIP_CALL( adjlistIncreaseEntry(scip, adjlists[j], nexttolast, lastweight) );
            }
            else
            {
               SCIP_CALL( adjlistIncreaseEntry(scip, adjlists[nextpos], graph->conss[j], lastweight) );
            }
         }
      }

      merged[lastpos] = TRUE;
      ++nmerged;

      /* delete 'last' in adjacency list */
      for( i = 0; i < graph->nconss; ++i )
         if( !merged[i] )
            adjlistRemoveEntry(adjlists[i], last);
   }

   /* complete cut */
   nmincut = 1;
   mincut[0] = cut;
   for( i = 0; i < nmincut; ++i )
   {
      if( SCIPhashmapExists(represconss, mincut[i]) )
      {
         int idx;

         idx = (int) (size_t) SCIPhashmapGetImage(represconss, mincut[i]); /*lint !e507*/

         for( j = 0; j < nmergedconss[idx-1]; ++j )
         {
            mincut[nmincut] = mergedconss[idx-1][j];
            nmincut++;
         }
      }
   }

   /* create partition */
   for( i = 0; i < graph->nconss; ++i )
      detectordata->partition[i] = 0;
   for( i = 0; i < nmincut; ++i )
      detectordata->partition[(int) (size_t) SCIPhashmapGetImage(graph->constopos, mincut[i])] = 1; /*lint !e507*/

   SCIPfreeBufferArray(scip, &tightness);
   SCIPfreeBufferArray(scip, &merged);
   for( i = 0; i < graph->nconss; ++i )
   {
      freeAdjlist(scip, &adjlists[i]);
      SCIPfreeMemoryArray(scip, &(mergedconss[i]));
   }
   SCIPfreeBlockMemoryArrayNull(scip, &adjlists, graph->nconss);
   SCIPhashmapFree(&represconss);
   SCIPfreeMemoryArray(scip, &mincut);
   SCIPfreeMemoryArray(scip, &nmergedconss);
   SCIPfreeMemoryArray(scip, &mergedconss);

   return SCIP_OKAY;
}


/** will call hmetis via a system call */
static
SCIP_RETCODE callMetis(
   SCIP*                 scip,               /**< SCIP data struture */
   DEC_DETECTORDATA*     detectordata,       /**< presolver data data structure */
   SCIP_RESULT*          result              /**< result pointer */
   )
{
   char metiscall[SCIP_MAXSTRLEN];
   char metisout[SCIP_MAXSTRLEN];
   char line[SCIP_MAXSTRLEN];
   char tempfile[SCIP_MAXSTRLEN];

   int i;
   int j;
   int status;
   int nvertices;
   int nedges;
   int entry;
   int cost;
   int* partition;
   ADJLIST** adjlists;
   SCIP_HASHMAP* constopos;
   SCIP_FILE *zfile;
   FILE* file;
   int temp_filedes;

   assert(scip != NULL);
   assert(detectordata != NULL);

   *result = SCIP_DIDNOTRUN;

   adjlists = detectordata->graphs[detectordata->position]->adjlists;
   constopos = detectordata->graphs[detectordata->position]->constopos;
   nvertices = detectordata->graphs[detectordata->position]->nconss;
   nedges = detectordata->graphs[detectordata->position]->nedges;

   assert(adjlists != NULL);
   assert(constopos != NULL);

   (void) SCIPsnprintf(tempfile, SCIP_MAXSTRLEN, "gcg-metis-XXXXXX");
   temp_filedes = mkstemp(tempfile);
   if( temp_filedes < 0 )
   {
      SCIPerrorMessage("Error creating temporary file: %s\n", strerror(errno));
      return SCIP_FILECREATEERROR;
   }

   SCIPdebugMessage("temporary filename: %s\n", tempfile);

   file = fdopen(temp_filedes, "w");
   if( file == NULL )
   {
      SCIPerrorMessage("Could not open temporary metis file!\n");
      return SCIP_FILECREATEERROR;
   }

   SCIPinfoMessage(scip, file, "%d %d 1\n", nedges, nvertices);

   for( i = 0; i < nvertices - 1; ++i )
   {
      assert(adjlists[i] != NULL);

      for( j = 0; j < adjlists[i]->nconss; ++j )
      {
         entry = (int) (size_t) SCIPhashmapGetImage(constopos, adjlists[i]->conss[j]); /*lint !e507*/
         cost = adjlists[i]->weights[j];

         SCIPinfoMessage(scip, file, "%d ", cost);
         if( entry > i )
         {
            SCIPinfoMessage(scip, file, "%d ", entry + 1);
            SCIPinfoMessage(scip, file, "%d \n", i + 1);
         }
         else
         {
            SCIPinfoMessage(scip, file, "%d ", i + 1);
            SCIPinfoMessage(scip, file, "%d \n", entry + 1);
         }

      }
   }
   status = fclose(file);

   if( status == -1 )
   {
      SCIPerrorMessage("Could not close '%s'\n", tempfile);
      return SCIP_WRITEERROR;
   }

   (void) SCIPsnprintf(metiscall, SCIP_MAXSTRLEN, "zsh -c \"hmetis %s %d -seed %d -ptype %s -ufactor %f %s\"", tempfile, 2,
      detectordata->randomseed, detectordata->metisuseptyperb ? "rb" : "kway", detectordata->metisubfactor,
      detectordata->metisverbose ? "" : "> /dev/null");

   /* SCIP_CALL( SCIPresetClock(scip, detectordata->metisclock) ); */
   /* SCIP_CALL( SCIPstartClock(scip, detectordata->metisclock) ); */
   SCIPdebugMessage("Calling metis with: %s\n", metiscall);

   status = system(metiscall);

   /* SCIP_CALL( SCIPstopClock(scip, detectordata->metisclock) ); */
   /* SCIPdebugMessage("time left before metis started: %f, time metis spend %f, remainingtime: %f\n", remainingtime, SCIPgetClockTime(scip, detectordata->metisclock),  remainingtime-SCIPgetClockTime(scip, detectordata->metisclock) ); */

   /* check error codes */
   if( status == -1 )
   {
      SCIPerrorMessage("System call did not succed: %s\n", strerror(errno));
      SCIPerrorMessage
      ("Call was %s\n", metiscall);
   }
   else if( status != 0 )
   {

      SCIPerrorMessage("Calling hmetis unsuccessful! See the above error message for more details.\n");
      SCIPerrorMessage
      ("Call was %s\n", metiscall);
   }

   /* exit gracefully in case of errors */
   if( status != 0 )
   {
      if( detectordata->tidy )
      {
         status = unlink(tempfile);
         if( status == -1 )
         {
            SCIPerrorMessage("Could not remove metis input file: ", strerror(errno));
            return SCIP_WRITEERROR;
         }
      }
      return SCIP_ERROR;
   }

   /*
    * parse the output into the vector
    * alloc the memory
    */
   if( detectordata->partition == NULL )
   {
      SCIP_CALL( SCIPallocMemoryArray(scip, &detectordata->partition, nvertices) );
   }

   assert(detectordata->partition != NULL);
   partition = detectordata->partition;

   (void) SCIPsnprintf(metisout, SCIP_MAXSTRLEN, "%s.part.%d", tempfile, 2);

   zfile = SCIPfopen(metisout, "r");
   i = 0;
   while( !SCIPfeof(zfile) && i < nvertices )
   {
      int temp;
      if( SCIPfgets(line, SCIP_MAXSTRLEN, zfile) == NULL )
      {
         SCIPerrorMessage("Line could not be read\n");
         return SCIP_READERROR;
      }

      temp = atoi(line);
      assert( temp >= 0 && temp <= 1 );
      partition[i] = temp;
      ++i;
   }
   SCIPfclose(zfile);

   /* if desired delete the temoprary metis file */
   if( detectordata->tidy )
   {
      status = unlink(tempfile);
      if( status == -1 )
      {
         SCIPerrorMessage("Could not remove metis input file: %s\n", strerror(errno));
         return SCIP_WRITEERROR;
      }
      status = unlink(metisout);
      if( status == -1 )
      {
         SCIPerrorMessage("Could not remove metis output file: %s\n", strerror(errno));
         return SCIP_WRITEERROR;
      }
   }
   else
   {
      SCIPinfoMessage(scip, NULL, "Temporary file is in: %s\n", tempfile);
   }
   *result = SCIP_SUCCESS;

   return SCIP_OKAY;
}


/*
 * detector callback methods
 */

/** detection initialization function of detector (called when detection is about to begin) */
static
DEC_DECL_INITDETECTOR(initCutpacking)
{
   int i;
   int j;
   int k;
   int nallvars;
   int nconss;
   SCIP_Bool ishandled;
   SCIP_CONS** conss;
   SCIP_CONS** newconss;
   SCIP_VAR** curvars;
   SCIP_VAR** allvars;
   SCIP_VAR** relvars;
   int ncurvars;
   SCIP_HASHMAP* vartopos;
   SCIP_CONS*** varinconss;
   int* nvarinconss;

   DEC_DETECTORDATA* detectordata;
   assert( scip != NULL );

   detectordata = DECdetectorGetData(detector);
   assert( detectordata != NULL );
   assert( strcmp(DECdetectorGetName(detector), DEC_DETECTORNAME) == 0 );

   nallvars = SCIPgetNVars(scip);
   allvars = SCIPgetVars(scip);
   nconss = SCIPgetNConss(scip);
   conss = SCIPgetConss(scip);

   detectordata->nblocks = 0;
   detectordata->ngraphs = 0;
   detectordata->position = -1;
   detectordata->nrepresentatives = 0;
   detectordata->nrelvars = 0;
   detectordata->startblock = -1;

   /* get number of relevant variables */
   /* vartopos */
   SCIP_CALL( SCIPhashmapCreate(&detectordata->vartopos, SCIPblkmem(scip),nallvars) );
   SCIP_CALL( SCIPallocMemoryArray(scip, &detectordata->relvars, nallvars) ); /*lint !e522*/
   vartopos = detectordata->vartopos;
   relvars = detectordata->relvars;
   j = 0;

   for( i = 0; i < nallvars; ++i )
   {
      if( GCGisVarRelevant(allvars[i]) )
      {
         relvars[j] = SCIPvarGetProbvar(allvars[i]);
         SCIP_CALL( SCIPhashmapInsert(vartopos, SCIPvarGetProbvar(allvars[i]), (void*) (size_t) j) );
         j++;
      }
   }
   detectordata->nrelvars = j;
   SCIP_CALL( SCIPreallocMemoryArray(scip, &(detectordata->relvars), j) ); /*lint !e522*/

   /* get number of relevant conss */
   SCIP_CALL( SCIPallocMemoryArray(scip, &detectordata->graphs, (size_t)nconss+1) );
   SCIP_CALL( SCIPallocMemory(scip, &detectordata->graphs[0]) );
   for( i = 1; i < nconss + 1; ++i )
      detectordata->graphs[i] = NULL;
   detectordata->maxgraphs = nconss + 1;
   SCIP_CALL( SCIPallocMemoryArray(scip, &newconss, nconss) ); /*lint !e522*/
   k = 0;
   for( i = 0; i < nconss; ++i )
   {
      assert(conss[i] != NULL);
      if( !SCIPconsIsActive(conss[i]) )
      {
         continue;
      }

      ncurvars = GCGconsGetNVars(scip, conss[i]);
      if( ncurvars > 0 )
      {
         SCIP_CALL( SCIPallocBlockMemoryArray(scip, &curvars, ncurvars) );
         SCIP_CALL( GCGconsGetVars(scip, conss[i], curvars, ncurvars) );

         ishandled = FALSE;

         for( j = 0; (j < ncurvars) && (ishandled == FALSE); ++j )
            ishandled = GCGisVarRelevant(curvars[j]);

         if( ishandled )
         {
            newconss[k] = conss[i];
            k++;
         }

         SCIPfreeBlockMemoryArrayNull(scip, &curvars, ncurvars);
      }
   }

   SCIP_CALL( SCIPreallocMemoryArray(scip, &newconss, k) ); /*lint !e522*/
   detectordata->nrelconss = k;
   detectordata->graphs[0]->nconss = k;
   detectordata->graphs[0]->conss = newconss;

   /* alloc */
   SCIP_CALL( SCIPallocMemoryArray(scip, &detectordata->partition, k) );
   SCIP_CALL( SCIPallocMemoryArray(scip, &detectordata->representatives, k) );
   SCIP_CALL( SCIPhashmapCreate(&detectordata->constoblock, SCIPblkmem(scip),k) );
   SCIP_CALL( SCIPallocMemoryArray(scip, &detectordata->subscipconss, k) );
   SCIP_CALL( SCIPallocMemoryArray(scip, &detectordata->mergedconss, k) );
   SCIP_CALL( SCIPallocMemoryArray(scip, &detectordata->nmergedconss, k) );
   SCIP_CALL( SCIPallocMemoryArray(scip, &detectordata->nsubscipconss, k) );
   SCIP_CALL( SCIPallocMemoryArray(scip, &detectordata->nvarinconss, detectordata->nrelvars) );
   SCIP_CALL( SCIPallocMemoryArray(scip, &detectordata->varinconss, detectordata->nrelvars) );

   varinconss = detectordata->varinconss;
   nvarinconss = detectordata->nvarinconss;

   for( i = 0; i < k; i++ )
   {
      SCIP_CALL( SCIPallocMemoryArray(scip, &detectordata->subscipconss[i], k) ); /*lint !e866*/
      SCIP_CALL( SCIPallocMemoryArray(scip, &detectordata->mergedconss[i], k) ); /*lint !e866*/
   }

   /* varinconss */
   for( i = 0; i < detectordata->nrelvars; i++ )
   {
      SCIP_CALL( SCIPallocMemoryArray(scip, &detectordata->varinconss[i], k) ); /*lint !e866*/
      detectordata->nvarinconss[i] = 0;
   }

   for( i = 0; i < k; ++i )
   {
      curvars = NULL;
      ncurvars = GCGconsGetNVars(scip, detectordata->graphs[0]->conss[i]);
      if( ncurvars > 0 )
      {
         SCIP_CALL( SCIPallocBlockMemoryArray(scip,&curvars,ncurvars) );
<<<<<<< HEAD
         SCIP_CALL( GCGconsGetVars(scip,detectordata->graphs[0]->conss[i], curvars, ncurvars) );
      }
      for( j = 0; j < ncurvars; ++j )
      {
         if( GCGisVarRelevant(curvars[j]) )
=======
         SCIP_CALL( GCGconsGetVars(scip,detectordata->graphs[0].conss[i], curvars, ncurvars) );
         for( j = 0; j < ncurvars; ++j )
>>>>>>> 2ccd05dd
         {
            if( GCGisVarRelevant(curvars[j]) )
            {
               int varpos;

               varpos = (int) (size_t) SCIPhashmapGetImage(vartopos, SCIPvarGetProbvar(curvars[j])); /*lint !e507*/

<<<<<<< HEAD
            (varinconss[varpos])[nvarinconss[varpos]] = detectordata->graphs[0]->conss[i];
            ++nvarinconss[varpos];
=======
               (varinconss[varpos])[nvarinconss[varpos]] = detectordata->graphs[0].conss[i];
               ++nvarinconss[varpos];
            }
>>>>>>> 2ccd05dd
         }
      }
      SCIPfreeBlockMemoryArrayNull(scip, &curvars, ncurvars);
   }

   return SCIP_OKAY;
}

/** detection deinitialization method of detector (called when detection is finished) */
static
DEC_DECL_EXITDETECTOR(exitCutpacking)
{
   int i;
   DEC_DETECTORDATA* detectordata;

   assert(scip != NULL);
   detectordata = DECdetectorGetData(detector);
   assert(detectordata != NULL);

   assert(strcmp(DECdetectorGetName(detector), DEC_DETECTORNAME) == 0);

   /* copy data to decomp structure */
   if( !detectordata->found )
   {
      SCIPfreeMemory(scip, &detectordata);
      return SCIP_OKAY;
   }

   /* free presolver data */

   for( i = 0; i < detectordata->nrelconss; ++i )
   {
      SCIPfreeMemoryArray(scip, &detectordata->subscipconss[i]);
   }
   for( i = 0; i < detectordata->nrelvars; ++i )
   {
      SCIPfreeMemoryArray(scip, &detectordata->varinconss[i]);
   }

   SCIPfreeMemoryArray(scip, &detectordata->nsubscipconss);
   SCIPfreeMemoryArray(scip, &detectordata->subscipconss);
   SCIPfreeMemoryArray(scip, &detectordata->representatives);
   SCIPfreeMemoryArray(scip, &detectordata->partition);
   for( i = 0; i < detectordata->maxgraphs; ++i)   /* @todo: This should not be necessary anymore */
   {
      SCIPfreeMemoryNull(scip, &detectordata->graphs[i]);
   }
   SCIPfreeMemoryArray(scip, &detectordata->graphs);
   SCIPfreeMemoryArray(scip, &detectordata->varinconss);
   SCIPfreeMemoryArray(scip, &detectordata->nvarinconss);
   SCIPfreeMemoryArray(scip, &detectordata->relvars);
   SCIPhashmapFree(&detectordata->vartopos);

   SCIPfreeMemoryArray(scip, &detectordata->nmergedconss);
   for( i = 0; i < detectordata->nrelconss; i++ )
   {
      SCIPfreeMemoryArray(scip, &detectordata->mergedconss[i]);
   }
   SCIPfreeMemoryArray(scip, &detectordata->mergedconss);
   SCIPfreeMemory(scip, &detectordata);

   return SCIP_OKAY;
}

/** detection function of detector */
static
DEC_DECL_DETECTSTRUCTURE(detectAndBuildCutpacking)
{
   int i;

   assert(scip != NULL);
   assert(detectordata != NULL);
   assert(decdecomps != NULL);
   assert(ndecdecomps != NULL);

   *ndecdecomps = 1;
   SCIPverbMessage(scip, SCIP_VERBLEVEL_NORMAL, NULL, "Detecting cutpacking structure: ");

   SCIP_CALL( SCIPallocMemoryArray(scip, decdecomps, 1) ); /*lint !e506*/

   /* build the hypergraph structure from the original problem */
   SCIP_CALL( buildGraphStructure(scip, detectordata) );
   SCIPdebugMessage("Building graph structure successful.\n");

   SCIP_CALL( DECdecompCreate(scip, &(*decdecomps)[0]) );

   /* get the partitions for the new variables from metis */
   while( detectordata->ngraphs > 0 )
   {
      for( i = 0; i < detectordata->maxgraphs; i++ )
      {
<<<<<<< HEAD
         if( detectordata->graphs[i] != NULL )
=======
         if( SCIPhashmapExists(detectordata->occupied, (void*) (size_t)(i + 1)) )
>>>>>>> 2ccd05dd
         {
            detectordata->position = i;

            if( detectordata->usemetis )
            {
               SCIP_CALL( callMetis(scip, detectordata,result) );
               SCIPdebugMessage("  -> metis successful.\n");
            }
            else
            {
               SCIP_CALL( applyStoerWagner(scip, detectordata) );
               SCIPdebugMessage("  -> Stoer-Wagner successful.\n");
            }

            SCIPdebugMessage("Creating two new graphs according to partition...\n");
            SCIP_CALL( buildNewGraphs(scip, detectordata) );
            SCIPdebugMessage("  -> buildNewGraphs successful.\n");
         }
      }
   }
   /* add merged conss */
   SCIP_CALL( getMergedConss(scip, detectordata) );
   SCIPdebugMessage("getMergedConss successful.\n");

   /* get subscipvars, copy data to decdecomp */
   SCIP_CALL( getConsIndex(scip, detectordata, (*decdecomps)[0]) );

   if( detectordata->fixedblocks )
   {
        SCIP_CALL( fixedBlocks(scip, detectordata, (*decdecomps)[0]) );
        SCIP_CALL( getLinkingVars(scip, detectordata, (*decdecomps)[0]) );
   }

   detectordata->found = TRUE;
   SCIPverbMessage(scip, SCIP_VERBLEVEL_NORMAL, NULL, "found %d blocks.\n", DECdecompGetNBlocks((*decdecomps)[0]));

   *result = SCIP_SUCCESS;
   return SCIP_OKAY;
}
#endif

/** creates the cutpacking detector and includes it in SCIP */
SCIP_RETCODE SCIPincludeDetectionCutpacking(
   SCIP*                 scip                /**< SCIP data structure */
   )
{
#if !defined(_WIN32) && !defined(_WIN64)
   DEC_DETECTORDATA *detectordata;
   assert(scip != NULL);

   SCIP_CALL( SCIPallocMemory(scip, &detectordata) );

   assert(detectordata != NULL);
   detectordata->found = FALSE;
   detectordata->partition = NULL;
   detectordata->nblocks = -1;

   /* include structure detector */
   SCIP_CALL( DECincludeDetector(scip,
      DEC_DETECTORNAME, DEC_DECCHAR, DEC_DESC, DEC_PRIORITY, DEC_ENABLED, DEC_SKIP,
      detectordata, detectAndBuildCutpacking, initCutpacking, exitCutpacking) );

   /* add cutpacking detector parameters */
   SCIP_CALL( SCIPaddBoolParam(scip, "detectors/cutpacking/algorithm",
      "should the Stoer-Wagner algorithm or metis be used for finding a minimal cut",
      &detectordata->usemetis, FALSE, DEFAULT_USEMETIS, NULL, NULL) );
   SCIP_CALL( SCIPaddBoolParam(scip, "detectors/cutpacking/fixedblocks",
      "Should the blocks consist of a certain number of constraints",
      &detectordata->fixedblocks, FALSE, DEFAULT_FIXEDBLOCKS, NULL, NULL) );
   SCIP_CALL( SCIPaddIntParam(scip, "detectors/cutpacking/blocksize",
      "number of constraints per block",
      &detectordata->blocksize, FALSE, DEFAULT_BLOCKSIZE, 1, INT_MAX, NULL, NULL) );
   SCIP_CALL( SCIPaddBoolParam(scip, "detectors/cutpacking/tidy",
      "Whether to clean up temporary files",
      &detectordata->tidy, FALSE, DEFAULT_TIDY, NULL, NULL) );
   SCIP_CALL( SCIPaddIntParam(scip, "detectors/cutpacking/randomseed",
      "random seed for hmetis",
      &detectordata->randomseed, FALSE, DEFAULT_RANDSEED, -1, INT_MAX, NULL, NULL) );
   SCIP_CALL( SCIPaddRealParam(scip, "detectors/cutpacking/ubfactor",
      "Unbalance factor for metis",
      &detectordata->metisubfactor, FALSE, DEFAULT_METIS_UBFACTOR, 0.0, 1E20, NULL, NULL ) );
   SCIP_CALL( SCIPaddBoolParam(scip, "detectors/cutpacking/metisverbose",
      "Should the metis output be displayed",
      &detectordata->metisverbose, FALSE, DEFAULT_METIS_VERBOSE, NULL, NULL ) );
   SCIP_CALL( SCIPaddBoolParam(scip, "detectors/cutpacking/metisuseptyperb",
      "Should the rb or kway method be used for partitioning by metis",
      &detectordata->metisuseptyperb, FALSE, DEFAULT_METISUSEPTYPE_RB, NULL, NULL) );
#endif

   return SCIP_OKAY;
}<|MERGE_RESOLUTION|>--- conflicted
+++ resolved
@@ -352,13 +352,9 @@
       SCIP_CALL( createAdjlist(scip, &graph->adjlists[i]) );
    }
 
-<<<<<<< HEAD
    /* initialize constopos */
    assert( graph->nconss > 0 );
    for( i = 0; i < graph->nconss; ++i )
-=======
-   if( list == NULL ) /*lint !e774*/
->>>>>>> 2ccd05dd
    {
       SCIP_CALL( SCIPhashmapInsert(graph->constopos, graph->conss[i], (void*) (size_t) i) );
    }
@@ -489,53 +485,6 @@
                   SCIP_CALL( adjlistIncreaseEntry(scip, subgraph->adjlists[0], adjlist->conss[j], adjlist->weights[j]) );
                }
             }
-<<<<<<< HEAD
-=======
-            while( list != NULL );
-         }
-      }
-      SCIP_CALL( SCIPhashmapInsert(newgraph.constopos, representative, (void*) (size_t) 0) );
-      nconss = j;
-
-      /* insert representative */
-      SCIP_CALL( SCIPhashmapInsert(detectordata->representatives, (void*) (size_t) (detectordata->nrepresentatives + 1), representative ) );
-      SCIP_CALL( copyhashmap(consslink,detectordata->mergedconss[detectordata->nrepresentatives]) );
-      detectordata->nrepresentatives++;
-
-   }
-
-   if( SCIPhashmapGetNEntries(consslink) == 0 )
-   {
-      for( i = 0; i < nconss; ++i )
-      {
-         int idx;
-         SCIP_HASHMAP* adjlist;
-
-         idx = (int) (size_t) SCIPhashmapGetImage(graph.constopos, newgraph.conss[i]); /*lint !e507*/
-         adjlist = graph.adjacencylist[idx];
-
-         SCIP_CALL( copyhashmap(adjlist, newgraph.adjacencylist[i]) );
-         SCIP_CALL( SCIPhashmapSetImage(newgraph.constopos, newgraph.conss[i], (void*) (size_t) i) );
-      }
-   }
-
-   nedges = 0;
-   /* delete merged conss */
-   for( i = 1; i < nconss; ++i )
-   {
-      cost = 0;
-      detectordata->iter = 0;
-      list = NULL;
-      do
-      {
-         list = hashmapIteration(scip, detectordata, newgraph.adjacencylist[i], list);
-         if( list == NULL )
-            break;
-         if( SCIPhashmapExists(consslink, SCIPhashmapListGetOrigin(list)) )
-         {
-            cost += (int) (size_t) SCIPhashmapListGetImage(list); /*lint !e507*/
-            SCIP_CALL( SCIPhashmapRemove(newgraph.adjacencylist[i], SCIPhashmapListGetOrigin(list)) );
->>>>>>> 2ccd05dd
          }
       }
       assert(l == nconsslink);
@@ -756,11 +705,7 @@
    pos2 = -1;
    for( i = 0; i < detectordata->maxgraphs; ++i )
    {
-<<<<<<< HEAD
       if( detectordata->graphs[i] == NULL )
-=======
-      if( (!SCIPhashmapExists(detectordata->occupied, (void*) (size_t) (i + 1))) )
->>>>>>> 2ccd05dd
       {
          if( pos1 == -1 )
             pos1 = i;
@@ -774,7 +719,6 @@
    assert(i < detectordata->maxgraphs);
    assert((pos1 != -1) && (pos2 != -1));
 
-<<<<<<< HEAD
    /* for each of the two new subgraphs according to the partition,
     * count the number of constraints and linking constraints;
     * also, find the indices of cons1 and cons2, respectively in the graph
@@ -786,13 +730,6 @@
    cons1idx = -1;
    cons2idx = -1;
    for( i = 0; i < graph->nconss; ++i )
-=======
-   SCIP_CALL( SCIPallocMemoryArray(scip, &detectordata->graphs[pos1].conss, graph.nconss) );
-   SCIP_CALL( SCIPallocMemoryArray(scip, &detectordata->graphs[pos2].conss, graph.nconss) );
-   SCIP_CALL( SCIPhashmapRemove(detectordata->occupied, (void*) (size_t) (detectordata->position + 1)) );
-
-   for( i = 0; i < graph.nconss; ++i )
->>>>>>> 2ccd05dd
    {
       int j;
 
@@ -924,7 +861,6 @@
    /* if the second subgraph is large enough, create it and build its adjacency list */
    if( (nconss2 > 1) && !stop2 )
    {
-<<<<<<< HEAD
       SCIP_CALL( allocateGraph(scip, detectordata, pos2, nconss2) );
       SCIP_CALL( buildNewAdjacencyList(scip, detectordata, graph, detectordata->graphs[pos2], partition, 1, consslink, nconsslink2) );
       SCIP_CALL( setLinkingCons(scip, detectordata->graphs[pos2], cas, 2, graph->cons2, graph->cons1) );
@@ -934,45 +870,6 @@
    {
       SCIP_CALL( copyConss(scip, detectordata, graph, partition, 1) );
       SCIP_CALL( setStartBlock(scip, detectordata, cas ? graph->cons1 : graph->cons2) );
-=======
-      SCIP_CALL( buildNewAdjacencyList(scip, detectordata, pos2, nconss2, graph, consslink2, consslink1) );
-      SCIP_CALL( setLinkingCons(scip, detectordata, cas, 2, pos2, graph.cons2, graph.cons1) );
-   }
-   else if( stop2 )
-   {
-      SCIP_CALL( setLinkingCons(scip, detectordata, cas, 0, pos2, graph.cons2, graph.cons1) );
-   }
-
-   if( ((nconss1 < 2) && (nconss2 < 2)) || (stop1 && stop2 ) )
-   {
-      SCIP_CALL( copyConss(scip, detectordata, pos1, nconss1) );
-      SCIP_CALL( setStartBlock(scip, detectordata,detectordata->graphs[pos1].cons1) );
-      SCIP_CALL( copyConss(scip, detectordata, pos2, nconss2) );
-      detectordata->ngraphs--;
-      SCIP_CALL( setStartBlock(scip, detectordata,detectordata->graphs[pos2].cons1) );
-      SCIP_CALL( freeGraph(scip, detectordata, pos1, nconss1) );
-      SCIP_CALL( freeGraph(scip, detectordata, pos2, nconss2) );
-   }
-   else if( (nconss1 < 2) || (stop1 && (stop2 == 0)) )
-   {
-      SCIP_CALL( copyConss(scip, detectordata, pos1, nconss1) );
-      SCIP_CALL( setStartBlock(scip, detectordata,detectordata->graphs[pos1].cons1) );
-      SCIP_CALL( SCIPhashmapInsert(detectordata->occupied, (void*) (size_t) (pos2 + 1), NULL) );
-      SCIP_CALL( freeGraph(scip, detectordata, pos1, nconss1) );
-   }
-   else if( (nconss2 < 2) || ((stop1 == 0) && stop2) )
-   {
-      SCIP_CALL( copyConss(scip, detectordata, pos2, nconss2) );
-      SCIP_CALL( setStartBlock(scip, detectordata,detectordata->graphs[pos2].cons1) );
-      SCIP_CALL( SCIPhashmapInsert(detectordata->occupied, (void*) (size_t) (pos1 + 1), NULL) );
-      SCIP_CALL( freeGraph(scip, detectordata, pos2, nconss2) );
-   }
-   else
-   {
-      SCIP_CALL( SCIPhashmapInsert(detectordata->occupied, (void*) (size_t) (pos1 + 1), NULL) );
-      SCIP_CALL( SCIPhashmapInsert(detectordata->occupied, (void*) (size_t) (pos2 + 1), NULL) );
-      detectordata->ngraphs++;
->>>>>>> 2ccd05dd
    }
 
    /* free the old graph */
@@ -1966,31 +1863,18 @@
       if( ncurvars > 0 )
       {
          SCIP_CALL( SCIPallocBlockMemoryArray(scip,&curvars,ncurvars) );
-<<<<<<< HEAD
          SCIP_CALL( GCGconsGetVars(scip,detectordata->graphs[0]->conss[i], curvars, ncurvars) );
       }
       for( j = 0; j < ncurvars; ++j )
       {
-         if( GCGisVarRelevant(curvars[j]) )
-=======
-         SCIP_CALL( GCGconsGetVars(scip,detectordata->graphs[0].conss[i], curvars, ncurvars) );
-         for( j = 0; j < ncurvars; ++j )
->>>>>>> 2ccd05dd
+         if( GCGisVarRelevant(curvars[j]) && GCGisVarRelevant(curvars[j]) )
          {
-            if( GCGisVarRelevant(curvars[j]) )
-            {
-               int varpos;
-
-               varpos = (int) (size_t) SCIPhashmapGetImage(vartopos, SCIPvarGetProbvar(curvars[j])); /*lint !e507*/
-
-<<<<<<< HEAD
+            int varpos;
+
+            varpos = (int) (size_t) SCIPhashmapGetImage(vartopos, SCIPvarGetProbvar(curvars[j])); /*lint !e507*/
+
             (varinconss[varpos])[nvarinconss[varpos]] = detectordata->graphs[0]->conss[i];
             ++nvarinconss[varpos];
-=======
-               (varinconss[varpos])[nvarinconss[varpos]] = detectordata->graphs[0].conss[i];
-               ++nvarinconss[varpos];
-            }
->>>>>>> 2ccd05dd
          }
       }
       SCIPfreeBlockMemoryArrayNull(scip, &curvars, ncurvars);
@@ -2082,11 +1966,7 @@
    {
       for( i = 0; i < detectordata->maxgraphs; i++ )
       {
-<<<<<<< HEAD
          if( detectordata->graphs[i] != NULL )
-=======
-         if( SCIPhashmapExists(detectordata->occupied, (void*) (size_t)(i + 1)) )
->>>>>>> 2ccd05dd
          {
             detectordata->position = i;
 

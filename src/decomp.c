/* * * * * * * * * * * * * * * * * * * * * * * * * * * * * * * * * * * * * * */
/*                                                                           */
/*                  This file is part of the program                         */
/*          GCG --- Generic Column Generation                                */
/*                  a Dantzig-Wolfe decomposition based extension            */
/*                  of the branch-cut-and-price framework                    */
/*         SCIP --- Solving Constraint Integer Programs                      */
/*                                                                           */
/* Copyright (C) 2010-2012 Operations Research, RWTH Aachen University       */
/*                         Zuse Institute Berlin (ZIB)                       */
/*                                                                           */
/* This program is free software; you can redistribute it and/or             */
/* modify it under the terms of the GNU Lesser General Public License        */
/* as published by the Free Software Foundation; either version 3            */
/* of the License, or (at your option) any later version.                    */
/*                                                                           */
/* This program is distributed in the hope that it will be useful,           */
/* but WITHOUT ANY WARRANTY; without even the implied warranty of            */
/* MERCHANTABILITY or FITNESS FOR A PARTICULAR PURPOSE.  See the             */
/* GNU Lesser General Public License for more details.                       */
/*                                                                           */
/* You should have received a copy of the GNU Lesser General Public License  */
/* along with this program; if not, write to the Free Software               */
/* Foundation, Inc., 51 Franklin St, Fifth Floor, Boston, MA 02110-1301, USA.*/
/*                                                                           */
/* * * * * * * * * * * * * * * * * * * * * * * * * * * * * * * * * * * * * * */

/**@file   decomp.c
 * @ingroup DECOMP
 * @brief  generic methods for working with different decomposition structures
 * @author Martin Bergner
 *
 * Various methods to work with the decomp structure
 *
 */

/*---+----1----+----2----+----3----+----4----+----5----+----6----+----7----+----8----+----9----+----0----+----1----+----2*/

#include "decomp.h"
#include "pub_decomp.h"
#include "scip/scip.h"
#include "struct_decomp.h"
#include "scip_misc.h"

#include <assert.h>
#include <string.h>

/** fill out subscipvars arrays from the information from vartoblock */
static
SCIP_RETCODE fillOutVarsFromVartoblock(
   SCIP*                 scip,               /**< SCIP data structure */
   DEC_DECOMP*           decdecomp,          /**< decomposition structure */
   SCIP_HASHMAP*         vartoblock,         /**< variable to block hashmap */
   int                   nblocks,            /**< number of blocks */
   SCIP_VAR**            vars,               /**< variable array */
   int                   nvars,              /**< number of variables */
   SCIP_Bool*            haslinking          /**< returns whether there are linking variables */
   )
{
   SCIP_VAR*** subscipvars;
   int* nsubscipvars;

   SCIP_VAR** linkingvars;
   int nlinkingvars;
   int i;
   SCIP_Bool valid;

   assert(scip != NULL);
   assert(decdecomp != NULL);
   assert(vartoblock != NULL);
   assert(nblocks > 0);
   assert(vars != NULL);
   assert(nvars > 0);

   SCIP_CALL( SCIPallocBufferArray(scip, &linkingvars, nvars) );
   SCIP_CALL( SCIPallocBufferArray(scip, &nsubscipvars, nblocks) );
   SCIP_CALL( SCIPallocBufferArray(scip, &subscipvars, nblocks) );

   nlinkingvars = 0;

   *haslinking = FALSE;

   for( i = 0; i < nblocks; ++i )
   {
      SCIP_CALL( SCIPallocBufferArray(scip, &subscipvars[i], nvars) ); /*lint !e866*/
      nsubscipvars[i] = 0;
   }

   /* handle variables */
   for( i = 0; i < nvars; ++i )
   {
      int block;
      SCIP_VAR* var;

      var = vars[i];
      assert(var != NULL);
      if( !SCIPhashmapExists(vartoblock, var) )
         block = nblocks+1;
      else
      {
         block = (int)(size_t)SCIPhashmapGetImage(vartoblock, var); /*lint !e507*/
      }

      assert(block > 0 && block <= nblocks+1);

      /* if variable belongs to a block */
      if( block <= nblocks )
      {
         SCIPdebugMessage("var %s in block %d.\n", SCIPvarGetName(var), block-1);
         subscipvars[block-1][nsubscipvars[block-1]] = var;
         ++(nsubscipvars[block-1]);
      }
      else /* variable is linking */
      {
         SCIPdebugMessage("var %s is linking.\n", SCIPvarGetName(var));
         assert(block == nblocks+1);
         linkingvars[nlinkingvars] = var;
         ++nlinkingvars;
      }
   }

   if( nlinkingvars > 0 )
   {
      SCIP_CALL( DECdecompSetLinkingvars(scip, decdecomp, linkingvars, nlinkingvars, &valid) );
      assert(valid);
      *haslinking = TRUE;
   }

   for( i = 0; i < nblocks; ++i )
   {
      if( nsubscipvars[i] == 0 )
      {
         SCIPfreeBufferArray(scip, &subscipvars[i]);
         subscipvars[i] = NULL;
      }
   }

   SCIP_CALL( DECdecompSetSubscipvars(scip, decdecomp, subscipvars, nsubscipvars, &valid) );
   assert(valid);
   DECdecompSetVartoblock(decdecomp, vartoblock, &valid);
   assert(valid);
   SCIPfreeBufferArray(scip, &nsubscipvars);

   for( i = 0; i < nblocks; ++i )
   {
     SCIPfreeBufferArrayNull(scip, &subscipvars[i]);
   }

   SCIPfreeBufferArray(scip, &subscipvars);
   SCIPfreeBufferArray(scip, &linkingvars);

   return SCIP_OKAY;
}


/** fill out subscipcons arrays from the information from constoblock */
static
SCIP_RETCODE fillOutConsFromConstoblock(
   SCIP*                 scip,               /**< SCIP data structure */
   DEC_DECOMP*           decdecomp,          /**< decomposition structure */
   SCIP_HASHMAP*         constoblock,        /**< constraint to block hashmap */
   int                   nblocks,            /**< number of blocks */
   SCIP_CONS**           conss,              /**< constraint array */
   int                   nconss,             /**< number of constraints */
   SCIP_Bool*            haslinking          /**< returns whether there are linking constraints */
   )
{
   SCIP_CONS*** subscipconss;
   int* nsubscipconss;

   SCIP_CONS** linkingconss;
   int nlinkingconss;
   int i;
   SCIP_Bool valid;
   assert(scip != NULL);
   assert(decdecomp != NULL);
   assert(constoblock != NULL);
   assert(nblocks > 0);
   assert(conss != NULL);
   assert(nconss > 0);

   DECdecompSetConstoblock(decdecomp, constoblock, &valid);
   assert(valid);

   SCIP_CALL( SCIPallocMemoryArray(scip, &linkingconss, nconss) );
   SCIP_CALL( SCIPallocBufferArray(scip, &nsubscipconss, nblocks) );
   SCIP_CALL( SCIPallocBufferArray(scip, &subscipconss, nblocks) );

   *haslinking = FALSE;

   for( i = 0; i < nblocks; ++i )
   {
      SCIP_CALL( SCIPallocMemoryArray(scip, &subscipconss[i], nconss) ); /*lint !e866*/
      nsubscipconss[i] = 0;
   }

   nlinkingconss = 0;

   /* handle constraints */
   for( i = 0; i < nconss; ++i )
   {
      int block;
      SCIP_CONS* cons;

      cons = conss[i];
      assert(cons != NULL);
      if( !SCIPhashmapExists(decdecomp->constoblock, cons) )
      {
         block = nblocks+1;
         SCIP_CALL( SCIPhashmapInsert(decdecomp->constoblock, cons, (void*) (size_t) block) );
      }
      else
      {
         block = (int)(size_t)SCIPhashmapGetImage(decdecomp->constoblock, cons); /*lint !e507*/
      }

      assert(block > 0 && block <= nblocks+1);

      /* if constraint belongs to a block */
      if( block <= nblocks )
      {
         SCIPdebugMessage("cons %s in block %d.\n", SCIPconsGetName(cons), block-1);
         subscipconss[block-1][nsubscipconss[block-1]] = cons;
         ++(nsubscipconss[block-1]);
      }
      else /* constraint is linking */
      {
         SCIPdebugMessage("cons %s is linking.\n", SCIPconsGetName(cons));
         assert(block == nblocks+1);
         linkingconss[nlinkingconss] = cons;
         ++nlinkingconss;
      }
   }

   if( nlinkingconss > 0 )
   {
      SCIP_CALL( DECdecompSetLinkingconss(scip, decdecomp, linkingconss, nlinkingconss, &valid) );
      assert(valid);
      *haslinking = TRUE;
   }
   SCIP_CALL( DECdecompSetSubscipconss(scip, decdecomp, subscipconss, nsubscipconss, &valid) );
   assert(valid);

   SCIPfreeMemoryArray(scip, &linkingconss);
   SCIPfreeBufferArray(scip, &nsubscipconss);

   for( i = 0; i < nblocks; ++i )
   {
     SCIPfreeMemoryArray(scip, &subscipconss[i]);
   }

   SCIPfreeBufferArray(scip, &subscipconss);

   return SCIP_OKAY;
}


const char *DECgetStrType(
   DEC_DECTYPE type
   )
{
   const char * names[] = { "unknown", "arrowhead", "staircase", "diagonal", "bordered" };
   return names[type];
}

/** initializes the decdecomp structure to absolutely nothing */
SCIP_RETCODE DECdecompCreate(
   SCIP*                 scip,               /**< Pointer to the SCIP instance */
   DEC_DECOMP**          decomp              /**< Pointer to the decdecomp instance */
   )
{
   assert(scip != NULL);
   assert(decomp != NULL);
   SCIP_CALL( SCIPallocMemory(scip, decomp) );

   (*decomp)->type = DEC_DECTYPE_UNKNOWN;
   (*decomp)->constoblock = NULL;
   (*decomp)->vartoblock = NULL;
   (*decomp)->subscipvars = NULL;
   (*decomp)->subscipconss = NULL;
   (*decomp)->nsubscipconss = NULL;
   (*decomp)->nsubscipvars = NULL;
   (*decomp)->linkingconss = NULL;
   (*decomp)->nlinkingconss = 0;
   (*decomp)->linkingvars = NULL;
   (*decomp)->nlinkingvars = 0;
   (*decomp)->stairlinkingvars = NULL;
   (*decomp)->nstairlinkingvars = NULL;
   (*decomp)->nblocks = 0;
   (*decomp)->consindex = NULL;
   (*decomp)->varindex = NULL;

   return SCIP_OKAY;
}

/** frees the decdecomp structure */
SCIP_RETCODE DECdecompFree(
   SCIP*                 scip,               /**< pointer to the SCIP instance */
   DEC_DECOMP**          decdecomp           /**< pointer to the decdecomp instance */
   )
{
   DEC_DECOMP* decomp;
   int i;
   int j;

   assert( scip!= NULL );
   assert( decdecomp != NULL);
   decomp = *decdecomp;

   assert(decomp != NULL);

   for( i = 0; i < decomp->nblocks; ++i )
   {
      for( j = 0; j < decomp->nsubscipvars[i]; ++j )
      {
         SCIP_CALL( SCIPreleaseVar(scip, &(decomp->subscipvars[i][j])) );
      }
      SCIPfreeMemoryArrayNull(scip, &(decomp->subscipvars[i]));

      for( j = 0; j < decomp->nsubscipconss[i]; ++j )
      {
         SCIP_CALL( SCIPreleaseCons(scip, &(decomp->subscipconss[i][j])) );
      }
      SCIPfreeMemoryArray(scip, &decomp->subscipconss[i]);
   }

   for( i = 0; i < decomp->nlinkingvars; ++i )
   {
      SCIP_CALL( SCIPreleaseVar(scip, &(decomp->linkingvars[i])) );
   }

   if( decomp->stairlinkingvars != NULL )
      for( i = 0; i < decomp->nblocks-1; ++i )
      {
         for( j = 0; j < decomp->nstairlinkingvars[i]; ++j )
         {
            SCIP_CALL( SCIPreleaseVar(scip, &(decomp->stairlinkingvars[i][j])) );
         }
         SCIPfreeMemoryArray(scip, &decomp->stairlinkingvars[i]);
      }

   /* free hashmaps if they are not NULL */
   if( decomp->constoblock != NULL )
      SCIPhashmapFree(&decomp->constoblock);
   if( decomp->vartoblock != NULL )
      SCIPhashmapFree(&decomp->vartoblock);
   if( decomp->varindex != NULL )
      SCIPhashmapFree(&decomp->varindex);
   if( decomp->consindex != NULL )
      SCIPhashmapFree(&decomp->consindex);

   for( i = 0; i < decomp->nlinkingconss; ++i )
   {
      SCIP_CALL( SCIPreleaseCons(scip, &(decomp->linkingconss[i])) );
   }
   SCIPfreeMemoryArrayNull(scip, &decomp->subscipvars);
   SCIPfreeMemoryArrayNull(scip, &decomp->nsubscipvars);
   SCIPfreeMemoryArrayNull(scip, &decomp->subscipconss);
   SCIPfreeMemoryArrayNull(scip, &decomp->nsubscipconss);
   SCIPfreeMemoryArrayNull(scip, &decomp->linkingvars);
   SCIPfreeMemoryArrayNull(scip, &decomp->stairlinkingvars);
   SCIPfreeMemoryArrayNull(scip, &decomp->nstairlinkingvars);
   SCIPfreeMemoryArrayNull(scip, &decomp->linkingconss);
   SCIPfreeMemory(scip, decdecomp);

   return SCIP_OKAY;
}

/** sets the type of the decomposition */
void DECdecompSetType(
   DEC_DECOMP*           decdecomp,          /**< pointer to the decdecomp instance */
   DEC_DECTYPE           type,               /**< type of the decomposition */
   SCIP_Bool*            valid               /**< pointer to indicate whether the structure is valid */
   )
{
   assert(decdecomp != NULL);
   switch( type )
   {
   case DEC_DECTYPE_DIAGONAL:
      *valid = decdecomp->nlinkingconss == 0 && decdecomp->linkingconss == NULL;
      *valid = *valid && decdecomp->nlinkingvars == 0 && decdecomp->linkingvars == NULL;
      break;
   case DEC_DECTYPE_ARROWHEAD:
      *valid = TRUE;
      break;
   case DEC_DECTYPE_UNKNOWN:
      *valid = FALSE;
      break;
   case DEC_DECTYPE_BORDERED:
      *valid = decdecomp->nlinkingvars == 0 && decdecomp->linkingvars == NULL;
      break;
   case DEC_DECTYPE_STAIRCASE:
      *valid = decdecomp->nlinkingconss == 0 && decdecomp->linkingconss == NULL;
      break;
   default:
      *valid = FALSE;
      break;
   }

   decdecomp->type = type;
}

/** gets the type of the decomposition */
DEC_DECTYPE DECdecompGetType(
   DEC_DECOMP*           decdecomp           /**< Pointer to the decdecomp instance */
   )
{
   assert(decdecomp != NULL);

   return decdecomp->type;
}


/** sets the presolved flag for decomposition */
void DECdecompSetPresolved(
   DEC_DECOMP*           decdecomp,          /**< decdecomp instance */
   SCIP_Bool             presolved           /**< presolved flag for decomposition */
   )
{
   assert(decdecomp != NULL);

   decdecomp->presolved = presolved;
}

/** gets the presolved flag for decomposition */
SCIP_Bool DECdecompGetPresolved(
   DEC_DECOMP*           decdecomp           /**< decdecomp instance */
   )
{
   assert(decdecomp != NULL);

   return decdecomp->presolved;
}

/** sets the number of blocks for decomposition */
void DECdecompSetNBlocks(
   DEC_DECOMP*           decdecomp,          /**< Pointer to the decdecomp instance */
   int                   nblocks             /**< number of blocks for decomposition */
   )
{
   assert(decdecomp != NULL);
   assert(nblocks >= 0);

   decdecomp->nblocks = nblocks;
}

/** gets the number of blocks for decomposition */
int DECdecompGetNBlocks(
   DEC_DECOMP*           decdecomp           /**< Pointer to the decdecomp instance */
   )
{
   assert(decdecomp != NULL);

   return decdecomp->nblocks;
}

/** copies the input subscipvars array to the given decdecomp structure */
SCIP_RETCODE DECdecompSetSubscipvars(
   SCIP*                 scip,               /**< SCIP data structure */
   DEC_DECOMP*           decdecomp,          /**< DEC_DECOMP data structure */
   SCIP_VAR***           subscipvars,        /**< Subscipvars array  */
   int*                  nsubscipvars,       /**< number of subscipvars per block */
   SCIP_Bool*            valid               /**< pointer to indicate whether the structure is valid */
   )
{
   int i;
   int b;
   assert(scip != NULL);
   assert(decdecomp != NULL);
   assert(subscipvars != NULL);
   assert(nsubscipvars != NULL);
   assert(decdecomp->nblocks > 0);

   assert(decdecomp->subscipvars == NULL);
   assert(decdecomp->nsubscipvars == NULL);

   *valid = TRUE;

   SCIP_CALL( SCIPallocMemoryArray(scip, &decdecomp->subscipvars, decdecomp->nblocks) );
   SCIP_CALL( SCIPallocMemoryArray(scip, &decdecomp->nsubscipvars, decdecomp->nblocks) );

   assert(decdecomp->subscipvars != NULL);
   assert(decdecomp->nsubscipvars != NULL);

   for( b = 0; b < decdecomp->nblocks; ++b )
   {
      assert((subscipvars[b] == NULL) == (nsubscipvars[b] == 0));
      decdecomp->nsubscipvars[b] = nsubscipvars[b];

      if( nsubscipvars[b] < 0 )
         *valid = FALSE;
      else if( nsubscipvars[b] > 0 )
      {
         assert(subscipvars[b] != NULL);
         SCIP_CALL( SCIPduplicateMemoryArray(scip, &(decdecomp->subscipvars[b]), subscipvars[b], nsubscipvars[b]) ); /*lint !e866*/

         for( i = 0; i < nsubscipvars[b]; ++i )
         {
            SCIP_CALL( SCIPcaptureVar(scip, decdecomp->subscipvars[b][i]) );
         }
      }
      else if( nsubscipvars[b] == 0 )
      {
         decdecomp->subscipvars[b] = NULL;
      }
   }

   return SCIP_OKAY;
}

/** returns the subscipvars array of the given decdecomp structure */
SCIP_VAR***  DECdecompGetSubscipvars(
   DEC_DECOMP*           decdecomp           /**< DEC_DECOMP data structure */
   )
{
   assert(decdecomp != NULL);

   return decdecomp->subscipvars;
}

/** returns the nsubscipvars array of the given decdecomp structure */
int*  DECdecompGetNSubscipvars(
   DEC_DECOMP*           decdecomp           /**< DEC_DECOMP data structure */
   )
{
   assert(decdecomp != NULL);

   return decdecomp->nsubscipvars;
}

/** copies the input subscipconss array to the given decdecomp structure */
SCIP_RETCODE DECdecompSetSubscipconss(
   SCIP*                 scip,               /**< SCIP data structure */
   DEC_DECOMP*           decdecomp,          /**< DEC_DECOMP data structure */
   SCIP_CONS***          subscipconss,       /**< Subscipconss array  */
   int*                  nsubscipconss,      /**< number of subscipconss per block */
   SCIP_Bool*            valid               /**< pointer to indicate whether the structure is valid */
   )
{
   int i;
   int b;
   assert(scip != NULL);
   assert(decdecomp != NULL);
   assert(subscipconss != NULL);
   assert(nsubscipconss != NULL);
   assert(valid != NULL);

   assert(decdecomp->nblocks > 0);
   assert(decdecomp->subscipconss == NULL);
   assert(decdecomp->nsubscipconss == NULL);

   *valid = TRUE;

   SCIP_CALL( SCIPallocMemoryArray(scip, &decdecomp->subscipconss, decdecomp->nblocks) );
   SCIP_CALL( SCIPallocMemoryArray(scip, &decdecomp->nsubscipconss, decdecomp->nblocks) );

   assert(decdecomp->subscipconss != NULL);
   assert(decdecomp->nsubscipconss != NULL);

   for( b = 0; b < decdecomp->nblocks; ++b )
   {
      if( nsubscipconss[b] <= 0 || subscipconss[b] == NULL )
         *valid = FALSE;

      decdecomp->nsubscipconss[b] = nsubscipconss[b];

      if( nsubscipconss[b] > 0 )
      {
         assert(subscipconss[b] != NULL);
         SCIP_CALL( SCIPduplicateMemoryArray(scip, &decdecomp->subscipconss[b], subscipconss[b], nsubscipconss[b]) ); /*lint !e866*/
         for( i = 0; i < nsubscipconss[b]; ++i )
         {
            SCIP_CALL( SCIPcaptureCons(scip, decdecomp->subscipconss[b][i]) );
         }
      }
   }

   return SCIP_OKAY;
}

/** returns the subscipconss array of the given decdecomp structure */
SCIP_CONS***  DECdecompGetSubscipconss(
   DEC_DECOMP*           decdecomp           /**< DEC_DECOMP data structure */
   )
{
   assert(decdecomp != NULL);
   return decdecomp->subscipconss;
}

/** returns the nsubscipconss array of the given decdecomp structure */
int*  DECdecompGetNSubscipconss(
   DEC_DECOMP*           decdecomp           /**< DEC_DECOMP data structure */
   )
{
   assert(decdecomp != NULL);
   return decdecomp->nsubscipconss;
}

/** copies the input linkingconss array to the given decdecomp structure */
SCIP_RETCODE DECdecompSetLinkingconss(
   SCIP*                 scip,               /**< SCIP data structure */
   DEC_DECOMP*           decdecomp,          /**< DEC_DECOMP data structure */
   SCIP_CONS**           linkingconss,       /**< Linkingconss array  */
   int                   nlinkingconss,      /**< number of linkingconss per block */
   SCIP_Bool*            valid               /**< pointer to indicate whether the structure is valid */
   )
{
   int i;

   assert(scip != NULL);
   assert(decdecomp != NULL);
   assert(linkingconss != NULL);
   assert(nlinkingconss >= 0);

   assert(decdecomp->linkingconss == NULL);
   assert(decdecomp->nlinkingconss == 0);

   decdecomp->nlinkingconss = nlinkingconss;

   if( nlinkingconss > 0 )
   {
      assert(linkingconss != NULL);

      SCIP_CALL( SCIPduplicateMemoryArray(scip, &decdecomp->linkingconss, linkingconss, nlinkingconss) );

      for( i = 0; i < nlinkingconss; ++i )
      {
         SCIP_CALL( SCIPcaptureCons(scip, decdecomp->linkingconss[i]) );
      }
   }

   *valid = linkingconss != NULL || nlinkingconss == 0;

   return SCIP_OKAY;
}

/** returns the linkingconss array of the given decdecomp structure */
SCIP_CONS**  DECdecompGetLinkingconss(
   DEC_DECOMP*           decdecomp           /**< DEC_DECOMP data structure */
   )
{
   assert(decdecomp != NULL);

   return decdecomp->linkingconss;
}

/** returns the nlinkingconss array of the given decdecomp structure */
int  DECdecompGetNLinkingconss(
   DEC_DECOMP*           decdecomp           /**< DEC_DECOMP data structure */
   )
{
   assert(decdecomp != NULL);
   assert(decdecomp->nlinkingconss >= 0);

   return decdecomp->nlinkingconss;
}

/** copies the input linkingvars array to the given decdecomp structure */
SCIP_RETCODE DECdecompSetLinkingvars(
   SCIP*                 scip,               /**< SCIP data structure */
   DEC_DECOMP*           decdecomp,          /**< DEC_DECOMP data structure */
   SCIP_VAR**            linkingvars,        /**< Linkingvars array  */
   int                   nlinkingvars,       /**< number of linkingvars per block */
   SCIP_Bool*            valid               /**< pointer to indicate whether the structure is valid */
   )
{
   int i;

   assert(scip != NULL);
   assert(decdecomp != NULL);
   assert(linkingvars != NULL || nlinkingvars == 0);

   assert(decdecomp->linkingvars == NULL);
   assert(decdecomp->nlinkingvars == 0);

   decdecomp->nlinkingvars = nlinkingvars;

   if( nlinkingvars > 0 )
   {
      assert(linkingvars != NULL);

      SCIP_CALL( SCIPduplicateMemoryArray(scip, &decdecomp->linkingvars, linkingvars, nlinkingvars) );

      for( i = 0; i < nlinkingvars; ++i )
      {
         SCIP_CALL( SCIPcaptureVar(scip, decdecomp->linkingvars[i]) );
      }
   }

   *valid = linkingvars != NULL || nlinkingvars == 0;

   return SCIP_OKAY;
}

/** returns the linkingvars array of the given decdecomp structure */
SCIP_VAR**  DECdecompGetLinkingvars(
   DEC_DECOMP*           decdecomp           /**< DEC_DECOMP data structure */
   )
{
   assert(decdecomp != NULL);

   return decdecomp->linkingvars;
}

/** returns the nlinkingvars array of the given decdecomp structure */
int  DECdecompGetNLinkingvars(
   DEC_DECOMP*           decdecomp           /**< DEC_DECOMP data structure */
   )
{
   assert(decdecomp != NULL);
   assert(decdecomp->nlinkingvars >= 0);

   return decdecomp->nlinkingvars;
}

/** copies the input stairlinkingvars array to the given decdecomp structure */
SCIP_RETCODE DECdecompSetStairlinkingvars(
   SCIP*                 scip,               /**< SCIP data structure */
   DEC_DECOMP*           decdecomp,          /**< DEC_DECOMP data structure */
   SCIP_VAR***           stairlinkingvars,   /**< Linkingvars array  */
   int*                  nstairlinkingvars,  /**< number of linkingvars per block */
   SCIP_Bool*            valid               /**< returns whether the resulting decdecomp is valid */
   )
{
   int b;
   int i;
   assert(scip != NULL);
   assert(decdecomp != NULL);
   assert(stairlinkingvars != NULL);
   assert(nstairlinkingvars != NULL);
   assert(valid != NULL);
   assert(decdecomp->nblocks > 0);

   assert(decdecomp->stairlinkingvars == NULL);
   assert(decdecomp->nstairlinkingvars == NULL);

   SCIP_CALL( SCIPallocMemoryArray(scip, &decdecomp->stairlinkingvars, decdecomp->nblocks-1) );
   SCIP_CALL( SCIPallocMemoryArray(scip, &decdecomp->nstairlinkingvars, decdecomp->nblocks-1) );

   assert(decdecomp->stairlinkingvars != NULL);
   assert(decdecomp->nstairlinkingvars != NULL);

   for( b = 0; b < decdecomp->nblocks-1; ++b )
   {
      assert(nstairlinkingvars[b] > 0);
      decdecomp->nstairlinkingvars[b] = nstairlinkingvars[b];

      assert(stairlinkingvars[b] != NULL);
      SCIP_CALL( SCIPduplicateMemoryArray(scip, &(decdecomp->stairlinkingvars[b]), stairlinkingvars[b], nstairlinkingvars[b]) ); /*lint !e866 */
   }

   for( b = 0; b < decdecomp->nblocks-1; ++b )
   {
      for( i = 0; i < nstairlinkingvars[b]; ++i )
      {
         SCIP_CALL( SCIPcaptureVar(scip, decdecomp->stairlinkingvars[b][i]) );
      }
   }

   *valid = TRUE; /**@todo A valid check needs to be implemented */
   return SCIP_OKAY;
}

/** returns the stairlinkingvars array of the given decdecomp structure */
SCIP_VAR***  DECdecompGetStairlinkingvars(
   DEC_DECOMP*           decdecomp           /**< DEC_DECOMP data structure */
   )
{
   assert(decdecomp != NULL);
   return decdecomp->stairlinkingvars;
}

/** returns the nstairlinkingvars array of the given decdecomp structure */
int*  DECdecompGetNStairlinkingvars(
   DEC_DECOMP*           decdecomp           /**< DEC_DECOMP data structure */
   )
{
   assert(decdecomp != NULL);
   assert(decdecomp->nstairlinkingvars != NULL );
   return decdecomp->nstairlinkingvars;
}

/** sets the vartoblock hashmap of the given decdecomp structure */
void  DECdecompSetVartoblock(
   DEC_DECOMP*           decdecomp,          /**< DEC_DECOMP data structure */
   SCIP_HASHMAP*         vartoblock,         /**< Vartoblock hashmap */
   SCIP_Bool*            valid               /**< pointer to indicate whether the structure is valid */
   )
{
   assert(decdecomp != NULL);
   assert(vartoblock != NULL);

   *valid = TRUE;

   decdecomp->vartoblock = vartoblock;
}

/** returns the vartoblock hashmap of the given decdecomp structure */
SCIP_HASHMAP*  DECdecompGetVartoblock(
   DEC_DECOMP*           decdecomp           /**< DEC_DECOMP data structure */
   )
{
   assert(decdecomp != NULL);

   return decdecomp->vartoblock;
}

/** sets the constoblock hashmap of the given decdecomp structure */
void  DECdecompSetConstoblock(
   DEC_DECOMP*           decdecomp,          /**< DEC_DECOMP data structure */
   SCIP_HASHMAP*         constoblock,        /**< Constoblock hashmap */
   SCIP_Bool*            valid               /**< pointer to indicate whether the structure is valid */
   )
{
   assert(decdecomp != NULL);
   assert(constoblock != NULL);

   *valid = TRUE;

   decdecomp->constoblock = constoblock;
}

/** returns the constoblock hashmap of the given decdecomp structure */
SCIP_HASHMAP*  DECdecompGetConstoblock(
   DEC_DECOMP*           decdecomp           /**< DEC_DECOMP data structure */
   )
{
   assert(decdecomp != NULL);

   return decdecomp->constoblock;
}

/** sets the varindex hashmap of the given decdecomp structure */
void  DECdecompSetVarindex(
   DEC_DECOMP*           decdecomp,          /**< DEC_DECOMP data structure */
   SCIP_HASHMAP*         varindex            /**< Varindex hashmap */
   )
{
   assert(decdecomp != NULL);
   assert(varindex != NULL);
   decdecomp->varindex = varindex;
}

/** returns the varindex hashmap of the given decdecomp structure */
SCIP_HASHMAP*  DECdecompGetVarindex(
   DEC_DECOMP*           decdecomp           /**< DEC_DECOMP data structure */
   )
{
   assert(decdecomp != NULL);
   return decdecomp->varindex;
}

/** sets the consindex hashmap of the given decdecomp structure */
void  DECdecompSetConsindex(
   DEC_DECOMP*           decdecomp,          /**< DEC_DECOMP data structure */
   SCIP_HASHMAP*         consindex           /**< Consindex hashmap */
   )
{
   assert(decdecomp != NULL);
   assert(consindex != NULL);
   decdecomp->consindex = consindex;
}

/** returns the consindex hashmap of the given decdecomp structure */
SCIP_HASHMAP*  DECdecompGetConsindex(
   DEC_DECOMP*           decdecomp           /**< DEC_DECOMP data structure */
   )
{
   assert(decdecomp != NULL);
   return decdecomp->consindex;
}

/** completely initializes decdecomp from the values of the hashmaps */
SCIP_RETCODE DECfillOutDecdecompFromHashmaps(
   SCIP*                 scip,               /**< SCIP data structure */
   DEC_DECOMP*           decdecomp,          /**< decomposition structure */
   SCIP_HASHMAP*         vartoblock,         /**< variable to block hashmap */
   SCIP_HASHMAP*         constoblock,        /**< constraint to block hashmap */
   int                   nblocks,            /**< number of blocks */
   SCIP_VAR**            vars,               /**< variable array */
   int                   nvars,              /**< number of variables */
   SCIP_CONS**           conss,              /**< constraint array */
   int                   nconss,             /**< number of constraints */
   SCIP_Bool*            valid,              /**< pointer to indicate whether the structure is valid */
   SCIP_Bool             staircase           /**< should the decomposition be a staircase structure */
   )
{
   SCIP_HASHMAP* varindex;
   SCIP_HASHMAP* consindex;
   int* nsubscipconss;
   int* nsubscipvars;
   int* nstairlinkingvars;
   SCIP_VAR*** stairlinkingvars;
   SCIP_CONS*** subscipconss;
   SCIP_Bool success;
   int idx;
   int linkindex;
   int cindex;
   int cumindex;
   SCIP_Bool haslinking;
   int i;
   int b;
   SCIP_VAR** curvars;
   int ncurvars;
   int j;
   assert(scip != NULL);
   assert(decdecomp != NULL);
   assert(vartoblock != NULL);
   assert(constoblock != NULL);
   assert(nblocks > 0);
   assert(vars != NULL);
   assert(nvars > 0);
   assert(conss != NULL);
   assert(nconss > 0);
   assert(valid != NULL);

   DECdecompSetNBlocks(decdecomp, nblocks);
   *valid = TRUE;

   DECdecompSetType(decdecomp, DEC_DECTYPE_DIAGONAL, valid);
   SCIP_CALL( fillOutConsFromConstoblock(scip, decdecomp, constoblock, nblocks, conss, nconss, &haslinking) );

   if( haslinking )
   {
      SCIPdebugMessage("Decomposition has linking constraints and is bordered.\n");
      DECdecompSetType(decdecomp, DEC_DECTYPE_BORDERED, valid);
      assert(*valid);
   }

   SCIP_CALL( fillOutVarsFromVartoblock(scip,  decdecomp, vartoblock, nblocks, vars, nvars, &haslinking) );

   if( haslinking )
   {
      SCIPdebugMessage("Decomposition has linking variables and is arrowhead.\n");
      DECdecompSetType(decdecomp, DEC_DECTYPE_ARROWHEAD, valid);
      assert(*valid);
   }

   if( !staircase )
   {
      SCIP_CALL( DECdecompCheckConsistency(scip, decdecomp) );
      return SCIP_OKAY;
   }

   SCIP_CALL( SCIPhashmapCreate(&varindex, SCIPblkmem(scip), nvars) );
   SCIP_CALL( SCIPhashmapCreate(&consindex, SCIPblkmem(scip), nconss) );
   SCIP_CALL( SCIPallocMemoryArray(scip, &stairlinkingvars, nblocks) );
   SCIP_CALL( SCIPallocMemoryArray(scip, &nstairlinkingvars, nblocks) );

   for( i = 0; i < nblocks; ++i )
   {
      SCIP_CALL( SCIPallocMemoryArray(scip, &(stairlinkingvars[i]), nvars) ); /*lint !e866*/
      nstairlinkingvars[i] = 0;
   }

   nsubscipconss = DECdecompGetNSubscipconss(decdecomp);
   subscipconss = DECdecompGetSubscipconss(decdecomp);
   nsubscipvars = DECdecompGetNSubscipvars(decdecomp);

   idx = 0;
   cindex = 0;
   cumindex = 0;

   /* try to deduce staircase map */
   for( b = 0; b < nblocks; ++b )
   {
      cumindex += nsubscipvars[b];
      SCIPdebugMessage("block %d (%d vars):\n", b, nsubscipvars[b]);
      linkindex = 0;
      for( i = 0; i < nsubscipconss[b]; ++i )
      {
         SCIP_CONS* cons;
         cons = subscipconss[b][i];

         SCIP_CALL( SCIPhashmapInsert(consindex, cons, (void*)(size_t)(cindex+1)) );
         ++cindex;
         SCIP_CALL( SCIPgetConsNVars(scip, cons, &ncurvars, &success) );
         assert(success);

         SCIP_CALL( SCIPallocBufferArray(scip, &curvars, ncurvars) );

         SCIP_CALL( SCIPgetConsVars(scip, cons, curvars, ncurvars, &success) );
         assert(success);

         for( j = 0; j < ncurvars; ++j )
         {
            SCIP_VAR* probvar = SCIPvarGetProbvar(curvars[j]);

            /* if the variable is linking */
            if( (int)(size_t)SCIPhashmapGetImage(vartoblock, probvar) == nblocks+1 ) /*lint !e507*/
            {
               /* if it has not been already assigned, it links to the next block */
               if( !SCIPhashmapExists(varindex, probvar) )
               {
                  SCIPdebugMessage("assigning link var <%s> to index <%d>\n", SCIPvarGetName(probvar), cumindex+linkindex+1);
                  SCIP_CALL( SCIPhashmapInsert(varindex, probvar, (void*)(size_t)(cumindex+linkindex+1)) );
                  stairlinkingvars[b][nstairlinkingvars[b]] = probvar;
                  ++(nstairlinkingvars[b]);
                  linkindex++;
               }
            }
            else
            {
               assert(((int) (size_t) SCIPhashmapGetImage(vartoblock, probvar)) -1 == b);  /*lint !e507*/
               SCIP_CALL( SCIPhashmapInsert(varindex, probvar, (void*)(size_t)(idx+1)) );
               ++idx;
            }
         }
         SCIPfreeBufferArray(scip, &curvars);
      }
      idx += linkindex;
      cumindex += linkindex;
   }
   DECdecompSetVarindex(decdecomp, varindex);
   DECdecompSetConsindex(decdecomp, consindex);
   DECdecompSetType(decdecomp, DEC_DECTYPE_STAIRCASE, valid);
   assert(*valid);

   for( b = 0; b < nblocks; ++b )
   {
      SCIP_CALL( SCIPreallocMemoryArray(scip, &(stairlinkingvars[b]), nstairlinkingvars[b]) ); /*lint !e866*/
   }

   SCIP_CALL( DECdecompSetStairlinkingvars(scip, decdecomp, stairlinkingvars, nstairlinkingvars, valid) );
   assert(*valid);

   for( b = 0; b < nblocks; ++b )
   {
      SCIPfreeMemoryArray(scip, &stairlinkingvars[b]);
   }
   SCIPfreeMemoryArray(scip, &stairlinkingvars);
   SCIPfreeMemoryArray(scip, &nstairlinkingvars);

   SCIP_CALL( DECdecompCheckConsistency(scip, decdecomp) );

   return SCIP_OKAY;
}

/** completely fills out detector structure from only the constraint partition */
SCIP_RETCODE DECfilloutDecdecompFromConstoblock(
   SCIP*                 scip,               /**< SCIP data structure */
   DEC_DECOMP*           decdecomp,          /**< decomposition structure */
   SCIP_HASHMAP*         constoblock,        /**< constraint to block hashmap */
   int                   nblocks,            /**< number of blocks */
   SCIP_VAR**            vars,               /**< variable array */
   int                   nvars,              /**< number of variables */
   SCIP_CONS**           conss,              /**< constraint array */
   int                   nconss,             /**< number of constraints */
   SCIP_Bool             staircase           /**< should the decomposition be a staircase structure */
   )
{
   SCIP_HASHMAP* vartoblock;
   int i;
   int j;

   SCIP_VAR** curvars;
   int ncurvars;
   SCIP_Bool valid;
   SCIP_Bool success;

   assert(scip != NULL);
   assert(decdecomp != NULL);
   assert(constoblock != NULL);
   assert(nblocks > 0);
   assert(vars != NULL);
   assert(nvars > 0);
   assert(conss != NULL);

   assert(nconss > 0);

   SCIP_CALL( SCIPhashmapCreate(&vartoblock, SCIPblkmem(scip), nvars) );
   for( i = 0; i < nconss; ++i )
   {
      int consblock;

      consblock = (int)(size_t)SCIPhashmapGetImage(constoblock, conss[i]);  /*lint !e507*/

      assert(consblock > 0 && consblock < nblocks+2);

      SCIP_CALL( SCIPgetConsNVars(scip, conss[i], &ncurvars, &success) );
      assert(success);

      SCIP_CALL( SCIPallocBufferArray(scip, &curvars, ncurvars) );

      SCIP_CALL( SCIPgetConsVars(scip, conss[i], curvars, ncurvars, &success) );
      assert(success);

      for( j = 0; j < ncurvars; ++j )
      {
         SCIP_VAR* probvar = SCIPvarGetProbvar(curvars[j]);
         assert( SCIPvarIsActive(probvar) );
         if( !SCIPhashmapExists(vartoblock, probvar) && consblock <= nblocks )
         {
            SCIP_CALL( SCIPhashmapSetImage(vartoblock, probvar, (void*) (size_t) consblock) );
         }
         else if( consblock <= nblocks )
         {
            SCIP_CALL( SCIPhashmapSetImage(vartoblock, probvar, (void*) (size_t) (nblocks+1)) );
         }

         DECdecompSetVartoblock(decdecomp, vartoblock, &valid);
         assert(valid);
         DECdecompSetConstoblock(decdecomp, constoblock, &valid);
         assert(valid);
      }

      SCIPfreeBufferArray(scip, &curvars);
   }

   for( i = 0; i < nvars; ++i )
   {
      if( !SCIPhashmapExists(vartoblock, vars[i]) )
      {
         SCIP_CALL( SCIPhashmapSetImage(vartoblock, vars[i], (void*) (size_t) (nblocks+1)) );
      }
   }

   SCIP_CALL( DECfillOutDecdecompFromHashmaps(scip, decdecomp, vartoblock, constoblock, nblocks, vars, nvars, conss, nconss, &valid, staircase) );
   assert(valid);

   return SCIP_OKAY;
}

/** sets the detector for the given decdecomp structure */
void DECdecompSetDetector(
   DEC_DECOMP*           decdecomp,          /**< decdecomp instance */
   DEC_DETECTOR*         detector            /**< detector data structure */
   )
{
   assert(decdecomp != NULL);

   decdecomp->detector = detector;
}

/** gets the detector for the given decdecomp structure */
DEC_DETECTOR* DECdecompGetDetector(
   DEC_DECOMP*           decdecomp           /**< DEC_DECOMP data structure */
   )
{
   assert(decdecomp != NULL);

   return decdecomp->detector;
}

/** transforms all constraints and variables, updating the arrays */
SCIP_RETCODE DECdecompTransform(
   SCIP*                 scip,               /**< SCIP data structure */
   DEC_DECOMP*           decdecomp           /**< decdecomp instance */
   )
{
   int b;
   int c;
   int v;
   SCIP_HASHMAP* newconstoblock;
   SCIP_HASHMAP* newvartoblock;
   SCIP_VAR* newvar;

   assert(SCIPgetStage(scip) >= SCIP_STAGE_TRANSFORMED);

   SCIP_CALL( SCIPhashmapCreate(&newconstoblock, SCIPblkmem(scip), SCIPgetNConss(scip)) );
   SCIP_CALL( SCIPhashmapCreate(&newvartoblock, SCIPblkmem(scip), SCIPgetNVars(scip)) );

   /* transform all constraints and put them into constoblock */
   for( b = 0; b < decdecomp->nblocks; ++b )
   {
      for( c = 0; c < decdecomp->nsubscipconss[b]; ++c )
      {
         SCIP_CONS* newcons;
         SCIPdebugMessage("%d, %d: %s (%s)\n", b, c, SCIPconsGetName(decdecomp->subscipconss[b][c]), SCIPconsIsTransformed(decdecomp->subscipconss[b][c])?"t":"o" );
         assert(decdecomp->subscipconss[b][c] != NULL);
         newcons = SCIPfindCons(scip, SCIPconsGetName(decdecomp->subscipconss[b][c]));
         if( newcons != decdecomp->subscipconss[b][c] )
         {
            SCIP_CALL( SCIPcaptureCons(scip, newcons) );
            SCIP_CALL( SCIPreleaseCons(scip, &(decdecomp->subscipconss[b][c])) );
            decdecomp->subscipconss[b][c] = newcons;
         }
         assert(decdecomp->subscipconss[b][c] != NULL);
         assert(!SCIPhashmapExists(newconstoblock, decdecomp->subscipconss[b][c]));
         SCIP_CALL( SCIPhashmapSetImage(newconstoblock, decdecomp->subscipconss[b][c], (void*) (size_t) (b+1)) );
      }
   }
   /* transform all variables and put them into vartoblock */
   for( b = 0; b < decdecomp->nblocks; ++b )
   {
      int idx;
      for( v = 0, idx = 0; v < decdecomp->nsubscipvars[b]; ++v )
      {
         assert(decdecomp->subscipvars[b][v] != NULL);

         SCIPdebugMessage("%d, %d: %s (%p, %s)\n", b, v, SCIPvarGetName(decdecomp->subscipvars[b][v]),
            decdecomp->subscipvars[b][v], SCIPvarIsTransformed(decdecomp->subscipvars[b][v])?"t":"o" );

         /* make sure that newvar is a transformed variable */
         SCIP_CALL( SCIPgetTransformedVar(scip, decdecomp->subscipvars[b][v], &newvar) );
         SCIP_CALL( SCIPreleaseVar(scip, &(decdecomp->subscipvars[b][v])) );

         assert(newvar != NULL);
         assert(SCIPvarIsTransformed(newvar));

         newvar = SCIPvarGetProbvar(newvar);
         assert(newvar != NULL);

         /* the probvar can also be fixed, in which case we do not need it in the block; furthermore, multiple variables
          * can resolve to the same active problem variable, so we check whether we already handled the variable
          */
         if( SCIPvarIsActive(newvar) && !SCIPhashmapExists(newvartoblock, newvar) )
         {
            decdecomp->subscipvars[b][idx] = newvar;
            SCIP_CALL( SCIPcaptureVar(scip, newvar) );
            SCIPdebugMessage("%d, %d: %s (%p, %s)\n", b, v, SCIPvarGetName(decdecomp->subscipvars[b][idx]),
               decdecomp->subscipvars[b][idx], SCIPvarIsTransformed(decdecomp->subscipvars[b][idx])?"t":"o" );

            assert(decdecomp->subscipvars[b][idx] != NULL);
            assert(!SCIPhashmapExists(newvartoblock, decdecomp->subscipvars[b][idx]));
            SCIP_CALL( SCIPhashmapSetImage(newvartoblock, decdecomp->subscipvars[b][idx], (void*) (size_t) (b+1)) );
            ++idx;
         }
      }
      decdecomp->nsubscipvars[b] = idx;
   }

   /* transform all linking constraints */
   for( c = 0; c < decdecomp->nlinkingconss; ++c )
   {
      SCIP_CONS* newcons;

      SCIPdebugMessage("m, %d: %s (%s)\n", c, SCIPconsGetName(decdecomp->linkingconss[c]), SCIPconsIsTransformed(decdecomp->linkingconss[c])?"t":"o" );
      assert(decdecomp->linkingconss[c] != NULL);
      newcons = SCIPfindCons(scip, SCIPconsGetName(decdecomp->linkingconss[c]));
      if( newcons != decdecomp->linkingconss[c] )
      {
         SCIP_CALL( SCIPcaptureCons(scip, newcons) );
         SCIP_CALL( SCIPreleaseCons(scip, &(decdecomp->linkingconss[c])) );
         decdecomp->linkingconss[c] = newcons;
      }
      SCIP_CALL( SCIPhashmapSetImage(newconstoblock, decdecomp->linkingconss[c],(void*) (size_t) (decdecomp->nblocks+1) ) );

      assert(decdecomp->linkingconss[c] != NULL);
   }

   /* transform all linking variables */
   for( v = 0; v < decdecomp->nlinkingvars; ++v )
   {
      SCIPdebugMessage("m, %d: %s (%p, %s)\n", v, SCIPvarGetName(decdecomp->linkingvars[v]), decdecomp->linkingvars[v], SCIPvarIsTransformed(decdecomp->linkingvars[v])?"t":"o" );
      assert(decdecomp->linkingvars[v] != NULL);

      if( !SCIPvarIsTransformed(decdecomp->linkingvars[v]) )
      {
         SCIP_CALL( SCIPgetTransformedVar(scip, decdecomp->linkingvars[v], &newvar) );
         newvar = SCIPvarGetProbvar(newvar);
      }
      else
         newvar = decdecomp->linkingvars[v];
      assert(newvar != NULL);
      assert(SCIPvarIsTransformed(newvar));

      decdecomp->linkingvars[v] = newvar;
      SCIP_CALL( SCIPhashmapSetImage(newvartoblock, decdecomp->linkingvars[v], (void*) (size_t) (decdecomp->nblocks+1) ) );
      SCIPdebugMessage("m, %d: %s (%p, %s)\n", v, SCIPvarGetName(decdecomp->linkingvars[v]), decdecomp->linkingvars[v], SCIPvarIsTransformed(decdecomp->linkingvars[v])?"t":"o" );
      assert(decdecomp->linkingvars[v] != NULL);
   }

   SCIPhashmapFree(&decdecomp->constoblock);
   decdecomp->constoblock = newconstoblock;
   SCIPhashmapFree(&decdecomp->vartoblock);
   decdecomp->vartoblock = newvartoblock;

   SCIP_CALL( DECdecompCheckConsistency(scip, decdecomp) );

   return SCIP_OKAY;
}

/** prints out detailed information on the contents of decdecomp*/
void DECdecompPrintDecomp(
   SCIP*                 scip,               /**< SCIP data structure */
   DEC_DECOMP*           decdecomp           /**< decdecomp instance */
   )
{
   int i;
   int j;
   SCIP_VAR* var;
   SCIP_CONS* cons;
   SCIPinfoMessage(scip, NULL, "================DEC_DECOMP===============\n");
   SCIPinfoMessage(scip, NULL, "# blocks: %i\n", decdecomp->nblocks);
   for( i = 0; i < decdecomp->nblocks; ++i )
   {
      SCIPinfoMessage(scip, NULL, "Block #%i (#vars: %i, #conss: %i):\n", i+1, decdecomp->nsubscipvars[i], decdecomp->nsubscipconss[i]);
      SCIPinfoMessage(scip, NULL, "Variables (block, index):\n");
      for( j = 0; j < decdecomp->nsubscipvars[i]; ++j )
      {
         var = decdecomp->subscipvars[i][j];
         SCIPinfoMessage(scip, NULL, "\t%s (%i, %i)\n", SCIPvarGetName(var), *(int*) SCIPhashmapGetImage(decdecomp->vartoblock, (void*) var), *(int*) SCIPhashmapGetImage(decdecomp->varindex, (void*) var));
      }
      SCIPinfoMessage(scip, NULL, "Constraints:\n");
      for( j = 0; j < decdecomp->nsubscipconss[i]; ++j )
      {
         cons = decdecomp->subscipconss[i][j];
         SCIPinfoMessage(scip, NULL, "\t%s (%i, %i)\n", SCIPconsGetName(cons), *(int*) SCIPhashmapGetImage(decdecomp->constoblock, (void*) cons), *(int*) SCIPhashmapGetImage(decdecomp->consindex, (void*) cons));
      }
      SCIPinfoMessage(scip, NULL, "========================================\n");
   }
   SCIPinfoMessage(scip, NULL, "Linking variables #%i (varindex) :\n", decdecomp->nlinkingvars);
   for( j = 0; j < decdecomp->nlinkingvars; ++j )
   {
      var = decdecomp->linkingvars[j];
      SCIPinfoMessage(scip, NULL, "\t%s (%i)\n", SCIPvarGetName(var), *(int*) SCIPhashmapGetImage(decdecomp->varindex, (void*) var));
   }
   SCIPinfoMessage(scip, NULL, "========================================\n");
   SCIPinfoMessage(scip, NULL, "Linking constraints #%i (consindex) :\n", decdecomp->nlinkingconss);
   for( j = 0; j < decdecomp->nlinkingconss; ++j )
   {
      cons = decdecomp->linkingconss[j];
      SCIPinfoMessage(scip, NULL, "\t%s (%i)\n", SCIPconsGetName(cons), *(int*) SCIPhashmapGetImage(decdecomp->consindex, (void*) cons));
   }
   SCIPinfoMessage(scip, NULL, "========================================\n");
}

/** checks the consistency of the data structure
 *
 *  In particular, it checks whether the redundant information in the structure agree and
 *  whether the variables in the structure are both existant in the arrays and in the problem
 */
SCIP_RETCODE DECdecompCheckConsistency(
   SCIP*                 scip,               /**< SCIP data structure */
   DEC_DECOMP*           decdecomp           /**< decomposition data structure */
   )
{
#ifndef NDEBUG
   int c;
   int b;
   int v;

<<<<<<< HEAD
=======
   //SCIP_CALL( SCIPallocMemoryArray(scip, &varishandled, SCIPgetNVars(scip)) );
   //SCIP_CALL( SCIPallocMemoryArray(scip, &consishandled, SCIPgetNConss(scip)) );
   //
   //BMSclearMemoryArray(varishandled, SCIPgetNVars(scip));
   //BMSclearMemoryArray(consishandled, SCIPgetNConss(scip));

   SCIPdebugMessage("Problem is %stransformed\n", SCIPgetStage(scip) >= SCIP_STAGE_TRANSFORMED ? "": "not ");

>>>>>>> dc9121a9
   for( v = 0; v < SCIPgetNVars(scip); ++v )
   {
      assert(SCIPhashmapExists(DECdecompGetVartoblock(decdecomp), SCIPgetVars(scip)[v]));
   }

   for( c = 0; c < SCIPgetNConss(scip); ++c )
   {
      if( !GCGisConsGCGCons(SCIPgetConss(scip)[c]) )
      {
         assert(SCIPhashmapExists(DECdecompGetConstoblock(decdecomp), SCIPgetConss(scip)[c]));
      }
   }

   /* Check whether subscipcons are correct */
   for( b = 0; b < DECdecompGetNBlocks(decdecomp); ++b )
   {
      for( c = 0; c < DECdecompGetNSubscipconss(decdecomp)[b]; ++c )
      {
         SCIP_VAR** curvars;
         int ncurvars;
         SCIP_CONS* cons = DECdecompGetSubscipconss(decdecomp)[b][c];
         SCIPdebugMessage("Cons <%s> in block %d = %d\n", SCIPconsGetName(cons), b, ((int) (size_t) SCIPhashmapGetImage(DECdecompGetConstoblock(decdecomp), cons)) -1);  /*lint !e507*/
         assert(SCIPfindCons(scip, SCIPconsGetName(cons)) != NULL);
         assert(((int) (size_t) SCIPhashmapGetImage(DECdecompGetConstoblock(decdecomp), cons)) -1 == b); /*lint !e507*/
         ncurvars = SCIPgetNVarsXXX(scip, cons);
         SCIP_CALL( SCIPallocMemoryArray(scip, &curvars, ncurvars) );
         SCIP_CALL( SCIPgetVarsXXX(scip, cons, curvars, ncurvars) );

         for( v = 0; v < ncurvars; ++v )
         {
            int varblock;
            SCIP_VAR* var = SCIPvarGetProbvar(curvars[v]);
            varblock = ((int) (size_t) SCIPhashmapGetImage(DECdecompGetVartoblock(decdecomp), var)) -1;  /*lint !e507*/
            SCIPdebugMessage("\tVar <%s> in block %d = %d\n", SCIPvarGetName(var), b, varblock);
            assert(SCIPfindVar(scip, SCIPvarGetName(var)) != NULL);
            assert(SCIPvarIsActive(var));
            assert(varblock == b || varblock == DECdecompGetNBlocks(decdecomp));
         }
         SCIPfreeMemoryArray(scip, &curvars);
      }

      for( v = 0; v < DECdecompGetNSubscipvars(decdecomp)[b]; ++v )
      {
         int varblock;
         SCIP_VAR* var = DECdecompGetSubscipvars(decdecomp)[b][v];
         varblock = ((int) (size_t) SCIPhashmapGetImage(DECdecompGetVartoblock(decdecomp), var)) -1; /*lint !e507*/
         SCIPdebugMessage("Var <%s> in block %d = %d\n", SCIPvarGetName(var), b, varblock);
         assert(SCIPfindVar(scip, SCIPvarGetName(var)) != NULL);
         assert(SCIPvarIsActive(var));
         assert(varblock == b || varblock == DECdecompGetNBlocks(decdecomp));
      }
   }

   /* check linking constraints and variables */
   for( v = 0; v < DECdecompGetNLinkingvars(decdecomp); ++v )
   {
      assert(((int) (size_t) SCIPhashmapGetImage(DECdecompGetVartoblock(decdecomp), DECdecompGetLinkingvars(decdecomp)[v])) -1 == DECdecompGetNBlocks(decdecomp)); /*lint !e507*/
   }
   for (c = 0; c < DECdecompGetNLinkingconss(decdecomp); ++c)
   {
      assert(((int) (size_t) SCIPhashmapGetImage(DECdecompGetConstoblock(decdecomp), DECdecompGetLinkingconss(decdecomp)[c])) -1 ==  DECdecompGetNBlocks(decdecomp)); /*lint !e507*/
   }

   switch( DECdecompGetType(decdecomp) )
   {
   case DEC_DECTYPE_UNKNOWN:
         assert(FALSE);
      break;
   case DEC_DECTYPE_ARROWHEAD:
      assert(DECdecompGetNLinkingvars(decdecomp) > 0);
      break;
   case DEC_DECTYPE_BORDERED:
      assert(DECdecompGetNLinkingvars(decdecomp) == 0 && DECdecompGetNLinkingconss(decdecomp) > 0);
      break;
   case DEC_DECTYPE_DIAGONAL:
      assert(DECdecompGetNLinkingvars(decdecomp) == 0 && DECdecompGetNLinkingconss(decdecomp) == 0);
      break;
   case DEC_DECTYPE_STAIRCASE:
      assert(DECdecompGetNLinkingvars(decdecomp) > 0 && DECdecompGetNLinkingconss(decdecomp) == 0);
      break;
   default:
         assert(FALSE);
         break;
   }

#endif
   return SCIP_OKAY;
}

/** returns whether the constraint belongs to GCG or not */
SCIP_Bool GCGisConsGCGCons(
   SCIP_CONS*            cons                /**< constraint to check */
   )
{
   SCIP_CONSHDLR* conshdlr;
   assert(cons != NULL);
   conshdlr = SCIPconsGetHdlr(cons);
   if( strcmp("origbranch", SCIPconshdlrGetName(conshdlr)) == 0 )
      return TRUE;
   else if( strcmp("masterbranch", SCIPconshdlrGetName(conshdlr)) == 0 )
      return TRUE;

   return FALSE;
}<|MERGE_RESOLUTION|>--- conflicted
+++ resolved
@@ -1331,17 +1331,9 @@
    int b;
    int v;
 
-<<<<<<< HEAD
-=======
-   //SCIP_CALL( SCIPallocMemoryArray(scip, &varishandled, SCIPgetNVars(scip)) );
-   //SCIP_CALL( SCIPallocMemoryArray(scip, &consishandled, SCIPgetNConss(scip)) );
-   //
-   //BMSclearMemoryArray(varishandled, SCIPgetNVars(scip));
-   //BMSclearMemoryArray(consishandled, SCIPgetNConss(scip));
 
    SCIPdebugMessage("Problem is %stransformed\n", SCIPgetStage(scip) >= SCIP_STAGE_TRANSFORMED ? "": "not ");
 
->>>>>>> dc9121a9
    for( v = 0; v < SCIPgetNVars(scip); ++v )
    {
       assert(SCIPhashmapExists(DECdecompGetVartoblock(decdecomp), SCIPgetVars(scip)[v]));

--- conflicted
+++ resolved
@@ -662,26 +662,16 @@
    int v;
    SCIP_HASHMAP* newconstoblock;
    SCIP_HASHMAP* newvartoblock;
-<<<<<<< HEAD
    SCIP_VAR* newvar;
-=======
->>>>>>> 706bb462
    assert(SCIPgetStage(scip) >= SCIP_STAGE_TRANSFORMED);
 
    SCIP_CALL( SCIPhashmapCreate(&newconstoblock, SCIPblkmem(scip), SCIPgetNConss(scip)) );
    SCIP_CALL( SCIPhashmapCreate(&newvartoblock, SCIPblkmem(scip), SCIPgetNVars(scip)) );
 
-<<<<<<< HEAD
    /* transform all constraints and put them into constoblock */
    for( b = 0; b < decdecomp->nblocks; ++b )
    {
       for( c = 0; c < decdecomp->nsubscipconss[b]; ++c )
-=======
-   /* transform all constraints and put them in constoblock */
-   for( b = 0; b < decdecomp->nblocks; ++b )
-   {
-      for( c = 0; c < decdecomp->nsubscipconss[b]; ++c)
->>>>>>> 706bb462
       {
          SCIPdebugMessage("%d, %d: %s (%s)\n", b, c, SCIPconsGetName(decdecomp->subscipconss[b][c]), SCIPconsIsTransformed(decdecomp->subscipconss[b][c])?"t":"o" );
          assert(decdecomp->subscipconss[b][c] != NULL);
@@ -691,7 +681,6 @@
          SCIP_CALL( SCIPhashmapInsert(newconstoblock, decdecomp->subscipconss[b][c], (void*) (size_t) b) );
       }
    }
-<<<<<<< HEAD
    /* transform all variables and put them into vartoblock */
    for( b = 0; b < decdecomp->nblocks; ++b )
    {
@@ -710,16 +699,6 @@
 
          decdecomp->subscipvars[b][v] = newvar;
          SCIPdebugMessage("%d, %d: %s (%p, %s)\n", b, v, SCIPvarGetName(decdecomp->subscipvars[b][v]), decdecomp->subscipvars[b][v], SCIPvarIsTransformed(decdecomp->subscipvars[b][v])?"t":"o" );
-=======
-   /* transform all variables and put them in vartoblock */
-   for( b = 0; b < decdecomp->nblocks; ++b )
-   {
-      for( v = 0; v < decdecomp->nsubscipvars[b]; ++v)
-      {
-         SCIPdebugMessage("%d, %d: %s (%s)\n", b, v, SCIPvarGetName(decdecomp->subscipvars[b][v]), SCIPvarIsTransformed(decdecomp->subscipvars[b][v])?"t":"o" );
-         assert(decdecomp->subscipvars[b][v] != NULL);
-         decdecomp->subscipvars[b][v] = SCIPfindVar(scip, SCIPvarGetName(decdecomp->subscipvars[b][v]));
->>>>>>> 706bb462
          assert(decdecomp->subscipvars[b][v] != NULL);
          assert(!SCIPhashmapExists(newvartoblock, decdecomp->subscipvars[b][v]));
          SCIP_CALL( SCIPhashmapInsert(newvartoblock, decdecomp->subscipvars[b][v], (void*) (size_t) b) );
@@ -727,11 +706,7 @@
    }
 
    /* transform all linking constraints */
-<<<<<<< HEAD
    for( c = 0; c < decdecomp->nlinkingconss; ++c )
-=======
-   for( c = 0; c < decdecomp->nlinkingconss; ++c)
->>>>>>> 706bb462
    {
       SCIPdebugMessage("m, %d: %s (%s)\n", c, SCIPconsGetName(decdecomp->linkingconss[c]), SCIPconsIsTransformed(decdecomp->linkingconss[c])?"t":"o" );
       assert(decdecomp->linkingconss[c] != NULL);
@@ -742,7 +717,6 @@
    /** @todo include Friederikes code */
 
    /* transform all linking variables */
-<<<<<<< HEAD
    for( v = 0; v < decdecomp->nlinkingvars; ++v )
    {
       SCIPdebugMessage("m, %d: %s (%p, %s)\n", v, SCIPvarGetName(decdecomp->linkingvars[v]), decdecomp->linkingvars[v], SCIPvarIsTransformed(decdecomp->linkingvars[v])?"t":"o" );
@@ -759,13 +733,6 @@
 
       decdecomp->linkingvars[v] = newvar;
       SCIPdebugMessage("m, %d: %s (%p, %s)\n", v, SCIPvarGetName(decdecomp->linkingvars[v]), decdecomp->linkingvars[v], SCIPvarIsTransformed(decdecomp->linkingvars[v])?"t":"o" );
-=======
-   for( v = 0; v < decdecomp->nlinkingvars; ++v)
-   {
-      SCIPdebugMessage("m, %d: %s (%s)\n", v, SCIPvarGetName(decdecomp->linkingvars[v]), SCIPvarIsTransformed(decdecomp->linkingvars[v])?"t":"o" );
-      assert(decdecomp->linkingvars[v] != NULL);
-      decdecomp->linkingvars[v] = SCIPfindVar(scip, SCIPvarGetName(decdecomp->linkingvars[v]));
->>>>>>> 706bb462
       assert(decdecomp->linkingvars[v] != NULL);
    }
 

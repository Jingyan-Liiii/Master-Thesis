--- conflicted
+++ resolved
@@ -316,12 +316,7 @@
 {
    assert(scip != NULL);
    assert(decdecomp != NULL);
-<<<<<<< HEAD
-   assert(linkingvars != NULL);
-   assert(nlinkingvars >= 0);
-=======
    assert(linkingvars != NULL || nlinkingvars == 0);
->>>>>>> b1f55617
 
    assert(decdecomp->linkingvars == NULL);
    assert(decdecomp->nlinkingvars == 0);

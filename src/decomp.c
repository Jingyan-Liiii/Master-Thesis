--- conflicted
+++ resolved
@@ -1312,13 +1312,7 @@
    DEC_DECOMP*           decdecomp           /**< decomposition data structure */
    )
 {
-<<<<<<< HEAD
-=======
 #ifndef NDEBUG
-   // SCIP_Bool* varishandled;
-   // SCIP_Bool* consishandled;
-
->>>>>>> 4a1f6218
    int c;
    int b;
    int v;

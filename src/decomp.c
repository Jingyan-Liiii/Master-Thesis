/* * * * * * * * * * * * * * * * * * * * * * * * * * * * * * * * * * * * * * */
/*                                                                           */
/*                  This file is part of the program                         */
/*          GCG --- Generic Column Generation                                */
/*                  a Dantzig-Wolfe decomposition based extension            */
/*                  of the branch-cut-and-price framework                    */
/*         SCIP --- Solving Constraint Integer Programs                      */
/*                                                                           */
/* * * * * * * * * * * * * * * * * * * * * * * * * * * * * * * * * * * * * * */

/**@file   decomp.c
 * @ingroup DECOMP
 * @brief  generic methods for working with different decomposition structures
 * @author Martin Bergner
 *
 * Various methods to work with the decomp structure
 *
 */

/*---+----1----+----2----+----3----+----4----+----5----+----6----+----7----+----8----+----9----+----0----+----1----+----2*/

/* #define SCIP_DEBUG */

#include "decomp.h"
#include "pub_decomp.h"
#include "scip/scip.h"
#include "struct_decomp.h"

#include <assert.h>

/** Converts the DEC_DECTYPE enum to a string */
const char *DECgetStrType(
   DEC_DECTYPE type
   )
{
   const char * names[] = { "unknown", "arrowhead", "staircase", "diagonal", "bordered" };
   return names[type];
}

/** initializes the decdecomp structure to absolutely nothing */
SCIP_RETCODE DECdecdecompCreate(
   SCIP*                 scip,               /**< Pointer to the SCIP instance */
   DECDECOMP**           decomp              /**< Pointer to the decdecomp instance */
   )
{
   assert(scip != NULL);
   assert(decomp != NULL);
   SCIP_CALL( SCIPallocMemory(scip, decomp) );

   (*decomp)->type = DEC_DECTYPE_UNKNOWN;
   (*decomp)->constoblock = NULL;
   (*decomp)->vartoblock = NULL;
   (*decomp)->subscipvars = NULL;
   (*decomp)->subscipconss = NULL;
   (*decomp)->nsubscipconss = NULL;
   (*decomp)->nsubscipvars = NULL;
   (*decomp)->linkingconss = NULL;
   (*decomp)->nlinkingconss = 0;
   (*decomp)->linkingvars = NULL;
   (*decomp)->nlinkingvars = 0;
   (*decomp)->stairlinkingvars = NULL;
   (*decomp)->nstairlinkingvars = NULL;
   (*decomp)->nblocks = 0;
   (*decomp)->consindex = NULL;
   (*decomp)->varindex = NULL;

   return SCIP_OKAY;
}

/** frees the decdecomp structure */
void DECdecdecompFree(
   SCIP*                 scip,               /**< pointer to the SCIP instance */
   DECDECOMP**           decdecomp           /**< pointer to the decdecomp instance */
   )
{
   DECDECOMP* decomp;
   int i;

   assert( scip!= NULL );
   assert( decdecomp != NULL);
   decomp = *decdecomp;

   assert(decomp != NULL);

   for( i = 0; i < decomp->nblocks; ++i )
   {
      SCIPfreeMemoryArray(scip, &decomp->subscipvars[i]);
      SCIPfreeMemoryArray(scip, &decomp->subscipconss[i]);
   }
   if( decomp->stairlinkingvars != NULL)
      for( i = 0; i < decomp->nblocks-1; ++i )
      {
         SCIPfreeMemoryArray(scip, &decomp->stairlinkingvars[i]);
      }

   SCIPfreeMemoryArrayNull(scip, &decomp->subscipvars);
   SCIPfreeMemoryArrayNull(scip, &decomp->nsubscipvars);
   SCIPfreeMemoryArrayNull(scip, &decomp->subscipconss);
   SCIPfreeMemoryArrayNull(scip, &decomp->nsubscipconss);
   SCIPfreeMemoryArrayNull(scip, &decomp->linkingvars);
   SCIPfreeMemoryArrayNull(scip, &decomp->stairlinkingvars);
   SCIPfreeMemoryArrayNull(scip, &decomp->nstairlinkingvars);

   /* free hashmaps if they are not NULL */
   if( decomp->constoblock != NULL )
      SCIPhashmapFree(&decomp->constoblock);
   if( decomp->vartoblock != NULL )
      SCIPhashmapFree(&decomp->vartoblock);
   if( decomp->varindex != NULL )
      SCIPhashmapFree(&decomp->varindex);
   if( decomp->consindex != NULL )
      SCIPhashmapFree(&decomp->consindex);

   SCIPfreeMemoryArrayNull(scip, &decomp->linkingconss);

   SCIPfreeMemory(scip, decdecomp);
}

/** sets the type of the decomposition */
void DECdecdecompSetType(
   DECDECOMP*            decdecomp,          /**< pointer to the decdecomp instance */
   DEC_DECTYPE           type                /**< type of the decomposition */
   )
{
   assert(decdecomp != NULL);
   decdecomp->type = type;
}

/** gets the type of the decomposition */
DEC_DECTYPE DECdecdecompGetType(
   DECDECOMP*            decdecomp           /**< Pointer to the decdecomp instance */
   )
{
   assert(decdecomp != NULL);
   return decdecomp->type;
}


/** sets the number of blocks for decomposition */
void DECdecdecompSetNBlocks(
   DECDECOMP*            decdecomp,          /**< Pointer to the decdecomp instance */
   int                   nblocks             /**< number of blocks for decomposition */
   )
{
   assert(decdecomp != NULL);
   assert(nblocks >= 0);
   decdecomp->nblocks = nblocks;
}

/** gets the number of blocks for decomposition */
int DECdecdecompGetNBlocks(
   DECDECOMP*            decdecomp           /**< Pointer to the decdecomp instance */
   )
{
   assert(decdecomp != NULL);
   return decdecomp->nblocks;
}

/** Copies the input subscipvars array to the given decdecomp structure */
SCIP_RETCODE DECdecdecompSetSubscipvars(
   SCIP*                 scip,               /**< SCIP data structure */
   DECDECOMP*            decdecomp,          /**< DECDECOMP data structure */
   SCIP_VAR***           subscipvars,        /**< Subscipvars array  */
   int*                  nsubscipvars        /**< number of subscipvars per block */
   )
{
   int b;
   assert(scip != NULL);
   assert(decdecomp != NULL);
   assert(subscipvars != NULL);
   assert(nsubscipvars != NULL);
   assert(decdecomp->nblocks > 0);

   assert(decdecomp->subscipvars == NULL);
   assert(decdecomp->nsubscipvars == NULL);

   SCIP_CALL( SCIPallocMemoryArray(scip, &decdecomp->subscipvars, decdecomp->nblocks) );
   SCIP_CALL( SCIPallocMemoryArray(scip, &decdecomp->nsubscipvars, decdecomp->nblocks) );

   assert(decdecomp->subscipvars != NULL);
   assert(decdecomp->nsubscipvars != NULL);

   for( b = 0; b < decdecomp->nblocks; ++b )
   {
      assert(nsubscipvars[b] >= 0);
      decdecomp->nsubscipvars[b] = nsubscipvars[b];

      assert(subscipvars[b] != NULL);
      SCIP_CALL( SCIPduplicateMemoryArray(scip, &decdecomp->subscipvars[b], subscipvars[b], nsubscipvars[b]) ); /*lint !e866*/
   }

   return SCIP_OKAY;
}

/** Returns the subscipvars array of the given decdecomp structure */
SCIP_VAR***  DECdecdecompGetSubscipvars(
   DECDECOMP*            decdecomp           /**< DECDECOMP data structure */
   )
{
   assert(decdecomp != NULL);
   return decdecomp->subscipvars;
}

/** Returns the nsubscipvars array of the given decdecomp structure */
int*  DECdecdecompGetNSubscipvars(
   DECDECOMP*            decdecomp           /**< DECDECOMP data structure */
   )
{
   assert(decdecomp != NULL);
   return decdecomp->nsubscipvars;
}

/** Copies the input subscipconss array to the given decdecomp structure */
SCIP_RETCODE DECdecdecompSetSubscipconss(
   SCIP*                 scip,               /**< SCIP data structure */
   DECDECOMP*            decdecomp,          /**< DECDECOMP data structure */
   SCIP_CONS***          subscipconss,       /**< Subscipconss array  */
   int*                  nsubscipconss       /**< number of subscipconss per block */
   )
{
   int b;
   assert(scip != NULL);
   assert(decdecomp != NULL);
   assert(subscipconss != NULL);
   assert(nsubscipconss != NULL);
   assert(decdecomp->nblocks > 0);

   assert(decdecomp->subscipconss == NULL);
   assert(decdecomp->nsubscipconss == NULL);

   SCIP_CALL( SCIPallocMemoryArray(scip, &decdecomp->subscipconss, decdecomp->nblocks) );
   SCIP_CALL( SCIPallocMemoryArray(scip, &decdecomp->nsubscipconss, decdecomp->nblocks) );

   assert(decdecomp->subscipconss != NULL);
   assert(decdecomp->nsubscipconss != NULL);

   for( b = 0; b < decdecomp->nblocks; ++b )
   {
      assert(nsubscipconss[b] > 0);
      decdecomp->nsubscipconss[b] = nsubscipconss[b];

      assert(subscipconss[b] != NULL);
      SCIP_CALL( SCIPduplicateMemoryArray(scip, &decdecomp->subscipconss[b], subscipconss[b], nsubscipconss[b]) ); /*lint !e866*/
   }

   return SCIP_OKAY;
}

/** Returns the subscipconss array of the given decdecomp structure */
SCIP_CONS***  DECdecdecompGetSubscipconss(
   DECDECOMP*            decdecomp           /**< DECDECOMP data structure */
   )
{
   assert(decdecomp != NULL);
   return decdecomp->subscipconss;
}

/** Returns the nsubscipconss array of the given decdecomp structure */
int*  DECdecdecompGetNSubscipconss(
   DECDECOMP*            decdecomp           /**< DECDECOMP data structure */
   )
{
   assert(decdecomp != NULL);
   return decdecomp->nsubscipconss;
}

/** Copies the input linkingconss array to the given decdecomp structure */
SCIP_RETCODE DECdecdecompSetLinkingconss(
   SCIP*                 scip,               /**< SCIP data structure */
   DECDECOMP*            decdecomp,          /**< DECDECOMP data structure */
   SCIP_CONS**           linkingconss,       /**< Linkingconss array  */
   int                   nlinkingconss       /**< number of linkingconss per block */
   )
{
   assert(scip != NULL);
   assert(decdecomp != NULL);
   assert(linkingconss != NULL);
   assert(nlinkingconss >= 0);

   assert(decdecomp->linkingconss == NULL);
   assert(decdecomp->nlinkingconss == 0);

   decdecomp->nlinkingconss = nlinkingconss;

   SCIP_CALL( SCIPduplicateMemoryArray(scip, &decdecomp->linkingconss, linkingconss, nlinkingconss) );

   return SCIP_OKAY;
}

/** Returns the linkingconss array of the given decdecomp structure */
SCIP_CONS**  DECdecdecompGetLinkingconss(
   DECDECOMP*            decdecomp           /**< DECDECOMP data structure */
   )
{
   assert(decdecomp != NULL);
   return decdecomp->linkingconss;
}

/** Returns the nlinkingconss array of the given decdecomp structure */
int  DECdecdecompGetNLinkingconss(
   DECDECOMP*            decdecomp           /**< DECDECOMP data structure */
   )
{
   assert(decdecomp != NULL);
   assert(decdecomp->nlinkingconss >= 0);
   return decdecomp->nlinkingconss;
}

/** Copies the input linkingvars array to the given decdecomp structure */
SCIP_RETCODE DECdecdecompSetLinkingvars(
<<<<<<< HEAD
   SCIP* scip,                 /**< SCIP data structure */
   DECDECOMP* decdecomp,       /**< DECDECOMP data structure */
   SCIP_VAR** linkingvars,    /**< Linkingvars array  */
   int nlinkingvars            /**< number of linkingvars per block */
=======
   SCIP*          scip,                      /**< SCIP data structure */
   DECDECOMP*     decdecomp,                 /**< DECDECOMP data structure */
   SCIP_VAR**     linkingvars,               /**< Linkingvars array  */
   int            nlinkingvars               /**< number of linkingvars per block */
>>>>>>> d0200b81
   )
{
   assert(scip != NULL);
   assert(decdecomp != NULL);
   assert(linkingvars != NULL || nlinkingvars == 0);

   assert(decdecomp->linkingvars == NULL);
   assert(decdecomp->nlinkingvars == 0);

   decdecomp->nlinkingvars = nlinkingvars;

   if( nlinkingvars > 0 )
   {
      SCIP_CALL( SCIPduplicateMemoryArray(scip, &decdecomp->linkingvars, linkingvars, nlinkingvars) );
   }

   return SCIP_OKAY;
}

/** Returns the linkingvars array of the given decdecomp structure */
SCIP_VAR**  DECdecdecompGetLinkingvars(
   DECDECOMP*            decdecomp           /**< DECDECOMP data structure */
   )
{
   assert(decdecomp != NULL);
   return decdecomp->linkingvars;
}

/** Returns the nlinkingvars array of the given decdecomp structure */
int  DECdecdecompGetNLinkingvars(
   DECDECOMP*            decdecomp           /**< DECDECOMP data structure */
   )
{
   assert(decdecomp != NULL);
   assert(decdecomp->nlinkingvars >= 0);
   return decdecomp->nlinkingvars;
}

/** Copies the input stairlinkingvars array to the given decdecomp structure */
SCIP_RETCODE DECdecdecompSetStairlinkingvars(
   SCIP* scip,                 /**< SCIP data structure */
   DECDECOMP* decdecomp,       /**< DECDECOMP data structure */
   SCIP_VAR*** stairlinkingvars,    /**< Linkingvars array  */
   int* nstairlinkingvars           /**< number of linkingvars per block */
   )
{
   int b;
   assert(scip != NULL);
   assert(decdecomp != NULL);
   assert(stairlinkingvars != NULL);
   assert(nstairlinkingvars != NULL);
   assert(decdecomp->nblocks > 0);

   assert(decdecomp->stairlinkingvars == NULL);
   assert(decdecomp->nstairlinkingvars == NULL);

   SCIP_CALL( SCIPallocMemoryArray(scip, &decdecomp->stairlinkingvars, decdecomp->nblocks-1) );
   SCIP_CALL( SCIPallocMemoryArray(scip, &decdecomp->nstairlinkingvars, decdecomp->nblocks-1) );

   assert(decdecomp->stairlinkingvars != NULL);
   assert(decdecomp->nstairlinkingvars != NULL);

   for( b = 0; b < decdecomp->nblocks-1; ++b)
   {
      assert(nstairlinkingvars[b] > 0);
      decdecomp->nstairlinkingvars[b] = nstairlinkingvars[b];

      assert(stairlinkingvars[b] != NULL);
      SCIP_CALL( SCIPduplicateMemoryArray(scip, &decdecomp->stairlinkingvars[b], stairlinkingvars[b], nstairlinkingvars[b]) );
   }

   return SCIP_OKAY;
}

/** Returns the stairlinkingvars array of the given decdecomp structure */
SCIP_VAR***  DECdecdecompGetStairlinkingvars(
   DECDECOMP* decdecomp       /**< DECDECOMP data structure */
   )
{
   assert(decdecomp != NULL);
   return decdecomp->stairlinkingvars;
}

/** Returns the nstairlinkingvars array of the given decdecomp structure */
int*  DECdecdecompGetNStairlinkingvars(
   DECDECOMP* decdecomp       /**< DECDECOMP data structure */
   )
{
   assert(decdecomp != NULL);
   assert(decdecomp->nstairlinkingvars != NULL );
   return decdecomp->nstairlinkingvars;
}

/** Sets the vartoblock hashmap of the given decdecomp structure */
void  DECdecdecompSetVartoblock(
   DECDECOMP*            decdecomp,          /**< DECDECOMP data structure */
   SCIP_HASHMAP*         vartoblock          /**< Vartoblock hashmap */
   )
{
   assert(decdecomp != NULL);
   assert(vartoblock != NULL);
   decdecomp->vartoblock = vartoblock;
}

/** Returns the vartoblock hashmap of the given decdecomp structure */
SCIP_HASHMAP*  DECdecdecompGetVartoblock(
   DECDECOMP*            decdecomp           /**< DECDECOMP data structure */
   )
{
   assert(decdecomp != NULL);
   return decdecomp->vartoblock;
}

/** Sets the constoblock hashmap of the given decdecomp structure */
void  DECdecdecompSetConstoblock(
   DECDECOMP*            decdecomp,          /**< DECDECOMP data structure */
   SCIP_HASHMAP*         constoblock         /**< Constoblock hashmap */
   )
{
   assert(decdecomp != NULL);
   assert(constoblock != NULL);
   decdecomp->constoblock = constoblock;
}

/** Returns the constoblock hashmap of the given decdecomp structure */
SCIP_HASHMAP*  DECdecdecompGetConstoblock(
   DECDECOMP*            decdecomp           /**< DECDECOMP data structure */
   )
{
   assert(decdecomp != NULL);
   return decdecomp->constoblock;
}

/** Sets the varindex hashmap of the given decdecomp structure */
void  DECdecdecompSetVarindex(
   DECDECOMP*    decdecomp,      /**< DECDECOMP data structure */
   SCIP_HASHMAP* varindex        /**< Varindex hashmap */
   )
{
   assert(decdecomp != NULL);
   assert(varindex != NULL);
   decdecomp->varindex = varindex;
}

/** Returns the varindex hashmap of the given decdecomp structure */
SCIP_HASHMAP*  DECdecdecompGetVarindex(
   DECDECOMP* decdecomp       /**< DECDECOMP data structure */
   )
{
   assert(decdecomp != NULL);
   return decdecomp->varindex;
}

/** Sets the consindex hashmap of the given decdecomp structure */
void  DECdecdecompSetConsindex(
   DECDECOMP*    decdecomp,      /**< DECDECOMP data structure */
   SCIP_HASHMAP* consindex       /**< Consindex hashmap */
   )
{
   assert(decdecomp != NULL);
   assert(consindex != NULL);
   decdecomp->consindex = consindex;
}

/** Returns the consindex hashmap of the given decdecomp structure */
SCIP_HASHMAP*  DECdecdecompGetConsindex(
   DECDECOMP* decdecomp       /**< DECDECOMP data structure */
   )
{
   assert(decdecomp != NULL);
   return decdecomp->consindex;
}

/** completely initializes decdecomp from the values of the hashmaps */
SCIP_RETCODE DECfillOutDecdecompFromHashmaps(
   SCIP*                 scip,               /**< SCIP data structure */
   DECDECOMP*            decdecomp,          /**< decomposition structure */
   SCIP_HASHMAP*         vartoblock,         /**< variable to block hashmap */
   SCIP_HASHMAP*         constoblock,        /**< constraint to block hashmap */
   int                   nblocks,            /**< number of blocks */
   SCIP_VAR**            vars,               /**< variable array */
   int                   nvars,              /**< number of variables */
   SCIP_CONS**           conss,              /**< constraint array */
   int                   nconss              /**< number of constraints */
   )
{
   SCIP_CONS** linkingconss;
   int nlinkingconss;
   SCIP_CONS*** subscipconss;
   int* nsubscipconss;
   SCIP_VAR** linkingvars;
   int nlinkingvars;
   SCIP_VAR*** subscipvars;
   int* nsubscipvars;
   int i;

   assert(scip != NULL);
   assert(decdecomp != NULL);
   assert(vartoblock != NULL);
   assert(constoblock != NULL);
   assert(nblocks > 0);
   assert(vars != NULL);
   assert(nvars > 0);
   assert(conss != NULL);
   assert(nconss > 0);

   SCIP_CALL( SCIPallocBufferArray(scip, &linkingconss, nconss) );
   SCIP_CALL( SCIPallocBufferArray(scip, &linkingvars, nvars) );
   SCIP_CALL( SCIPallocBufferArray(scip, &nsubscipconss, nblocks) );
   SCIP_CALL( SCIPallocBufferArray(scip, &subscipconss, nblocks) );
   SCIP_CALL( SCIPallocBufferArray(scip, &nsubscipvars, nblocks) );
   SCIP_CALL( SCIPallocBufferArray(scip, &subscipvars, nblocks) );

   nlinkingconss = 0;
   nlinkingvars = 0;

   for( i = 0; i < nblocks; ++i )
   {
      SCIP_CALL( SCIPallocBufferArray(scip, &subscipconss[i], nconss) ); /*lint !e866*/
      nsubscipconss[i] = 0;
      SCIP_CALL( SCIPallocBufferArray(scip, &subscipvars[i], nvars) ); /*lint !e866*/
      nsubscipvars[i] = 0;
   }
   /* handle variables */
   for( i = 0; i < nvars; ++i )
   {
      int block;
      SCIP_VAR* var;

      var = vars[i];
      assert(var != NULL);
      if( !SCIPhashmapExists(vartoblock, var) )
         block = nblocks+1;
      else
      {
         block = (int)(size_t)SCIPhashmapGetImage(vartoblock, var); /*lint !e507*/
      }

      assert(block > 0 && block <= nblocks+1);

      /* if variable belongs to a block */
      if( block <= nblocks )
      {
         SCIPdebugMessage("var %s in block %d.\n", SCIPvarGetName(var), block-1);
         subscipvars[block-1][nsubscipvars[block-1]] = var;
         ++(nsubscipvars[block-1]);
      }
      else /* variable is linking */
      {
         SCIPdebugMessage("var %s is linking.\n", SCIPvarGetName(var));
         assert(block == nblocks+1);
         linkingvars[nlinkingvars] = var;
         ++nlinkingvars;
      }
   }

   /* handle constraints */
   for( i = 0; i < nconss; ++i )
   {
      int block;
      SCIP_CONS* cons;

      cons = conss[i];
      assert(cons != NULL);
      if( !SCIPhashmapExists(decdecomp->constoblock, cons) )
         block = nblocks+1;
      else
      {
         block = (int)(size_t)SCIPhashmapGetImage(decdecomp->constoblock, cons); /*lint !e507*/
      }

      assert(block > 0 && block <= nblocks+1);

      /* if constraint belongs to a block */
      if( block <= nblocks )
      {
         SCIPdebugMessage("cons %s in block %d.\n", SCIPconsGetName(cons), block-1);
         subscipconss[block-1][nsubscipconss[block-1]] = cons;
         ++(nsubscipconss[block-1]);
      }
      else /* constraint is linking */
      {
         SCIPdebugMessage("cons %s is linking.\n", SCIPconsGetName(cons));
         assert(block == nblocks+1);
         linkingconss[nlinkingconss] = cons;
         ++nlinkingconss;
      }
   }

   if( nlinkingconss > 0 )
   {
      SCIP_CALL( DECdecdecompSetLinkingconss(scip, decdecomp, linkingconss, nlinkingconss) );
      DECdecdecompSetType(decdecomp, DEC_DECTYPE_BORDERED);
   }
   if( nlinkingvars > 0 )
   {
      SCIP_CALL( DECdecdecompSetLinkingvars(scip, decdecomp, linkingvars, nlinkingvars) );
      DECdecdecompSetType(decdecomp, DEC_DECTYPE_ARROWHEAD);
   }
   SCIP_CALL( DECdecdecompSetSubscipconss(scip, decdecomp, subscipconss, nsubscipconss) );
   SCIP_CALL( DECdecdecompSetSubscipvars(scip, decdecomp, subscipvars, nsubscipvars) );
   DECdecdecompSetVartoblock(decdecomp, vartoblock);
   DECdecdecompSetConstoblock(decdecomp, constoblock);

   SCIPfreeBufferArray(scip, &linkingconss);
   SCIPfreeBufferArray(scip, &nsubscipconss);
   SCIPfreeBufferArray(scip, &nsubscipvars);

   for( i = 0; i < nblocks; ++i )
   {
     SCIPfreeBufferArray(scip, &subscipconss[i]);
     SCIPfreeBufferArray(scip, &subscipvars[i]);
   }

   SCIPfreeBufferArray(scip, &subscipconss);
   SCIPfreeBufferArray(scip, &subscipvars);
   SCIPfreeBufferArray(scip, &linkingvars);

   return SCIP_OKAY;
}

/** sets the detector for the given decdecomp structure */
void DECdecdecompSetDetector(
   DECDECOMP*            decdecomp,          /**< decdecomp instance */
   DEC_DETECTOR*         detector            /**< detector data structure */
   )
{
   assert(decdecomp != NULL);
   assert(detector != NULL);

   decdecomp->detector = detector;
}

/** gets the detector for the given decdecomp structure */
DEC_DETECTOR* DECdecdecompGetDetector(
   DECDECOMP*            decdecomp           /**< DECDECOMP data structure */
   )
{
   assert(decdecomp != NULL);

   return decdecomp->detector;
}

/** transforms all constraints and variables, updating the arrays */
SCIP_RETCODE DECdecdecompTransform(
   SCIP*                 scip,               /**< SCIP data structure */
   DECDECOMP*            decdecomp           /**< decdecomp instance */
   )
{
   int b;
   int c;
   int v;
   SCIP_HASHMAP* newconstoblock;
   SCIP_HASHMAP* newvartoblock;
   SCIP_VAR* newvar;
   assert(SCIPgetStage(scip) >= SCIP_STAGE_TRANSFORMED);

   SCIP_CALL( SCIPhashmapCreate(&newconstoblock, SCIPblkmem(scip), SCIPgetNConss(scip)) );
   SCIP_CALL( SCIPhashmapCreate(&newvartoblock, SCIPblkmem(scip), SCIPgetNVars(scip)) );

   /* transform all constraints and put them into constoblock */
   for( b = 0; b < decdecomp->nblocks; ++b )
   {
      for( c = 0; c < decdecomp->nsubscipconss[b]; ++c )
      {
         SCIPdebugMessage("%d, %d: %s (%s)\n", b, c, SCIPconsGetName(decdecomp->subscipconss[b][c]), SCIPconsIsTransformed(decdecomp->subscipconss[b][c])?"t":"o" );
         assert(decdecomp->subscipconss[b][c] != NULL);
         decdecomp->subscipconss[b][c] = SCIPfindCons(scip, SCIPconsGetName(decdecomp->subscipconss[b][c]));
         assert(decdecomp->subscipconss[b][c] != NULL);
         assert(!SCIPhashmapExists(newconstoblock, decdecomp->subscipconss[b][c]));
         SCIP_CALL( SCIPhashmapInsert(newconstoblock, decdecomp->subscipconss[b][c], (void*) (size_t) b) );
      }
   }
   /* transform all variables and put them into vartoblock */
   for( b = 0; b < decdecomp->nblocks; ++b )
   {
      for( v = 0; v < decdecomp->nsubscipvars[b]; ++v )
      {
         SCIPdebugMessage("%d, %d: %s (%p, %s)\n", b, v, SCIPvarGetName(decdecomp->subscipvars[b][v]), decdecomp->subscipvars[b][v], SCIPvarIsTransformed(decdecomp->subscipvars[b][v])?"t":"o" );
         assert(decdecomp->subscipvars[b][v] != NULL);
         if( !SCIPvarIsTransformed(decdecomp->subscipvars[b][v]) )
         {
            SCIP_CALL( SCIPgetTransformedVar(scip, decdecomp->subscipvars[b][v], &newvar) );
         }
         else
            newvar = decdecomp->subscipvars[b][v];
         assert(newvar != NULL);
         assert(SCIPvarIsTransformed(newvar));

         decdecomp->subscipvars[b][v] = newvar;
         SCIPdebugMessage("%d, %d: %s (%p, %s)\n", b, v, SCIPvarGetName(decdecomp->subscipvars[b][v]), decdecomp->subscipvars[b][v], SCIPvarIsTransformed(decdecomp->subscipvars[b][v])?"t":"o" );
         assert(decdecomp->subscipvars[b][v] != NULL);
         assert(!SCIPhashmapExists(newvartoblock, decdecomp->subscipvars[b][v]));
         SCIP_CALL( SCIPhashmapInsert(newvartoblock, decdecomp->subscipvars[b][v], (void*) (size_t) b) );
      }
   }

   /* transform all linking constraints */
   for( c = 0; c < decdecomp->nlinkingconss; ++c )
   {
      SCIPdebugMessage("m, %d: %s (%s)\n", c, SCIPconsGetName(decdecomp->linkingconss[c]), SCIPconsIsTransformed(decdecomp->linkingconss[c])?"t":"o" );
      assert(decdecomp->linkingconss[c] != NULL);
      decdecomp->linkingconss[c] = SCIPfindCons(scip, SCIPconsGetName(decdecomp->linkingconss[c]));
      assert(decdecomp->linkingconss[c] != NULL);
   }

   /** @todo include Friederikes code */

   /* transform all linking variables */
   for( v = 0; v < decdecomp->nlinkingvars; ++v )
   {
      SCIPdebugMessage("m, %d: %s (%p, %s)\n", v, SCIPvarGetName(decdecomp->linkingvars[v]), decdecomp->linkingvars[v], SCIPvarIsTransformed(decdecomp->linkingvars[v])?"t":"o" );
      assert(decdecomp->linkingvars[v] != NULL);

      if( !SCIPvarIsTransformed(decdecomp->linkingvars[v]) )
      {
         SCIP_CALL( SCIPgetTransformedVar(scip, decdecomp->linkingvars[v], &newvar) );
      }
      else
         newvar = decdecomp->linkingvars[v];
      assert(newvar != NULL);
      assert(SCIPvarIsTransformed(newvar));

      decdecomp->linkingvars[v] = newvar;
      SCIPdebugMessage("m, %d: %s (%p, %s)\n", v, SCIPvarGetName(decdecomp->linkingvars[v]), decdecomp->linkingvars[v], SCIPvarIsTransformed(decdecomp->linkingvars[v])?"t":"o" );
      assert(decdecomp->linkingvars[v] != NULL);
   }

   SCIPhashmapFree(&decdecomp->constoblock);
   decdecomp->constoblock = newconstoblock;
   SCIPhashmapFree(&decdecomp->vartoblock);
   decdecomp->vartoblock = newvartoblock;
   return SCIP_OKAY;
}

/** prints out detailed information on the contents of decdecomp*/
void DECdecdecompPrintDecomp(
   SCIP*      scip,           /**< SCIP data structure */
   DECDECOMP* decdecomp       /**< decdecomp instance */
   )
{
   int i;
   int j;
   SCIP_VAR* var;
   SCIP_CONS* cons;
   SCIPinfoMessage(scip, NULL, "================DECDECOMP===============\n");
   SCIPinfoMessage(scip, NULL, "# blocks: %i\n", decdecomp->nblocks);
   for(i = 0; i < decdecomp->nblocks; ++i)
   {
      SCIPinfoMessage(scip, NULL, "Block #%i (#vars: %i, #conss: %i):\n", i+1, decdecomp->nsubscipvars[i], decdecomp->nsubscipconss[i]);
      SCIPinfoMessage(scip, NULL, "Variables (block, index):\n");
      for(j = 0; j < decdecomp->nsubscipvars[i]; ++j)
      {
         var = decdecomp->subscipvars[i][j];
         SCIPinfoMessage(scip, NULL, "\t%s (%i, %i)\n", SCIPvarGetName(var), *(int*) SCIPhashmapGetImage(decdecomp->vartoblock, (void*) var), *(int*) SCIPhashmapGetImage(decdecomp->varindex, (void*) var));
      }
      SCIPinfoMessage(scip, NULL, "Constraints:\n");
      for(j = 0; j < decdecomp->nsubscipconss[i]; ++j)
      {
         cons = decdecomp->subscipconss[i][j];
         SCIPinfoMessage(scip, NULL, "\t%s (%i, %i)\n", SCIPconsGetName(cons), *(int*) SCIPhashmapGetImage(decdecomp->constoblock, (void*) cons), *(int*) SCIPhashmapGetImage(decdecomp->consindex, (void*) cons));
      }
      SCIPinfoMessage(scip, NULL, "========================================\n");
   }
   SCIPinfoMessage(scip, NULL, "Linking variables #%i (varindex) :\n", decdecomp->nlinkingvars);
   for(j = 0; j < decdecomp->nlinkingvars; ++j)
   {
      var = decdecomp->linkingvars[j];
      SCIPinfoMessage(scip, NULL, "\t%s (%i)\n", SCIPvarGetName(var), *(int*) SCIPhashmapGetImage(decdecomp->varindex, (void*) var));
   }
   SCIPinfoMessage(scip, NULL, "========================================\n");
   SCIPinfoMessage(scip, NULL, "Linking constraints #%i (consindex) :\n", decdecomp->nlinkingconss);
   for(j = 0; j < decdecomp->nlinkingconss; ++j)
   {
      cons = decdecomp->linkingconss[j];
      SCIPinfoMessage(scip, NULL, "\t%s (%i)\n", SCIPconsGetName(cons), *(int*) SCIPhashmapGetImage(decdecomp->consindex, (void*) cons));
   }
   SCIPinfoMessage(scip, NULL, "========================================\n");
}

<|MERGE_RESOLUTION|>--- conflicted
+++ resolved
@@ -308,17 +308,10 @@
 
 /** Copies the input linkingvars array to the given decdecomp structure */
 SCIP_RETCODE DECdecdecompSetLinkingvars(
-<<<<<<< HEAD
-   SCIP* scip,                 /**< SCIP data structure */
-   DECDECOMP* decdecomp,       /**< DECDECOMP data structure */
-   SCIP_VAR** linkingvars,    /**< Linkingvars array  */
-   int nlinkingvars            /**< number of linkingvars per block */
-=======
    SCIP*          scip,                      /**< SCIP data structure */
    DECDECOMP*     decdecomp,                 /**< DECDECOMP data structure */
    SCIP_VAR**     linkingvars,               /**< Linkingvars array  */
    int            nlinkingvars               /**< number of linkingvars per block */
->>>>>>> d0200b81
    )
 {
    assert(scip != NULL);

/* * * * * * * * * * * * * * * * * * * * * * * * * * * * * * * * * * * * * * */
/*                                                                           */
/*                  This file is part of the program                         */
/*          GCG --- Generic Column Generation                                */
/*                  a Dantzig-Wolfe decomposition based extension            */
/*                  of the branch-cut-and-price framework                    */
/*         SCIP --- Solving Constraint Integer Programs                      */
/*                                                                           */
/* Copyright (C) 2010-2016 Operations Research, RWTH Aachen University       */
/*                         Zuse Institute Berlin (ZIB)                       */
/*                                                                           */
/* This program is free software; you can redistribute it and/or             */
/* modify it under the terms of the GNU Lesser General Public License        */
/* as published by the Free Software Foundation; either version 3            */
/* of the License, or (at your option) any later version.                    */
/*                                                                           */
/* This program is distributed in the hope that it will be useful,           */
/* but WITHOUT ANY WARRANTY; without even the implied warranty of            */
/* MERCHANTABILITY or FITNESS FOR A PARTICULAR PURPOSE.  See the             */
/* GNU Lesser General Public License for more details.                       */
/*                                                                           */
/* You should have received a copy of the GNU Lesser General Public License  */
/* along with this program; if not, write to the Free Software               */
/* Foundation, Inc., 51 Franklin St, Fifth Floor, Boston, MA 02110-1301, USA.*/
/*                                                                           */
/* * * * * * * * * * * * * * * * * * * * * * * * * * * * * * * * * * * * * * */

/**@file   decomp.c
 * @ingroup DECOMP
 * @brief  generic methods for working with different decomposition structures
 * @author Martin Bergner
 * @author Michael Bastubbe
 *
 * Various methods to work with the decomp structure
 *
 */

/*---+----1----+----2----+----3----+----4----+----5----+----6----+----7----+----8----+----9----+----0----+----1----+----2*/

#include "decomp.h"
#include "gcg.h"
#include "cons_decomp.h"
#include "scip/scip.h"
#include "struct_decomp.h"
#include "scip_misc.h"
#include "relax_gcg.h"

#include <assert.h>

typedef struct {
   SCIP_Real mean;
   SCIP_Real median;
   SCIP_Real max;
   SCIP_Real min;
} DEC_STATISTIC;

#define ELEM_SWAP(a,b) { register SCIP_Real t=(a);(a)=(b);(b)=t; }

static
SCIP_Real quick_select_median(SCIP_Real arr[], int n)
{
   int low, high;
   int median;

   low = 0;
   high = n - 1;
   median = high / 2;

   for( ;; )
   {
      int middle, ll, hh;
      if( high <= low ) /* One element only */
         return arr[median];

      if( high == low + 1 ) /* Two elements only */
      {
         if( arr[low] > arr[high] )
            ELEM_SWAP(arr[low], arr[high]);
         return arr[median];
      }

      /* Find median of low, middle and high items; swap into position low */
      middle = (low + high) / 2;
      if( arr[middle] > arr[high] )
         ELEM_SWAP(arr[middle], arr[high]);
      if( arr[low] > arr[high] )
         ELEM_SWAP(arr[low], arr[high]);
      if( arr[middle] > arr[low] )
         ELEM_SWAP(arr[middle], arr[low]);
      /* Swap low item (now in position middle) into position (low+1) */
      ELEM_SWAP(arr[middle], arr[(size_t) (low + 1)]);
      /* Nibble from each end towards middle, swapping items when stuck */
      ll = low + 1;
      hh = high;
      for( ;; )
      {
         do
            ll++;
         while( arr[low] > arr[ll] );
         do
            hh--;
         while( arr[hh] > arr[low] );
         if( hh < ll )
            break;
         ELEM_SWAP(arr[ll], arr[hh]);
      }
      /* Swap middle item (in position low) back into correct position */
      ELEM_SWAP(arr[low], arr[hh]);

      /* Re-set active partition */
      if( hh <= median )
         low = ll;
      if( hh >= median )
         high = hh - 1;
   }
}


/** fill out subscipvars arrays from the information from vartoblock */
static
SCIP_RETCODE fillOutVarsFromVartoblock(
   SCIP*                 scip,               /**< SCIP data structure */
   DEC_DECOMP*           decomp,             /**< decomposition data structure */
   SCIP_HASHMAP*         vartoblock,         /**< variable to block hashmap */
   int                   nblocks,            /**< number of blocks */
   SCIP_VAR**            vars,               /**< variable array */
   int                   nvars,              /**< number of variables */
   SCIP_Bool*            haslinking          /**< returns whether there are linking variables */
   )
{
   SCIP_VAR*** subscipvars;
   int* nsubscipvars;

   SCIP_VAR** linkingvars;
   int nlinkingvars;
   int i;

   assert(scip != NULL);
   assert(decomp != NULL);
   assert(vartoblock != NULL);
   assert(nblocks >= 0);
   assert(vars != NULL);
   assert(nvars > 0);

   SCIP_CALL( SCIPallocBufferArray(scip, &linkingvars, nvars) );
   SCIP_CALL( SCIPallocBufferArray(scip, &nsubscipvars, nblocks) );
   SCIP_CALL( SCIPallocBufferArray(scip, &subscipvars, nblocks) );

   nlinkingvars = 0;

   *haslinking = FALSE;

   for( i = 0; i < nblocks; ++i )
   {
      SCIP_CALL( SCIPallocBufferArray(scip, &subscipvars[i], nvars) ); /*lint !e866*/
      nsubscipvars[i] = 0;
   }

   /* handle variables */
   for( i = 0; i < nvars; ++i )
   {
      int block;
      SCIP_VAR* var;

      var = vars[i];
      assert(var != NULL);
      assert(SCIPvarIsActive(var));

      if( !SCIPhashmapExists(vartoblock, var) )
         block = nblocks+1;
      else
      {
         block = (int)(size_t)SCIPhashmapGetImage(vartoblock, var); /*lint !e507*/
      }

      assert(block > 0 && block <= nblocks+2);

      /* if variable belongs to a block */
      if( block <= nblocks )
      {
         SCIPdebugMessage("var %s in block %d.\n", SCIPvarGetName(var), block-1);
         subscipvars[block-1][nsubscipvars[block-1]] = var;
         ++(nsubscipvars[block-1]);
      }
      else /* variable is linking or master*/
      {
         assert(block == nblocks+1 || block == nblocks+2 );

         if( block == nblocks+2 )
            SCIPdebugMessage("var %s is linking.\n", SCIPvarGetName(var));
         else
            SCIPdebugMessage("var %s is in master only.\n", SCIPvarGetName(var));

         linkingvars[nlinkingvars] = var;
         ++nlinkingvars;
      }
   }

   if( nlinkingvars > 0 )
   {
      SCIP_CALL( DECdecompSetLinkingvars(scip, decomp, linkingvars, nlinkingvars) );
      *haslinking = TRUE;
   }

   for( i = nblocks-1; i >= 0; --i )
   {
      if( nsubscipvars[i] == 0 )
      {
         SCIPfreeBufferArray(scip, &subscipvars[i]);
         subscipvars[i] = NULL;
      }
   }
   if( nblocks > 0 )
   {
      SCIP_CALL( DECdecompSetSubscipvars(scip, decomp, subscipvars, nsubscipvars) );
   }
   DECdecompSetVartoblock(decomp, vartoblock);

   for( i = nblocks-1; i >= 0; --i )
   {
     SCIPfreeBufferArrayNull(scip, &subscipvars[i]);
   }

   SCIPfreeBufferArray(scip, &subscipvars);
   SCIPfreeBufferArray(scip, &nsubscipvars);
   SCIPfreeBufferArray(scip, &linkingvars);

   return SCIP_OKAY;
}


/** fill out subscipcons arrays from the information from constoblock */
static
SCIP_RETCODE fillOutConsFromConstoblock(
   SCIP*                 scip,               /**< SCIP data structure */
   DEC_DECOMP*           decomp,             /**< decomposition data structure */
   SCIP_HASHMAP*         constoblock,        /**< constraint to block hashmap */
   int                   nblocks,            /**< number of blocks */
   SCIP_CONS**           conss,              /**< constraint array */
   int                   nconss,             /**< number of constraints */
   SCIP_Bool*            haslinking          /**< returns whether there are linking constraints */
   )
{
   SCIP_RETCODE retcode;

   SCIP_CONS*** subscipconss;
   int* nsubscipconss;

   SCIP_CONS** linkingconss;
   int nlinkingconss;
   int i;
   assert(scip != NULL);
   assert(decomp != NULL);
   assert(constoblock != NULL);
   assert(nblocks >= 0);
   assert(conss != NULL);
   assert(nconss > 0);
   assert(haslinking != NULL);

   DECdecompSetConstoblock(decomp, constoblock);

   SCIP_CALL( SCIPallocBufferArray(scip, &linkingconss, nconss) );
   SCIP_CALL( SCIPallocBufferArray(scip, &nsubscipconss, nblocks) );
   SCIP_CALL( SCIPallocBufferArray(scip, &subscipconss, nblocks) );

   *haslinking = FALSE;
   retcode = SCIP_OKAY;
   for( i = 0; i < nblocks; ++i )
   {
      SCIP_CALL( SCIPallocBufferArray(scip, &subscipconss[i], nconss) ); /*lint !e866*/
      nsubscipconss[i] = 0;
   }

   nlinkingconss = 0;

   /* handle constraints */
   for( i = 0; i < nconss; ++i )
   {
      int block;
      SCIP_CONS* cons;
      int nvars;
      SCIP_Bool success;

      cons = conss[i];
      assert(cons != NULL);

      if( !SCIPhashmapExists(decomp->constoblock, cons) )
      {
         block = nblocks+1;
         SCIP_CALL( SCIPhashmapInsert(decomp->constoblock, cons, (void*) (size_t) block) );
      }
      else
      {
         block = (int)(size_t)SCIPhashmapGetImage(decomp->constoblock, cons); /*lint !e507*/
      }

      assert(block > 0 && block <= nblocks+1);

      SCIP_CALL( SCIPgetConsNVars(scip, cons, &nvars, &success) );
      assert(success);
      if( nvars == 0 )
         continue;

      /* if constraint belongs to a block */
      if( block <= nblocks )
      {
         SCIPdebugMessage("cons %s in block %d.\n", SCIPconsGetName(cons), block-1);
         subscipconss[block-1][nsubscipconss[block-1]] = cons;
         ++(nsubscipconss[block-1]);
      }
      else /* constraint is linking */
      {
         SCIPdebugMessage("cons %s is linking.\n", SCIPconsGetName(cons));
         assert(block == nblocks+1);
         linkingconss[nlinkingconss] = cons;
         ++nlinkingconss;
      }
   }

   if( nlinkingconss > 0 )
   {
      retcode = DECdecompSetLinkingconss(scip, decomp, linkingconss, nlinkingconss);
      *haslinking = TRUE;
   }
   if( nblocks > 0 )
   {
      retcode = DECdecompSetSubscipconss(scip, decomp, subscipconss, nsubscipconss);
   }

   for( i = nblocks-1; i >= 0; --i )
   {
     SCIPfreeBufferArray(scip, &subscipconss[i]);
   }

   SCIPfreeBufferArray(scip, &subscipconss);
   SCIPfreeBufferArray(scip, &nsubscipconss);
   SCIPfreeBufferArray(scip, &linkingconss);

   return retcode;
}


const char *DECgetStrType(
   DEC_DECTYPE type
   )
{
   const char * names[] = { "unknown", "arrowhead", "staircase", "diagonal", "bordered" };
   return names[type];
}

/** initializes the decomposition to absolutely nothing */
SCIP_RETCODE DECdecompCreate(
   SCIP*                 scip,               /**< SCIP data structure */
   DEC_DECOMP**          decdecomp           /**< pointer to the decomposition data structure */
   )
{
   DEC_DECOMP* decomp;

   assert(scip != NULL);
   assert(decdecomp != NULL);

   SCIP_CALL( SCIPallocMemory(scip, decdecomp) );
   assert(*decdecomp != NULL);
   decomp = *decdecomp;

   decomp->type = DEC_DECTYPE_UNKNOWN;
   decomp->constoblock = NULL;
   decomp->vartoblock = NULL;
   decomp->subscipvars = NULL;
   decomp->subscipconss = NULL;
   decomp->nsubscipconss = NULL;
   decomp->nsubscipvars = NULL;
   decomp->linkingconss = NULL;
   decomp->nlinkingconss = 0;
   decomp->linkingvars = NULL;
   decomp->nlinkingvars = 0;
   decomp->stairlinkingvars = NULL;
   decomp->nstairlinkingvars = NULL;
   decomp->nblocks = 0;
   decomp->presolved = (SCIPgetStage(scip) >= SCIP_STAGE_PRESOLVING);
   decomp->consindex = NULL;
   decomp->varindex = NULL;
   decomp->detector = NULL;

   decomp->detectorchain = NULL;
   decomp->seeedid = -1;
   decomp->detectorclocktimes = NULL;
   decomp->pctvarstoborder= NULL;
   decomp->pctconsstoborder= NULL;
   decomp->pctvarstoblock= NULL;
   decomp->pctconsstoblock= NULL;
   decomp->pctvarsfromopen= NULL;
   decomp->pctconssfromopen= NULL;
   decomp->nnewblocks= NULL;


   return SCIP_OKAY;
}

/** frees the decdecomp structure */
SCIP_RETCODE DECdecompFree(
   SCIP*                 scip,               /**< pointer to the SCIP instance */
   DEC_DECOMP**          decdecomp           /**< pointer to the decomposition data structure */
   )
{
   DEC_DECOMP* decomp;
   int i;
   int j;

   assert( scip!= NULL );
   assert( decdecomp != NULL);
   decomp = *decdecomp;

   assert(decomp != NULL);

   for( i = 0; i < decomp->nblocks; ++i )
   {
      if( decomp->nsubscipvars != NULL )
      {
         for( j = 0; j < decomp->nsubscipvars[i]; ++j )
         {
            if( decomp->subscipvars[i][j] != NULL )
            {
               SCIP_CALL( SCIPreleaseVar(scip, &(decomp->subscipvars[i][j])) );
            }
         }

         SCIPfreeBlockMemoryArrayNull(scip, &(decomp->subscipvars[i]), SCIPcalcMemGrowSize(scip, decomp->nsubscipvars[i])); /*lint !e866*/

      }
      if( decomp->nsubscipconss != NULL )
      {
         for( j = 0; j < decomp->nsubscipconss[i]; ++j )
         {
            if( decomp->subscipconss[i][j] != NULL )
            {
               SCIP_CALL( SCIPreleaseCons(scip, &(decomp->subscipconss[i][j])) );
            }
         }
         SCIPfreeBlockMemoryArrayNull(scip, &decomp->subscipconss[i], SCIPcalcMemGrowSize(scip, decomp->nsubscipconss[i])); /*lint !e866*/
      }
   }

   if( decomp->linkingvars != NULL )
   {
      for( i = 0; i < decomp->nlinkingvars; ++i )
      {
         if( decomp->linkingvars[i] != NULL )
         {
            if( decomp->linkingvars[i] != NULL )
            {
               SCIP_CALL( SCIPreleaseVar(scip, &(decomp->linkingvars[i])) );
            }
         }
      }
   }

   if( decomp->stairlinkingvars != NULL )
      for( i = 0; i < decomp->nblocks-1; ++i )
      {
         for( j = 0; j < decomp->nstairlinkingvars[i]; ++j )
         {
            if( decomp->stairlinkingvars[i][j] != NULL )
            {
               SCIP_CALL( SCIPreleaseVar(scip, &(decomp->stairlinkingvars[i][j])) );
            }
         }
         SCIPfreeBlockMemoryArrayNull(scip, &decomp->stairlinkingvars[i], SCIPcalcMemGrowSize(scip, decomp->nstairlinkingvars[i])); /*lint !e866*/
      }

   /* free hashmaps if they are not NULL */
   if( decomp->constoblock != NULL )
      SCIPhashmapFree(&decomp->constoblock);
   if( decomp->vartoblock != NULL )
      SCIPhashmapFree(&decomp->vartoblock);
   if( decomp->varindex != NULL )
      SCIPhashmapFree(&decomp->varindex);
   if( decomp->consindex != NULL )
      SCIPhashmapFree(&decomp->consindex);

   for( i = 0; i < decomp->nlinkingconss; ++i )
   {
      SCIP_CALL( SCIPreleaseCons(scip, &(decomp->linkingconss[i])) );
   }
   SCIPfreeBlockMemoryArrayNull(scip, &decomp->subscipvars, decomp->nblocks);
   SCIPfreeBlockMemoryArrayNull(scip, &decomp->nsubscipvars, decomp->nblocks);
   SCIPfreeBlockMemoryArrayNull(scip, &decomp->subscipconss, decomp->nblocks);
   SCIPfreeBlockMemoryArrayNull(scip, &decomp->nsubscipconss,  decomp->nblocks);
   SCIPfreeBlockMemoryArrayNull(scip, &decomp->linkingvars, SCIPcalcMemGrowSize(scip, decomp->nlinkingvars));
   SCIPfreeBlockMemoryArrayNull(scip, &decomp->stairlinkingvars, decomp->nblocks);
   SCIPfreeBlockMemoryArrayNull(scip, &decomp->nstairlinkingvars,decomp->nblocks);
   SCIPfreeBlockMemoryArrayNull(scip, &decomp->linkingconss, SCIPcalcMemGrowSize(scip, decomp->nlinkingconss));
<<<<<<< HEAD
   SCIPfreeBlockMemoryArrayNull(scip, &decomp->detectorchain, SCIPcalcMemGrowSize(scip,decomp->sizeDetectorchain ) );
=======
   SCIPfreeBlockMemoryArrayNull(scip, &decomp->detectorchain, SCIPcalcMemGrowSize(scip,decomp->sizedetectorchain ) );
   SCIPfreeBlockMemoryArrayNull(scip, &decomp->detectorclocktimes, SCIPcalcMemGrowSize(scip,decomp->sizedetectorchain ) );
   SCIPfreeBlockMemoryArrayNull(scip, &decomp->pctvarstoborder, SCIPcalcMemGrowSize(scip,decomp->sizedetectorchain ) );
   SCIPfreeBlockMemoryArrayNull(scip, &decomp->pctconsstoborder, SCIPcalcMemGrowSize(scip,decomp->sizedetectorchain ) );
   SCIPfreeBlockMemoryArrayNull(scip, &decomp->pctvarstoblock, SCIPcalcMemGrowSize(scip,decomp->sizedetectorchain ) );
   SCIPfreeBlockMemoryArrayNull(scip, &decomp->pctconsstoblock, SCIPcalcMemGrowSize(scip,decomp->sizedetectorchain ) );
   SCIPfreeBlockMemoryArrayNull(scip, &decomp->pctvarsfromopen, SCIPcalcMemGrowSize(scip,decomp->sizedetectorchain ) );
   SCIPfreeBlockMemoryArrayNull(scip, &decomp->pctconssfromopen, SCIPcalcMemGrowSize(scip,decomp->sizedetectorchain ) );
   SCIPfreeBlockMemoryArrayNull(scip, &decomp->nnewblocks, SCIPcalcMemGrowSize(scip,decomp->sizedetectorchain ) );


>>>>>>> 2309cea4
   SCIPfreeMemoryNull(scip, decdecomp);

   return SCIP_OKAY;
}

/** sets the type of the decomposition */
SCIP_RETCODE DECdecompSetType(
   DEC_DECOMP*           decomp,             /**< decomposition data structure */
   DEC_DECTYPE           type               /**< type of the decomposition */
   )
{
   SCIP_Bool valid;

   assert(decomp != NULL);

   switch( type )
   {
   case DEC_DECTYPE_DIAGONAL:
      valid = decomp->nlinkingconss == 0 && decomp->linkingconss == NULL;
      valid = valid && decomp->nlinkingvars == 0 && decomp->linkingvars == NULL;
      break;
   case DEC_DECTYPE_ARROWHEAD:
      valid = TRUE;
      break;
   case DEC_DECTYPE_UNKNOWN:
      valid = FALSE;
      break;
   case DEC_DECTYPE_BORDERED:
      valid = decomp->nlinkingvars == 0 && decomp->linkingvars == NULL;
      break;
   case DEC_DECTYPE_STAIRCASE:
      valid = decomp->nlinkingconss == 0 && decomp->linkingconss == NULL;
      break;
   default:
      valid = FALSE;
      break;
   }

   if( !valid )
   {
      SCIPerrorMessage("The decomposition is not of the given type!\n");
      return SCIP_INVALIDDATA;
   }

   decomp->type = type;

   return SCIP_OKAY;
}

/** gets the type of the decomposition */
DEC_DECTYPE DECdecompGetType(
   DEC_DECOMP*           decomp              /**< decomposition data structure */
   )
{
   assert(decomp != NULL);

   return decomp->type;
}

/** sets the presolved flag for decomposition */
void DECdecompSetPresolved(
   DEC_DECOMP*           decomp,             /**< decomposition data structure */
   SCIP_Bool             presolved           /**< presolved flag for decomposition */
   )
{
   assert(decomp != NULL);

   decomp->presolved = presolved;
}

/** gets the presolved flag for decomposition */
SCIP_Bool DECdecompGetPresolved(
   DEC_DECOMP*           decomp              /**< decomposition data structure */
   )
{
   assert(decomp != NULL);

   return decomp->presolved;
}

/** sets the number of blocks for decomposition */
void DECdecompSetNBlocks(
   DEC_DECOMP*           decomp,             /**< decomposition data structure */
   int                   nblocks             /**< number of blocks for decomposition */
   )
{
   assert(decomp != NULL);
   assert(nblocks >= 0);

   decomp->nblocks = nblocks;
}

/** gets the number of blocks for decomposition */
int DECdecompGetNBlocks(
      DEC_DECOMP*           decomp              /**< decomposition data structure */
   )
{
   assert(decomp != NULL);

   return decomp->nblocks;
}

/** copies the input subscipvars array to the given decomposition */
SCIP_RETCODE DECdecompSetSubscipvars(
   SCIP*                 scip,               /**< SCIP data structure */
   DEC_DECOMP*           decomp,             /**< decomposition data structure */
   SCIP_VAR***           subscipvars,        /**< subscipvars array  */
   int*                  nsubscipvars        /**< number of subscipvars per block */
   )
{
   SCIP_Bool valid;
   int i;
   int b;
   assert(scip != NULL);
   assert(decomp != NULL);
   assert(subscipvars != NULL);
   assert(nsubscipvars != NULL);
   assert(decomp->nblocks > 0);

   assert(decomp->subscipvars == NULL);
   assert(decomp->nsubscipvars == NULL);

   valid = TRUE;

   SCIP_CALL( SCIPallocBlockMemoryArray(scip, &decomp->subscipvars, decomp->nblocks) );
   SCIP_CALL( SCIPallocBlockMemoryArray(scip, &decomp->nsubscipvars, decomp->nblocks) );

   assert(decomp->subscipvars != NULL);
   assert(decomp->nsubscipvars != NULL);

   BMSclearMemoryArray(decomp->subscipvars, decomp->nblocks);
   BMSclearMemoryArray(decomp->nsubscipvars, decomp->nblocks);

   for( b = 0; b < decomp->nblocks; ++b )
   {
      assert((subscipvars[b] == NULL) == (nsubscipvars[b] == 0));
      decomp->nsubscipvars[b] = nsubscipvars[b];

      if( nsubscipvars[b] < 0 )
      {
         SCIPerrorMessage("Number of variables per subproblem must be nonnegative.\n");
         valid = FALSE;
      }
      else if( nsubscipvars[b] > 0 )
      {
         int size;
         assert(subscipvars[b] != NULL);
         size = SCIPcalcMemGrowSize(scip, nsubscipvars[b]);
         SCIP_CALL( SCIPallocBlockMemoryArray(scip, &decomp->subscipvars[b], size) ); /*lint !e866*/
         BMScopyMemoryArray(decomp->subscipvars[b],subscipvars[b], nsubscipvars[b]); /*lint !e866*/

         for( i = 0; i < nsubscipvars[b]; ++i )
         {
            SCIP_CALL( SCIPcaptureVar(scip, decomp->subscipvars[b][i]) );
         }
      }
   }

   if( !valid )
   {
      return SCIP_INVALIDDATA;
   }


   return SCIP_OKAY;
}

/** returns the subscipvars array of the given decomposition */
SCIP_VAR*** DECdecompGetSubscipvars(
   DEC_DECOMP*           decomp              /**< decomposition data structure */
   )
{
   assert(decomp != NULL);

   return decomp->subscipvars;
}

/** returns the nsubscipvars array of the given decomposition */
int* DECdecompGetNSubscipvars(
   DEC_DECOMP*           decomp              /**< decomposition data structure */
   )
{
   assert(decomp != NULL);

   return decomp->nsubscipvars;
}

/** copies the input subscipconss array to the given decomposition */
SCIP_RETCODE DECdecompSetSubscipconss(
   SCIP*                 scip,               /**< SCIP data structure */
   DEC_DECOMP*           decomp,             /**< decomposition data structure */
   SCIP_CONS***          subscipconss,       /**< subscipconss array  */
   int*                  nsubscipconss       /**< number of subscipconss per block */
   )
{
   SCIP_Bool valid;
   int i;
   int b;
   assert(scip != NULL);
   assert(decomp != NULL);
   assert(subscipconss != NULL);
   assert(nsubscipconss != NULL);

   assert(decomp->nblocks > 0);
   assert(decomp->subscipconss == NULL);
   assert(decomp->nsubscipconss == NULL);

   valid = TRUE;

   SCIP_CALL( SCIPallocBlockMemoryArray(scip, &decomp->subscipconss, decomp->nblocks) );
   SCIP_CALL( SCIPallocBlockMemoryArray(scip, &decomp->nsubscipconss, decomp->nblocks) );

   assert(decomp->subscipconss != NULL);
   assert(decomp->nsubscipconss != NULL);

   BMSclearMemoryArray(decomp->subscipconss, decomp->nblocks);
   BMSclearMemoryArray(decomp->nsubscipconss, decomp->nblocks);

   for( b = 0; b < decomp->nblocks; ++b )
   {
      if( nsubscipconss[b] <= 0 || subscipconss[b] == NULL )
      {
         SCIPerrorMessage("Block %d is empty and thus invalid. Each block needs at least one constraint.\n", b);
         valid = FALSE;
      }

      decomp->nsubscipconss[b] = nsubscipconss[b];

      if( nsubscipconss[b] > 0 )
      {
         int size;

         assert(subscipconss[b] != NULL);
         size = SCIPcalcMemGrowSize(scip, nsubscipconss[b]);
         SCIP_CALL( SCIPallocBlockMemoryArray(scip, &decomp->subscipconss[b], size) ); /*lint !e866*/
         BMScopyMemoryArray(decomp->subscipconss[b], subscipconss[b], nsubscipconss[b]); /*lint !e866*/
         for( i = 0; i < nsubscipconss[b]; ++i )
         {
            SCIP_CALL( SCIPcaptureCons(scip, decomp->subscipconss[b][i]) );
         }
      }
   }

   if( !valid )
      return SCIP_INVALIDDATA;

   return SCIP_OKAY;
}

/** returns the subscipconss array of the given decomposition */
SCIP_CONS*** DECdecompGetSubscipconss(
   DEC_DECOMP*           decomp              /**< decomposition data structure */
   )
{
   assert(decomp != NULL);
   return decomp->subscipconss;
}

/** returns the nsubscipconss array of the given decomposition */
int* DECdecompGetNSubscipconss(
   DEC_DECOMP*           decomp              /**< decomposition data structure */
   )
{
   assert(decomp != NULL);
   return decomp->nsubscipconss;
}

/** copies the input linkingconss array to the given decomposition */
SCIP_RETCODE DECdecompSetLinkingconss(
   SCIP*                 scip,               /**< SCIP data structure */
   DEC_DECOMP*           decomp,             /**< decomposition data structure */
   SCIP_CONS**           linkingconss,       /**< linkingconss array  */
   int                   nlinkingconss       /**< number of linkingconss per block */
   )
{
   assert(scip != NULL);
   assert(decomp != NULL);
   assert(linkingconss != NULL);
   assert(nlinkingconss >= 0);

   assert(decomp->linkingconss == NULL);
   assert(decomp->nlinkingconss == 0);

   decomp->nlinkingconss = nlinkingconss;

   if( nlinkingconss > 0 )
   {
      int i;
      int size;
      assert(linkingconss != NULL);
      size = SCIPcalcMemGrowSize(scip, nlinkingconss);
      SCIP_CALL( SCIPallocBlockMemoryArray(scip, &decomp->linkingconss, size) );
      BMScopyMemoryArray(decomp->linkingconss, linkingconss, nlinkingconss);

      for( i = 0; i < nlinkingconss; ++i )
      {
         SCIP_CALL( SCIPcaptureCons(scip, decomp->linkingconss[i]) );
      }
   }

   if( (linkingconss == NULL) !=  (nlinkingconss == 0) )
   {
      SCIPerrorMessage("Number of linking constraints and linking constraint array are inconsistent.\n");
      return SCIP_INVALIDDATA;
   }
   return SCIP_OKAY;
}

/** returns the linkingconss array of the given decomposition */
SCIP_CONS** DECdecompGetLinkingconss(
   DEC_DECOMP*           decomp              /**< decomposition data structure */
   )
{
   assert(decomp != NULL);

   return decomp->linkingconss;
}

/** returns the nlinkingconss array of the given decomposition */
int DECdecompGetNLinkingconss(
   DEC_DECOMP*           decomp              /**< decomposition data structure */
   )
{
   assert(decomp != NULL);
   assert(decomp->nlinkingconss >= 0);

   return decomp->nlinkingconss;
}


/** copies the input linkingvars array to the given decdecomp structure */
SCIP_RETCODE DECdecompSetLinkingvars(
   SCIP*                 scip,               /**< SCIP data structure */
   DEC_DECOMP*           decomp,             /**< decomposition data structure */
   SCIP_VAR**            linkingvars,        /**< linkingvars array  */
   int                   nlinkingvars        /**< number of linkingvars per block */
   )
{
   assert(scip != NULL);
   assert(decomp != NULL);
   assert(linkingvars != NULL || nlinkingvars == 0);

   assert(decomp->linkingvars == NULL);
   assert(decomp->nlinkingvars == 0);

   decomp->nlinkingvars = nlinkingvars;

   if( nlinkingvars > 0 )
   {
      int i;
      int size;
      assert(linkingvars != NULL);
      size = SCIPcalcMemGrowSize(scip, nlinkingvars);
      SCIP_CALL( SCIPallocBlockMemoryArray(scip, &decomp->linkingvars, size) );
      BMScopyMemoryArray(decomp->linkingvars, linkingvars, nlinkingvars);

      for( i = 0; i < nlinkingvars; ++i )
      {
         SCIP_CALL( SCIPcaptureVar(scip, decomp->linkingvars[i]) );
      }
   }

   if( (linkingvars == NULL) != (nlinkingvars == 0) )
   {
      SCIPerrorMessage("Number of linking variables and linking variable array are inconsistent.\n");
      return SCIP_INVALIDDATA;
   }

   return SCIP_OKAY;
}

/** returns the linkingvars array of the given decomposition */
SCIP_VAR** DECdecompGetLinkingvars(
   DEC_DECOMP*           decomp              /**< decomposition data structure */
   )
{
   assert(decomp != NULL);

   return decomp->linkingvars;
}

/** returns the nlinkingvars array of the given decomposition */
int DECdecompGetNLinkingvars(
   DEC_DECOMP*           decomp              /**< decomposition data structure */
   )
{
   assert(decomp != NULL);
   assert(decomp->nlinkingvars >= 0);

   return decomp->nlinkingvars;
}

/** copies the input stairlinkingvars array to the given decomposition */
SCIP_RETCODE DECdecompSetStairlinkingvars(
   SCIP*                 scip,               /**< SCIP data structure */
   DEC_DECOMP*           decomp,             /**< decomposition data structure */
   SCIP_VAR***           stairlinkingvars,   /**< stairlinkingvars array  */
   int*                  nstairlinkingvars   /**< number of linkingvars per block */
   )
{
   SCIP_Bool valid;
   int b;
   int i;
   assert(scip != NULL);
   assert(decomp != NULL);
   assert(stairlinkingvars != NULL);
   assert(nstairlinkingvars != NULL);

   assert(decomp->nblocks > 0);

   assert(decomp->stairlinkingvars == NULL);
   assert(decomp->nstairlinkingvars == NULL);

   valid = TRUE; /**@todo A valid check needs to be implemented */

   SCIP_CALL( SCIPallocBlockMemoryArray(scip, &decomp->stairlinkingvars, decomp->nblocks) ); /* this is more efficient */
   SCIP_CALL( SCIPallocBlockMemoryArray(scip, &decomp->nstairlinkingvars, decomp->nblocks) ); /* this is more efficient */

   assert(decomp->stairlinkingvars != NULL);
   assert(decomp->nstairlinkingvars != NULL);

   BMSclearMemoryArray(decomp->stairlinkingvars, decomp->nblocks);
   BMSclearMemoryArray(decomp->nstairlinkingvars, decomp->nblocks);

   for( b = 0; b < decomp->nblocks-1; ++b )
   {
      assert(nstairlinkingvars[b] > 0 || stairlinkingvars[b] == NULL);
      decomp->nstairlinkingvars[b] = nstairlinkingvars[b];
      if( stairlinkingvars[b] != NULL )
      {
         int size = SCIPcalcMemGrowSize(scip, nstairlinkingvars[b]);
         SCIP_CALL( SCIPallocBlockMemoryArray(scip, &(decomp->stairlinkingvars[b]), size) ); /*lint !e866 */
         BMScopyMemoryArray(decomp->stairlinkingvars[b], stairlinkingvars[b], nstairlinkingvars[b]); /*lint !e866 */
      }
      else
      {
         decomp->stairlinkingvars[b] = NULL;
      }
   }

   decomp->nstairlinkingvars[decomp->nblocks - 1] = 0;
   decomp->stairlinkingvars[decomp->nblocks -1] = NULL;

   for( b = 0; b < decomp->nblocks-1; ++b )
   {
      for( i = 0; i < nstairlinkingvars[b]; ++i )
      {
         assert(stairlinkingvars[b] != NULL);
         SCIP_CALL( SCIPcaptureVar(scip, decomp->stairlinkingvars[b][i]) );
      }
   }
   if( !valid ) /*lint !e774 it is always true, see above */
   {
      SCIPerrorMessage("The staircase linking variables are inconsistent.\n");
      return SCIP_INVALIDDATA;
   }
   return SCIP_OKAY;
}

/** returns the stairlinkingvars array of the given decomposition */
SCIP_VAR*** DECdecompGetStairlinkingvars(
   DEC_DECOMP*           decomp              /**< decomposition data structure */
   )
{
   assert(decomp != NULL);
   return decomp->stairlinkingvars;
}

/** returns the nstairlinkingvars array of the given decomposition */
int* DECdecompGetNStairlinkingvars(
   DEC_DECOMP*           decomp              /**< decomposition data structure */
   )
{
   assert(decomp != NULL);
   assert(decomp->nstairlinkingvars != NULL );
   return decomp->nstairlinkingvars;
}

/** returns the total number of stairlinkingvars array of the given decomposition */
int DECdecompGetNTotalStairlinkingvars(
   DEC_DECOMP*           decomp              /**< decomposition data structure */
   )
{
   int sum;
   int b;

   sum = 0;

   for ( b = 0; b < DECdecompGetNBlocks(decomp); ++b)
         sum += DECdecompGetNStairlinkingvars(decomp)[b];

   return sum;
}


/** sets the vartoblock hashmap of the given decomposition */
void DECdecompSetVartoblock(
   DEC_DECOMP*           decomp,             /**< decomposition data structure */
   SCIP_HASHMAP*         vartoblock          /**< Vartoblock hashmap */
   )
{
   assert(decomp != NULL);
   assert(vartoblock != NULL);

   decomp->vartoblock = vartoblock;
}

/** returns the vartoblock hashmap of the given decomposition */
SCIP_HASHMAP* DECdecompGetVartoblock(
   DEC_DECOMP*           decomp              /**< decomposition data structure */
   )
{
   assert(decomp != NULL);

   return decomp->vartoblock;
}

/** sets the constoblock hashmap of the given decomposition */
void DECdecompSetConstoblock(
   DEC_DECOMP*           decomp,             /**< decomposition data structure */
   SCIP_HASHMAP*         constoblock         /**< Constoblock hashmap */
   )
{
   assert(decomp != NULL);
   assert(constoblock != NULL);

   decomp->constoblock = constoblock;
}

/** returns the constoblock hashmap of the given decomposition */
SCIP_HASHMAP* DECdecompGetConstoblock(
   DEC_DECOMP*           decomp              /**< decomposition data structure */
   )
{
   assert(decomp != NULL);

   return decomp->constoblock;
}

/** sets the varindex hashmap of the given decomposition */
void DECdecompSetVarindex(
   DEC_DECOMP*           decomp,             /**< decomposition data structure */
   SCIP_HASHMAP*         varindex            /**< Varindex hashmap */
   )
{
   assert(decomp != NULL);
   assert(varindex != NULL);
   decomp->varindex = varindex;
}

/** returns the varindex hashmap of the given decomposition */
SCIP_HASHMAP* DECdecompGetVarindex(
   DEC_DECOMP*           decomp              /**< decomposition data structure */
   )
{
   assert(decomp != NULL);
   return decomp->varindex;
}

/** sets the consindex hashmap of the given decomposition */
void DECdecompSetConsindex(
   DEC_DECOMP*           decomp,             /**< decomposition data structure */
   SCIP_HASHMAP*         consindex           /**< Consindex hashmap */
   )
{
   assert(decomp != NULL);
   assert(consindex != NULL);
   decomp->consindex = consindex;
}

/** returns the consindex hashmap of the given decomposition */
SCIP_HASHMAP* DECdecompGetConsindex(
   DEC_DECOMP*           decomp              /**< decomposition data structure */
   )
{
   assert(decomp != NULL);
   return decomp->consindex;
}

/** completely initializes decomposition structure from the values of the hashmaps */
SCIP_RETCODE DECfilloutDecompFromHashmaps(
   SCIP*                 scip,               /**< SCIP data structure */
   DEC_DECOMP*           decomp,             /**< decomposition data structure */
   SCIP_HASHMAP*         vartoblock,         /**< variable to block hashmap */
   SCIP_HASHMAP*         constoblock,        /**< constraint to block hashmap */
   int                   nblocks,            /**< number of blocks */
   SCIP_Bool             staircase           /**< should the decomposition be a staircase structure */
   )
{
   SCIP_HASHMAP* varindex;
   SCIP_HASHMAP* consindex;
   int* nsubscipconss;
   int* nsubscipvars;
   int* nstairlinkingvars;
   SCIP_VAR*** stairlinkingvars;
   SCIP_CONS*** subscipconss;
   SCIP_Bool success;
   int cindex;
   int cumindex;
   SCIP_Bool haslinking;
   int i;
   int b;
   SCIP_VAR** curvars;
   int ncurvars;
   int j;

   SCIP_VAR** vars;
   int nvars;
   SCIP_CONS** conss;
   int nconss;

   assert(scip != NULL);
   assert(decomp != NULL);
   assert(vartoblock != NULL);
   assert(constoblock != NULL);
   assert(nblocks >= 0);

   conss = SCIPgetConss(scip);
   nconss = SCIPgetNConss(scip);
   vars = SCIPgetVars(scip);
   nvars = SCIPgetNVars(scip);

   assert(vars != NULL);
   assert(nvars > 0);
   assert(conss != NULL);
   assert(nconss > 0);

   DECdecompSetNBlocks(decomp, nblocks);

   SCIP_CALL( DECdecompSetType(decomp, DEC_DECTYPE_DIAGONAL) );
   SCIP_CALL_QUIET( fillOutConsFromConstoblock(scip, decomp, constoblock, nblocks, conss, nconss, &haslinking) );

   if( haslinking )
   {
      SCIPdebugMessage("Decomposition has linking constraints and is bordered.\n");
      SCIP_CALL( DECdecompSetType(decomp, DEC_DECTYPE_BORDERED) );
   }

   SCIP_CALL( fillOutVarsFromVartoblock(scip,  decomp, vartoblock, nblocks, vars, nvars, &haslinking) );

   if( haslinking )
   {
      SCIPdebugMessage("Decomposition has linking variables and is arrowhead.\n");
      SCIP_CALL( DECdecompSetType(decomp, DEC_DECTYPE_ARROWHEAD) );
   }

   if( !staircase )
   {
      SCIP_CALL( DECdecompCheckConsistency(scip, decomp) );
      return SCIP_OKAY;
   }

   SCIP_CALL( SCIPhashmapCreate(&varindex, SCIPblkmem(scip), nvars) );
   SCIP_CALL( SCIPhashmapCreate(&consindex, SCIPblkmem(scip), nconss) );
   SCIP_CALL( SCIPallocBufferArray(scip, &stairlinkingvars, nblocks) );
   SCIP_CALL( SCIPallocBufferArray(scip, &nstairlinkingvars, nblocks) );

   for( i = 0; i < nblocks; ++i )
   {
      SCIP_CALL( SCIPallocBufferArray(scip, &(stairlinkingvars[i]), nvars) ); /*lint !e866*/
      nstairlinkingvars[i] = 0;
   }

   nsubscipconss = DECdecompGetNSubscipconss(decomp);
   subscipconss = DECdecompGetSubscipconss(decomp);
   nsubscipvars = DECdecompGetNSubscipvars(decomp);

   cindex = 0;
   cumindex = 0;

   /* try to deduce staircase map */
   for( b = 0; b < nblocks; ++b )
   {
      int idx = 0;
      SCIPdebugMessage("block %d (%d vars):\n", b, nsubscipvars[b]);

      for( i = 0; i < nsubscipconss[b]; ++i )
      {

         int linkindex = 0;
         SCIP_CONS* cons = subscipconss[b][i];

         SCIP_CALL( SCIPhashmapInsert(consindex, cons, (void*)(size_t) (cindex+1)) );
         ++cindex;
         SCIP_CALL( SCIPgetConsNVars(scip, cons, &ncurvars, &success) );
         assert(success);

         SCIP_CALL( SCIPallocBufferArray(scip, &curvars, ncurvars) );

         SCIP_CALL( SCIPgetConsVars(scip, cons, curvars, ncurvars, &success) );
         assert(success);

         for( j = 0; j < ncurvars; ++j )
         {
            SCIP_VAR* probvar = SCIPvarGetProbvar(curvars[j]);

            if( SCIPvarGetStatus(probvar) == SCIP_VARSTATUS_FIXED )
               continue;

            /* if the variable is linking */
            if( (int)(size_t)SCIPhashmapGetImage(vartoblock, probvar) >= nblocks+1 ) /*lint !e507*/
            {
               /* if it has not been already assigned, it links to the next block */
               if( !SCIPhashmapExists(varindex, probvar) )
               {
                  int vindex = cumindex+nsubscipvars[b]+linkindex+1;
                  SCIPdebugMessage("assigning link var <%s> to index <%d>\n", SCIPvarGetName(probvar), vindex);
                  SCIP_CALL( SCIPhashmapInsert(varindex, probvar, (void*)(size_t)(vindex)) );
                  stairlinkingvars[b][nstairlinkingvars[b]] = probvar;
                  ++(nstairlinkingvars[b]);
                  linkindex++;
               }
            }
            else
            {
               if( !SCIPhashmapExists(varindex, probvar) )
               {
                  int vindex = cumindex+idx+1;
                  assert(((int) (size_t) SCIPhashmapGetImage(vartoblock, probvar)) -1 == b);  /*lint !e507*/
                  SCIPdebugMessage("assigning block var <%s> to index <%d>\n", SCIPvarGetName(probvar), vindex);
                  SCIP_CALL( SCIPhashmapInsert(varindex, probvar, (void*)(size_t)(vindex)) );
                  ++idx;
               }
            }
         }
         SCIPfreeBufferArray(scip, &curvars);
      }
      if( b < nblocks-1 )
      {
         cumindex += nsubscipvars[b] + nstairlinkingvars[b];
      }
   }

   DECdecompSetVarindex(decomp, varindex);
   DECdecompSetConsindex(decomp, consindex);
   SCIP_CALL( DECdecompSetType(decomp, DEC_DECTYPE_STAIRCASE) );

   for( b = nblocks-1; b >= 0; --b )
   {
      if( nstairlinkingvars[b] == 0 )
      {
         SCIPfreeBufferArrayNull(scip, &(stairlinkingvars[b]));
      }
   }

   SCIP_CALL( DECdecompSetStairlinkingvars(scip, decomp, stairlinkingvars, nstairlinkingvars) );

   for( b = nblocks-1; b >= 0; --b )
   {
      SCIPfreeBufferArrayNull(scip, &stairlinkingvars[b]);
   }
   SCIPfreeBufferArray(scip, &nstairlinkingvars);
   SCIPfreeBufferArray(scip, &stairlinkingvars);

   SCIP_CALL( DECdecompCheckConsistency(scip, decomp) );

   return SCIP_OKAY;
}

/** completely fills out decomposition structure from only the constraint partition in the following manner:
 *  given constraint block/border assignment (by constoblock), one gets the following assignment of probvars:
 *  let C(j) be the set of constraints containing variable j, set block of j to
 *  (i)   constoblock(i) iff constoblock(i1) == constoblock(i2) for all i1,i2 in C(j) with constoblock(i1) != nblocks+1 && constoblock(i2) != nblocks+1
 *  (ii)  nblocks+2 ["linking var"] iff exists i1,i2 with constoblock(i1) != constoblock(i2) && constoblock(i1) != nblocks+1 && constoblock(i2) != nblocks+1
 *  (iii) nblocks+1 ["master var"] iff constoblock(i) == nblocks+1 for all i in C(j)
 */
SCIP_RETCODE DECfilloutDecompFromConstoblock(
   SCIP*                 scip,               /**< SCIP data structure */
   DEC_DECOMP*           decomp,             /**< decomposition data structure */
   SCIP_HASHMAP*         constoblock,        /**< constraint to block hashmap, start with 1 for first block and nblocks+1 for linking constraints */
   int                   nblocks,            /**< number of blocks */
   SCIP_Bool             staircase           /**< should the decomposition be a staircase structure */
   )
{
   SCIP_HASHMAP* vartoblock;
   int i;
   int j;
   SCIP_VAR** vars;
   int nvars;
   SCIP_CONS** conss;
   int nconss;
   SCIP_VAR** curvars;
   int ncurvars;
   SCIP_Bool haslinking;
   SCIP_Bool success;
   SCIP_RETCODE retcode;

   assert(scip != NULL);
   assert(decomp != NULL);
   assert(constoblock != NULL);
   assert(nblocks >= 0);

   conss = SCIPgetConss(scip);
   nconss = SCIPgetNConss(scip);
   vars = SCIPgetVars(scip);
   nvars = SCIPgetNVars(scip);

   assert(vars != NULL);
   assert(nvars > 0);
   assert(conss != NULL);
   assert(nconss > 0);

   SCIP_CALL( SCIPhashmapCreate(&vartoblock, SCIPblkmem(scip), nvars) );
   haslinking = FALSE;
   for( i = 0; i < nconss; ++i )
   {
      int consblock;

      SCIP_CALL( SCIPgetConsNVars(scip, conss[i], &ncurvars, &success) );
      assert(success);

      if( ncurvars == 0 )
         continue;

      consblock = (int)(size_t)SCIPhashmapGetImage(constoblock, conss[i]);  /*lint !e507*/

      assert(consblock > 0 && consblock <= nblocks+1);
      if( consblock == nblocks+1 )
      {
         SCIPdebugMessage("cons <%s> is linking and need not be handled\n", SCIPconsGetName(conss[i]));
         continue;
      }

      SCIP_CALL( SCIPallocBufferArray(scip, &curvars, ncurvars) );

      SCIP_CALL( SCIPgetConsVars(scip, conss[i], curvars, ncurvars, &success) );
      assert(success);
      SCIPdebugMessage("cons <%s> (%d vars) is in block %d.\n", SCIPconsGetName(conss[i]), ncurvars, consblock);
      assert(consblock <= nblocks);

      for( j = 0; j < ncurvars; ++j )
      {
         int varblock;
         SCIP_VAR* probvar = SCIPvarGetProbvar(curvars[j]);

         if( SCIPvarGetStatus(probvar) == SCIP_VARSTATUS_FIXED )
            continue;

         assert(SCIPvarIsActive(probvar));

         if( SCIPhashmapExists(vartoblock, probvar) )
            varblock = (int) (size_t) SCIPhashmapGetImage(vartoblock, probvar); /*lint !e507*/
         else
            varblock = nblocks+1;

         /* The variable is currently in no block */
         if( varblock == nblocks+1 )
         {
            SCIPdebugMessage(" var <%s> not been handled before, adding to block %d\n", SCIPvarGetName(probvar), consblock);
            SCIP_CALL( SCIPhashmapSetImage(vartoblock, probvar, (void*) (size_t) consblock) );
         }
         /* The variable is already in a different block */
         else if( varblock != consblock )
         {
            assert(varblock <= nblocks || varblock == nblocks+2);
            SCIPdebugMessage(" var <%s> has been handled before, adding to linking (%d != %d)\n", SCIPvarGetName(probvar), consblock, varblock);
            SCIP_CALL( SCIPhashmapSetImage(vartoblock, probvar, (void*) (size_t) (nblocks+2)) );
            haslinking = TRUE;
         }
         else
         {
            assert(consblock == varblock);
            SCIPdebugMessage(" var <%s> is handled and in same block as cons (%d == %d).\n", SCIPvarGetName(probvar), consblock, varblock);
         }
      }

      SCIPfreeBufferArray(scip, &curvars);
   }

   /* Handle variables that do not appear in any pricing problem, those will be copied directly to the master */
   for( i = 0; i < nvars; ++i )
   {
      if( !SCIPhashmapExists(vartoblock, vars[i]) )
      {
         SCIPdebugMessage(" var <%s> not handled at all and now in master\n", SCIPvarGetName(vars[i]));
         SCIP_CALL( SCIPhashmapSetImage(vartoblock, vars[i], (void*) (size_t) (nblocks+1)) );
      }
   }

   retcode = DECfilloutDecompFromHashmaps(scip, decomp, vartoblock, constoblock, nblocks, staircase && haslinking);
   if( retcode != SCIP_OKAY )
   {
      SCIPhashmapFree(&vartoblock);
      return retcode;
   }

   return SCIP_OKAY;
}

/** sets the detector for the given decomposition */
void DECdecompSetDetector(
   DEC_DECOMP*           decomp,             /**< decomposition data structure */
   DEC_DETECTOR*         detector            /**< detector data structure */
   )
{
   assert(decomp != NULL);

   decomp->detector = detector;
}

/** gets the detector for the given decomposition */
DEC_DETECTOR* DECdecompGetDetector(
   DEC_DECOMP*           decomp              /**< decomposition data structure */
   )
{
   assert(decomp != NULL);

   return decomp->detector;
}

/** gets the detectors for the given decomposition */
DEC_DETECTOR** DECdecompGetDetectorChain(
   DEC_DECOMP*           decomp              /**< decomposition data structure */
   )
{
   assert(decomp != NULL);

   return decomp->detectorchain;
}

/** gets the number of detectors for the given decomposition */
int DECdecompGetDetectorChainSize(
   DEC_DECOMP*           decomp              /**< decomposition data structure */
   )
{
   assert(decomp != NULL);

<<<<<<< HEAD
   return decomp->sizeDetectorchain;
}

=======
   return decomp->sizedetectorchain;
}

/** sets the id of the original seeed */
void DECdecompSetSeeedID(
   DEC_DECOMP*           decomp,              /**< decomposition data structure */
   int                   seeedID
   )
{

   assert(decomp != NULL);
   assert(seeedID >= 0);

   decomp->seeedid = seeedID;

}

/** gets the id of the original seeed */
int DECdecompGetSeeedID(
   DEC_DECOMP*           decomp              /**< decomposition data structure */
   )
{
   assert(decomp != NULL);
   return decomp->seeedid;
}


/** sets the detector clock times of the detectors of the detector chain */
extern
void DECdecompSetDetectorClockTimes(
   SCIP*                 scip,               /**< SCIP data structure */
   DEC_DECOMP*           decomp,              /**< decomposition data structure */
   SCIP_Real*            detectorClockTimes
   )
{
   int d;

   int size;
   size = SCIPcalcMemGrowSize(scip, decomp->sizedetectorchain);

   assert(decomp->sizedetectorchain > 0);
   SCIP_CALL_ABORT( SCIPallocBlockMemoryArray(scip, &decomp->detectorclocktimes, size) );

   BMSclearMemoryArray(decomp->detectorclocktimes, size);

   for ( d = 0; d < decomp->sizedetectorchain; ++d )
   {
      decomp->detectorclocktimes[d] = detectorClockTimes[d];
   }

   return;

}

/** gets the detector clock times of the detectors of the detector chain */
SCIP_Real* DECdecompGetDetectorClockTimes(
   DEC_DECOMP*           decomp              /**< decomposition data structure */
   )
{
   return decomp->detectorclocktimes;
}

/** sets the percentages of variables assigned to the border of the corresponding detectors (of the detector chain) on this decomposition */
void DECdecompSetDetectorPctVarsToBorder(
   SCIP*                 scip,               /**< SCIP data structure */
   DEC_DECOMP*           decomp,              /**< decomposition data structure */
   SCIP_Real*            pctVarsToBorder
   )
{
   int d;
   int size;
   size = SCIPcalcMemGrowSize(scip, decomp->sizedetectorchain);

   assert(decomp->sizedetectorchain > 0);

   SCIP_CALL_ABORT( SCIPallocBlockMemoryArray(scip, &decomp->pctvarstoborder, size) );

   BMSclearMemoryArray(decomp->pctvarstoborder, size);

   for ( d = 0; d < decomp->sizedetectorchain; ++d )
   {
      decomp->pctvarstoborder[d] = pctVarsToBorder[d];
   }

   return;


}

/** gets the percentages of variables assigned to the border of the corresponding detectors (of the detector chain) on this decomposition */
extern
SCIP_Real* DECdecompGetDetectorPctVarsToBorder(
   DEC_DECOMP*           decomp              /**< decomposition data structure */
   )
{
   return decomp->pctvarstoborder;
}

/** sets the percentages of constraints assigned to the border of the corresponding detectors (of the detector chain) on this decomposition */
void DECdecompSetDetectorPctConssToBorder(
   SCIP*                 scip,               /**< SCIP data structure */
   DEC_DECOMP*           decomp,              /**< decomposition data structure */
   SCIP_Real*            pctConssToBorder
   )
{

   int d;
   int size;
   size = SCIPcalcMemGrowSize(scip, decomp->sizedetectorchain);


   assert(decomp->sizedetectorchain > 0);

   SCIP_CALL_ABORT( SCIPallocBlockMemoryArray(scip, &decomp->pctconsstoborder, size) );

   BMSclearMemoryArray(decomp->pctconsstoborder, size);

   for ( d = 0; d < decomp->sizedetectorchain; ++d )
   {
      decomp->pctconsstoborder[d] = pctConssToBorder[d];
   }

   return;
}

/** gets the percentages of constraints assigned to the border of the corresponding detectors (of the detector chain) on this decomposition */
SCIP_Real* DECdecompGetDetectorPctConssToBorder(
   DEC_DECOMP*           decomp              /**< decomposition data structure */
   )
{
   return decomp->pctconsstoborder;
}

/** sets the percentages of variables assigned to some block of the corresponding detectors (of the detector chain) on this decomposition */
void DECdecompSetDetectorPctVarsToBlock(
   SCIP*                 scip,               /**< SCIP data structure */
   DEC_DECOMP*           decomp,              /**< decomposition data structure */
   SCIP_Real*            pctVarsToBlock
   )
{
   int d;
   int size;

    assert(decomp->sizedetectorchain > 0);

    size = SCIPcalcMemGrowSize(scip, decomp->sizedetectorchain);


    SCIP_CALL_ABORT( SCIPallocBlockMemoryArray(scip, &decomp->pctvarstoblock, size) );

    BMSclearMemoryArray(decomp->pctvarstoblock, size);

    for ( d = 0; d < decomp->sizedetectorchain; ++d )
    {
       decomp->pctvarstoblock[d] = pctVarsToBlock[d];
    }

    return;
 }

/** gets the percentages of variables assigned to some block of the corresponding detectors (of the detector chain) on this decomposition */
SCIP_Real* DECdecompGetDetectorPctVarsToBlock(
   DEC_DECOMP*           decomp              /**< decomposition data structure */
   )
{
   return decomp->pctvarstoblock;
}

/** sets the percentages of constraints assigned to some block of the corresponding detectors (of the detector chain) on this decomposition */
void DECdecompSetDetectorPctConssToBlock(
   SCIP*                 scip,               /**< SCIP data structure */
   DEC_DECOMP*           decomp,              /**< decomposition data structure */
   SCIP_Real*            pctConssToBlock
   )
{
   int d;

   int size;

   assert(decomp->sizedetectorchain > 0);

   size = SCIPcalcMemGrowSize(scip, decomp->sizedetectorchain);

   SCIP_CALL_ABORT( SCIPallocBlockMemoryArray(scip, &decomp->pctconsstoblock, size) );

   BMSclearMemoryArray(decomp->pctconsstoblock, size);

   for ( d = 0; d < decomp->sizedetectorchain; ++d )
   {
      decomp->pctconsstoblock[d] = pctConssToBlock[d];
      }

   return;
}

/** gets the percentages of constraints assigned to some block of the corresponding detectors (of the detector chain) on this decomposition */
extern
SCIP_Real* DECdecompGetDetectorPctConssToBlock(
   DEC_DECOMP*           decomp              /**< decomposition data structure */
   )
{
   return decomp->pctconsstoblock;
}


/** sets the percentages of variables assigned to some block of the corresponding detectors (of the detector chain) on this decomposition */
void DECdecompSetDetectorPctVarsFromOpen(
   SCIP*                 scip,               /**< SCIP data structure */
   DEC_DECOMP*           decomp,              /**< decomposition data structure */
   SCIP_Real*            pctVarsFromOpen
   )
{
   int d;
   int size;

   assert(decomp->sizedetectorchain > 0);


   size = SCIPcalcMemGrowSize(scip, decomp->sizedetectorchain);


   SCIP_CALL_ABORT( SCIPallocBlockMemoryArray(scip, &decomp->pctvarsfromopen, size) );

   BMSclearMemoryArray(decomp->pctvarsfromopen, size);

   for ( d = 0; d < decomp->sizedetectorchain; ++d )
   {
      decomp->pctvarsfromopen[d] = pctVarsFromOpen[d];
   }

   return;
}

/** gets the percentages of variables assigned to some block of the corresponding detectors (of the detector chain) on this decomposition */
SCIP_Real* DECdecompGetDetectorPctVarsFromOpen(
   DEC_DECOMP*           decomp              /**< decomposition data structure */
   )
{
   return decomp->pctvarsfromopen;
}

/** sets the percentages of constraints assigned to some block of the corresponding detectors (of the detector chain) on this decomposition */
void DECdecompSetDetectorPctConssFromOpen(
   SCIP*                 scip,               /**< SCIP data structure */
   DEC_DECOMP*           decomp,              /**< decomposition data structure */
   SCIP_Real*            pctConssFromOpen
   )
{
   int d;
   int size;

   assert(decomp->sizedetectorchain > 0);


   size = SCIPcalcMemGrowSize(scip, decomp->sizedetectorchain);


   SCIP_CALL_ABORT( SCIPallocBlockMemoryArray(scip, &decomp->pctconssfromopen, size) );

   BMSclearMemoryArray(decomp->pctconssfromopen, size);

   for ( d = 0; d < decomp->sizedetectorchain; ++d )
   {
      decomp->pctconssfromopen[d] = pctConssFromOpen[d];
   }

   return;
}

/** gets the percentages of constraints assigned to some block of the corresponding detectors (of the detector chain) on this decomposition */
SCIP_Real* DECdecompGetDetectorPctConssFromOpen(
   DEC_DECOMP*           decomp              /**< decomposition data structure */
   )
{
   return decomp->pctconssfromopen;
}

/** sets the number of new blocks of the corresponding detectors (of the detector chain) on this decomposition */
void DECdecompSetNNewBlocks(
   SCIP*                 scip,               /**< SCIP data structure */
   DEC_DECOMP*           decomp,              /**< decomposition data structure */
   int*                  nNewBlocks
   )
{
   int d;
   int size;

   assert(decomp->sizedetectorchain > 0);

   size = SCIPcalcMemGrowSize(scip, decomp->sizedetectorchain);

   SCIP_CALL_ABORT( SCIPallocBlockMemoryArray(scip, &decomp->nnewblocks, size) );

   BMSclearMemoryArray(decomp->nnewblocks, size);

   for ( d = 0; d < decomp->sizedetectorchain; ++d )
   {
      decomp->nnewblocks[d] = nNewBlocks[d];
   }

   return;
}

/** gets the number of new blocks corresponding detectors (of the detector chain) on this decomposition */
int* DECdecompGetNNewBlocks(
   DEC_DECOMP*           decomp              /**< decomposition data structure */
   )
{
   return decomp->nnewblocks;
}



>>>>>>> 2309cea4


/** transforms all constraints and variables, updating the arrays */
SCIP_RETCODE DECdecompTransform(
   SCIP*                 scip,               /**< SCIP data structure */
   DEC_DECOMP*           decomp              /**< decomposition data structure */
   )
{
   int b;
   int c;
   int v;
   SCIP_HASHMAP* newconstoblock;
   SCIP_HASHMAP* newvartoblock;
   SCIP_VAR* newvar;

   assert(SCIPgetStage(scip) >= SCIP_STAGE_TRANSFORMED);

   SCIP_CALL( SCIPhashmapCreate(&newconstoblock, SCIPblkmem(scip), SCIPgetNConss(scip)) );
   SCIP_CALL( SCIPhashmapCreate(&newvartoblock, SCIPblkmem(scip), SCIPgetNVars(scip)) );

   /* transform all constraints and put them into constoblock */
   for( b = 0; b < decomp->nblocks; ++b )
   {
      for( c = 0; c < decomp->nsubscipconss[b]; ++c )
      {
         SCIP_CONS* newcons;
         SCIPdebugMessage("%d, %d: %s (%s)\n", b, c, SCIPconsGetName(decomp->subscipconss[b][c]), SCIPconsIsTransformed(decomp->subscipconss[b][c])?"t":"o" );
         assert(decomp->subscipconss[b][c] != NULL);
         newcons = SCIPfindCons(scip, SCIPconsGetName(decomp->subscipconss[b][c]));
         if( newcons != decomp->subscipconss[b][c] )
         {
            SCIP_CALL( SCIPcaptureCons(scip, newcons) );
            SCIP_CALL( SCIPreleaseCons(scip, &(decomp->subscipconss[b][c])) );
            decomp->subscipconss[b][c] = newcons;
         }
         assert(decomp->subscipconss[b][c] != NULL);
         assert(!SCIPhashmapExists(newconstoblock, decomp->subscipconss[b][c]));
         SCIP_CALL( SCIPhashmapSetImage(newconstoblock, decomp->subscipconss[b][c], (void*) (size_t) (b+1)) );
      }
   }
   /* transform all variables and put them into vartoblock */
   for( b = 0; b < decomp->nblocks; ++b )
   {
      int idx;
      for( v = 0, idx = 0; v < decomp->nsubscipvars[b]; ++v )
      {
         assert(decomp->subscipvars[b][v] != NULL);

         SCIPdebugMessage("%d, %d: %s (%p, %s)\n", b, v, SCIPvarGetName(decomp->subscipvars[b][v]),
            (void*)decomp->subscipvars[b][v], SCIPvarIsTransformed(decomp->subscipvars[b][v])?"t":"o" );

         /* make sure that newvar is a transformed variable */
         SCIP_CALL( SCIPgetTransformedVar(scip, decomp->subscipvars[b][v], &newvar) );
         SCIP_CALL( SCIPreleaseVar(scip, &(decomp->subscipvars[b][v])) );

         assert(newvar != NULL);
         assert(SCIPvarIsTransformed(newvar));

         newvar = SCIPvarGetProbvar(newvar);
         assert(newvar != NULL);

         /* the probvar can also be fixed, in which case we do not need it in the block; furthermore, multiple variables
          * can resolve to the same active problem variable, so we check whether we already handled the variable
          * @todo: why do we ignore fixed variables? They could still be present in constraints?
          */
         if( SCIPvarIsActive(newvar) && !SCIPhashmapExists(newvartoblock, newvar) )
         {
            decomp->subscipvars[b][idx] = newvar;
            SCIP_CALL( SCIPcaptureVar(scip, newvar) );
            SCIPdebugMessage("%d, %d: %s (%p, %s)\n", b, v, SCIPvarGetName(decomp->subscipvars[b][idx]),
               (void*)decomp->subscipvars[b][idx], SCIPvarIsTransformed(decomp->subscipvars[b][idx])?"t":"o" );

            assert(decomp->subscipvars[b][idx] != NULL);
            assert(!SCIPhashmapExists(newvartoblock, decomp->subscipvars[b][idx]));
            SCIP_CALL( SCIPhashmapSetImage(newvartoblock, decomp->subscipvars[b][idx], (void*) (size_t) (b+1)) );
            ++idx;
         }
      }
      decomp->nsubscipvars[b] = idx;
   }

   /* transform all linking constraints */
   for( c = 0; c < decomp->nlinkingconss; ++c )
   {
      SCIP_CONS* newcons;

      SCIPdebugMessage("m, %d: %s (%s)\n", c, SCIPconsGetName(decomp->linkingconss[c]), SCIPconsIsTransformed(decomp->linkingconss[c])?"t":"o" );
      assert(decomp->linkingconss[c] != NULL);
      newcons = SCIPfindCons(scip, SCIPconsGetName(decomp->linkingconss[c]));
      if( newcons != decomp->linkingconss[c] )
      {
         SCIP_CALL( SCIPcaptureCons(scip, newcons) );
         SCIP_CALL( SCIPreleaseCons(scip, &(decomp->linkingconss[c])) );
         decomp->linkingconss[c] = newcons;
      }
      SCIP_CALL( SCIPhashmapSetImage(newconstoblock, decomp->linkingconss[c],(void*) (size_t) (decomp->nblocks+1) ) );

      assert(decomp->linkingconss[c] != NULL);
   }

   /* transform all linking variables */
   for( v = 0; v < decomp->nlinkingvars; ++v )
   {
      int block;
      SCIPdebugMessage("m, %d: %s (%p, %s)\n", v, SCIPvarGetName(decomp->linkingvars[v]),
         (void*)decomp->linkingvars[v], SCIPvarIsTransformed(decomp->linkingvars[v])?"t":"o");
      assert(decomp->linkingvars[v] != NULL);

      if( !SCIPvarIsTransformed(decomp->linkingvars[v]) )
      {
         SCIP_CALL( SCIPgetTransformedVar(scip, decomp->linkingvars[v], &newvar) );
         newvar = SCIPvarGetProbvar(newvar);
      }
      else
         newvar = decomp->linkingvars[v];

      block = (int) (size_t) SCIPhashmapGetImage(decomp->vartoblock, decomp->linkingvars[v]); /*lint !e507*/
      assert(block == decomp->nblocks +1 || block == decomp->nblocks +2);
      assert(newvar != NULL);
      assert(SCIPvarIsTransformed(newvar));
      SCIP_CALL( SCIPreleaseVar(scip, &(decomp->linkingvars[v])) );

      decomp->linkingvars[v] = newvar;
      SCIP_CALL( SCIPcaptureVar(scip, decomp->linkingvars[v]) );
      SCIP_CALL( SCIPhashmapSetImage(newvartoblock, decomp->linkingvars[v], (void*) (size_t) (block) ) );
      SCIPdebugMessage("m, %d: %s (%p, %s)\n", v, SCIPvarGetName(decomp->linkingvars[v]),
         (void*)decomp->linkingvars[v], SCIPvarIsTransformed(decomp->linkingvars[v])?"t":"o");
      assert(decomp->linkingvars[v] != NULL);
   }

   SCIPhashmapFree(&decomp->constoblock);
   decomp->constoblock = newconstoblock;
   SCIPhashmapFree(&decomp->vartoblock);
   decomp->vartoblock = newvartoblock;

   SCIP_CALL( DECdecompCheckConsistency(scip, decomp) );

   return SCIP_OKAY;
}

/**
 * Remove all those constraints that were removed from the problem after the decomposition had been created
 */
SCIP_RETCODE DECdecompRemoveDeletedConss(
   SCIP*                 scip,               /**< SCIP data structure */
   DEC_DECOMP*           decdecomp           /**< decomposition data structure */
   )
{
   int block;

   int c;
   int pos;

   assert(scip != NULL);
   assert(decdecomp != NULL);

   for( block = 0; block < decdecomp->nblocks; ++block )
   {
      for( c = 0, pos = 0; c < decdecomp->nsubscipconss[block]; ++c )
      {
         if( !SCIPconsIsDeleted(decdecomp->subscipconss[block][c]) )
         {
            decdecomp->subscipconss[block][pos] = decdecomp->subscipconss[block][c];
            ++pos;
         }
         else
         {
            SCIP_CALL( SCIPreleaseCons(scip, &decdecomp->subscipconss[block][c]) );
         }
      }
      decdecomp->nsubscipconss[block] = pos;
   }

   for( c = 0, pos = 0; c < decdecomp->nlinkingconss; ++c )
   {
      if( !SCIPconsIsDeleted(decdecomp->linkingconss[c]) )
      {
         decdecomp->linkingconss[pos] = decdecomp->linkingconss[c];
         ++pos;
      }
      else
      {
         SCIP_CALL( SCIPreleaseCons(scip, &decdecomp->linkingconss[c]) );
      }
   }
   decdecomp->nlinkingconss = pos;

   return SCIP_OKAY;
}

/**
 * Adds all those constraints that were added to the problem after the decomposition had been created
 */
SCIP_RETCODE DECdecompAddRemainingConss(
   SCIP*                 scip,               /**< SCIP data structure */
   DEC_DECOMP*           decdecomp           /**< decomposition data structure */
   )
{
   int c;

   assert(scip != NULL);
   assert(decdecomp != NULL);

   for( c = 0; c < SCIPgetNConss(scip); ++c )
   {
      SCIP_CONS* cons = SCIPgetConss(scip)[c];

      if( !GCGisConsGCGCons(cons) && !SCIPhashmapExists(DECdecompGetConstoblock(decdecomp), cons) )
      {
         int block;
         SCIP_CALL( DECdetermineConsBlock(scip, decdecomp, cons, &block) );
         SCIPdebugMessage("cons <%s> in block %d/%d\n", SCIPconsGetName(cons), block, DECdecompGetNBlocks(decdecomp) );

         if( block == DECdecompGetNBlocks(decdecomp) )
         {
            if( decdecomp->nlinkingconss == 0 )
            {
               int newsize = SCIPcalcMemGrowSize(scip, 1);
               SCIP_CALL( SCIPallocBlockMemoryArray(scip, &decdecomp->linkingconss, newsize) );

               switch( decdecomp->type )
               {
               case DEC_DECTYPE_DIAGONAL:
                  decdecomp->type = DEC_DECTYPE_BORDERED;
                  SCIPwarningMessage(scip, "Decomposition type changed to 'bordered' due to an added constraint.\n");
                  break;
               case DEC_DECTYPE_STAIRCASE:
                  decdecomp->type = DEC_DECTYPE_ARROWHEAD;
                  SCIPwarningMessage(scip, "Decomposition type changed to 'arrowhead' due to an added constraint.\n");
                  break;
               default:
                  break;
               }
            }
            else
            {
               int oldsize = SCIPcalcMemGrowSize(scip, decdecomp->nlinkingconss);
               int newsize = SCIPcalcMemGrowSize(scip, decdecomp->nlinkingconss+1);
               SCIP_CALL( SCIPreallocBlockMemoryArray(scip, &decdecomp->linkingconss, oldsize, newsize) );
            }
            decdecomp->linkingconss[decdecomp->nlinkingconss] = cons;
            decdecomp->nlinkingconss += 1;
            SCIP_CALL( SCIPhashmapInsert(decdecomp->constoblock, cons, (void*) (size_t) (DECdecompGetNBlocks(decdecomp)+1)) );
         }
         else
         {
            int oldsize = SCIPcalcMemGrowSize(scip, decdecomp->nsubscipconss[block]);
            int newsize = SCIPcalcMemGrowSize(scip, decdecomp->nsubscipconss[block]+1);
            assert(decdecomp->nsubscipconss[block] > 0);
            SCIP_CALL( SCIPreallocBlockMemoryArray(scip, &decdecomp->subscipconss[block], oldsize, newsize) ); /*lint !e866*/
            decdecomp->subscipconss[block][decdecomp->nsubscipconss[block]] = cons;
            decdecomp->nsubscipconss[block] += 1;
            SCIP_CALL( SCIPhashmapInsert(decdecomp->constoblock, cons, (void*) (size_t) (block+1)) );
         }
         SCIP_CALL( SCIPcaptureCons(scip, cons) );
      }
   }

   return SCIP_OKAY;
}

/** checks the consistency of the data structure
 *
 *  In particular, it checks whether the redundant information in the structure agree and
 *  whether the variables in the structure are both existant in the arrays and in the problem
 */
SCIP_RETCODE DECdecompCheckConsistency(
   SCIP*                 scip,               /**< SCIP data structure */
   DEC_DECOMP*           decdecomp           /**< decomposition data structure */
   )
{
#ifndef NDEBUG
   int c;
   int b;
   int v;


   SCIPdebugMessage("Problem is %stransformed\n", SCIPgetStage(scip) >= SCIP_STAGE_TRANSFORMED ? "": "not ");

   for( v = 0; v < SCIPgetNVars(scip); ++v )
   {
      assert(SCIPhashmapExists(DECdecompGetVartoblock(decdecomp), SCIPgetVars(scip)[v]));
   }

   for( c = 0; c < SCIPgetNConss(scip); ++c )
   {
      if( !GCGisConsGCGCons(SCIPgetConss(scip)[c]) )
      {
         assert(SCIPhashmapExists(DECdecompGetConstoblock(decdecomp), SCIPgetConss(scip)[c]));
      }
   }

   /* Check whether subscipcons are correct */
   for( b = 0; b < DECdecompGetNBlocks(decdecomp); ++b )
   {


      for( c = 0; c < DECdecompGetNSubscipconss(decdecomp)[b]; ++c )
      {
         SCIP_VAR** curvars;
         int ncurvars;
         SCIP_CONS* cons = DECdecompGetSubscipconss(decdecomp)[b][c];

         SCIPdebugMessage("Cons <%s> in block %d = %d\n", SCIPconsGetName(cons), b, ((int) (size_t) SCIPhashmapGetImage(DECdecompGetConstoblock(decdecomp), cons)) -1);  /*lint !e507*/
         assert(SCIPfindCons(scip, SCIPconsGetName(cons)) != NULL);
         assert(((int) (size_t) SCIPhashmapGetImage(DECdecompGetConstoblock(decdecomp), cons)) -1 == b); /*lint !e507*/
         ncurvars = GCGconsGetNVars(scip, cons);
         SCIP_CALL( SCIPallocBufferArray(scip, &curvars, ncurvars) );
         SCIP_CALL( GCGconsGetVars(scip, cons, curvars, ncurvars) );

         for( v = 0; v < ncurvars; ++v )
         {
            int varblock;
            SCIP_VAR* var = SCIPvarGetProbvar(curvars[v]);

            if( SCIPvarGetStatus(var) == SCIP_VARSTATUS_FIXED )
               continue;

            varblock = ((int) (size_t) SCIPhashmapGetImage(DECdecompGetVartoblock(decdecomp), var)) -1;  /*lint !e507*/
            SCIPdebugMessage("\tVar <%s> in block %d = %d\n", SCIPvarGetName(var), b, varblock);

            assert(SCIPfindVar(scip, SCIPvarGetName(var)) != NULL);
            assert(SCIPvarIsActive(var));
            assert(varblock == b || varblock == DECdecompGetNBlocks(decdecomp)+1 );
         }
         SCIPfreeBufferArray(scip, &curvars);
      }

      assert((DECdecompGetSubscipvars(decdecomp)[b] == NULL) == (DECdecompGetNSubscipvars(decdecomp)[b] == 0));


      for( v = 0; v < DECdecompGetNSubscipvars(decdecomp)[b]; ++v )
      {
         int varblock;
         SCIP_VAR* var = DECdecompGetSubscipvars(decdecomp)[b][v];
         varblock = ((int) (size_t) SCIPhashmapGetImage(DECdecompGetVartoblock(decdecomp), var)) -1; /*lint !e507*/
         SCIPdebugMessage("Var <%s> in block %d = %d\n", SCIPvarGetName(var), b, varblock);
         assert(SCIPfindVar(scip, SCIPvarGetName(var)) != NULL);
         assert(SCIPvarIsActive(var));
         assert(varblock == b || varblock == DECdecompGetNBlocks(decdecomp)+1);
      }
   }

   /* check linking constraints and variables */
   for( v = 0; v < DECdecompGetNLinkingvars(decdecomp); ++v )
   {
      int varblock;
      varblock = (int) (size_t) SCIPhashmapGetImage(DECdecompGetVartoblock(decdecomp), DECdecompGetLinkingvars(decdecomp)[v]); /*lint !e507*/
      assert( varblock == DECdecompGetNBlocks(decdecomp) +1 || varblock == DECdecompGetNBlocks(decdecomp)+2); /*lint !e507*/
   }
   for (c = 0; c < DECdecompGetNLinkingconss(decdecomp); ++c)
   {
      assert(((int) (size_t) SCIPhashmapGetImage(DECdecompGetConstoblock(decdecomp), DECdecompGetLinkingconss(decdecomp)[c])) -1 ==  DECdecompGetNBlocks(decdecomp)); /*lint !e507*/
   }

   switch( DECdecompGetType(decdecomp) )
   {
   case DEC_DECTYPE_UNKNOWN:
         assert(FALSE);
      break;
   case DEC_DECTYPE_ARROWHEAD:
      assert(DECdecompGetNLinkingvars(decdecomp) > 0 || DECdecompGetNTotalStairlinkingvars(decdecomp) > 0);
      break;
   case DEC_DECTYPE_BORDERED:
      assert(DECdecompGetNLinkingvars(decdecomp) == 0 && DECdecompGetNLinkingconss(decdecomp) > 0);
      break;
   case DEC_DECTYPE_DIAGONAL:
      assert(DECdecompGetNLinkingvars(decdecomp) == 0 && DECdecompGetNLinkingconss(decdecomp) == 0);
      break;
   case DEC_DECTYPE_STAIRCASE:
      assert(DECdecompGetNLinkingvars(decdecomp) > 0 && DECdecompGetNLinkingconss(decdecomp) == 0);
      break;
   default:
         assert(FALSE);
         break;
   }

#endif
   return SCIP_OKAY;
}

/** creates a decomposition with all constraints in the master */
SCIP_RETCODE DECcreateBasicDecomp(
   SCIP*                 scip,                /**< SCIP data structure */
   DEC_DECOMP**          decomp               /**< decomposition data structure */
   )
{
   SCIP_HASHMAP* constoblock;
   SCIP_CONS** conss;
   int nconss;
   int c;

   assert(scip != NULL);
   assert(decomp != NULL);

   SCIP_CALL( DECdecompCreate(scip, decomp) );
   conss = SCIPgetConss(scip);
   nconss = SCIPgetNConss(scip);

   SCIP_CALL( SCIPhashmapCreate(&constoblock, SCIPblkmem(scip), nconss) );

   for( c = 0; c < nconss; ++c )
   {
      if( GCGisConsGCGCons(conss[c]) )
         continue;

      SCIP_CALL( SCIPhashmapInsert(constoblock, conss[c], (void*) (size_t) 1 ) );
   }

   SCIP_CALL( DECfilloutDecompFromConstoblock(scip, *decomp, constoblock, 0, FALSE) );

   return SCIP_OKAY;
}

/**
 * processes block representatives
 *
 * @return returns the number of blocks
 */
static
int processBlockRepresentatives(
   int                   maxblock,           /**< maximal number of blocks */
   int*                  blockrepresentative /**< array blockrepresentatives */
   )
{
   int i;
   int tempblock = 1;

   assert(maxblock >= 1);
   assert(blockrepresentative != NULL );
   SCIPdebugPrintf("Blocks: ");

   /* postprocess blockrepresentatives */
   for( i = 1; i < maxblock; ++i )
   {
      /* forward replace the representatives */
      assert(blockrepresentative[i] >= 0);
      assert(blockrepresentative[i] < maxblock);
      if( blockrepresentative[i] != i )
         blockrepresentative[i] = blockrepresentative[blockrepresentative[i]];
      else
      {
         blockrepresentative[i] = tempblock;
         ++tempblock;
      }
      /* It is crucial that this condition holds */
      assert(blockrepresentative[i] <= i);
      SCIPdebugPrintf("%d ", blockrepresentative[i]);
   }
   SCIPdebugPrintf("\n");
   return tempblock-1;
}

/** */
static
SCIP_RETCODE assignConstraintsToRepresentatives(
   SCIP*                 scip,               /**< SCIP data structure */
   SCIP_CONS**           conss,              /**< array of all constraints */
   int                   nconss,             /**< number of constraints */
   SCIP_Bool*            consismaster,       /**< array of flags whether a constraint belongs to the master problem */
   SCIP_HASHMAP*         constoblock,        /**< hashmap from constraints to block numbers, to be filled */
   int*                  vartoblock,         /**< array mapping variables to block numbers, initially all -1, to be set */
   int*                  nextblock,          /**< index of next free block to which no constraints have been assigned yet */
   int*                  blockrepresentative /**<  */
   )
{

   int i;
   int j;
   SCIP_VAR** curvars;
   int ncurvars;

   conss = SCIPgetConss(scip);
   nconss = SCIPgetNConss(scip);

   /* go through the all constraints */
   for( i = 0; i < nconss; ++i )
   {
      int consblock;
      SCIP_CONS* cons = conss[i];

      assert(cons != NULL);
      if( GCGisConsGCGCons(cons) )
         continue;

      if( consismaster[i] )
         continue;

      /* get variables of constraint; ignore empty constraints */
      ncurvars = GCGconsGetNVars(scip, cons);
      curvars = NULL;
      if( ncurvars > 0 )
      {
         SCIP_CALL( SCIPallocBufferArray(scip, &curvars, ncurvars) );
         SCIP_CALL( GCGconsGetVars(scip, cons, curvars, ncurvars) );
      }
      assert(ncurvars >= 0);
      assert(ncurvars <= SCIPgetNVars(scip));
      assert(curvars != NULL || ncurvars == 0);

      assert(SCIPhashmapGetImage(constoblock, cons) == NULL);

      /* if there are no variables, put it in the first block, otherwise put it in the next block */
      if( ncurvars == 0 )
         consblock = -1;
      else
         consblock = *nextblock;

      /* go through all variables */
      for( j = 0; j < ncurvars; ++j )
      {
         SCIP_VAR* probvar;
         int varindex;
         int varblock;

         assert(curvars != NULL);
         probvar = SCIPvarGetProbvar(curvars[j]);
         assert(probvar != NULL);

         /* ignore variables which have been fixed during presolving */
         if( SCIPvarGetStatus(probvar) == SCIP_VARSTATUS_FIXED )
            continue;

         varindex = SCIPvarGetProbindex(probvar);
         assert(varindex >= 0);
         assert(varindex < SCIPgetNVars(scip));

         /** @todo what about deleted variables? */
         /* get block of variable */
         varblock = vartoblock[varindex];

         SCIPdebugMessage("\tVar %s (%d): ", SCIPvarGetName(probvar), varblock);
         /* if variable is already assigned to a block, assign constraint to that block */
         if( varblock > -1 && varblock != consblock )
         {
            consblock = MIN(consblock, blockrepresentative[varblock]);
            SCIPdebugPrintf("still in block %d.\n", varblock);
         }
         else if( varblock == -1 )
         {
            /* if variable is free, assign it to the new block for this constraint */
            varblock = consblock;
            assert(varblock > 0);
            assert(varblock <= *nextblock);
            vartoblock[varindex] = varblock;
            SCIPdebugPrintf("new in block %d.\n", varblock);
         }
         else
         {
            assert((varblock > 0) && (consblock == varblock));
            SCIPdebugPrintf("no change.\n");
         }

         SCIPdebugPrintf("VARINDEX: %d (%d)\n", varindex, vartoblock[varindex]);
      }

      /* if the constraint belongs to a new block, mark it as such */
      if( consblock == *nextblock )
      {
         assert(consblock > 0);
         blockrepresentative[consblock] = consblock;
         assert(blockrepresentative[consblock] > 0);
         assert(blockrepresentative[consblock] <= *nextblock);
         ++(*nextblock);
      }

      SCIPdebugMessage("Cons %s will be in block %d (next %d)\n", SCIPconsGetName(cons), consblock, *nextblock);

      for( j = 0; j < ncurvars; ++j )
      {
         SCIP_VAR* probvar;
         int varindex;
         int oldblock;

         assert(curvars != NULL);
         probvar = SCIPvarGetProbvar(curvars[j]);
         assert(probvar != NULL);

         /* ignore variables which have been fixed during presolving */
         if( SCIPvarGetStatus(probvar) == SCIP_VARSTATUS_FIXED )
            continue;

         varindex = SCIPvarGetProbindex(probvar);
         assert(varindex >= 0);
         assert(varindex < SCIPgetNVars(scip));

         oldblock = vartoblock[varindex];
         assert((oldblock > 0) && (oldblock <= *nextblock));

         SCIPdebugMessage("\tVar %s ", SCIPvarGetName(probvar));
         if( oldblock != consblock )
         {
            SCIPdebugPrintf("reset from %d to block %d.\n", oldblock, consblock);
            vartoblock[varindex] = consblock;
            SCIPdebugPrintf("VARINDEX: %d (%d)\n", varindex, consblock);

            if( (blockrepresentative[oldblock] != -1) && (blockrepresentative[oldblock] > blockrepresentative[consblock]) )
            {
               int oldrepr;
               oldrepr = blockrepresentative[oldblock];
               SCIPdebugMessage("\t\tBlock representative from block %d changed from %d to %d.\n", oldblock, blockrepresentative[oldblock], consblock);
               assert(consblock > 0);
               blockrepresentative[oldblock] = consblock;
               if( (oldrepr != consblock) && (oldrepr != oldblock) )
               {
                  blockrepresentative[oldrepr] = consblock;
                  SCIPdebugMessage("\t\tBlock representative from block %d changed from %d to %d.\n", oldrepr, blockrepresentative[oldrepr], consblock);
               }
            }
         }
         else
         {
            SCIPdebugPrintf("will not be changed from %d to %d.\n", oldblock, consblock);
         }
      }

      SCIPfreeBufferArrayNull(scip, &curvars);
      assert(consblock >= 1 || consblock == -1);
      assert(consblock <= *nextblock);

      /* store the constraint block */
      if( consblock != -1 )
      {
         SCIPdebugMessage("cons %s in block %d\n", SCIPconsGetName(cons), consblock);
         SCIP_CALL( SCIPhashmapInsert(constoblock, cons, (void*)(size_t)consblock) );
      }
      else
      {
         SCIPdebugMessage("ignoring %s\n", SCIPconsGetName(cons));
      }
   }

   return SCIP_OKAY;
}

/** */
static
SCIP_RETCODE fillConstoblock(
   SCIP_CONS**           conss,
   int                   nconss,
   SCIP_Bool*            consismaster,       /**< */
   int                   nblocks,            /**< */
   SCIP_HASHMAP*         constoblock,        /**< */
   SCIP_HASHMAP*         newconstoblock,     /**< */
   int*                  blockrepresentative /**< */
   )
{
   int i;

   /* convert temporary data to detectordata */
   for( i = 0; i < nconss; ++i )
   {
      int consblock;

      SCIP_CONS* cons = conss[i];

      if( GCGisConsGCGCons(cons) )
         continue;

      if( consismaster[i] )
      {
         SCIP_CALL( SCIPhashmapInsert(newconstoblock, cons, (void*) (size_t) (nblocks+1)) );
         continue;
      }

      if( !SCIPhashmapExists(constoblock, cons) )
         continue;

      consblock = (int) (size_t) SCIPhashmapGetImage(constoblock, cons); /*lint !e507*/
      assert(consblock > 0);
      consblock = blockrepresentative[consblock];
      assert(consblock <= nblocks);
      SCIP_CALL( SCIPhashmapInsert(newconstoblock, cons, (void*)(size_t)consblock) );
      SCIPdebugMessage("%d %s\n", consblock, SCIPconsGetName(cons));
   }
   return SCIP_OKAY;
}

/** creates a decomposition with provided constraints in the master
 * The function will put the remaining constraints in one or more pricing problems
 * depending on whether the subproblems decompose with no variables in common.
 */
SCIP_RETCODE DECcreateDecompFromMasterconss(
   SCIP*                 scip,                /**< SCIP data structure */
   DEC_DECOMP**          decomp,              /**< decomposition data structure */
   SCIP_CONS**           masterconss,         /**< constraints to be put in the master */
   int                   nmasterconss         /**< number of constraints in the master */
   )
{
   SCIP_HASHMAP* constoblock;
   SCIP_HASHMAP* newconstoblock;
   SCIP_CONS** conss;
   int nconss;
   int nvars;
   int nblocks;
   int* blockrepresentative;
   int nextblock = 1;
   SCIP_Bool* consismaster;
   int i;
   int* vartoblock;

   assert(scip != NULL);
   assert(decomp != NULL);
   assert(nmasterconss == 0 || masterconss != NULL);
   assert(SCIPgetStage(scip) >= SCIP_STAGE_TRANSFORMED);

   conss = SCIPgetConss(scip);
   nconss = SCIPgetNConss(scip);
   nvars = SCIPgetNVars(scip);

   assert( nmasterconss <= nconss );

   if( GCGisConsGCGCons(conss[nconss-1]) )
      --nconss;

   nblocks = nconss-nmasterconss+1;
   assert(nblocks > 0);

   SCIP_CALL( SCIPallocBufferArray(scip, &blockrepresentative, nblocks) );
   SCIP_CALL( SCIPallocBufferArray(scip, &consismaster, nconss) );
   SCIP_CALL( SCIPallocBufferArray(scip, &vartoblock, nvars) );
   SCIP_CALL( SCIPhashmapCreate(&constoblock, SCIPblkmem(scip), nconss) );
   SCIP_CALL( SCIPhashmapCreate(&newconstoblock, SCIPblkmem(scip), nconss) );

   for( i = 0; i < nmasterconss; ++i )
   {
      SCIP_CALL( SCIPhashmapInsert(constoblock, masterconss[i], (void*) (size_t) (nblocks+1)) );
   }

   for( i = 0; i < nconss; ++i )
   {
      assert(!GCGisConsGCGCons(conss[i]));
      consismaster[i] = SCIPhashmapExists(constoblock, conss[i]);
   }

   for( i = 0; i < nvars; ++i )
   {
      vartoblock[i] = -1;
   }

   for( i = 0; i < nblocks; ++i )
   {
      blockrepresentative[i] = -1;
   }

   SCIP_CALL( assignConstraintsToRepresentatives(scip, conss, nconss, consismaster, constoblock, vartoblock, &nextblock, blockrepresentative) );

   /* postprocess blockrepresentatives */
   nblocks = processBlockRepresentatives(nextblock, blockrepresentative);

   /* convert temporary data to detectordata */
   SCIP_CALL( fillConstoblock(conss, nconss, consismaster, nblocks, constoblock, newconstoblock, blockrepresentative) );
   SCIP_CALL( DECdecompCreate(scip, decomp) );
   SCIP_CALL( DECfilloutDecompFromConstoblock(scip, *decomp, newconstoblock, nblocks, FALSE) );

   SCIPfreeBufferArray(scip, &vartoblock);
   SCIPfreeBufferArray(scip, &consismaster);
   SCIPfreeBufferArray(scip, &blockrepresentative);
   SCIPhashmapFree(&constoblock);

   return SCIP_OKAY;
}

/** increase the corresponding count of the variable stats*/
static
void incVarsData(
   SCIP_VAR*              var,                /**< variable to consider */
   int*                   nbinvars,           /**< pointer to array of size nproblems to store number of binary subproblem vars */
   int*                   nintvars,           /**< pointer to array of size nproblems to store number of integer subproblem vars */
   int*                   nimplvars,          /**< pointer to array of size nproblems to store number of implied subproblem vars */
   int*                   ncontvars,          /**< pointer to array of size nproblems to store number of continues subproblem vars */
   int                    nproblems,          /**< size of the arrays*/
   int                    i                   /**< index of the array to increase */
)
{
   assert(var != NULL);
   assert(i >= 0);
   assert(i < nproblems);

   if( nbinvars != NULL && (SCIPvarGetType(var) == SCIP_VARTYPE_BINARY || SCIPvarIsBinary(var)) )
   {
      ++(nbinvars[i]);
      assert(nbinvars[i] > 0);
   }
   if( nintvars != NULL && (SCIPvarGetType(var) == SCIP_VARTYPE_INTEGER && !SCIPvarIsBinary(var)) )
   {
      ++(nintvars[i]);
      assert(nintvars[i] > 0);
   }
   if( nimplvars != NULL && (SCIPvarGetType(var) == SCIP_VARTYPE_IMPLINT) )
   {
      ++(nimplvars[i]);
      assert(nimplvars[i] > 0);
   }
   if( ncontvars != NULL && (SCIPvarGetType(var) == SCIP_VARTYPE_CONTINUOUS) )
   {
      ++(ncontvars[i]);
      assert(ncontvars[i] > 0);
   }
}

/* score methods */

/** return the number of variables and binary, integer, implied integer, continuous variables of all subproblems */
void DECgetSubproblemVarsData(
   SCIP*                 scip,               /**< SCIP data structure */
   DEC_DECOMP*           decomp,             /**< decomposition data structure */
   int*                  nvars,              /**< pointer to array of size nproblems to store number of subproblem vars or NULL */
   int*                  nbinvars,           /**< pointer to array of size nproblems to store number of binary subproblem vars or NULL */
   int*                  nintvars,           /**< pointer to array of size nproblems to store number of integer subproblem vars or NULL */
   int*                  nimplvars,          /**< pointer to array of size nproblems to store number of implied subproblem vars or NULL */
   int*                  ncontvars,          /**< pointer to array of size nproblems to store number of continuous subproblem vars or NULL */
   int                   nproblems           /**< size of the arrays*/
)
{
   int i;
   int j;

   assert(scip != NULL);
   assert(decomp != NULL);
   assert(nproblems > 0);

   assert(DECdecompGetType(decomp) != DEC_DECTYPE_UNKNOWN);
   if( nvars != NULL )
      BMSclearMemoryArray(nvars, nproblems);
   if( nbinvars != NULL )
      BMSclearMemoryArray(nbinvars, nproblems);
   if( nintvars != NULL )
      BMSclearMemoryArray(nintvars, nproblems);
   if( nimplvars != NULL )
      BMSclearMemoryArray(nimplvars, nproblems);
   if( ncontvars != NULL )
      BMSclearMemoryArray(ncontvars, nproblems);

   for( i = 0; i < nproblems; ++i )
   {
      SCIP_VAR*** subscipvars;
      int* nsubscipvars;

      nsubscipvars = DECdecompGetNSubscipvars(decomp);
      subscipvars = DECdecompGetSubscipvars(decomp);
      if( nvars != NULL )
         nvars[i] = nsubscipvars[i];

      for( j = 0; j < nsubscipvars[i]; ++j )
      {
         incVarsData(subscipvars[i][j], nbinvars, nintvars, nimplvars, ncontvars, nproblems, i);
      }
   }
}


/** return the number of variables and binary, integer, implied integer, continuous variables of the master */
void DECgetLinkingVarsData(
   SCIP*                 scip,               /**< SCIP data structure */
   DEC_DECOMP*           decomp,             /**< decomposition data structure */
   int*                  nvars,              /**< pointer to store number of linking vars or NULL */
   int*                  nbinvars,           /**< pointer to store number of binary linking vars or NULL */
   int*                  nintvars,           /**< pointer to store number of integer linking vars or NULL */
   int*                  nimplvars,          /**< pointer to store number of implied linking vars or NULL */
   int*                  ncontvars           /**< pointer to store number of continuous linking vars or NULL */
)
{
   int i;
   SCIP_VAR** linkingvars;
   int nlinkingvars;

   assert(scip != NULL);
   assert(decomp != NULL);

   assert(DECdecompGetType(decomp) != DEC_DECTYPE_UNKNOWN);

   nlinkingvars = DECdecompGetNLinkingvars(decomp);
   linkingvars = DECdecompGetLinkingvars(decomp);

   if( nvars != NULL )
      *nvars = nlinkingvars;
   if( nbinvars != NULL )
      *nbinvars = 0;
   if( nintvars != NULL )
      *nintvars = 0;
   if( nimplvars != NULL )
      *nimplvars = 0;
   if( ncontvars != NULL )
      *ncontvars = 0;


   for( i = 0; i < nlinkingvars; ++i )
   {
      incVarsData(linkingvars[i], nbinvars, nintvars, nimplvars, ncontvars, 1, 0);
   }
}

/**
 * returns the number of nonzeros of each column of the constraint matrix both in the subproblem and in the master
 * @note For linking variables, the number of nonzeros in the subproblems corresponds to the number on nonzeros
 * in the border
 *
 * @note The arrays have to be allocated by the caller
 *
 * @pre This function assumes that constraints are partitioned in the decomp structure, no constraint is present in more than one block
 *
 */
SCIP_RETCODE DECgetDensityData(
   SCIP*                 scip,               /**< SCIP data structure */
   DEC_DECOMP*           decomp,             /**< decomposition data structure */
   SCIP_VAR**            vars,               /**< pointer to array store variables belonging to density */
   int                   nvars,              /**< number of variables */
   SCIP_CONS**           conss,              /**< pointer to array to store constraints belonging to the density */
   int                   nconss,             /**< number of constraints */
   int*                  varsubproblemdensity, /**< pointer to array to store the nonzeros for the subproblems */
   int*                  varmasterdensity,   /**< pointer to array to store the nonzeros for the master */
   int*                  conssubproblemdensity, /**< pointer to array to store the nonzeros for the subproblems */
   int*                  consmasterdensity   /**< pointer to array to store the nonzeros for the master */
)
{
   int nlinkingconss;
   SCIP_HASHMAP* vartoblock;
   SCIP_CONS** curconss;

   int ncurvars;
   SCIP_VAR** curvars;
   SCIP_Bool success;

   int i;
   int j;
   int v;
   int c;

   assert(scip != NULL);
   assert(decomp != NULL);
   assert(vars != NULL);
   assert(nvars > 0);
   assert(conss != NULL);
   assert(varsubproblemdensity != NULL);
   assert(varmasterdensity != NULL);
   assert(conssubproblemdensity != NULL);
   assert(consmasterdensity != NULL);

   /* make sure the passed data is initialised to 0 */
   BMSclearMemoryArray(vars, nvars);
   BMSclearMemoryArray(conss, nconss);
   BMSclearMemoryArray(varsubproblemdensity, nvars);
   BMSclearMemoryArray(varmasterdensity, nvars);
   BMSclearMemoryArray(conssubproblemdensity, nconss);
   BMSclearMemoryArray(consmasterdensity, nconss);

   BMScopyMemoryArray(vars, SCIPgetVars(scip), nvars);

   vartoblock = DECdecompGetVartoblock(decomp);
   c = 0;
   for( i = 0; i < DECdecompGetNBlocks(decomp); ++i )
   {
      curconss = DECdecompGetSubscipconss(decomp)[i];
      assert(curconss != NULL);

      for( j = 0; j < DECdecompGetNSubscipconss(decomp)[i]; ++j )
      {
         assert(c < nconss); /* This assertion and the logic forbids constraints in more than one block */
         conss[c] = curconss[j];

         SCIP_CALL( SCIPgetConsNVars(scip, curconss[j], &ncurvars, &success) );
         assert(success);
         SCIP_CALL( SCIPallocBufferArray(scip, &curvars, ncurvars) );
         SCIP_CALL( SCIPgetConsVars(scip, curconss[j], curvars, ncurvars, &success) );
         assert(success);

         for( v = 0; v < ncurvars; ++v )
         {
            SCIP_VAR* var;
            int block;
            int probindex;

            var = curvars[v];
            var = SCIPvarGetProbvar(var);
            probindex = SCIPvarGetProbindex(var);

            if( SCIPvarGetStatus(var) == SCIP_VARSTATUS_FIXED )
               continue;

            assert(probindex >= 0);
            assert(probindex < nvars);
            varsubproblemdensity[probindex] += 1;
            assert(varsubproblemdensity[probindex] > 0);
            block = (int) (size_t) SCIPhashmapGetImage(vartoblock, var); /*lint !e507*/
            assert(block > 0);

            if( block <= DECdecompGetNBlocks(decomp) )
            {
               conssubproblemdensity[c] +=1;
            }
            else
            {
               consmasterdensity[c] += 1;
            }
         }

         SCIPfreeBufferArray(scip, &curvars);
         c++;
      }
   }

   nlinkingconss = DECdecompGetNLinkingconss(decomp);
   curconss = DECdecompGetLinkingconss(decomp);

   for( j = 0; j < nlinkingconss; ++j )
   {
      assert(c < nconss); /* This assertion and the logic forbids constraints in more than one block */
      SCIP_CALL( SCIPgetConsNVars(scip, curconss[j], &ncurvars, &success) );
      assert(success);
      SCIP_CALL( SCIPallocBufferArray(scip, &curvars, ncurvars) );
      SCIP_CALL( SCIPgetConsVars(scip, curconss[j], curvars, ncurvars, &success) );
      assert(success);

      conss[c] = curconss[j];

      for( v = 0; v < ncurvars; ++v )
      {
         SCIP_VAR* var;
         int probindex;

         var = curvars[v];
         var = SCIPvarGetProbvar(var);
         probindex = SCIPvarGetProbindex(var);

         if( SCIPvarGetStatus(var) == SCIP_VARSTATUS_FIXED )
            continue;

         assert(probindex >= 0);
         assert(probindex < nvars);
         varmasterdensity[probindex] += 1;
         assert(varmasterdensity[probindex] > 0);
         SCIPdebugMessage("Var <%s> appears in cons <%s>, total count: %d\n", SCIPvarGetName(var), SCIPconsGetName(curconss[j]), varmasterdensity[probindex]);
      }

      consmasterdensity[c] = ncurvars;
      c++;

      SCIPfreeBufferArray(scip, &curvars);
   }

   return SCIP_OKAY;
}

/** helper function to increase correct lock */
static
void increaseLock(
   SCIP*                 scip,               /**< SCIP data structure */
   SCIP_Real             lhs,                /**< left side of constraint */
   SCIP_Real             coef,               /**< coefficient of variable in constraint */
   SCIP_Real             rhs,                /**< right side of constraint */
   int*                  downlock,           /**< pointer to store downlock */
   int*                  uplock              /**< pointer to store uplock */
   )
{
   assert(scip != NULL);
   assert(downlock != NULL);
   assert(uplock != NULL);

   if( !SCIPisInfinity(scip, -lhs) )
   {
      if( SCIPisPositive(scip, coef) )
         ++(*downlock);
      if( SCIPisNegative(scip, coef) )
         ++(*uplock);

   }
   if( !SCIPisInfinity(scip, rhs) )
   {
      if( SCIPisPositive(scip, coef) )
         ++(*uplock);
      if( SCIPisNegative(scip, coef) )
         ++(*downlock);
   }

}

/**
 *  calculates the number of up and down locks of variables for a given decomposition in both the original problem and the pricingproblems
 *
 *  @note All arrays need to be allocated by the caller
 *
 *  @warning This function needs a lot of memory (nvars*nblocks+1) array entries
 */
SCIP_RETCODE DECgetVarLockData(
   SCIP*                 scip,               /**< SCIP data structure */
   DEC_DECOMP*           decomp,             /**< decomposition data structure */
   SCIP_VAR**            vars,               /**< pointer to array store variables belonging to density */
   int                   nvars,              /**< number of variables */
   int                   nsubproblems,       /**< number of sub problems */
   int**                 subsciplocksdown,   /**< pointer to two dimensional array to store the down locks for the subproblems */
   int**                 subsciplocksup,     /**< pointer to two dimensional array to store the down locks for the subproblems */
   int*                  masterlocksdown,    /**< pointer to array to store the down locks for the master */
   int*                  masterlocksup       /**< pointer to array to store the down locks for the master */
   )
{
   int nlinkingconss;
   SCIP_CONS** curconss;
   SCIP_VAR** curvars;
   SCIP_Real* curvals;
   int ncurvars;
   SCIP_Real lhs;
   SCIP_Real rhs;

   SCIP_Bool success;

   int i;
   int j;
   int v;

   assert(scip != NULL);
   assert(decomp != NULL);
   assert(vars != NULL);
   assert(nvars > 0);
   assert(nvars == SCIPgetNVars(scip));
   assert(subsciplocksdown != NULL);
   assert(subsciplocksup != NULL);
   assert(masterlocksdown != NULL);
   assert(masterlocksup != NULL);

   /* make sure the passed data is initialised to 0 */
   BMSclearMemoryArray(vars, nvars);
   BMScopyMemoryArray(vars, SCIPgetVars(scip), nvars);
   BMSclearMemoryArray(masterlocksdown, nvars);
   BMSclearMemoryArray(masterlocksup, nvars);
   for( i = 0; i < nsubproblems; ++i )
   {
      BMSclearMemoryArray(subsciplocksdown[i], nvars); /*lint !e866*/
      BMSclearMemoryArray(subsciplocksup[i], nvars); /*lint !e866*/
   }

   for( i = 0; i < DECdecompGetNBlocks(decomp); ++i )
   {
      curconss = DECdecompGetSubscipconss(decomp)[i];
      assert(curconss != NULL);

      for( j = 0; j < DECdecompGetNSubscipconss(decomp)[i]; ++j )
      {

         SCIP_CALL( SCIPgetConsNVars(scip, curconss[j], &ncurvars, &success) );
         assert(success);
         SCIP_CALL( SCIPallocBufferArray(scip, &curvars, ncurvars) );
         SCIP_CALL( SCIPallocBufferArray(scip, &curvals, ncurvars) );

         SCIP_CALL( GCGconsGetVals(scip, curconss[j], curvals, ncurvars) );
         SCIP_CALL( SCIPgetConsVars(scip, curconss[j], curvars, ncurvars, &success) );
         assert(success);

         rhs = GCGconsGetRhs(scip, curconss[j]);
         lhs = GCGconsGetLhs(scip, curconss[j]);

         for( v = 0; v < ncurvars; ++v )
         {
            SCIP_VAR* var;
            int probindex;

            var = curvars[v];
            var = SCIPvarGetProbvar(var);
            probindex = SCIPvarGetProbindex(var);

            if( SCIPvarGetStatus(var) == SCIP_VARSTATUS_FIXED )
               continue;

            assert(probindex >= 0);
            assert(probindex < nvars);
            assert(SCIPhashmapExists(DECdecompGetVartoblock(decomp), var));

            increaseLock(scip, lhs, curvals[v], rhs, &(subsciplocksdown[i][probindex]), &(subsciplocksup[i][probindex]));
         }

         SCIPfreeBufferArray(scip, &curvals);
         SCIPfreeBufferArray(scip, &curvars);
      }
   }

   nlinkingconss = DECdecompGetNLinkingvars(decomp);
   curconss = DECdecompGetLinkingconss(decomp);
   for( j = 0; j < nlinkingconss; ++j )
   {
      SCIP_CALL( SCIPgetConsNVars(scip, curconss[j], &ncurvars, &success) );
      assert(success);
      SCIP_CALL( SCIPallocBufferArray(scip, &curvars, ncurvars) );
      SCIP_CALL( SCIPallocBufferArray(scip, &curvals, ncurvars) );

      SCIP_CALL( GCGconsGetVals(scip, curconss[j], curvals, ncurvars) );
      SCIP_CALL( SCIPgetConsVars(scip, curconss[j], curvars, ncurvars, &success) );
      assert(success);

      rhs = GCGconsGetRhs(scip, curconss[j]);
      lhs = GCGconsGetLhs(scip, curconss[j]);

      for( v = 0; v < ncurvars; ++v )
      {
         SCIP_VAR* var;
         int probindex;

         var = curvars[v];
         var = SCIPvarGetProbvar(var);
         probindex = SCIPvarGetProbindex(var);

         if( SCIPvarGetStatus(var) == SCIP_VARSTATUS_FIXED )
            continue;

         assert(probindex >= 0);
         assert(probindex < nvars);

         increaseLock(scip, lhs, curvals[v], rhs, &(masterlocksdown[probindex]), &(masterlocksup[probindex]));
      }

      SCIPfreeBufferArray(scip, &curvals);
      SCIPfreeBufferArray(scip, &curvars);
   }

   return SCIP_OKAY;
}


/** computes the score of the given decomposition based on the border, the average density score and the ratio of
 * linking variables
 */
SCIP_RETCODE DECevaluateDecomposition(
   SCIP*                 scip,               /**< SCIP data structure */
   DEC_DECOMP*           decdecomp,          /**< decomposition data structure */
   DEC_SCORES*           score               /**< returns the score of the decomposition */
   )
{
   int matrixarea;
   int borderarea;
   int nvars;
   int nconss;
   int i;
   int j;
   int k;
   /*   int blockarea; */
   SCIP_Real varratio;
   int* nzblocks;
   int nblocks;
   int* nlinkvarsblocks;
   int* nvarsblocks;
   SCIP_Real* blockdensities;
   int* blocksizes;
   SCIP_Real density;

   SCIP_Real alphaborderarea;
   SCIP_Real alphalinking;
   SCIP_Real alphadensity;

   alphaborderarea = 0.6;
   alphalinking = 0.2 ;
   alphadensity  = 0.2;



   assert(scip != NULL);
   assert(score != NULL);

   nvars = SCIPgetNVars(scip);
   nconss = SCIPgetNConss(scip);

   nblocks = DECdecompGetNBlocks(decdecomp);

   SCIP_CALL( SCIPallocBufferArray(scip, &nzblocks, nblocks) );
   SCIP_CALL( SCIPallocBufferArray(scip, &nlinkvarsblocks, nblocks) );
   SCIP_CALL( SCIPallocBufferArray(scip, &blockdensities, nblocks) );
   SCIP_CALL( SCIPallocBufferArray(scip, &blocksizes, nblocks) );
   SCIP_CALL( SCIPallocBufferArray(scip, &nvarsblocks, nblocks) );
   /*
    * 3 Scores
    *
    * - Area percentage (min)
    * - block density (max)
    * - \pi_b {v_b|v_b is linking}/#vb (min)
    */

   /* calculate matrix area */
   matrixarea = nvars*nconss;

   /* calculate slave sizes, nonzeros and linkingvars */
   for( i = 0; i < nblocks; ++i )
   {
      SCIP_CONS** curconss;
      int ncurconss;
      int nvarsblock;
      SCIP_Bool *ishandled;

      SCIP_CALL( SCIPallocBufferArray(scip, &ishandled, nvars) );
      nvarsblock = 0;
      nzblocks[i] = 0;
      nlinkvarsblocks[i] = 0;
      for( j = 0; j < nvars; ++j )
      {
         ishandled[j] = FALSE;
      }
      curconss = DECdecompGetSubscipconss(decdecomp)[i];
      ncurconss = DECdecompGetNSubscipconss(decdecomp)[i];

      for( j = 0; j < ncurconss; ++j )
      {
         SCIP_VAR** curvars;
         SCIP_VAR* var;
         int ncurvars;
         ncurvars = GCGconsGetNVars(scip, curconss[j]);
         SCIP_CALL( SCIPallocBufferArray(scip, &curvars, ncurvars) );
         SCIP_CALL( GCGconsGetVars(scip, curconss[j], curvars, ncurvars) );

         for( k = 0; k < ncurvars; ++k )
         {
            int block;
            if( !GCGisVarRelevant(curvars[k]) )
               continue;

            var = SCIPvarGetProbvar(curvars[k]);
            assert(var != NULL);
            if( !GCGisVarRelevant(var) )
               continue;

            assert(SCIPvarIsActive(var));
            assert(!SCIPvarIsDeleted(var));
            ++(nzblocks[i]);
            if( !SCIPhashmapExists(DECdecompGetVartoblock(decdecomp), var) )
            {
               block = (int)(size_t) SCIPhashmapGetImage(DECdecompGetVartoblock(decdecomp), curvars[k]); /*lint !e507*/
            }
            else
            {
               assert(SCIPhashmapExists(DECdecompGetVartoblock(decdecomp), var));
               block = (int)(size_t) SCIPhashmapGetImage(DECdecompGetVartoblock(decdecomp), var); /*lint !e507*/
            }

            if( block == nblocks+1 && ishandled[SCIPvarGetProbindex(var)] == FALSE )
            {
               ++(nlinkvarsblocks[i]);
            }
            ishandled[SCIPvarGetProbindex(var)] = TRUE;
         }

         SCIPfreeBufferArray(scip, &curvars);
      }

      for( j = 0; j < nvars; ++j )
      {
         if( ishandled[j] )
         {
            ++nvarsblock;
         }
      }

      blocksizes[i] = nvarsblock*ncurconss;
      nvarsblocks[i] = nvarsblock;
      if( blocksizes[i] > 0 )
      {
         blockdensities[i] = 1.0*nzblocks[i]/blocksizes[i];
      }
      else
      {
         blockdensities[i] = 0.0;
      }

      assert(blockdensities[i] >= 0 && blockdensities[i] <= 1.0);
      SCIPfreeBufferArray(scip, &ishandled);
   }

   borderarea = DECdecompGetNLinkingconss(decdecomp)*nvars+DECdecompGetNLinkingvars(decdecomp)*(nconss-DECdecompGetNLinkingconss(decdecomp));

   density = 1E20;
   varratio = 1.0;
   for( i = 0; i < nblocks; ++i )
   {
      density = MIN(density, blockdensities[i]);

      if( DECdecompGetNLinkingvars(decdecomp) > 0 )
      {
         varratio *= 1.0*nlinkvarsblocks[i]/DECdecompGetNLinkingvars(decdecomp);
      }
      else
      {
         varratio = 0;
      }
   }

   score->linkingscore = (0.5+0.5*varratio);
   score->borderscore = (1.0*(borderarea)/matrixarea);
   score->densityscore = (1-density);




   switch( DECdecompGetType(decdecomp) )
   {
   case DEC_DECTYPE_ARROWHEAD:
      score->totalscore = alphaborderarea*(score->borderscore) + alphalinking*(score->linkingscore) + alphadensity*(score->densityscore);
<<<<<<< HEAD
//      score->totalscore = score->borderscore*score->linkingscore*score->densityscore;
      break;
   case DEC_DECTYPE_BORDERED:
      score->totalscore = alphaborderarea*(score->borderscore) + alphalinking*(score->linkingscore) + alphadensity*(score->densityscore);
//      score->totalscore = score->borderscore*score->linkingscore*score->densityscore;
=======
/*      score->totalscore = score->borderscore*score->linkingscore*score->densityscore; */
      break;
   case DEC_DECTYPE_BORDERED:
      score->totalscore = alphaborderarea*(score->borderscore) + alphalinking*(score->linkingscore) + alphadensity*(score->densityscore);
      /*       score->totalscore = score->borderscore*score->linkingscore*score->densityscore; */
>>>>>>> 2309cea4
      break;
   case DEC_DECTYPE_DIAGONAL:
      if(nblocks == 1 || nblocks == 0)
         score->totalscore = 1.0;
      else
         score->totalscore = 0.0;
      break;
   case DEC_DECTYPE_STAIRCASE:
      score->totalscore = alphaborderarea*(score->borderscore) + alphalinking*(score->linkingscore) + 0.2*(score->densityscore);
<<<<<<< HEAD
//      score->totalscore = score->borderscore*score->linkingscore*score->densityscore;
=======
/*       score->totalscore = score->borderscore*score->linkingscore*score->densityscore; */
>>>>>>> 2309cea4
      break;
   case DEC_DECTYPE_UNKNOWN:
      SCIPerrorMessage("Decomposition type is %s, cannot compute score\n", DECgetStrType(DECdecompGetType(decdecomp)));
      assert(FALSE);
      break;
   default:
      SCIPerrorMessage("No rule for this decomposition type, cannot compute score\n");
      assert(FALSE);
      break;
   }
   if(nblocks == 1 || nblocks == 0)
      score->totalscore = 1.0;

   if( nblocks == 0 || nblocks == 1)
	   score->totalscore = 1;

   SCIPfreeBufferArray(scip, &nvarsblocks);
   SCIPfreeBufferArray(scip, &blocksizes);
   SCIPfreeBufferArray(scip, &blockdensities);
   SCIPfreeBufferArray(scip, &nlinkvarsblocks);
   SCIPfreeBufferArray(scip, &nzblocks);
   return SCIP_OKAY;
}

/** compute the density of variables in blocks and master */
static
SCIP_RETCODE computeVarDensities(
      SCIP*              scip,               /**< SCIP data structure */
      DEC_DECOMP*        decomp,             /**< decomposition data structure */
      int*               varprobdensity,     /**< density information */
      int*               varmasterdensity,   /**< density information */
      SCIP_VAR**         vars,               /**< array of variables */
      int                nvars,              /**< number of variables */
      DEC_STATISTIC*     blockvardensities,  /**< array of statistic structs to store density information of each block */
      DEC_STATISTIC*     mastervardensity,   /**< pointer to store density information of master variables*/
      int                nblocks             /**< number of blocks */
   )
{
   int v;
   int b;
   SCIP_Real** vardistribution;
   int* nvardistribution;
   SCIP_Real* mastervardistribution;

   SCIP_Real max = 0;
   SCIP_Real min = 1.0;
   SCIP_Real median = 0;
   SCIP_Real mean = 0;

   assert(scip != NULL);
   assert(decomp != NULL);

   assert(vars != NULL);
   assert(nvars > 0);
   assert(blockvardensities != NULL);
   assert(mastervardensity != NULL);
   assert(nblocks >= 0);

   SCIP_CALL( SCIPallocBlockMemoryArray(scip, &vardistribution, nblocks) );
   SCIP_CALL( SCIPallocBlockMemoryArray(scip, &nvardistribution, nblocks) );

   BMSclearMemoryArray(vardistribution, nblocks);
   BMSclearMemoryArray(nvardistribution, nblocks);

   SCIP_CALL( SCIPallocBlockMemoryArray(scip, &mastervardistribution, nvars) );
   BMSclearMemoryArray(mastervardistribution, nvars);

   for( b = 0; b < nblocks; ++b )
   {
      SCIP_CALL( SCIPallocBlockMemoryArray(scip, &vardistribution[b], DECdecompGetNSubscipvars(decomp)[b]) ); /*lint !e866 !e666*/
      BMSclearMemoryArray(vardistribution[b], DECdecompGetNSubscipvars(decomp)[b]); /*lint !e866 */
   }

   for( v = 0; v < nvars; ++v )
   {
      int block = ((int) (size_t) SCIPhashmapGetImage(DECdecompGetVartoblock(decomp), (vars[v]))) - 1; /*lint !e507 */
      assert(block >= 0);
      SCIPdebugMessage("Var <%s>:", SCIPvarGetName(vars[v]));


      mastervardistribution[v] = 1.0*varmasterdensity[v]/DECdecompGetNLinkingconss(decomp);
      SCIPdebugPrintf("master %d ", varmasterdensity[v]);

      if( block < nblocks )
      {
         vardistribution[block][nvardistribution[block]] = 1.0*varprobdensity[v]/DECdecompGetNSubscipconss(decomp)[block];
         SCIPdebugPrintf("block %d %.3f\n", block, vardistribution[block][nvardistribution[block]]);
         ++(nvardistribution[block]);
      }
      else
      {
         SCIPdebugPrintf("\n");
      }
   }

   for( b = 0; b < nblocks; ++b )
   {
      int ncurvars = DECdecompGetNSubscipvars(decomp)[b];

      max = 0;
      min = 1.0;
      median = 0;
      mean = 0;



      SCIPdebugMessage("block %d:", b);
      for( v = 0; v < ncurvars; ++v )
      {

         SCIPdebugPrintf(" <%s> %.3f", SCIPvarGetName(DECdecompGetSubscipvars(decomp)[b][v]), vardistribution[b][v]);
         max = MAX(max, vardistribution[b][v]);
         min = MIN(min, vardistribution[b][v]);
         mean += 1.0*vardistribution[b][v]/ncurvars;

      }
      if( ncurvars > 0 )
         median = quick_select_median(vardistribution[b], ncurvars);

      SCIPdebugPrintf("\nmin: %.3f, max: %.3f, median: %.3f, mean: %.3f\n", min, max, median, mean);

      blockvardensities[b].max = max;
      blockvardensities[b].min = min;
      blockvardensities[b].median = median;
      blockvardensities[b].mean = mean;
   }
   max = 0;
   min = 1.0;
   mean = 0;

   SCIPdebugMessage("master:");

   for( v = 0; v < nvars; ++v )
   {

      SCIPdebugPrintf(" <%s> %.3f", SCIPvarGetName(vars[v]), mastervardistribution[v]);
      max = MAX(max, mastervardistribution[v]);
      min = MIN(min, mastervardistribution[v]);
      mean += 1.0*mastervardistribution[v]/nvars;

   }
   median = quick_select_median(mastervardistribution, nvars);
   SCIPdebugPrintf("\nmin: %.3f, max: %.3f, median: %.3f, mean: %.3f\n", min, max, median, mean);


   mastervardensity->max = max;
   mastervardensity->min = min;
   mastervardensity->median = median;
   mastervardensity->mean = mean;

   for( b = 0; b < nblocks; ++b )
   {
      SCIPfreeBlockMemoryArray(scip, &vardistribution[b], DECdecompGetNSubscipvars(decomp)[b]); /*lint !e866 */
   }

   SCIPfreeBlockMemoryArray(scip, &mastervardistribution, nvars);

   SCIPfreeBlockMemoryArray(scip, &nvardistribution, nblocks);
   SCIPfreeBlockMemoryArray(scip, &vardistribution, nblocks);

   return SCIP_OKAY;
}

/** returns the number of constraints saved in the decomposition */
int DECdecompGetNConss(
   DEC_DECOMP*           decomp              /**< decomposition data structure */
   )
{
   int b;
   int nconss = 0;
   assert(decomp != NULL);

   for( b = 0; b < DECdecompGetNBlocks(decomp); ++b )
      nconss += DECdecompGetNSubscipconss(decomp)[b];

   nconss += DECdecompGetNLinkingconss(decomp);
   return nconss;
}

/** computes nonzero elements of a given constraint, separated into linking variables and normal vars */
static
SCIP_RETCODE computeConssNzeros(
   SCIP*                 scip,               /**< SCIP data structure */
   DEC_DECOMP*           decomp,             /**< decomposition data structure */
   SCIP_CONS*            cons,               /**< SCIP data structure */
   int*                  nzeros,             /**< pointer to store nonzero elements */
   int*                  nintzeros,          /**< pointer to store integer nonzeros */
   int*                  nbzeros,            /**< pointer to store border nonzero elements */
   int*                  nintbzeros          /**< pointer to store border integer nonzeros */
)
{
   int v;
   int ncurvars;
   SCIP_VAR** curvars = NULL;
   SCIP_Real* curvals = NULL;

   assert(scip != NULL);
   assert(decomp != NULL);
   assert(cons != NULL);
   assert(nzeros != NULL);
   assert(nintzeros != NULL);
   assert(nbzeros != NULL);
   assert(nintbzeros != NULL);

   ncurvars = GCGconsGetNVars(scip, cons);
   SCIP_CALL( SCIPallocBufferArray(scip, &curvars, ncurvars) );
   SCIP_CALL( SCIPallocBufferArray(scip, &curvals, ncurvars) );

   SCIP_CALL( GCGconsGetVars(scip, cons, curvars, ncurvars) );
   SCIP_CALL( GCGconsGetVals(scip, cons, curvals, ncurvars) );

   for( v = 0; v < ncurvars; ++v )
   {
      int block;
      SCIP_VAR* curvar;
      if( SCIPisZero(scip, curvals[v]) )
         continue;

      curvar = SCIPvarGetProbvar(curvars[v]);

      if( SCIPvarGetStatus(curvar) == SCIP_VARSTATUS_FIXED )
         continue;

      block = ((int) (size_t) SCIPhashmapGetImage(DECdecompGetVartoblock(decomp), (curvar))) - 1; /*lint !e507 */
      assert(block >= 0);

      if( block > DECdecompGetNBlocks(decomp) )
      {
         if( SCIPvarGetType(curvar) == SCIP_VARTYPE_BINARY || SCIPvarGetType(curvar) == SCIP_VARTYPE_INTEGER )
            *nintbzeros += 1;

         *nbzeros += 1;
      }
      else
      {
         if( SCIPvarGetType(curvar) == SCIP_VARTYPE_BINARY || SCIPvarGetType(curvar) == SCIP_VARTYPE_INTEGER )
            *nintzeros += 1;

         *nzeros += 1;
      }
   }

   SCIPfreeBufferArrayNull(scip, &curvals);
   SCIPfreeBufferArrayNull(scip, &curvars);

   return SCIP_OKAY;
}

/** computes nonzero elements of the pricing problems and the master */
static
SCIP_RETCODE computeNonzeros(
   SCIP*                 scip,               /**< SCIP data structure */
   DEC_DECOMP*           decomp,             /**< decomposition data structure */
   int*                  mnzeros,            /**< number of nonzero elements in row border */
   int*                  mintnzeros,         /**< number of integral nonzero elements in row border */
   int*                  lnzeros,            /**< number of nonzero elements in column border */
   int*                  lintnzeros,         /**< number of integral nonzero elements in column border */
   int*                  nonzeros,           /**< number of nonzero elements per pricing problem */
   int*                  intnzeros           /**< number of integral nonzero elements per pricing problem */
   )
{
   int c;
   int b;

   assert(scip != NULL);
   assert(decomp != NULL);
   assert(mnzeros != NULL);
   assert(mintnzeros != NULL);
   assert(lnzeros != NULL);
   assert(lintnzeros != NULL);
   assert(nonzeros != NULL);
   assert(intnzeros != NULL);

   for( b = 0; b < DECdecompGetNBlocks(decomp); ++b )
   {
      SCIP_CONS** subscipconss = DECdecompGetSubscipconss(decomp)[b];
      int nsubscipconss = DECdecompGetNSubscipconss(decomp)[b];
      for( c = 0; c < nsubscipconss; ++c )
      {
         SCIP_CALL( computeConssNzeros(scip, decomp, subscipconss[c], &(nonzeros[b]), &(intnzeros[b]), lnzeros, lintnzeros ) );
      }
   }

   for( c = 0; c < DECdecompGetNLinkingconss(decomp); ++c )
   {
      SCIP_CALL( computeConssNzeros(scip, decomp, DECdecompGetLinkingconss(decomp)[c], mnzeros, mintnzeros, lnzeros, lintnzeros ) );
   }

   return SCIP_OKAY;
}

/** display statistics about the decomposition */
SCIP_RETCODE GCGprintDecompStatistics(
   SCIP*                 scip,               /**< SCIP data structure */
   FILE*                 file                /**< output file or NULL for standard output */
   )
{
   DEC_DECOMP* decomp;
   DEC_SCORES scores;
   SCIP_VAR** vars;
   SCIP_CONS** conss;

   int nvars;
   int nconss;

   int* nallvars;
   int* nbinvars;
   int* nintvars;
   int* nimplvars;
   int* ncontvars;

   int nblocks;
   int nblocksrelevant;
   int nlinkvars;
   int nlinkbinvar;
   int nlinkintvars;
   int nlinkimplvars;
   int nlinkcontvars;
   int b;

   int* varprobdensity;
   int* varmasterdensity;
   int* consprobsensity;
   int* consmasterdensity;

   DEC_STATISTIC* blockvardensities;
   DEC_STATISTIC* blockconsdensities;
   DEC_STATISTIC mastervardensity;

   int mnzeros;
   int mintnzeros;
   int lnzeros;
   int lintnzeros;

   int* nonzeros;
   int* intnzeros;

   assert(scip != NULL);

   decomp = DECgetBestDecomp(scip);

   if( decomp == NULL )
   {
      SCIPmessageFPrintInfo(SCIPgetMessagehdlr(scip), file, "No decomposition available. Cannot output decomposition statistics.\n");
      return SCIP_OKAY;
   }
   assert(decomp != NULL);
   nblocks = DECdecompGetNBlocks(decomp);

   nvars = SCIPgetNVars(scip);
   nconss = DECdecompGetNConss(decomp);

   SCIP_CALL( SCIPallocBlockMemoryArray(scip, &nallvars, nblocks) );
   SCIP_CALL( SCIPallocBlockMemoryArray(scip, &nbinvars, nblocks) );
   SCIP_CALL( SCIPallocBlockMemoryArray(scip, &nintvars, nblocks) );
   SCIP_CALL( SCIPallocBlockMemoryArray(scip, &nimplvars, nblocks) );
   SCIP_CALL( SCIPallocBlockMemoryArray(scip, &ncontvars, nblocks) );

   SCIP_CALL( SCIPallocBlockMemoryArray(scip, &blockvardensities, nblocks) );
   SCIP_CALL( SCIPallocBlockMemoryArray(scip, &blockconsdensities, nblocks) );

   SCIP_CALL( SCIPallocBlockMemoryArray(scip, &varprobdensity, nvars) );
   SCIP_CALL( SCIPallocBlockMemoryArray(scip, &varmasterdensity, nvars) );
   SCIP_CALL( SCIPallocBlockMemoryArray(scip, &vars, nvars) );
   SCIP_CALL( SCIPallocBlockMemoryArray(scip, &conss, nconss) );
   SCIP_CALL( SCIPallocBlockMemoryArray(scip, &consprobsensity, nconss) );
   SCIP_CALL( SCIPallocBlockMemoryArray(scip, &consmasterdensity, nconss) );

   SCIP_CALL( SCIPallocBlockMemoryArray(scip, &nonzeros, nblocks) );
   SCIP_CALL( SCIPallocBlockMemoryArray(scip, &intnzeros, nblocks) );

   BMSclearMemoryArray(nonzeros, nblocks);
   BMSclearMemoryArray(intnzeros, nblocks);

   mnzeros = 0;
   mintnzeros = 0;
   lnzeros = 0;
   lintnzeros = 0;

   SCIP_CALL( DECevaluateDecomposition(scip, decomp, &scores) );

   DECgetSubproblemVarsData(scip, decomp, nallvars, nbinvars, nintvars, nimplvars, ncontvars, nblocks);
   DECgetLinkingVarsData(scip, decomp, &nlinkvars, &nlinkbinvar, &nlinkintvars, &nlinkimplvars, &nlinkcontvars);
   SCIP_CALL( DECgetDensityData(scip, decomp, vars, nvars, conss, nconss, varprobdensity, varmasterdensity, consprobsensity, consmasterdensity) );

   SCIP_CALL( computeVarDensities(scip, decomp, varprobdensity, varmasterdensity, vars, nvars, blockvardensities, &mastervardensity, nblocks) );
   SCIP_CALL( computeNonzeros(scip, decomp, &mnzeros, &mintnzeros, &lnzeros, &lintnzeros, nonzeros, intnzeros) );

   SCIPmessageFPrintInfo(SCIPgetMessagehdlr(scip), file, "Decomp statistics  :\n");
   SCIPmessageFPrintInfo(SCIPgetMessagehdlr(scip), file, "  type             : %10s\n", DECgetStrType(DECdecompGetType(decomp)));
   SCIPmessageFPrintInfo(SCIPgetMessagehdlr(scip), file, "  detector         : %10s\n", decomp->detector == NULL? "provided": DECdetectorGetName(decomp->detector));
   SCIPmessageFPrintInfo(SCIPgetMessagehdlr(scip), file, "  blocks           : %10d\n", DECdecompGetNBlocks(decomp));

   nblocksrelevant = nblocks;
   if( SCIPgetStage(GCGgetMasterprob(scip)) >= SCIP_STAGE_PRESOLVED )
   {
      for( b = 0; b < nblocks; ++b )
      {
         if( GCGgetNIdenticalBlocks(scip, b) == 0 )
            nblocksrelevant -= 1;
      }
   }
   SCIPmessageFPrintInfo(SCIPgetMessagehdlr(scip), file, "  aggr. blocks     : %10d\n", nblocksrelevant);

   SCIPmessageFPrintInfo(SCIPgetMessagehdlr(scip), file, "Master statistics  :      nvars   nbinvars   nintvars  nimplvars  ncontvars     nconss   nonzeros  intnzeros    bnzeros bintnzeros  min(dens)  max(dens) medi(dens) mean(dens)\n");
   SCIPmessageFPrintInfo(SCIPgetMessagehdlr(scip), file, "  master           : %10d %10d %10d %10d %10d %10d %10d %10d %10d %10d %10.3f %10.3f %10.3f %10.3f\n", nlinkvars,
         nlinkbinvar, nlinkintvars, nlinkimplvars, nlinkcontvars, DECdecompGetNLinkingconss(decomp),
         mnzeros, mintnzeros, lnzeros, lintnzeros, mastervardensity.min, mastervardensity.max, mastervardensity.median, mastervardensity.mean);

   SCIPmessageFPrintInfo(SCIPgetMessagehdlr(scip), file, "Pricing statistics :      nvars   nbinvars   nintvars  nimplvars  ncontvars     nconss   nonzeros  intnzeros  min(dens)  max(dens) medi(dens) mean(dens)  identical\n");
   for( b = 0; b < nblocks; ++b )
   {
      int identical = 0;
      SCIP_Bool relevant = TRUE;

      if( SCIPgetStage(GCGgetMasterprob(scip)) >= SCIP_STAGE_PRESOLVED )
      {
         relevant =  GCGisPricingprobRelevant(scip, b);
         identical = GCGgetNIdenticalBlocks(scip, b);
      }
      if( relevant )
      {
         SCIPmessageFPrintInfo(SCIPgetMessagehdlr(scip), file, " %10lld        : %10d %10d %10d %10d %10d %10d %10d %10d %10.3f %10.3f %10.3f %10.3f %10d\n", b+1, nallvars[b], nbinvars[b], nintvars[b], nimplvars[b], ncontvars[b],
               DECdecompGetNSubscipconss(decomp)[b], nonzeros[b], intnzeros[b], blockvardensities[b].min, blockvardensities[b].max, blockvardensities[b].median, blockvardensities[b].mean, identical);
      }
   }

   SCIPmessageFPrintInfo(SCIPgetMessagehdlr(scip), file, "Decomp Scores      :\n");
   SCIPmessageFPrintInfo(SCIPgetMessagehdlr(scip), file, "  border area      : %10.3f\n", scores.borderscore);
   SCIPmessageFPrintInfo(SCIPgetMessagehdlr(scip), file, "  avg. density     : %10.3f\n", scores.densityscore);
   SCIPmessageFPrintInfo(SCIPgetMessagehdlr(scip), file, "  linking score    : %10.3f\n", scores.linkingscore);

   SCIPfreeBlockMemoryArray(scip, &vars, nvars);
   SCIPfreeBlockMemoryArray(scip, &conss, nconss);


   SCIPfreeBlockMemoryArray(scip, &intnzeros, nblocks);
   SCIPfreeBlockMemoryArray(scip, &nonzeros, nblocks);

   SCIPfreeBlockMemoryArray(scip, &varprobdensity, nvars);
   SCIPfreeBlockMemoryArray(scip, &varmasterdensity, nvars);
   SCIPfreeBlockMemoryArray(scip, &consprobsensity, nconss);
   SCIPfreeBlockMemoryArray(scip, &consmasterdensity, nconss);

   SCIPfreeBlockMemoryArray(scip, &blockvardensities, nblocks);
   SCIPfreeBlockMemoryArray(scip, &blockconsdensities, nblocks);

   SCIPfreeBlockMemoryArray(scip, &nallvars, nblocks);
   SCIPfreeBlockMemoryArray(scip, &nbinvars, nblocks);
   SCIPfreeBlockMemoryArray(scip, &nintvars, nblocks);
   SCIPfreeBlockMemoryArray(scip, &nimplvars, nblocks);
   SCIPfreeBlockMemoryArray(scip, &ncontvars, nblocks);

   return SCIP_OKAY;
}

/** returns whether both structures lead to the same decomposition */
SCIP_Bool DECdecompositionsAreEqual(
   SCIP*                 scip,               /**< SCIP data structure */
   DEC_DECOMP*           decomp1,            /**< first decomp data structure */
   DEC_DECOMP*           decomp2             /**< second decomp data structure */
)
{
   SCIP_HASHMAP* constoblock1;
   SCIP_HASHMAP* constoblock2;

   SCIP_HASHMAP* vartoblock1;
   SCIP_HASHMAP* vartoblock2;

   SCIP_CONS** conss;
   int nconss;

   SCIP_VAR** vars;
   int nvars;
   int i;

   assert(scip != NULL);
   assert(decomp1 != NULL);
   assert(decomp2 != NULL);

   if( DECdecompGetNBlocks(decomp1) != DECdecompGetNBlocks(decomp2) )
   {
      return FALSE;
   }

   conss = SCIPgetConss(scip);
   nconss = SCIPgetNConss(scip);

   vars = SCIPgetVars(scip);
   nvars = SCIPgetNVars(scip);

   constoblock1 = DECdecompGetConstoblock(decomp1);
   constoblock2 = DECdecompGetConstoblock(decomp2);
   assert(constoblock1 != NULL);
   assert(constoblock2 != NULL);

   vartoblock1 = DECdecompGetVartoblock(decomp1);
   vartoblock2 = DECdecompGetVartoblock(decomp2);
   assert(vartoblock1 != NULL);
   assert(vartoblock2 != NULL);

   vartoblock1 = DECdecompGetVartoblock(decomp1);
   vartoblock2 = DECdecompGetVartoblock(decomp2);

   for( i = 0; i < nconss; ++i )
   {
      if( SCIPhashmapGetImage(constoblock1, conss[i]) != SCIPhashmapGetImage(constoblock2, conss[i]) )
         return FALSE;
   }

   for( i = 0; i < nvars; ++i )
   {
      if( SCIPhashmapGetImage(vartoblock1, vars[i]) != SCIPhashmapGetImage(vartoblock2, vars[i]) )
         return FALSE;
   }

   return TRUE;
}

/** filters similar decompositions from a given list and moves them to the end
 * @return the number of unique decompositions
 */
int DECfilterSimilarDecompositions(
   SCIP*                 scip,               /**< SCIP data structure */
   DEC_DECOMP**          decs,               /**< array of decompositions */
   int                   ndecs               /**< number of decompositions */
)
{
   int i;
   int j;
   int nunique;
   assert(scip != NULL);
   assert(decs != NULL);
   assert(ndecs > 0);

   nunique = ndecs;
   for( i = 0; i < nunique; ++i )
   {
      /*lint -e{850} j is modified in the body of the for loop */
      for( j = i+1; j < nunique; ++j )
      {
         DEC_DECOMP* tmp;
         if( DECdecompositionsAreEqual(scip, decs[i], decs[j]) )
         {
            tmp = decs[nunique-1];
            decs[nunique-1] = decs[j];
            decs[j] = tmp;
            --nunique;
            --j;
         }
      }
   }
   return nunique;
}

/** returns the number of the block that the constraint is with respect to the decomposition */
/** @todo: maybe this is possible in such a way that a staircase structure is preserved */
SCIP_RETCODE DECdetermineConsBlock(
   SCIP*                 scip,               /**< SCIP data structure */
   DEC_DECOMP*           decomp,             /**< decomposition data structure */
   SCIP_CONS*            cons,               /**< constraint to check */
   int                   *block              /**< block of the constraint (or nblocks for master) */
)
{
   SCIP_VAR** curvars = NULL;
   int ncurvars = 0;
   SCIP_Bool success = FALSE;
   int i;
   int nblocks ;

   int nmastervars = 0;
   int npricingvars = 0;

   SCIP_HASHMAP* vartoblock;
   assert(scip != NULL);
   assert(decomp != NULL);
   assert(cons != NULL);
   assert(block != NULL);

   *block = -2;

   SCIP_CALL( SCIPgetConsNVars(scip, cons, &ncurvars, &success) );
   assert(success);

   if( ncurvars == 0 )
      return SCIP_OKAY;

   vartoblock= DECdecompGetVartoblock(decomp);
   assert(vartoblock != NULL);

   nblocks = DECdecompGetNBlocks(decomp);

   SCIP_CALL( SCIPallocBufferArray(scip, &curvars, ncurvars) );
   SCIP_CALL( SCIPgetConsVars(scip, cons, curvars, ncurvars, &success) );
   assert(success);

   for( i = 0; i < ncurvars && *block != nblocks; ++i )
   {
      SCIP_VAR* var;
      int varblock;

      var = SCIPvarGetProbvar(curvars[i]);

      if( SCIPvarGetStatus(var) == SCIP_VARSTATUS_FIXED )
         continue;

      assert(SCIPhashmapExists(vartoblock, var));
      varblock = ((int) (size_t) SCIPhashmapGetImage(vartoblock, var))-1; /*lint !e507 */

      /* if variable is linking skip*/
      if( varblock == nblocks+1 )
      {
         continue;
      }
      else if( varblock == nblocks )
      {
         ++nmastervars;
         continue;
      }
      else if( *block != varblock )
      {
         ++npricingvars;
         if( *block < 0 )
            *block = varblock;
         else
         {
            assert(*block != nblocks);
            *block = nblocks;
            break;
         }
      }
   }

   SCIPfreeBufferArrayNull(scip, &curvars);

   if( ncurvars > 0 && *block == -2 )
      *block = nblocks;

   if( npricingvars == 0 && nmastervars > 0 )
      *block = -1;

   return SCIP_OKAY;
}

/** move a master constraint to pricing problem */
SCIP_RETCODE DECdecompMoveLinkingConsToPricing(
   SCIP*                 scip,               /**< SCIP data structure */
   DEC_DECOMP*           decomp,             /**< decomposition data structure */
   int                   consindex,          /**< index of constraint to move */
   int                   block               /**< block of the pricing problem where to move */
   )
{
   SCIP_CONS* linkcons;
   SCIP_VAR** curvars = NULL;
   int ncurvars = 0;
   SCIP_Bool success = FALSE;
   int oldsize;
   int newsize;
   int v;

   assert(scip != NULL);
   assert(decomp != NULL);
   assert(consindex >= 0 && consindex < decomp->nlinkingconss);
   assert(block >= 0 && block < decomp->nblocks);

   linkcons = decomp->linkingconss[consindex];

   SCIP_CALL( SCIPgetConsNVars(scip, linkcons, &ncurvars, &success) );
   assert(success);
   SCIP_CALL( SCIPallocBufferArray(scip, &curvars, ncurvars) );
   SCIP_CALL( SCIPgetConsVars(scip, linkcons, curvars, ncurvars, &success) );
   assert(success);

   decomp->linkingconss[consindex] =  decomp->linkingconss[decomp->nlinkingconss-1];
   decomp->nlinkingconss -= 1;

   oldsize = SCIPcalcMemGrowSize(scip, decomp->nsubscipconss[block]);
   newsize = SCIPcalcMemGrowSize(scip, decomp->nsubscipconss[block]+1);
   SCIP_CALL( SCIPreallocBlockMemoryArray(scip, &decomp->subscipconss[block], oldsize, newsize) ); /*lint !e866 */
   decomp->subscipconss[block][decomp->nsubscipconss[block]] = linkcons;
   decomp->nsubscipconss[block] += 1;
   SCIP_CALL( SCIPhashmapSetImage(decomp->constoblock, linkcons, (void*) (size_t)((size_t)block+1)) );

   for( v = 0; v < ncurvars; ++v )
   {
      SCIP_VAR* probvar = SCIPvarGetProbvar(curvars[v]);

      if( SCIPvarGetStatus(probvar) == SCIP_VARSTATUS_FIXED )
         continue;

      assert(SCIPhashmapExists(decomp->vartoblock, probvar));
      /* if variable is in master only, move to subproblem */
      if( (int) (size_t) SCIPhashmapGetImage(decomp->vartoblock, probvar) == decomp->nblocks+1 ) /*lint !e507 */
      {
         oldsize = SCIPcalcMemGrowSize(scip, decomp->nsubscipvars[block]);
         newsize = SCIPcalcMemGrowSize(scip, decomp->nsubscipvars[block] + 1);
         SCIP_CALL( SCIPhashmapSetImage(decomp->vartoblock, probvar, (void*) (size_t)(block+1)) );
         SCIP_CALL( SCIPreallocBlockMemoryArray(scip, &decomp->subscipvars[block], oldsize, newsize) ) /*lint !e866 */;
         decomp->subscipvars[block][decomp->nsubscipvars[block]] = probvar;
         decomp->nsubscipvars[block] += 1;
         SCIP_CALL( DECdecompRemoveLinkingVar(scip, decomp, probvar, &success) );
         assert(success);
      }
   }

   SCIPfreeBufferArrayNull(scip, &curvars);
   return SCIP_OKAY;
}


/** tries to assign masterconss to pricing problem */
SCIP_RETCODE DECtryAssignMasterconssToExistingPricing(
   SCIP*                 scip,               /**< SCIP data structure */
   DEC_DECOMP*           decomp,             /**< decomposition data structure */
   int*                  transferred         /**< number of master constraints reassigned */
   )
{
   int c;
   int linkingconssize;
   assert(scip != NULL);
   assert(decomp != NULL);
   assert(transferred != NULL);
   linkingconssize = decomp->nlinkingconss;
   *transferred = 0;

   /*lint -e{850} c is modified in the body of the for loop */
   for( c = 0; c < decomp->nlinkingconss; ++c )
   {
      int block;
      SCIP_CALL( DECdetermineConsBlock(scip, decomp, decomp->linkingconss[c], &block) );

      if( block == DECdecompGetNBlocks(decomp) || block < 0 )
      {
         continue;
      }

      SCIP_CALL( DECdecompMoveLinkingConsToPricing(scip, decomp, c, block) );
      --c;
      *transferred += 1;
   }

   if( *transferred > 0 )
   {
      if( decomp->nlinkingconss > 0 )
      {
         int oldsize = SCIPcalcMemGrowSize(scip, linkingconssize);
         int newsize = SCIPcalcMemGrowSize(scip, decomp->nlinkingconss);
         SCIP_CALL( SCIPreallocBlockMemoryArray(scip, &decomp->linkingconss, oldsize, newsize) );
      }
      else
      {
         SCIPfreeBlockMemoryArrayNull(scip, &decomp->linkingconss, SCIPcalcMemGrowSize(scip, linkingconssize));
      }
   }

   return SCIP_OKAY;
}

/** removes a variable from the linking variable array */
SCIP_RETCODE DECdecompRemoveLinkingVar(
   SCIP*                 scip,               /**< SCIP data structure */
   DEC_DECOMP*           decomp,             /**< decomposition data structure */
   SCIP_VAR*             var,                /**< variable to remove */
   SCIP_Bool*            success             /**< indicates whether the variable was successfully removed */
   )
{
   int v;
   int linkingvarsize;
   assert(scip != NULL);
   assert(decomp != NULL);
   assert(var != NULL);
   assert(success != NULL);

   *success = FALSE;
   linkingvarsize = decomp->nlinkingvars;

   for( v = 0; v < decomp->nlinkingvars; ++v )
   {
      if( decomp->linkingvars[v] == var )
      {
         decomp->linkingvars[v] = decomp->linkingvars[decomp->nlinkingvars-1];
         decomp->nlinkingvars -= 1;
         *success = TRUE;
      }
   }

   if( *success )
   {
      if( decomp->nlinkingvars == 0 )
      {
         SCIPfreeBlockMemoryArrayNull(scip, &decomp->linkingvars, SCIPcalcMemGrowSize(scip, linkingvarsize));
         if( DECdecompGetNLinkingconss(decomp) == 0 )
         {
            SCIP_CALL( DECdecompSetType(decomp, DEC_DECTYPE_DIAGONAL) );
         }
         else
         {
            SCIP_CALL( DECdecompSetType(decomp, DEC_DECTYPE_BORDERED) );
         }
      }
      else
      {
         int oldsize = SCIPcalcMemGrowSize(scip, linkingvarsize);
         int newsize = SCIPcalcMemGrowSize(scip, decomp->nlinkingvars);
         SCIP_CALL( SCIPreallocBlockMemoryArray(scip, &decomp->linkingvars, oldsize, newsize) );
      }
   }
   return SCIP_OKAY;
}

/** tries to assign masterconss to new pricing problem */
SCIP_RETCODE DECtryAssignMasterconssToNewPricing(
   SCIP*                 scip,               /**< SCIP data structure */
   DEC_DECOMP*           decomp,             /**< decomposition data structure */
   DEC_DECOMP**          newdecomp,          /**< new decomposition, if successful */
   int*                  transferred         /**< number of master constraints reassigned */
   )
{
   int c;

   assert(scip != NULL);
   assert(decomp != NULL);
   assert(newdecomp != NULL);
   assert(transferred != NULL);

   *newdecomp = NULL;
   *transferred = 0;

   for( c = 0; c < decomp->nlinkingconss; ++c )
   {
      int block;
      int i;
      int nconss;
      SCIP_HASHMAP* constoblock;
      SCIP_CALL( DECdetermineConsBlock(scip, decomp, decomp->linkingconss[c], &block) );

      if( block >= 0 )
      {
         continue;
      }
      SCIPdebugMessage("Cons <%s> in new pricing problem\n", SCIPconsGetName(decomp->linkingconss[c]));
      nconss = SCIPgetNConss(scip);
      SCIP_CALL( DECdecompCreate(scip, newdecomp) );
      SCIP_CALL( SCIPhashmapCreate(&constoblock, SCIPblkmem(scip), SCIPgetNConss(scip)) );

      for( i = 0; i < nconss; ++i )
      {
         int consblock;
         SCIP_CONS* cons = SCIPgetConss(scip)[i];
         assert(SCIPhashmapExists(decomp->constoblock, cons));
         consblock = (int) (size_t) SCIPhashmapGetImage(decomp->constoblock, cons); /*lint !e507 */
         SCIPdebugMessage("Cons <%s> %d -> %d\n", SCIPconsGetName(cons), consblock, consblock+1);

         SCIP_CALL( SCIPhashmapSetImage(constoblock, cons, (void*) (size_t) (consblock+1)) );
      }
      SCIP_CALL( SCIPhashmapSetImage(constoblock, decomp->linkingconss[c], (void*) (size_t) (1)) );
      SCIPdebugMessage("Cons <%s>    -> %d\n", SCIPconsGetName(decomp->linkingconss[c]), 1);

      SCIP_CALL( DECfilloutDecompFromConstoblock(scip, *newdecomp, constoblock, decomp->nblocks+1, FALSE) );
      *transferred += 1;
      break;
   }

   return SCIP_OKAY;
}

/** polish the decomposition and try to greedily assign master constraints to pricing problem where useful */
SCIP_RETCODE DECcreatePolishedDecomp(
   SCIP*                 scip,               /**< SCIP data structure */
   DEC_DECOMP*           decomp,             /**< decomposition data structure */
   DEC_DECOMP**          newdecomp           /**< new decomposition, if successful */
   )
{
   int transferredexisting = 0;
   int transferrednew = 0;
   DEC_DECOMP* origdecomp = decomp;
   DEC_DECOMP* tempdecomp = NULL;

   assert(scip != NULL);
   assert(decomp != NULL);
   assert(newdecomp != NULL);

   if( DECdecompGetNBlocks(decomp) == 1 )
   {
      *newdecomp = NULL;
      return SCIP_OKAY;
   }
   *newdecomp = decomp;

   do
   {
      SCIP_CALL( DECtryAssignMasterconssToExistingPricing(scip, *newdecomp, &transferredexisting) );
      SCIPdebugMessage("%d conss transferred to existing pricing\n", transferredexisting);
      SCIP_CALL( DECtryAssignMasterconssToNewPricing(scip, *newdecomp, &tempdecomp, &transferrednew) );
      SCIPdebugMessage("%d conss transferred to new pricing\n", transferrednew);
      if( transferrednew > 0 )
      {
         if( *newdecomp != origdecomp )
         {
            SCIP_CALL( DECdecompFree(scip, newdecomp) );
         }
         *newdecomp = tempdecomp;
      }
   } while( transferredexisting > 0 || transferrednew > 0 );

   if( *newdecomp == origdecomp )
   {
      *newdecomp = NULL;
   }

   return SCIP_OKAY;
}

/** permutes the decomposition according to the permutation seed */
SCIP_RETCODE DECpermuteDecomp(
   SCIP*                 scip,               /**< SCIP data structure */
   DEC_DECOMP*           decomp,             /**< decomposition data structure */
   unsigned int          permutationseed     /**< permutation seed */
   )
{
   int b;
   int npricingprobs;
   assert(scip != NULL);
   assert(decomp != NULL);

   npricingprobs = DECdecompGetNBlocks(decomp);

   /* Permute individual variables and constraints of pricing problems */
   for( b = 0; b < npricingprobs; ++b )
   {
      SCIP_CONS*** subscipconss;
      SCIP_VAR*** subscipvars;
      int *nsubscipconss = DECdecompGetNSubscipconss(decomp);
      int *nsubscipvars = DECdecompGetNSubscipvars(decomp);
      subscipconss = DECdecompGetSubscipconss(decomp);

      SCIPpermuteArray((void**)(subscipconss[b]), 0, nsubscipconss[b], &permutationseed);

      subscipvars = DECdecompGetSubscipvars(decomp);
      SCIPpermuteArray((void**)(subscipvars[b]), 0, nsubscipvars[b], &permutationseed);
   }

   if( DECdecompGetNLinkingconss(decomp) > 0 )
   {
      SCIP_CONS** linkingconss = DECdecompGetLinkingconss(decomp);
      SCIPpermuteArray((void**)linkingconss, 0, DECdecompGetNLinkingconss(decomp), &permutationseed);
   }

   if( DECdecompGetNLinkingvars(decomp) > 0 )
   {
      SCIP_VAR** linkingvars = DECdecompGetLinkingvars(decomp);;
      SCIPpermuteArray((void**)linkingvars, 0, DECdecompGetNLinkingvars(decomp), &permutationseed);
   }

   SCIP_CALL( DECdecompCheckConsistency(scip, decomp) );
   return SCIP_OKAY;
}<|MERGE_RESOLUTION|>--- conflicted
+++ resolved
@@ -490,9 +490,6 @@
    SCIPfreeBlockMemoryArrayNull(scip, &decomp->stairlinkingvars, decomp->nblocks);
    SCIPfreeBlockMemoryArrayNull(scip, &decomp->nstairlinkingvars,decomp->nblocks);
    SCIPfreeBlockMemoryArrayNull(scip, &decomp->linkingconss, SCIPcalcMemGrowSize(scip, decomp->nlinkingconss));
-<<<<<<< HEAD
-   SCIPfreeBlockMemoryArrayNull(scip, &decomp->detectorchain, SCIPcalcMemGrowSize(scip,decomp->sizeDetectorchain ) );
-=======
    SCIPfreeBlockMemoryArrayNull(scip, &decomp->detectorchain, SCIPcalcMemGrowSize(scip,decomp->sizedetectorchain ) );
    SCIPfreeBlockMemoryArrayNull(scip, &decomp->detectorclocktimes, SCIPcalcMemGrowSize(scip,decomp->sizedetectorchain ) );
    SCIPfreeBlockMemoryArrayNull(scip, &decomp->pctvarstoborder, SCIPcalcMemGrowSize(scip,decomp->sizedetectorchain ) );
@@ -504,7 +501,6 @@
    SCIPfreeBlockMemoryArrayNull(scip, &decomp->nnewblocks, SCIPcalcMemGrowSize(scip,decomp->sizedetectorchain ) );
 
 
->>>>>>> 2309cea4
    SCIPfreeMemoryNull(scip, decdecomp);
 
    return SCIP_OKAY;
@@ -1432,11 +1428,6 @@
 {
    assert(decomp != NULL);
 
-<<<<<<< HEAD
-   return decomp->sizeDetectorchain;
-}
-
-=======
    return decomp->sizedetectorchain;
 }
 
@@ -1750,7 +1741,6 @@
 
 
 
->>>>>>> 2309cea4
 
 
 /** transforms all constraints and variables, updating the arrays */
@@ -3142,19 +3132,11 @@
    {
    case DEC_DECTYPE_ARROWHEAD:
       score->totalscore = alphaborderarea*(score->borderscore) + alphalinking*(score->linkingscore) + alphadensity*(score->densityscore);
-<<<<<<< HEAD
-//      score->totalscore = score->borderscore*score->linkingscore*score->densityscore;
-      break;
-   case DEC_DECTYPE_BORDERED:
-      score->totalscore = alphaborderarea*(score->borderscore) + alphalinking*(score->linkingscore) + alphadensity*(score->densityscore);
-//      score->totalscore = score->borderscore*score->linkingscore*score->densityscore;
-=======
 /*      score->totalscore = score->borderscore*score->linkingscore*score->densityscore; */
       break;
    case DEC_DECTYPE_BORDERED:
       score->totalscore = alphaborderarea*(score->borderscore) + alphalinking*(score->linkingscore) + alphadensity*(score->densityscore);
       /*       score->totalscore = score->borderscore*score->linkingscore*score->densityscore; */
->>>>>>> 2309cea4
       break;
    case DEC_DECTYPE_DIAGONAL:
       if(nblocks == 1 || nblocks == 0)
@@ -3164,11 +3146,7 @@
       break;
    case DEC_DECTYPE_STAIRCASE:
       score->totalscore = alphaborderarea*(score->borderscore) + alphalinking*(score->linkingscore) + 0.2*(score->densityscore);
-<<<<<<< HEAD
-//      score->totalscore = score->borderscore*score->linkingscore*score->densityscore;
-=======
 /*       score->totalscore = score->borderscore*score->linkingscore*score->densityscore; */
->>>>>>> 2309cea4
       break;
    case DEC_DECTYPE_UNKNOWN:
       SCIPerrorMessage("Decomposition type is %s, cannot compute score\n", DECgetStrType(DECdecompGetType(decdecomp)));

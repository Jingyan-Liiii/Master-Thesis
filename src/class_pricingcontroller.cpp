--- conflicted
+++ resolved
@@ -377,15 +377,10 @@
    {
       int probnr = GCGpricingprobGetProbnr(GCGpricingjobGetPricingprob(pricingjobs[i]));
 
-<<<<<<< HEAD
-      SCIP_CALL_EXC( GCGpricingjobSetup(pricingjobs[i],
+      SCIP_CALL_EXC( GCGpricingjobSetup(scip_, pricingjobs[i],
          (heurpricingiters > 0
             && (maxheurdepth == -1 || SCIPnodeGetDepth(SCIPgetCurrentNode(scip_)) <= maxheurdepth)
             && GCGsolverIsHeurEnabled(GCGpricingjobGetSolver(pricingjobs[i]))),
-=======
-      SCIP_CALL_EXC( GCGpricingjobSetup(scip_, pricingjobs[i],
-         (heurpricingiters > 0 && (maxheurdepth == -1 || SCIPnodeGetDepth(SCIPgetCurrentNode(scip_)) <= maxheurdepth)),
->>>>>>> b8867b06
          sorting, nroundscol, dualsolconv[probnr], GCGpricerGetNPointsProb(scip_, probnr), GCGpricerGetNRaysProb(scip_, probnr)) );
 
       if( GCGpricingjobGetChunk(pricingjobs[i]) == curchunk )

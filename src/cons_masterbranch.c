/* * * * * * * * * * * * * * * * * * * * * * * * * * * * * * * * * * * * * * */
/*                                                                           */
/*                  This file is part of the program                         */
/*          GCG --- Generic Column Generation                                */
/*                  a Dantzig-Wolfe decomposition based extension            */
/*                  of the branch-cut-and-price framework                    */
/*         SCIP --- Solving Constraint Integer Programs                      */
/*                                                                           */
/* Copyright (C) 2010-2013 Operations Research, RWTH Aachen University       */
/*                         Zuse Institute Berlin (ZIB)                       */
/*                                                                           */
/* This program is free software; you can redistribute it and/or             */
/* modify it under the terms of the GNU Lesser General Public License        */
/* as published by the Free Software Foundation; either version 3            */
/* of the License, or (at your option) any later version.                    */
/*                                                                           */
/* This program is distributed in the hope that it will be useful,           */
/* but WITHOUT ANY WARRANTY; without even the implied warranty of            */
/* MERCHANTABILITY or FITNESS FOR A PARTICULAR PURPOSE.  See the             */
/* GNU Lesser General Public License for more details.                       */
/*                                                                           */
/* You should have received a copy of the GNU Lesser General Public License  */
/* along with this program; if not, write to the Free Software               */
/* Foundation, Inc., 51 Franklin St, Fifth Floor, Boston, MA 02110-1301, USA.*/
/*                                                                           */
/* * * * * * * * * * * * * * * * * * * * * * * * * * * * * * * * * * * * * * */

/**@file   cons_masterbranch.c
 * @ingroup CONSHDLRS
 * @brief  constraint handler for storing the branching decisions at each node of the tree
 * @author Gerald Gamrath
 * @author Martin Bergner
 * @author Christian Puchert
 */
//#define SCIP_DEBUG

/*---+----1----+----2----+----3----+----4----+----5----+----6----+----7----+----8----+----9----+----0----+----1----+----2*/

#include <assert.h>
#include <string.h>

#include "cons_masterbranch.h"
#include "branch_generic.h"
#include "scip/cons_linear.h"
#include "cons_origbranch.h"
#include "relax_gcg.h"
#include "pricer_gcg.h"
#include "pub_gcgvar.h"

/*#define CHECKPROPAGATEDVARS*/

/* constraint handler properties */
#define CONSHDLR_NAME          "masterbranch"
#define CONSHDLR_DESC          "store branching decision at nodes of the tree constraint handler"
#define CONSHDLR_SEPAPRIORITY         0 /**< priority of the constraint handler for separation */
#define CONSHDLR_ENFOPRIORITY         0 /**< priority of the constraint handler for constraint enforcing */
#define CONSHDLR_CHECKPRIORITY  2000000 /**< priority of the constraint handler for checking feasibility */
#define CONSHDLR_SEPAFREQ            -1 /**< frequency for separating cuts; zero means to separate only in the root node */
#define CONSHDLR_PROPFREQ             1 /**< frequency for propagating domains; zero means only preprocessing propagation */
#define CONSHDLR_EAGERFREQ          100 /**< frequency for using all instead of only the useful constraints in separation,
                                         * propagation and enforcement, -1 for no eager evaluations, 0 for first only */
#define CONSHDLR_MAXPREROUNDS        -1 /**< maximal number of presolving rounds the constraint handler participates in (-1: no limit) */
#define CONSHDLR_DELAYSEPA        FALSE /**< should separation method be delayed, if other separators found cuts? */
#define CONSHDLR_DELAYPROP        FALSE /**< should propagation method be delayed, if other propagators found reductions? */
#define CONSHDLR_DELAYPRESOL      FALSE /**< should presolving method be delayed, if other presolvers found reductions? */
#define CONSHDLR_NEEDSCONS         TRUE /**< should the constraint handler be skipped, if no constraints are available? */


#define EVENTHDLR_NAME         "origvarbound"
#define EVENTHDLR_DESC         "event handler for origvarbound event"


/** constraint data for masterbranch constraints */
struct SCIP_ConsData
{
   int                   propagatedvars;     /**< number of Vars that existed, the last time, the related node was propagated,
                                                  used to determine whether the constraint should be repropagated */
   SCIP_Bool             needprop;           /**< should the constraint be propagated? */
   SCIP_Bool             created;
   SCIP_NODE*            node;               /**< the node at which the cons is sticking */
   SCIP_CONS*            parentcons;         /**< the masterbranch constraint of the parent node */

   SCIP_CONS**           childcons;    /**< array of the masterbranch constraints of child nodes */
   int                   nchildcons;   /**< number of the masterbranch constraints of child nodes */

   SCIP_CONS*            probingtmpcons;     /**< pointer to save the last (second) child if the child2cons pointer is overwritten in probing mode */
   SCIP_CONS*            origcons;           /**< the corresponding origbranch cons in the original program */

   GCG_BRANCHDATA*       branchdata;         /**< branching data stored by the branching rule at the corresponding origcons constraint
                                              *   containing information about the branching restrictions */
   SCIP_BRANCHRULE*      branchrule;         /**< branching rule that created the corresponding node in the original problem and imposed
                                              *   branching restrictions */

   SCIP_VAR**            boundchgvars;       /**< variables of bound changes stored at the current node */
   SCIP_Real*            newbounds;          /**< new bounds for the bound changes stored at the current node */
   SCIP_Real*            oldbounds;          /**< old bounds for the bound changes stored at the current node */
   SCIP_BOUNDTYPE*       boundtypes;         /**< types of the bound changes stored at the current node */

   int*                  nboundchangestreated; /**< number of bound changes of the nodes on the way from the current node to
                                                *   the root node that are treated so far */
   int                   nboundchanges;      /**< number of bound changes */
   int                   nbranchingchanges;  /**< number of bound changes due to branching (<= nboundchanges) */
   int                   nactivated;         /**< number of times the constraint was activated so far */
   char*                 name;               /**< name of the constraint */


   /*following data is NULL after corresponding cons_origbranch was created */
   char*                 origbranchconsname; /**< name of the constraint for cons_origbranch */
   SCIP_BRANCHRULE*      origbranchrule;     /**< branching rule that created the corresponding node in the original problem and imposed
                                              *   branching restrictions for cons_origbranch */
   GCG_BRANCHDATA*       origbranchdata;     /**< branching data stored by the branching rule at the corresponding origcons constraint
                                              *   containing information about the branching restrictions for cons_origbranch */
   SCIP_CONS**           origbranchcons;     /**< the corresponding origbranch cons in the original program for cons_origbranch */
   int                   norigbranchcons;    /**< number of origbranchcons */
   SCIP_Bool             chgVarUbNode;
   SCIP_Bool             chgVarLbNode;
   SCIP_Bool             addPropBoundChg;
   SCIP_VAR*             chgVarNodeVar;
   SCIP_Real             chgVarNodeBound;
   SCIP_BOUNDTYPE*       addPropBoundChgBoundtype;
   SCIP_Real             addPropBoundChgBound;

};

/** constraint handler data */
struct SCIP_ConshdlrData
{
   SCIP_CONS**           stack;              /**< stack for storing active constraints */
   int                   nstack;             /**< number of elements on the stack */
   int                   maxstacksize;       /**< maximum size of the stack */
   SCIP_VAR**            pendingvars;        /**< variables corresponding to pending bound changes (global bound changes) */
   SCIP_BOUNDTYPE*       pendingbndtypes;    /**< types of the pending bound changes (global bound changes) */
   SCIP_Real*            pendingnewbnds;     /**< new bounds corresponding to pending bound changes (global bound changes) */
   SCIP_Real*            pendingoldbnds;     /**< old bounds corresponding to pending bound changes (global bound changes) */
   int                   npendingbnds;       /**< number of pending bound changes (global bound changes) */
   SCIP_Bool             pendingbndsactivated; /**< were pending bound changes already activated? */
   int                   maxpendingbnds;     /**< size of the array corresponding to pending bound changes */
   SCIP_Bool             enforceproper;      /**< should proper variables be enforced? */
};


/** event handler data */
struct SCIP_EventhdlrData
{
};

/*
 * Local methods
 */

<<<<<<< HEAD



/** the function initializes the condata data structure */
=======
/** initialize the consdata data structure */
>>>>>>> 821f86b9
static
SCIP_RETCODE createConsData(
   SCIP*                 scip,               /**< SCIP data structure*/
   SCIP_CONSDATA*        consdata,           /**< consdata to initialize*/
   SCIP_CONSHDLRDATA*    conshdlrData,       /**< constraint handler data */
   SCIP_CONS*            cons                /**< constraint for which the consdata is created */
   )
{
#ifdef SCIP_DEBUG
   SCIP_CONS* origcons_parent;
   SCIP_CONS* parent_origcons;
#endif

   SCIP* origscip;
   SCIP_CONS* origcons;
   SCIP_CONSDATA* parentdata;
   SCIP_CONSDATA* stackconsdata;

   SCIP_DOMCHG* domchg;
   int ndomboundchgs;
   SCIP_BOUNDCHG* boundchg;
   SCIP_VAR* boundchgvar;
   SCIP_BOUNDTYPE boundchgtype;
   SCIP_Real boundchgnewbound;

   int i;
   int j;

   assert(scip != NULL);
   assert(consdata != NULL);
   assert(conshdlrData != NULL);
   assert(cons != NULL);

   /* get original problem */
   origscip = GCGpricerGetOrigprob(scip);
   assert(origscip != NULL);

   /* get corresponding origbranch constraint in the original problem */
   origcons = GCGconsOrigbranchGetActiveCons(origscip);
   assert(origcons != NULL);

   consdata->origcons = origcons;
   consdata->branchrule = GCGconsOrigbranchGetBranchrule(origcons);
   consdata->branchdata = GCGconsOrigbranchGetBranchdata(origcons);

   if( GCGconsOrigbranchGetNChildcons(origcons) == 0 )
   {
      consdata->nchildcons = 0;
      consdata->childcons = NULL;
   }

   GCGconsOrigbranchSetMastercons(origcons, cons);

   SCIP_ALLOC( BMSduplicateBlockMemoryArray(SCIPblkmem(scip), &consdata->name, SCIPconsGetName(consdata->origcons),
         strlen(SCIPconsGetName(consdata->origcons))+1) );

#ifdef SCIP_DEBUG
   if( consdata->parentcons != NULL )
      parent_origcons = SCIPconsGetData(consdata->parentcons)->origcons;
   else
      parent_origcons = NULL;

   if( consdata->origcons != NULL )
      origcons_parent = GCGconsOrigbranchGetParentcons(consdata->origcons);
   else
      origcons_parent = NULL;

   SCIPdebugMessage("cons: %s, origcons: %s, parent: %s => %s\n", SCIPconsGetName(cons), consdata->origcons == NULL? "NULL" : SCIPconsGetName( consdata->origcons ),
      parent_origcons == NULL? "NULL" :  SCIPconsGetName(parent_origcons), origcons_parent == NULL? "NULL" : SCIPconsGetName(origcons_parent) );
#endif

   assert(SCIPgetCurrentNode(scip) == consdata->node || consdata->node == SCIPgetRootNode(scip));
//   assert((SCIPgetNNodesLeft(scip)+SCIPgetNNodes(scip) == 1) == (consdata->node == SCIPgetRootNode(scip)));
   assert(SCIPnodeGetDepth(GCGconsOrigbranchGetNode(consdata->origcons)) == SCIPnodeGetDepth(consdata->node));
   assert(consdata->parentcons != NULL || SCIPnodeGetDepth(consdata->node) == 0);

   assert(consdata->parentcons == NULL ||
      SCIPconsGetData(consdata->parentcons)->origcons == GCGconsOrigbranchGetParentcons(consdata->origcons));

   SCIP_CALL( SCIPallocMemoryArray(scip, &consdata->nboundchangestreated, conshdlrData->nstack+1) );

   domchg = SCIPnodeGetDomchg(GCGconsOrigbranchGetNode(origcons));
   consdata->nboundchanges = SCIPdomchgGetNBoundchgs(domchg);
   consdata->nboundchangestreated[conshdlrData->nstack] = consdata->nboundchanges;

   if( consdata->nboundchanges > 0 )
   {
      SCIP_CALL( SCIPallocMemoryArray(scip, &consdata->boundchgvars, consdata->nboundchanges) );
      SCIP_CALL( SCIPallocMemoryArray(scip, &consdata->boundtypes, consdata->nboundchanges) );
      SCIP_CALL( SCIPallocMemoryArray(scip, &consdata->newbounds, consdata->nboundchanges) );
      SCIP_CALL( SCIPallocMemoryArray(scip, &consdata->oldbounds, consdata->nboundchanges) );
   }

   consdata->nbranchingchanges = 0;

   for( i = 0; i < consdata->nboundchanges; ++i )
   {
      boundchg = SCIPdomchgGetBoundchg(domchg, i);

      consdata->boundchgvars[i] = SCIPboundchgGetVar(boundchg);
      consdata->newbounds[i] = SCIPboundchgGetNewbound(boundchg);
      consdata->boundtypes[i] = SCIPboundchgGetBoundtype(boundchg);

      if( SCIPboundchgGetBoundchgtype(boundchg) == SCIP_BOUNDCHGTYPE_BRANCHING )
      {
         consdata->nbranchingchanges++;
         assert(consdata->nbranchingchanges == i+1);
      }
   }

   consdata->created = TRUE;
   consdata->needprop = TRUE;

   assert((consdata->parentcons == NULL) == (conshdlrData->nstack == 0));
   if( consdata->parentcons != NULL )
   {
      parentdata = SCIPconsGetData(consdata->parentcons);

      assert(consdata->parentcons == conshdlrData->stack[conshdlrData->nstack-1]);
      assert(SCIPconsGetData(conshdlrData->stack[0])->parentcons == NULL);

      /* check whether bound changes were added in nodes on the path
       * to the current node after activation of the parent node
       */
      for( i = 1; i < conshdlrData->nstack; ++i )
      {
         stackconsdata = SCIPconsGetData(conshdlrData->stack[i]);
         domchg = SCIPnodeGetDomchg(GCGconsOrigbranchGetNode(stackconsdata->origcons));
         ndomboundchgs = SCIPdomchgGetNBoundchgs(domchg);

         assert(ndomboundchgs >= parentdata->nboundchangestreated[i]);

         if( ndomboundchgs != parentdata->nboundchangestreated[i] )
         {
            int diff;

            diff = ndomboundchgs - parentdata->nboundchangestreated[i];

            SCIP_CALL( SCIPreallocMemoryArray(scip, &consdata->boundchgvars, consdata->nboundchanges + diff) );
            SCIP_CALL( SCIPreallocMemoryArray(scip, &consdata->boundtypes, consdata->nboundchanges + diff) );
            SCIP_CALL( SCIPreallocMemoryArray(scip, &consdata->newbounds, consdata->nboundchanges + diff) );
            SCIP_CALL( SCIPreallocMemoryArray(scip, &consdata->oldbounds, consdata->nboundchanges + diff) );

            /* add bound changes to the boundchanges array */
            for( j = 0; j < ndomboundchgs; ++j )
            {
               int bndchgindex;

               boundchg = SCIPdomchgGetBoundchg(domchg, j);
               boundchgvar = SCIPboundchgGetVar(boundchg);
               boundchgtype = SCIPboundchgGetBoundtype(boundchg);
               boundchgnewbound = SCIPboundchgGetNewbound(boundchg);

               if( j < stackconsdata->nboundchangestreated[i] )
               {
                  assert(stackconsdata->boundchgvars[j] == boundchgvar
                     && SCIPisEQ(scip, stackconsdata->newbounds[j], boundchgnewbound)
                     && stackconsdata->boundtypes[j] == boundchgtype);
                  continue;
               }
               if( j < parentdata->nboundchangestreated[i] )
                  continue;

               bndchgindex = consdata->nboundchanges + j - parentdata->nboundchangestreated[i];

               consdata->boundchgvars[bndchgindex] = boundchgvar;
               consdata->newbounds[bndchgindex] = boundchgnewbound;
               consdata->boundtypes[bndchgindex] = boundchgtype;
            }

            consdata->nboundchanges += diff;
         }

         consdata->nboundchangestreated[i] = ndomboundchgs;
      }
   }

   return SCIP_OKAY;
}

/** reset bound changes on pricing variables (called when a node is deactivated) */
static
SCIP_RETCODE resetPricingVarBound(
   SCIP*                 scip,               /**< SCIP data structure */
   SCIP_VAR*             pricingvar,         /**< variable on which the bound change should be performed */
   SCIP_CONSDATA*        consdata,           /**< constraint data structure */
   int                   i,                  /**< index of the information in the constraint data structure */
   int                   blocknr             /**< number of the pricing problem */
   )
{
   SCIP* origscip;

   assert(scip != NULL);
   assert(pricingvar != NULL);
   assert(consdata != NULL);
   assert(consdata->created);
   assert(consdata->boundchgvars != NULL);
   assert(consdata->boundtypes != NULL);
   assert(consdata->newbounds != NULL);
   assert(consdata->oldbounds != NULL);

   /* get original problem */
   origscip = GCGpricerGetOrigprob(scip);
   assert(origscip != NULL);

   assert(blocknr >= 0 && blocknr < GCGrelaxGetNPricingprobs(origscip));

   /* lower bound was changed */
   if( consdata->boundtypes[i] == SCIP_BOUNDTYPE_LOWER )
   {
      assert(SCIPisGE(scip, SCIPvarGetLbLocal(pricingvar), consdata->newbounds[i])
         || SCIPisLE(scip, SCIPvarGetLbLocal(pricingvar), SCIPvarGetLbGlobal(consdata->boundchgvars[i])));

      if( SCIPisEQ(scip, SCIPvarGetLbGlobal(consdata->boundchgvars[i]), consdata->newbounds[i]) )
         return SCIP_OKAY;

      if( SCIPisGT(scip, consdata->oldbounds[i], consdata->newbounds[i]) )
         return SCIP_OKAY;

      if( SCIPisGT(scip, SCIPvarGetLbGlobal(consdata->boundchgvars[i]), consdata->oldbounds[i]) )
      {
         SCIP_CALL( SCIPchgVarLb(GCGrelaxGetPricingprob(origscip, blocknr), pricingvar, SCIPvarGetLbGlobal(consdata->boundchgvars[i])) );
         SCIPdebugMessage("relaxed lower bound of pricing var %s from %g to global bound %g (%s)\n",
            SCIPvarGetName(pricingvar), consdata->newbounds[i], SCIPvarGetLbGlobal(consdata->boundchgvars[i]), consdata->name);
      }
      else
      {
         SCIP_CALL( SCIPchgVarLb(GCGrelaxGetPricingprob(origscip, blocknr), pricingvar, consdata->oldbounds[i]) );
         SCIPdebugMessage("relaxed lower bound of pricing var %s from %g to %g (%s)\n",
            SCIPvarGetName(pricingvar), consdata->newbounds[i], consdata->oldbounds[i], consdata->name);
      }
   }
   /* upper bound was changed */
   else
   {
      assert(SCIPisLE(scip, SCIPvarGetUbLocal(pricingvar), consdata->newbounds[i])
         || SCIPisGE(scip, SCIPvarGetUbLocal(pricingvar), SCIPvarGetUbGlobal(consdata->boundchgvars[i])));

      if( SCIPisEQ(scip, SCIPvarGetUbGlobal(consdata->boundchgvars[i]), consdata->newbounds[i]) )
         return SCIP_OKAY;

      if( SCIPisLT(scip, consdata->oldbounds[i], consdata->newbounds[i]) )
         return SCIP_OKAY;

      if( SCIPisLT(scip, SCIPvarGetUbGlobal(consdata->boundchgvars[i]), consdata->oldbounds[i]) )
      {
         SCIP_CALL( SCIPchgVarUb(GCGrelaxGetPricingprob(origscip, blocknr), pricingvar, SCIPvarGetUbGlobal(consdata->boundchgvars[i])) );
         SCIPdebugMessage("relaxed upper bound of pricing var %s from %g to global bound %g (%s)\n",
            SCIPvarGetName(pricingvar), consdata->newbounds[i], SCIPvarGetUbGlobal(consdata->boundchgvars[i]), consdata->name);
      }
      else
      {
         SCIP_CALL( SCIPchgVarUb(GCGrelaxGetPricingprob(origscip, blocknr), pricingvar, consdata->oldbounds[i]) );
         SCIPdebugMessage("relaxed upper bound of pricing var %s from %g to %g (%s)\n",
            SCIPvarGetName(pricingvar), consdata->newbounds[i], consdata->oldbounds[i], consdata->name);
      }
   }
   return SCIP_OKAY;
}

/** perform bound changes on pricing variables (called when a node is activated) */
static
SCIP_RETCODE tightenPricingVarBound(
   SCIP*                 scip,               /**< SCIP data structure */
   SCIP_VAR*             pricingvar,         /**< variable on which the bound change should be performed */
   SCIP_CONSDATA*        consdata,           /**< constraint data structure */
   int                   i,                  /**< index of the information in the constraint data structure */
   int                   blocknr             /**< number of the pricing problem */
   )
{
   SCIP* origscip;

   assert(scip != NULL);
   assert(pricingvar != NULL);
   assert(consdata != NULL);
   assert(consdata->created);
   assert(consdata->boundchgvars != NULL);
   assert(consdata->boundtypes != NULL);
   assert(consdata->newbounds != NULL);
   assert(consdata->oldbounds != NULL);

   /* get original problem */
   origscip = GCGpricerGetOrigprob(scip);
   assert(origscip != NULL);

   assert(blocknr >= 0 && blocknr < GCGrelaxGetNPricingprobs(origscip));

   /* lower bound was changed */
   if( consdata->boundtypes[i] == SCIP_BOUNDTYPE_LOWER )
   {
      consdata->oldbounds[i] = SCIPvarGetLbLocal(pricingvar);

      if( SCIPisGT(scip, consdata->newbounds[i], consdata->oldbounds[i]) )
      {
         SCIP_CALL( SCIPchgVarLb(GCGrelaxGetPricingprob(origscip, blocknr), pricingvar, consdata->newbounds[i]) );
         SCIPdebugMessage("tightened lower bound of var %s from %g to %g\n",
            SCIPvarGetName(pricingvar), consdata->oldbounds[i], consdata->newbounds[i]);
      }
   }
   /* upper bound was changed */
   else
   {
      consdata->oldbounds[i] = SCIPvarGetUbLocal(pricingvar);

      if( SCIPisLT(scip, consdata->newbounds[i], consdata->oldbounds[i]) )
      {
         SCIP_CALL( SCIPchgVarUb(GCGrelaxGetPricingprob(origscip, blocknr), pricingvar, consdata->newbounds[i]) );
         SCIPdebugMessage("tightened upper bound of var %s from %g to %g\n",
            SCIPvarGetName(pricingvar), consdata->oldbounds[i], consdata->newbounds[i]);
      }
   }
   return SCIP_OKAY;
}

/** add a global bound change to the pending bound changes array */
static
SCIP_RETCODE addPendingBndChg(
   SCIP*                 scip,
   SCIP_VAR*             var,
   SCIP_BOUNDTYPE        boundtype,
   SCIP_Real             oldbound,
   SCIP_Real             newbound
   )
{
   SCIP_CONSHDLR*     conshdlr;
   SCIP_CONSHDLRDATA* conshdlrData;

   assert(scip != NULL);

   conshdlr = SCIPfindConshdlr(scip, CONSHDLR_NAME);
   if( conshdlr == NULL )
   {
      SCIPerrorMessage("masterbranch constraint handler not found\n");
      return SCIP_PLUGINNOTFOUND;
   }
   conshdlrData = SCIPconshdlrGetData(conshdlr);
   assert(conshdlrData != NULL);
   assert((conshdlrData->npendingbnds > 0) || conshdlrData->pendingbndsactivated);

   /* realloc memory if needed */
   if( conshdlrData->npendingbnds >= conshdlrData->maxpendingbnds )
   {
      conshdlrData->maxpendingbnds = conshdlrData->npendingbnds+5;
      SCIP_CALL( SCIPreallocMemoryArray(scip, &(conshdlrData->pendingvars), conshdlrData->maxpendingbnds) );
      SCIP_CALL( SCIPreallocMemoryArray(scip, &(conshdlrData->pendingbndtypes), conshdlrData->maxpendingbnds) );
      SCIP_CALL( SCIPreallocMemoryArray(scip, &(conshdlrData->pendingoldbnds), conshdlrData->maxpendingbnds) );
      SCIP_CALL( SCIPreallocMemoryArray(scip, &(conshdlrData->pendingnewbnds), conshdlrData->maxpendingbnds) );
   }

   /* store pending bound change */
   conshdlrData->pendingvars[conshdlrData->npendingbnds] = var;
   conshdlrData->pendingbndtypes[conshdlrData->npendingbnds] = boundtype;
   conshdlrData->pendingoldbnds[conshdlrData->npendingbnds] = oldbound;
   conshdlrData->pendingnewbnds[conshdlrData->npendingbnds] = newbound;
   conshdlrData->npendingbnds++;
   conshdlrData->pendingbndsactivated = FALSE;

   return SCIP_OKAY;
}

/*
 * Callback methods
 */


/** destructor of constraint handler to free constraint handler data (called when SCIP is exiting) */
static
SCIP_DECL_CONSFREE(consFreeMasterbranch)
{
   SCIP_CONSHDLRDATA* conshdlrData;

   assert(scip != NULL);
   assert(conshdlr != NULL);
   assert(strcmp(SCIPconshdlrGetName(conshdlr), CONSHDLR_NAME) == 0);

   conshdlrData = SCIPconshdlrGetData(conshdlr);
   assert(conshdlrData != NULL);

   SCIPdebugMessage("freeing masterbranch constraint handler\n");

   /* free constraint handler storage */
   assert(conshdlrData->stack == NULL);
   SCIPfreeMemory(scip, &conshdlrData);

   return SCIP_OKAY;
}


/** initialization method of constraint handler (called after problem was transformed) */
static
SCIP_DECL_CONSINIT(consInitMasterbranch)
{  /*lint --e{715}*/
   SCIP_CONSHDLRDATA* conshdlrData;

   assert(scip != NULL);
   assert(conshdlr != NULL);
   assert(strcmp(SCIPconshdlrGetName(conshdlr), CONSHDLR_NAME) == 0);

   conshdlrData = SCIPconshdlrGetData(conshdlr);
   assert(conshdlrData != NULL);

   SCIPdebugMessage("consInitMasterbranch()\n");

   /* prepare stack */
   SCIP_CALL( SCIPallocMemoryArray(scip, &conshdlrData->stack, conshdlrData->maxstacksize) );
   conshdlrData->nstack = 0;

   /* prepare pending bound changes */
   conshdlrData->npendingbnds = 0;
   conshdlrData->maxpendingbnds = 5;
   conshdlrData->pendingbndsactivated = TRUE;
   SCIP_CALL( SCIPallocMemoryArray(scip, &(conshdlrData->pendingvars), conshdlrData->maxpendingbnds) );
   SCIP_CALL( SCIPallocMemoryArray(scip, &(conshdlrData->pendingbndtypes), conshdlrData->maxpendingbnds) );
   SCIP_CALL( SCIPallocMemoryArray(scip, &(conshdlrData->pendingoldbnds), conshdlrData->maxpendingbnds) );
   SCIP_CALL( SCIPallocMemoryArray(scip, &(conshdlrData->pendingnewbnds), conshdlrData->maxpendingbnds) );

   return SCIP_OKAY;
}


/** solving process initialization method of constraint handler (called when branch and bound process is about to begin) */
static
SCIP_DECL_CONSINITSOL(consInitsolMasterbranch)
{  /*lint --e{715}*/
   SCIP_CONS* cons;
   SCIP_CONSHDLRDATA* conshdlrData;

   assert(scip != NULL);
   assert(conshdlr != NULL);
   assert(strcmp(SCIPconshdlrGetName(conshdlr), CONSHDLR_NAME) == 0);

   conshdlrData = SCIPconshdlrGetData(conshdlr);
   assert(conshdlrData != NULL);
   SCIPdebugMessage("consInitsolMasterbranch()\n");

   /* create masterbranch constraint for the root node */

   SCIP_CALL( GCGcreateConsMasterbranch(scip, &cons, NULL, NULL) );
   GCGconsOrigbranchSetMastercons(GCGconsOrigbranchGetActiveCons(GCGpricerGetOrigprob(scip)), cons);

   conshdlrData->nstack = 1;
   conshdlrData->stack[0] = cons;

   return SCIP_OKAY;
}


/** deinitialization method of constraint handler (called before transformed problem is freed) */
static
SCIP_DECL_CONSEXIT(consExitMasterbranch)
{  /*lint --e{715}*/
   SCIP_CONSHDLRDATA* conshdlrData;

   assert(scip != NULL);
   assert(conshdlr != NULL);
   assert(strcmp(SCIPconshdlrGetName(conshdlr), CONSHDLR_NAME) == 0);

   conshdlrData = SCIPconshdlrGetData(conshdlr);
   assert(conshdlrData != NULL);
   assert(conshdlrData->nstack == 1 || SCIPgetNNodes(scip) == 0);

   SCIPdebugMessage("exiting masterbranch constraint handler\n");

   /* free stack */
   SCIPfreeMemoryArray(scip, &(conshdlrData->stack));
   SCIPfreeMemoryArray(scip, &(conshdlrData->pendingvars));
   SCIPfreeMemoryArray(scip, &(conshdlrData->pendingbndtypes));
   SCIPfreeMemoryArray(scip, &(conshdlrData->pendingoldbnds));
   SCIPfreeMemoryArray(scip, &(conshdlrData->pendingnewbnds));

   return SCIP_OKAY;
}


/** frees specific constraint data */
static
SCIP_DECL_CONSDELETE(consDeleteMasterbranch)
{
   SCIP_CONSDATA* consdata2;
   int i;

   assert(scip != NULL);
   assert(conshdlr != NULL);
   assert(cons != NULL);
   assert(consdata != NULL);
   assert(strcmp(SCIPconshdlrGetName(conshdlr), CONSHDLR_NAME) == 0);
   assert(*consdata != NULL);

   SCIPdebugMessage("Deleting masterbranch constraint: <%s>.\n", (*consdata)->name);

   /* set the mastercons pointer of the corresponding origcons to NULL */
   if( (*consdata)->origcons != NULL )
      GCGconsOrigbranchSetMastercons((*consdata)->origcons, NULL);

   /* set the pointer in the parent node to NULL */
   if( (*consdata)->parentcons != NULL )
   {
      consdata2 = SCIPconsGetData((*consdata)->parentcons);

      if( SCIPinProbing(scip) )
      {
         consdata2->probingtmpcons = NULL;
      }
      else
      {
         for( i=0; i<consdata2->nchildcons; ++i )
         {
            if( consdata2->childcons[i] == cons )
            {
               consdata2->childcons[i] = NULL;

               break;
            }
         }
      }
   }
   /* the node should not have children anymore */
   assert(i != consdata2->nchildcons || consdata2->nchildcons == 0);

   /* delete branchdata, if the corresponding origcons was already deleted, otherwise, it will be deleted by the
    * corresponding origbranch constraint */
   if( (*consdata)->origcons == NULL && (*consdata)->branchdata != NULL )
   {
      SCIP_CALL( GCGrelaxBranchDataDelete(GCGpricerGetOrigprob(scip), (*consdata)->branchrule, &(*consdata)->branchdata) );
   }

   /* delete array with bound changes */
   if( (*consdata)->nboundchanges > 0 )
   {
      SCIPfreeMemoryArray(scip, &(*consdata)->oldbounds);
      SCIPfreeMemoryArray(scip, &(*consdata)->newbounds);
      SCIPfreeMemoryArray(scip, &(*consdata)->boundtypes);
      SCIPfreeMemoryArray(scip, &(*consdata)->boundchgvars);
   }

   if( (*consdata)->nboundchangestreated != NULL )
   {
      SCIPfreeMemoryArray(scip, &(*consdata)->nboundchangestreated);
   }

   if( (*consdata)->childcons != NULL )
      SCIPfreeMemoryArray(scip, &(*consdata)->childcons);

   /* free constraint data */
   if( (*consdata)->name != NULL )
   {
      BMSfreeBlockMemoryArray(SCIPblkmem(scip), &(*consdata)->name, strlen((*consdata)->name)+1);
   }
   SCIPfreeBlockMemory(scip, consdata);

   return SCIP_OKAY;
}

/** constraint activation notification method of constraint handler */
static
SCIP_DECL_CONSACTIVE(consActiveMasterbranch)
{
   SCIP* origscip;
   SCIP_CONSHDLRDATA* conshdlrData;
   SCIP_CONSDATA* consdata;
   int i;

   assert(scip != NULL);
   assert(conshdlr != NULL);
   assert(strcmp(SCIPconshdlrGetName(conshdlr), CONSHDLR_NAME) == 0);
   assert(cons != NULL);

   conshdlrData = SCIPconshdlrGetData(conshdlr);
   assert(conshdlrData != NULL);
   assert(conshdlrData->stack != NULL);

   consdata = SCIPconsGetData(cons);
   assert(consdata != NULL);
   assert((consdata->node == NULL) == (consdata->parentcons == NULL) );

   if( consdata->node == NULL )
      consdata->node = SCIPgetRootNode(scip);

   assert(consdata->node != NULL);

   origscip = GCGpricerGetOrigprob(scip);
   assert(origscip != NULL);

   consdata->nactivated++;

   SCIPdebugMessage("Activating ");
   /* if the node is activated the first time, we first have to setup the constraint data */
   if( !consdata->created )
   {
      SCIPdebugPrintf("for the first time\n");
      SCIP_CALL( createConsData(scip, consdata, conshdlrData, cons) );
      assert(consdata->created);
   }
   else
      SCIPdebugPrintf("\n");

   /* the node has to be repropagated if new variables were created after the node was left the last time
    * or if new bound changes on directly transferred variables were found */
   assert(GCGpricerGetNPricedvars(scip) >= consdata->propagatedvars);
   if( GCGpricerGetNPricedvars(scip) > consdata->propagatedvars || GCGconsOrigbranchGetNPropBoundChgs(origscip, consdata->origcons) > 0 )
   {
      consdata->needprop = TRUE;
      SCIP_CALL( SCIPrepropagateNode(scip, consdata->node) );
   }

   if( consdata->nboundchanges - consdata->nboundchangestreated[conshdlrData->nstack] > 0 )
      SCIPdebugMessage("added %d boundchanges from previous nodes!\n", consdata->nboundchanges - consdata->nboundchangestreated[conshdlrData->nstack]);

   /* put constraint on the stack */
   if( conshdlrData->nstack >= conshdlrData->maxstacksize )
   {
      conshdlrData->maxstacksize = 2*(conshdlrData->maxstacksize);
      SCIP_CALL( SCIPreallocMemoryArray(scip, &(conshdlrData->stack), conshdlrData->maxstacksize) );
      SCIPdebugMessage("reallocating Memory for stack! %d --> %d\n", conshdlrData->maxstacksize/2, conshdlrData->maxstacksize);
   }

   conshdlrData->stack[conshdlrData->nstack] = cons;
   (conshdlrData->nstack)++;

   SCIPdebugMessage("Activating masterbranch constraint: <%s> [stack size: %d], needprop = %u.\n",
      consdata->name, conshdlrData->nstack, consdata->needprop);

   /* apply global bound changes in the original problem to the master problem */
   if( !conshdlrData->pendingbndsactivated )
   {
      assert(conshdlrData->npendingbnds > 0);
      for( i = 0; i < conshdlrData->npendingbnds; i++ )
      {
         /* This should not have an effect on linking variables */
         assert(GCGvarIsMaster(conshdlrData->pendingvars[i]) || GCGvarIsPricing(conshdlrData->pendingvars[i]));

         if( GCGvarIsMaster(conshdlrData->pendingvars[i]) )
         {
            if( conshdlrData->pendingbndtypes[i] == SCIP_BOUNDTYPE_LOWER )
            {
               if( SCIPisLT(scip, SCIPvarGetLbGlobal(conshdlrData->pendingvars[i]), conshdlrData->pendingnewbnds[i]) )
               {
                  SCIPdebugMessage("Global lower bound of var <%s> set to %g\n", SCIPvarGetName(conshdlrData->pendingvars[i]),
                     conshdlrData->pendingnewbnds[i]);
                  SCIP_CALL( SCIPchgVarLbGlobal(scip, conshdlrData->pendingvars[i], conshdlrData->pendingnewbnds[i]) );
               }
            }
            else
            {
               if( SCIPisGT(scip, SCIPvarGetUbGlobal(conshdlrData->pendingvars[i]), conshdlrData->pendingnewbnds[i]) )
               {
                  SCIPdebugMessage("Global upper bound of var <%s> set to %g\n", SCIPvarGetName(conshdlrData->pendingvars[i]),
                     conshdlrData->pendingnewbnds[i]);
                  SCIP_CALL( SCIPchgVarUbGlobal(scip, conshdlrData->pendingvars[i], conshdlrData->pendingnewbnds[i]) );
               }
            }
         }
         else
         {
            /* this is a global boundchange on a variable that belongs to a block,
             * we have to adjust the bound of the corresponding variable in the pricing problem */
            if( conshdlrData->pendingbndtypes[i] == SCIP_BOUNDTYPE_LOWER )
            {
               SCIP_CALL( SCIPchgVarLb(GCGrelaxGetPricingprob(origscip, GCGvarGetBlock(conshdlrData->pendingvars[i]) ),
                     conshdlrData->pendingvars[i], conshdlrData->pendingnewbnds[i]) );
            }
            else
            {
               SCIP_CALL( SCIPchgVarUbGlobal(GCGrelaxGetPricingprob(origscip, GCGvarGetBlock(conshdlrData->pendingvars[i]) ),
                     conshdlrData->pendingvars[i], conshdlrData->pendingnewbnds[i]) );
            }
         }
      }
      conshdlrData->pendingbndsactivated = TRUE;
   }


   /* apply local bound changes in the original problem to the pricing problems */
   for( i = 0; i < consdata->nboundchanges; i++ )
   {
      assert(GCGvarIsOriginal(consdata->boundchgvars[i]));
      assert(GCGvarGetBlock(consdata->boundchgvars[i]) < GCGrelaxGetNPricingprobs(origscip));

      /* if variable belongs to no block, skip it here because the bound changes are treated in the propagation */
      if( GCGvarGetBlock(consdata->boundchgvars[i]) == -1 )
         continue;

      else if( GCGvarGetBlock(consdata->boundchgvars[i]) >= 0 )
      {
         SCIPdebugMessage("adjusting bound of pricing var %s\n", SCIPvarGetName(consdata->boundchgvars[i]));
         /* set corresponding bound in the pricing problem */
         SCIP_CALL( tightenPricingVarBound(scip,
               GCGoriginalVarGetPricingVar(consdata->boundchgvars[i]), consdata, i, GCGvarGetBlock(consdata->boundchgvars[i])));
      }
      else if( GCGvarGetBlock(consdata->boundchgvars[i]) == -2 )
      {
         int j;
         int npricingprobs;
         SCIP_VAR** pricingvars;

         npricingprobs = GCGrelaxGetNPricingprobs(origscip);
         pricingvars = GCGlinkingVarGetPricingVars(consdata->boundchgvars[i]);
         SCIPdebugMessage("adjusting bound of linking pricing var %s\n", SCIPvarGetName(consdata->boundchgvars[i]));
         /* set corresponding bound in the pricing problem */
         for( j = 0; j < npricingprobs; ++j )
         {
            if( pricingvars[j] == NULL )
               continue;

            SCIP_CALL( tightenPricingVarBound(scip, pricingvars[j], consdata, i, j) );
         }
      }
      else
      {
         SCIPerrorMessage("blocknr = %d is not valid! This is a serious error!", GCGvarGetBlock(consdata->boundchgvars[i]));
         SCIPABORT();
      }
   }

   /* call branching specific activation method */
   if( consdata->branchrule != NULL )
   {
      SCIP_CALL( GCGrelaxBranchActiveMaster(origscip, consdata->branchrule, consdata->branchdata) );
   }

   return SCIP_OKAY;
}

/** constraint deactivation notification method of constraint handler */
static
SCIP_DECL_CONSDEACTIVE(consDeactiveMasterbranch)
{
   SCIP_CONSHDLRDATA* conshdlrData;
   SCIP_CONSDATA* consdata;
   SCIP* origscip;
   int i;

   assert(scip != NULL);
   assert(conshdlr != NULL);
   assert(strcmp(SCIPconshdlrGetName(conshdlr), CONSHDLR_NAME) == 0);
   assert(cons != NULL);

   conshdlrData = SCIPconshdlrGetData(conshdlr);
   assert(conshdlrData != NULL);
   assert(conshdlrData->stack != NULL || conshdlrData->nstack == 1);
   assert(conshdlrData->nstack > 0);
   assert(conshdlrData->nstack == 1 || cons == conshdlrData->stack[conshdlrData->nstack-1]);

   consdata = SCIPconsGetData(cons);
   assert(consdata != NULL);
   assert(consdata->created);

   origscip = GCGpricerGetOrigprob(scip);
   assert(origscip != NULL);

   if( !conshdlrData->pendingbndsactivated )
   {
      SCIPdebugMessage("We need repropagation\n");
      consdata->needprop = TRUE;
   }

   if( SCIPgetStage(scip) == SCIP_STAGE_SOLVING )
      consdata->propagatedvars = GCGpricerGetNPricedvars(scip);

   /* remove constraint from the stack */
   (conshdlrData->nstack)--;


   SCIPdebugMessage("Deactivating masterbranch constraint: <%s> [stack size: %d].\n",
      consdata->name, conshdlrData->nstack);

   /* undo local bound changes in the original problem to the pricing problems */
   for( i = consdata->nboundchanges - 1; i >= 0; i-- )
   {
      int blocknr;
      blocknr = GCGvarGetBlock(consdata->boundchgvars[i]);
      assert(GCGvarIsOriginal(consdata->boundchgvars[i]));
      assert(blocknr < GCGrelaxGetNPricingprobs(origscip));

      /* if variable belongs to no block, local bound in master was set, is reset automatically */
      if( blocknr == -1 )
         continue;

      else if( blocknr >= 0 )
      {
         assert(GCGrelaxGetPricingprob(origscip, GCGvarGetBlock(consdata->boundchgvars[i])) != NULL);

         /* reset corresponding bound in the pricing problem */

         SCIP_CALL( resetPricingVarBound(scip,
               GCGoriginalVarGetPricingVar(consdata->boundchgvars[i]), consdata, i, blocknr));
      }
      else if( blocknr == -2 )
      {
         int j;
         SCIP_VAR** pricingvars;
         int npricingprobs;

         /* if the variable is linking, we have to perform the same step as above for every existing block*/
         assert(GCGvarIsLinking(consdata->boundchgvars[i]));
         pricingvars = GCGlinkingVarGetPricingVars(consdata->boundchgvars[i]);
         npricingprobs = GCGrelaxGetNPricingprobs(origscip);

         /* reset corresponding bound in the pricing problem */
         /* lower bound was changed */
         for( j = 0; j < npricingprobs; ++j )
         {
            assert(GCGrelaxGetPricingprob(origscip, j) != NULL);
            if( pricingvars[j] == NULL )
               continue;

            assert(GCGrelaxGetPricingprob(origscip, j) != NULL);

            /* reset corresponding bound in the pricing problem */
            SCIP_CALL( resetPricingVarBound(scip, pricingvars[j], consdata, i, j) );
         }
      }
      else
      {
         SCIPerrorMessage("blocknr = %d is not valid! This is a serious error!", blocknr);
         SCIPABORT();
      }
   }

   /* call branching specific deactivation method */
   if( consdata->branchrule != NULL )
   {
      SCIP_CALL( GCGrelaxBranchDeactiveMaster(GCGpricerGetOrigprob(scip), consdata->branchrule, consdata->branchdata) );
   }

   return SCIP_OKAY;
}



/** domain propagation method of constraint handler */
static
SCIP_DECL_CONSPROP(consPropMasterbranch)
{  /*lint --e{715}*/
   SCIP* origscip;
   SCIP_CONSHDLRDATA* conshdlrData;
   SCIP_CONS* cons;
   SCIP_CONSDATA* consdata;
   SCIP_Real val;

   int propcount;
   int i;
   int j;
   int k;

   SCIP_VAR** vars;
   int nvars;
   int nboundchanges;

   SCIP_VAR** propvars;                      /**< original variable for which the propagation found domain reductions */
   SCIP_BOUNDTYPE* propboundtypes;           /**< type of the domain new bound found by propagation */
   SCIP_Real* propbounds;                    /**< new lower/upper bound of the propagated original variable */
   int npropbounds;
   SCIP_VAR* mastervar;


   assert(conshdlr != NULL);
   conshdlrData = SCIPconshdlrGetData(conshdlr);
   assert(conshdlrData != NULL);
   assert(conshdlrData->stack != NULL);

   origscip = GCGpricerGetOrigprob(scip);
   assert(origscip != NULL);

   *result = SCIP_DIDNOTRUN;

   /* the constraint data of the cons related to the current node */
   cons = conshdlrData->stack[conshdlrData->nstack-1];
   assert(cons != NULL);

   consdata = SCIPconsGetData(cons);
   assert(consdata != NULL);

   if( !consdata->needprop && GCGconsOrigbranchGetNPropBoundChgs(origscip, consdata->origcons) == 0 )
   {
      SCIPdebugMessage("No propagation of masterbranch constraint needed: <%s>, stack size = %d.\n",
         consdata->name, conshdlrData->nstack);

      *result = SCIP_DIDNOTRUN;
      return SCIP_OKAY;
   }

   vars = GCGpricerGetPricedvars(scip);
   nvars = GCGpricerGetNPricedvars(scip);

   SCIPdebugMessage("Starting propagation of masterbranch constraint: <%s>, stack size = %d, newvars = %d, npendingbnds = %d, npropbounds = %d.\n",
      consdata->name, conshdlrData->nstack, nvars - consdata->propagatedvars, conshdlrData->npendingbnds, GCGconsOrigbranchGetNPropBoundChgs(origscip, consdata->origcons));

   *result = SCIP_DIDNOTFIND;

   propcount = 0;

   /* propagate all bound changes or only the branching bound changes, depending on the setting for the enforcement of proper variables */
   nboundchanges = (conshdlrData->enforceproper ? consdata->nboundchanges : consdata->nbranchingchanges);

   assert((conshdlrData->npendingbnds > 0) || conshdlrData->pendingbndsactivated);

   /* iterate over all master variables and apply global bound changes */
   if( conshdlrData->npendingbnds > 0 && conshdlrData->pendingbndsactivated )
   {
      for( i = 0; i < nvars; i++ )
      {
         SCIP_Bool ismastervariablerelevant;
         SCIP_VAR** origvars;
         SCIP_Real* origvals;
         int norigvars;
         int blocknr;
         blocknr = GCGvarGetBlock(vars[i]);

         assert(GCGvarIsMaster(vars[i]));
         norigvars = GCGmasterVarGetNOrigvars(vars[i]);
         origvars = GCGmasterVarGetOrigvars(vars[i]);
         origvals = GCGmasterVarGetOrigvals(vars[i]);

         assert(blocknr < GCGrelaxGetNPricingprobs(origscip));
         assert(norigvars >= 0);
         assert(origvars != NULL || norigvars == 0);

         /* only look at master variables not globally fixed to zero that belong to a block */
         ismastervariablerelevant = !SCIPisFeasZero(scip, SCIPvarGetUbGlobal(vars[i]));
         ismastervariablerelevant = ismastervariablerelevant && (norigvars > 0);
         ismastervariablerelevant = ismastervariablerelevant && (blocknr >= 0 || GCGvarIsLinking(origvars[0])); /*lint !e613*/
         if( !ismastervariablerelevant )
            continue;

         /* iterate over global bound changes that were not yet checked for the master variables */
         for( k = 0; k < conshdlrData->npendingbnds; k++ )
         {
            SCIP_Bool ismastervarrelevant;
            SCIP_VAR** pricingvars;
            int bndchgblocknr;
            SCIP_VAR** bndchgorigvars;

            assert(!GCGvarIsOriginal(conshdlrData->pendingvars[k]));

            bndchgblocknr = GCGvarGetBlock(conshdlrData->pendingvars[k]);
            if( GCGvarIsMaster(conshdlrData->pendingvars[k]) )
               bndchgorigvars = GCGmasterVarGetOrigvars(conshdlrData->pendingvars[k]);
            else if( GCGvarIsPricing(conshdlrData->pendingvars[k]) )
               bndchgorigvars = GCGpricingVarGetOrigvars(conshdlrData->pendingvars[k]);
            else
            {
               SCIPerrorMessage("Variable %s is not pricing nor master.\n", SCIPvarGetName(conshdlrData->pendingvars[k]));
               assert(GCGvarIsMaster(conshdlrData->pendingvars[k]) || GCGvarIsPricing(conshdlrData->pendingvars[k]));
               bndchgorigvars = NULL;
            }
            assert(bndchgblocknr < GCGrelaxGetNPricingprobs(origscip));
            assert(bndchgorigvars != NULL);

            /* LINK: mb: this might work  */
            /* the boundchange was performed on a variable in another block, continue */

            /* if we are not dealing with a linking variable, skip the master variable if it is useless */
            ismastervarrelevant = (bndchgblocknr == blocknr);

            /* if we are dealing with a linking master variable but it has nothing to do with the
             * boundchangevar's block, skip it, too */
            if( origvars != NULL )
            {
               if( GCGvarIsLinking(origvars[0]) )
               {
                  pricingvars = GCGlinkingVarGetPricingVars(origvars[0]);
                  ismastervarrelevant = ismastervarrelevant || (pricingvars[bndchgblocknr] != NULL);
               }
            }

            if( !ismastervarrelevant )
               continue;

            assert(bndchgorigvars[0] != NULL);
            /* val is the value of the branching variable in the current mastervar,
             * we set it to 0.0, since variables with 0 coefficient are not stored in the origvars array,
             * if we do not find the branching variable in this array, it has value 0.0 */
            val = 0.0;

            for( j = 0; j < norigvars; j++ )
            {
               /* Make sure that the original variable and the master variable belong to the same block
                * or that, in case of linking variables, the linking variable is in that block */
               assert(GCGvarGetBlock(origvars[j]) == blocknr || (GCGisLinkingVarInBlock(origvars[j], blocknr))); /*lint !e613*/

               /* check whether the original variable contained in the master variable equals the variable
                * on which the current branching was performed */
               if( origvars[j] == bndchgorigvars[0] ) /*lint !e613*/
               {
                  val = origvals[j];
                  break;
               }
            }

            /* if the variable contains a part of the branching variable that violates the bound,
             * fix the master variable to 0 */

            /* branching imposes new lower bound */
            if( conshdlrData->pendingbndtypes[k] == SCIP_BOUNDTYPE_LOWER &&
               SCIPisFeasLT(scip, val, conshdlrData->pendingnewbnds[k]) )
            {
               SCIP_CALL( SCIPchgVarUbGlobal(scip, vars[i], 0.0) );
               propcount++;
               break;
            }
            /* branching imposes new upper bound */
            if( conshdlrData->pendingbndtypes[k] == SCIP_BOUNDTYPE_UPPER &&
               SCIPisFeasGT(scip, val, conshdlrData->pendingnewbnds[k]) )
            {
               SCIP_CALL( SCIPchgVarUbGlobal(scip, vars[i], 0.0) );
               propcount++;
               break;
            }
         }
      }
      conshdlrData->pendingbndsactivated = TRUE;
      conshdlrData->npendingbnds = 0;

      SCIPdebugMessage("Finished handling of pending global bound changes: %d changed bounds\n", propcount);
   }

   /* iterate over all master variables created after the current node was left the last time */
   for( i = consdata->propagatedvars; i < nvars; i++ )
   {
      SCIP_VAR** origvars;
      int norigvars;
      SCIP_Real* origvals;
      int blocknr;

      assert(GCGvarIsMaster(vars[i]));
      blocknr = GCGvarGetBlock(vars[i]);
      assert(blocknr >= -1 && blocknr < GCGrelaxGetNPricingprobs(origscip));

      origvals = GCGmasterVarGetOrigvals(vars[i]);
      norigvars = GCGmasterVarGetNOrigvars(vars[i]);
      origvars = GCGmasterVarGetOrigvars(vars[i]);
      /** @todo check if this really works with linking variables */

      /* only look at variables not already fixed to 0 or that belong to no block */
      if( (SCIPisFeasZero(scip, SCIPvarGetUbLocal(vars[i]))) && blocknr >= 0 )
         continue;

      /* the variable was copied from original to master */
      /** @todo This code might never be executed as the vars array only contains variables generated
        * during pricing. We might want to check that with an assert */
      if( blocknr == -1 )
      {
         /* iterate over bound changes performed at the current node's equivalent in the original tree */
         for( k = 0; k < nboundchanges; k++ )
         {
            assert(SCIPisFeasEQ(scip, origvals[0], 1.0));
            if( origvars[0] == consdata->boundchgvars[k] )
            {
               /* branching imposes new lower bound */
               if( consdata->boundtypes[k] == SCIP_BOUNDTYPE_LOWER
                  && SCIPisGT(scip, consdata->newbounds[k], SCIPvarGetLbLocal(vars[i])) )
               {
                  SCIP_CALL( SCIPchgVarLb(scip, vars[i], consdata->newbounds[k]) );
                  propcount++;
               }
               /* branching imposes new upper bound */
               if( consdata->boundtypes[k] == SCIP_BOUNDTYPE_UPPER
                  && SCIPisLT(scip, consdata->newbounds[k], SCIPvarGetUbLocal(vars[i])) )
               {
                  SCIP_CALL( SCIPchgVarUb(scip, vars[i], consdata->newbounds[k]) );
                  propcount++;
               }
            }
         }
      }
      else
      {
         /* iterate over bound changes performed at the current node's equivalent in the original tree */
         for( k = 0; k < nboundchanges; k++ )
         {
#ifdef SCIP_DEBUG
            SCIP_Bool contained = FALSE;
            SCIP_Bool handled = FALSE;
#endif
            int bndchgblocknr;

            /* get the block the original variable is in */
            bndchgblocknr = GCGvarGetBlock(consdata->boundchgvars[k]);
            assert(GCGvarIsOriginal(consdata->boundchgvars[k]));
            assert(bndchgblocknr < GCGrelaxGetNPricingprobs(origscip));

            /* ignore master variables that contain no original variables */
            /** @todo move this statement one for loop higher? */
            if( origvars == NULL || origvars[0] == NULL )
               continue;

            /* the boundchange was performed on a variable in another block, continue */
            if( (!GCGvarIsLinking(consdata->boundchgvars[k]) && bndchgblocknr != blocknr) ||
               (GCGvarIsLinking(consdata->boundchgvars[k]) && !GCGisLinkingVarInBlock(consdata->boundchgvars[k], blocknr)) )
               continue;

            assert(bndchgblocknr != -1);

            /* val is the value of the branching variable in the current mastervar,
             * we set it to 0.0, since variables with 0 coefficient are not stored in the origvars array,
             * if we do not find the branching variable in this array, it has value 0.0 */
            val = 0.0;

            /* iterate over all original variables contained in the current master variable */
            for( j = 0; j < norigvars; j++ )
            {
               assert(GCGvarGetBlock(origvars[j]) == blocknr || GCGisLinkingVarInBlock(origvars[j], blocknr));

               /* check whether the original variable contained in the master variable equals the variable
                * on which the current branching was performed */
               if( origvars[j] == consdata->boundchgvars[k] )
               {
#ifdef SCIP_DEBUG
                  contained = TRUE;
#endif
                  val = origvals[j];
                  break;
               }
            }

            /* if the variable contains a part of the branching variable that violates the bound,
             * fix the master variable to 0 */

            /* branching imposes new lower bound */
            if( consdata->boundtypes[k] == SCIP_BOUNDTYPE_LOWER && SCIPisFeasLT(scip, val, consdata->newbounds[k]) )
            {
               SCIPdebugMessage("Changing lower bound of var %s\n", SCIPvarGetName(vars[i]));
               SCIP_CALL( SCIPchgVarUb(scip, vars[i], 0.0) );
               propcount++;
#ifdef SCIP_DEBUG
               handled = TRUE;
#endif
               break;
            }
            /* branching imposes new upper bound */
            if( consdata->boundtypes[k] == SCIP_BOUNDTYPE_UPPER && SCIPisFeasGT(scip, val, consdata->newbounds[k]) )
            {
               SCIPdebugMessage("Changing upper bound of var %s\n", SCIPvarGetName(vars[i]));
               SCIP_CALL( SCIPchgVarUb(scip, vars[i], 0.0) );
               propcount++;


#ifdef SCIP_DEBUG
               handled = TRUE;
#endif
               break;
            }
#ifdef SCIP_DEBUG
            if( contained || !handled )
            {
               SCIPdebugMessage("orig var %s is contained in %s but not handled val = %f \n", SCIPvarGetName(consdata->boundchgvars[k]), SCIPvarGetName(vars[i]), val);

            }
            assert(j == norigvars || contained);
#endif
         }
      }
   }
   SCIPdebugMessage("Finished propagation of newly created variables: %d changed bounds\n", propcount);

   /* get local bound changes on variables directly transferred to the master problem and apply them */
   SCIP_CALL( GCGconsOrigbranchGetPropBoundChgs(origscip, consdata->origcons, &propvars, &propboundtypes,
         &propbounds, &npropbounds) );
   for( i = 0; i < npropbounds; i++ )
   {

      assert(GCGvarIsOriginal(propvars[i]));
      assert(GCGvarGetBlock(propvars[i]) < 0); /** @todo this might lead to an error with linking variables*/
      assert(GCGoriginalVarGetNMastervars(propvars[i]) >= 1);
      mastervar = GCGoriginalVarGetMastervars(propvars[i])[0];

      if( propboundtypes[i] == SCIP_BOUNDTYPE_LOWER )
      {
         if( SCIPisLT(scip, SCIPvarGetLbLocal(mastervar), propbounds[i]) )
         {
            SCIP_CALL( SCIPchgVarLb(scip, mastervar, propbounds[i]) );
            propcount++;
            SCIPdebugMessage("changed lb of var %s locally to %g\n", SCIPvarGetName(propvars[i]), propbounds[i]);
         }
      }
      else
      {
         if( SCIPisGT(scip, SCIPvarGetUbLocal(mastervar), propbounds[i]) )
         {
            SCIP_CALL( SCIPchgVarUb(scip, mastervar, propbounds[i]) );
            propcount++;
            SCIPdebugMessage("changed ub of var %s locally to %g\n", SCIPvarGetName(propvars[i]), propbounds[i]);
         }
      }
   }

   SCIPdebugMessage("Finished propagation of %d stored propagated bounds: %d vars fixed.\n", npropbounds, propcount);

   /* call branching rule specific propagation method */
   if( consdata->branchrule != NULL )
   {
      /** @todo count number of propagations */
      SCIP_CALL( GCGrelaxBranchPropMaster(GCGpricerGetOrigprob(scip), consdata->branchrule, consdata->branchdata, result) );
   }

   if( *result != SCIP_CUTOFF )
      if( propcount > 0 )
         *result = SCIP_REDUCEDDOM;

   consdata->needprop = FALSE;
   consdata->propagatedvars = GCGpricerGetNPricedvars(scip);

   return SCIP_OKAY;
}


/** enforcement method for LP solutions */
static
SCIP_DECL_CONSENFOLP(consEnfolpMasterbranch)
{  /*lint --e{715}*/
   *result = SCIP_FEASIBLE;

   return SCIP_OKAY;
}

/** enforcement method for pseudo solutions */
static
SCIP_DECL_CONSENFOPS(consEnfopsMasterbranch)
{  /*lint --e{715}*/
   *result = SCIP_FEASIBLE;

   return SCIP_OKAY;
}

/** check method for solutions */
static
SCIP_DECL_CONSCHECK(consCheckMasterbranch)
{  /*lint --e{715}*/
   *result = SCIP_FEASIBLE;

   return SCIP_OKAY;
}

/** variable lock method */
static
SCIP_DECL_CONSLOCK(consLockMasterbranch)
{  /*lint --e{715}*/
   return SCIP_OKAY;
}


/* define not used callbacks as NULL */
#define conshdlrCopyMasterbranch NULL
#define consPresolMasterbranch NULL
#define consRespropMasterbranch NULL
#define consExitsolMasterbranch NULL
#define consInitpreMasterbranch NULL
#define consExitpreMasterbranch NULL
#define consTransMasterbranch NULL
#define consInitlpMasterbranch NULL
#define consSepalpMasterbranch NULL
#define consSepasolMasterbranch NULL
#define consEnableMasterbranch NULL
#define consDisableMasterbranch NULL
#define consPrintMasterbranch NULL
#define consDelvarsMasterbranch NULL
#define consCopyMasterbranch NULL
#define consParseMasterbranch NULL
#define consGetVarsMasterbranch NULL
#define consGetNVarsMasterbranch NULL


/*
 * Callback methods of event handler
 */

#define eventCopyOrigvarbound NULL
#define eventFreeOrigvarbound NULL
#define eventExitOrigvarbound NULL

/** initialization method of event handler (called after problem was transformed) */
static
SCIP_DECL_EVENTINIT(eventInitOrigvarbound)
{  /*lint --e{715}*/
   return SCIP_OKAY;
}



/** solving process initialization method of event handler (called when branch and bound process is about to begin) */
static
SCIP_DECL_EVENTINITSOL(eventInitsolOrigvarbound)
{  /*lint --e{715}*/
   SCIP_VAR** vars;
   int nvars;
   int i;

   vars = SCIPgetVars(scip);
   nvars = SCIPgetNVars(scip);

   for( i = 0; i < nvars; i++ )
   {
      SCIP_CALL( SCIPcatchVarEvent(scip, vars[i], SCIP_EVENTTYPE_GBDCHANGED | SCIP_EVENTTYPE_BOUNDCHANGED,
            eventhdlr, NULL, NULL) );
   }

   return SCIP_OKAY;
}


#define eventExitsolOrigvarbound NULL
#define eventDeleteOrigvarbound NULL

/** execution method of event handler */
static
SCIP_DECL_EVENTEXEC(eventExecOrigvarbound)
{  /*lint --e{715}*/
   SCIP_EVENTTYPE eventtype;
   SCIP_VAR* var;
   SCIP_Real oldbound;
   SCIP_Real newbound;
   int i;
   int blocknr;
#ifdef SCIP_DEBUG
   SCIP_Bool handled = FALSE;
#endif
   SCIP_VAR** mastervars;
#ifndef NDEBUG
   int nmastervars;
   SCIP_Real* mastervals;
#endif

   eventtype = SCIPeventGetType(event);
   var = SCIPeventGetVar(event);
   oldbound = SCIPeventGetOldbound(event);
   newbound = SCIPeventGetNewbound(event);

   SCIPdebugMessage("eventexec: eventtype = 0x%x, var = %s, oldbound = %f, newbound = %f\n", eventtype, SCIPvarGetName(var), oldbound, newbound);

   if( !GCGrelaxIsInitialized(scip) )
   {
      assert(SCIPvarGetData(var) == NULL);
      SCIPdebugMessage("Ignoring since in presolving / propagating.\n");
      return SCIP_OKAY;
   }

   assert(GCGvarIsOriginal(var));
   blocknr = GCGvarGetBlock(var);

   mastervars = GCGoriginalVarGetMastervars(var);
#ifndef NDEBUG
   nmastervars = GCGoriginalVarGetNMastervars(var);
   mastervals = GCGoriginalVarGetMastervals(var);
#endif

   /* deal with variables present in the pricing */
   if( blocknr >= 0 && GCGrelaxIsPricingprobRelevant(scip, blocknr) )
   {
      SCIPdebugMessage("Pricing var!\n");
      if( (eventtype & SCIP_EVENTTYPE_GLBCHANGED) != 0 )
      {
#ifdef SCIP_DEBUG
         handled = TRUE;
#endif
         SCIP_CALL( addPendingBndChg(GCGrelaxGetMasterprob(scip),
               GCGoriginalVarGetPricingVar(var), SCIP_BOUNDTYPE_LOWER, oldbound, newbound) );
      }
      if( (eventtype & SCIP_EVENTTYPE_GUBCHANGED) != 0 )
      {
#ifdef SCIP_DEBUG
         handled = TRUE;
#endif
         SCIP_CALL( addPendingBndChg(GCGrelaxGetMasterprob(scip),
               GCGoriginalVarGetPricingVar(var), SCIP_BOUNDTYPE_UPPER, oldbound, newbound) );
      }
   }
   /* deal with variables appearing in the master only */
   if( blocknr == -1 && SCIPgetStage(GCGrelaxGetMasterprob(scip)) >= SCIP_STAGE_SOLVING )
   {
      assert(nmastervars == 1);
      assert(mastervals[0] == 1);
      assert(mastervars[0] != NULL);

      SCIPdebugMessage("Master var!\n");
      if( (eventtype & SCIP_EVENTTYPE_GLBCHANGED) != 0 )
      {
#ifdef SCIP_DEBUG
         handled = TRUE;
#endif
         SCIP_CALL( addPendingBndChg(GCGrelaxGetMasterprob(scip),
               mastervars[0], SCIP_BOUNDTYPE_LOWER, oldbound, newbound) );
      }
      if( (eventtype & SCIP_EVENTTYPE_GUBCHANGED) != 0 )
      {
#ifdef SCIP_DEBUG
         handled = TRUE;
#endif
         SCIP_CALL( addPendingBndChg(GCGrelaxGetMasterprob(scip),
               mastervars[0], SCIP_BOUNDTYPE_UPPER, oldbound, newbound) );
      }
      if( (eventtype & SCIP_EVENTTYPE_LBTIGHTENED) != 0 )
      {
#ifdef SCIP_DEBUG
         handled = TRUE;
#endif
         SCIP_CALL( GCGconsOrigbranchAddPropBoundChg(scip, GCGconsOrigbranchGetActiveCons(scip), var,
               SCIP_BOUNDTYPE_LOWER, newbound) );
      }
      if( (eventtype & SCIP_EVENTTYPE_UBTIGHTENED) != 0 )
      {
#ifdef SCIP_DEBUG
         handled = TRUE;
#endif
         SCIP_CALL( GCGconsOrigbranchAddPropBoundChg(scip, GCGconsOrigbranchGetActiveCons(scip), var,
               SCIP_BOUNDTYPE_UPPER, newbound) );

         /** @todo do we also have to iterate over the pricing problems or is this handled elsewhere? */
      }
   }
   /* deal with linking variables */
   if( blocknr == -2 )
   {

      int npricingprobs;
      SCIP_VAR** pricingvars;

      SCIPdebugMessage("Linking var!\n");
      pricingvars = GCGlinkingVarGetPricingVars(var);
      npricingprobs = GCGrelaxGetNPricingprobs(scip);

      assert(nmastervars >= 1);
      assert(mastervals[0] == 1);
      assert(mastervars[0] != NULL);

      if( (eventtype & SCIP_EVENTTYPE_GLBCHANGED) != 0 )
      {
         if( SCIPgetStage(GCGrelaxGetMasterprob(scip)) >= SCIP_STAGE_SOLVING )
         {
#ifdef SCIP_DEBUG
            handled = TRUE;
#endif
            /* add the bound change in the master */
            SCIP_CALL( addPendingBndChg(GCGrelaxGetMasterprob(scip),
                  mastervars[0], SCIP_BOUNDTYPE_LOWER, oldbound, newbound) );
         }

         /* add the bound change to the pricing problems */
         for( i = 0; i < npricingprobs; ++i )
         {
            if( pricingvars[i] == NULL )
               continue;
#ifdef SCIP_DEBUG
            handled = TRUE;
#endif
            SCIP_CALL( addPendingBndChg(GCGrelaxGetMasterprob(scip),
                  pricingvars[i], SCIP_BOUNDTYPE_LOWER, oldbound, newbound) );
         }
      }
      if( (eventtype & SCIP_EVENTTYPE_GUBCHANGED) != 0 )
      {
         if( SCIPgetStage(GCGrelaxGetMasterprob(scip)) >= SCIP_STAGE_SOLVING )
         {
#ifdef SCIP_DEBUG
            handled = TRUE;
#endif
            /* add the bound change in the master */
            SCIP_CALL( addPendingBndChg(GCGrelaxGetMasterprob(scip),
                  mastervars[0], SCIP_BOUNDTYPE_UPPER, oldbound, newbound) );
         }

         /* add the bound change to the pricing problems */
         for( i = 0; i < npricingprobs; ++i )
         {
            if( pricingvars[i] == NULL )
               continue;
#ifdef SCIP_DEBUG
            handled = TRUE;
#endif
            SCIP_CALL( addPendingBndChg(GCGrelaxGetMasterprob(scip),
                  pricingvars[i], SCIP_BOUNDTYPE_UPPER, oldbound, newbound) );
         }

      }

      /* store tightened bounds as prop bound changes */
      if( (eventtype & SCIP_EVENTTYPE_LBTIGHTENED) != 0 )
      {
#ifdef SCIP_DEBUG
         handled = TRUE;
#endif
         SCIP_CALL( GCGconsOrigbranchAddPropBoundChg(scip, GCGconsOrigbranchGetActiveCons(scip), var,
               SCIP_BOUNDTYPE_LOWER, newbound) );
      }
      if( (eventtype & SCIP_EVENTTYPE_UBTIGHTENED) != 0 )
      {
#ifdef SCIP_DEBUG
         handled = TRUE;
#endif
         SCIP_CALL( GCGconsOrigbranchAddPropBoundChg(scip, GCGconsOrigbranchGetActiveCons(scip), var,
               SCIP_BOUNDTYPE_UPPER, newbound) );
      }
   }
#ifdef SCIP_DEBUG
   if( !handled )
   {
      SCIPdebugMessage("Effectively ignoring this change\n");
   }
#endif
   return SCIP_OKAY;
}


/*
 * interface methods
 */


/** creates the handler for masterbranch constraints and includes it in SCIP */
SCIP_RETCODE SCIPincludeConshdlrMasterbranch(
   SCIP*                 scip                /**< SCIP data structure */
   )
{
   SCIP_CONSHDLRDATA* conshdlrData;
   SCIP_EVENTHDLRDATA* eventhdlrdata;

   SCIPdebugMessage("Including masterbranch constraint handler.\n");

   SCIP_CALL( SCIPallocMemory(scip, &conshdlrData) );
   conshdlrData->stack = NULL;
   conshdlrData->nstack = 0;
   conshdlrData->maxstacksize = 25;

   /* include constraint handler */
   SCIP_CALL( SCIPincludeConshdlr(scip, CONSHDLR_NAME, CONSHDLR_DESC,
         CONSHDLR_SEPAPRIORITY, CONSHDLR_ENFOPRIORITY, CONSHDLR_CHECKPRIORITY,
         CONSHDLR_SEPAFREQ, CONSHDLR_PROPFREQ, CONSHDLR_EAGERFREQ, CONSHDLR_MAXPREROUNDS,
         CONSHDLR_DELAYSEPA, CONSHDLR_DELAYPROP, CONSHDLR_DELAYPRESOL, CONSHDLR_NEEDSCONS,
         SCIP_PROPTIMING_ALWAYS,
         conshdlrCopyMasterbranch, consFreeMasterbranch, consInitMasterbranch, consExitMasterbranch,
         consInitpreMasterbranch, consExitpreMasterbranch, consInitsolMasterbranch, consExitsolMasterbranch,
         consDeleteMasterbranch, consTransMasterbranch, consInitlpMasterbranch,
         consSepalpMasterbranch, consSepasolMasterbranch, consEnfolpMasterbranch, consEnfopsMasterbranch, consCheckMasterbranch,
         consPropMasterbranch, consPresolMasterbranch, consRespropMasterbranch, consLockMasterbranch,
         consActiveMasterbranch, consDeactiveMasterbranch,
         consEnableMasterbranch, consDisableMasterbranch,
         consDelvarsMasterbranch, consPrintMasterbranch, consCopyMasterbranch, consParseMasterbranch,
         consGetVarsMasterbranch, consGetNVarsMasterbranch,
         conshdlrData) );

   /* create event handler data */
   eventhdlrdata = NULL;

   /* include event handler into original SCIP */
   SCIP_CALL( SCIPincludeEventhdlr(GCGpricerGetOrigprob(scip), EVENTHDLR_NAME, EVENTHDLR_DESC,
         eventCopyOrigvarbound, eventFreeOrigvarbound, eventInitOrigvarbound, eventExitOrigvarbound,
         eventInitsolOrigvarbound, eventExitsolOrigvarbound, eventDeleteOrigvarbound, eventExecOrigvarbound,
         eventhdlrdata) );

   SCIP_CALL( SCIPaddBoolParam(GCGpricerGetOrigprob(scip), "relaxing/gcg/enforceproper",
         "should propagated bound changes in the original be enforced in the master (only proper vars)?",
         &conshdlrData->enforceproper, FALSE, TRUE, NULL, NULL) );



   return SCIP_OKAY;
}


/** creates and captures a masterbranch constraint */
SCIP_RETCODE GCGcreateConsMasterbranch(
   SCIP*                 scip,               /**< SCIP data structure */
   SCIP_CONS**           cons,               /**< pointer to hold the created constraint */
   SCIP_NODE*            node,               /**< node at which the constraint should be created */
   SCIP_CONS*            parentcons          /**< parent constraint */
   )
{
   SCIP_CONSHDLR* conshdlr;
   SCIP_CONSDATA* consdata;

   assert(scip != NULL);
   assert(node != NULL || parentcons == NULL);
   if( node != NULL )
      assert((parentcons == NULL) == (SCIPnodeGetDepth(node) == 0));
   else
      assert(parentcons == NULL);

   /* find the masterbranch constraint handler */
   conshdlr = SCIPfindConshdlr(scip, CONSHDLR_NAME);
   if( conshdlr == NULL )
   {
      SCIPerrorMessage("masterbranch constraint handler not found\n");
      return SCIP_PLUGINNOTFOUND;
   }

   /* create constraint data */
   SCIP_CALL( SCIPallocBlockMemory(scip, &consdata) );

   consdata->propagatedvars = 0;
   consdata->needprop = TRUE;

   consdata->node = node;
   consdata->parentcons = parentcons;

   consdata->childcons = NULL;
   consdata->nchildcons = 0;

   consdata->probingtmpcons = NULL;
   consdata->created = FALSE;
   consdata->origcons = NULL;
   consdata->name = NULL;

   consdata->branchrule = NULL;
   consdata->branchdata = NULL;

   consdata->boundchgvars = NULL;
   consdata->boundtypes = NULL;
   consdata->newbounds = NULL;
   consdata->oldbounds = NULL;
   consdata->nboundchangestreated = NULL;
   consdata->nboundchanges = 0;
   consdata->nactivated = 0;


   SCIPdebugMessage("Creating masterbranch constraint with parent %p.\n", parentcons);

   /* create constraint */
   SCIP_CALL( SCIPcreateCons(scip, cons, "masterbranch", conshdlr, consdata, FALSE, FALSE, FALSE, FALSE, TRUE,
         TRUE, FALSE, FALSE, FALSE, TRUE) );

   if( parentcons != NULL )
   {
      SCIP_CONSDATA* parentdata;

      parentdata = SCIPconsGetData(parentcons);
      assert(parentdata != NULL);

      if( SCIPinProbing(scip) )
      {
         parentdata->probingtmpcons = *cons;
      }
      else
      {
         ++parentdata->nchildcons;
         if( parentdata->nchildcons == 1 )
         {
            SCIP_CALL( SCIPallocMemoryArray(scip, &(parentdata->childcons), parentdata->nchildcons) );
            parentdata->childcons[0] = NULL;
         }
         else
         {
            SCIP_CALL( SCIPreallocMemoryArray(scip, &(parentdata->childcons), parentdata->nchildcons) );
            parentdata->childcons[parentdata->nchildcons - 1] = NULL;
         }

         assert(parentdata->childcons[parentdata->nchildcons - 1] == NULL);
         parentdata->childcons[parentdata->nchildcons - 1] = *cons;
      }
   }

   return SCIP_OKAY;
}




/* ----------------------------------- external methods -------------------------- */

/** checks branchrule of current masterbranchcons for "generic"
 * if it is, we only use the "generic" branchule
 * @return brancrule == "generic" */
SCIP_Bool GCGnodeisVanderbeck(
   SCIP*                scip,               /**< SCIP data structure */
   SCIP_RESULT*         result              /**< RESULT data structure */
   )
{
   SCIP_CONS* masterbranchcons;
   SCIP_BRANCHRULE* branchrule;

   masterbranchcons = NULL;
   branchrule = NULL;

   masterbranchcons = GCGconsMasterbranchGetActiveCons(scip);

   if( masterbranchcons == NULL )
      return FALSE;

   branchrule = GCGconsMasterbranchGetbranchrule(masterbranchcons);

   if( branchrule == NULL )
      branchrule = GCGconsMasterbranchGetOrigbranchrule(masterbranchcons);

   if(branchrule == NULL )
      return FALSE;

   if( strcmp(SCIPbranchruleGetName(branchrule), "generic") == 0 )
   {
      *result = SCIP_DIDNOTRUN;
      return TRUE;
   }

   return FALSE;
}

/** the function initializes the condata data structure */
SCIP_RETCODE GCGconsMasterbranchSetOrigConsData(
   SCIP*                 scip,               /**< SCIP data structure*/
   SCIP_CONS*            cons,                /**< constraint for which the consdata is setted */
   char*                 name,
   SCIP_BRANCHRULE*      branchrule,
   GCG_BRANCHDATA*       branchdata,
   SCIP_CONS**           origcons,
   int                   norigcons,
   SCIP_Bool             chgVarUbNode,
   SCIP_Bool             chgVarLbNode,
   SCIP_Bool             addPropBoundChg,
   SCIP_VAR*             chgVarNodeVar,
   SCIP_Real             chgVarNodeBound,
   SCIP_BOUNDTYPE*       addPropBoundChgBoundtype,
   SCIP_Real             addPropBoundChgBound
   )
{
   SCIP_CONSDATA* consdata;

   consdata = SCIPconsGetData(cons);

   assert(consdata != NULL);

   if( name != NULL )
   {
      SCIP_CALL( SCIPduplicateMemoryArray(scip, &(consdata->origbranchconsname), name, strlen(name)+1));
   }
   else if( consdata->origbranchconsname != NULL )
   {
      SCIPfreeMemoryArray(scip, &consdata->origbranchconsname);
      consdata->origbranchconsname = NULL;
   }
   else
   {
      assert(consdata->origbranchconsname == NULL);
      assert(name == NULL);
      consdata->origbranchconsname = name;
   }

   consdata->origbranchrule = branchrule;
   consdata->origbranchdata = branchdata;
   consdata->origbranchcons = origcons;
   consdata->norigbranchcons = norigcons;

   consdata->chgVarUbNode = chgVarUbNode;
   consdata->chgVarLbNode = chgVarLbNode;
   consdata->addPropBoundChg = addPropBoundChg;
   consdata->chgVarNodeVar = chgVarNodeVar;
   consdata->chgVarNodeBound = chgVarNodeBound;
   consdata->addPropBoundChgBoundtype = addPropBoundChgBoundtype;
   consdata->addPropBoundChgBound = addPropBoundChgBound;

   return SCIP_OKAY;
}

/** the function returns the name of the constraint in the origconsdata data structure */
char* GCGconsMasterbranchGetOrigbranchConsName(
   SCIP_CONS*            cons                /**< constraint for which the consdata is setted */
   )
{
   SCIP_CONSDATA* consdata;

   consdata = SCIPconsGetData(cons);

   assert(consdata != NULL);

   return consdata->origbranchconsname;
}

SCIP_VAR* GCGconsMasterbranchGetOrigbranchConsChgVarNodeVar(
   SCIP_CONS*            cons                /**< constraint for which the consdata is setted */
   )
{
   SCIP_CONSDATA* consdata;

   consdata = SCIPconsGetData(cons);

   assert(consdata != NULL);

   return consdata->chgVarNodeVar;
}

SCIP_Real GCGconsMasterbranchGetOrigbranchConsChgVarNodeBound(
   SCIP_CONS*            cons                /**< constraint for which the consdata is setted */
   )
{
   SCIP_CONSDATA* consdata;

   consdata = SCIPconsGetData(cons);

   assert(consdata != NULL);

   return consdata->chgVarNodeBound;
}

SCIP_BOUNDTYPE GCGconsMasterbranchGetOrigbranchConsAddPropBoundChgBoundtype(
   SCIP_CONS*            cons                /**< constraint for which the consdata is setted */
   )
{
   SCIP_CONSDATA* consdata;

   consdata = SCIPconsGetData(cons);

   assert(consdata != NULL);

   return *(consdata->addPropBoundChgBoundtype);
}

SCIP_Real GCGconsMasterbranchGetOrigbranchConsAddPropBoundChgBound(
   SCIP_CONS*            cons                /**< constraint for which the consdata is setted */
   )
{
   SCIP_CONSDATA* consdata;

   consdata = SCIPconsGetData(cons);

   assert(consdata != NULL);

   return consdata->addPropBoundChgBound;
}

/** the function returns if upperbound for branchvar should be enforced of the constraint in the origconsdata data structure */
SCIP_Bool GCGconsMasterbranchGetOrigbranchConsChgVarUbNode(
   SCIP_CONS*            cons                /**< constraint for which the consdata is setted */
   )
{
   SCIP_CONSDATA* consdata;

   consdata = SCIPconsGetData(cons);

   assert(consdata != NULL);

   return consdata->chgVarUbNode;
}

/** the function returns if lowerbound for branchvar should be enforced of the constraint in the origconsdata data structure */
SCIP_Bool GCGconsMasterbranchGetOrigbranchConsChgVarLbNode(
   SCIP_CONS*            cons                /**< constraint for which the consdata is setted */
   )
{
   SCIP_CONSDATA* consdata;

   consdata = SCIPconsGetData(cons);

   assert(consdata != NULL);

   return consdata->chgVarLbNode;
}

/** the function returns if PropBoundChg should be enforced of the constraint in the origconsdata data structure */
SCIP_Bool GCGconsMasterbranchGetOrigbranchConsAddPropBoundChg(
   SCIP_CONS*            cons                /**< constraint for which the consdata is setted */
   )
{
   SCIP_CONSDATA* consdata;

   consdata = SCIPconsGetData(cons);

   assert(consdata != NULL);

   return consdata->addPropBoundChg;
}

/** the function returns the branchrule of the constraint in the masterbranchconsdata data structure */
SCIP_BRANCHRULE* GCGconsMasterbranchGetbranchrule(
   SCIP_CONS*            cons                /**< constraint for which the consdata is setted */
   )
{
   SCIP_CONSDATA* consdata;

   consdata = SCIPconsGetData(cons);

   assert(consdata != NULL);

   return consdata->branchrule;
}

/** the function returns the branchrule of the constraint in the origconsdata data structure */
SCIP_BRANCHRULE* GCGconsMasterbranchGetOrigbranchrule(
   SCIP_CONS*            cons                /**< constraint for which the consdata is setted */
   )
{
   SCIP_CONSDATA* consdata;

   consdata = SCIPconsGetData(cons);

   assert(consdata != NULL);

   return consdata->origbranchrule;
}

/** the function returns the branchdata of the constraint in the origconsdata data structure */
GCG_BRANCHDATA* GCGconsMasterbranchGetOrigbranchdata(
   SCIP_CONS*            cons                /**< constraint for which the consdata is setted */
   )
{
   SCIP_CONSDATA* consdata;

   consdata = SCIPconsGetData(cons);

   assert(consdata != NULL);

   return consdata->origbranchdata;
}

/** the function returns the array of origcons of the constraint in the origconsdata data structure */
SCIP_CONS** GCGconsMasterbranchGetOrigbranchCons(
   SCIP_CONS*            cons                /**< constraint for which the consdata is setted */
   )
{
   SCIP_CONSDATA* consdata;

   consdata = SCIPconsGetData(cons);

   assert(consdata != NULL);

   return consdata->origbranchcons;
}

/** the function returns the size of the array of origcons of the constraint in the origconsdata data structure */
int GCGconsMasterbranchGetNOrigbranchCons(
   SCIP_CONS*            cons                /**< constraint for which the consdata is setted */
   )
{
   SCIP_CONSDATA* consdata;

   consdata = SCIPconsGetData(cons);

   assert(consdata != NULL);

   return consdata->norigbranchcons;
}

/** returns the masterbranch constraint of the current node */
SCIP_CONS* GCGconsMasterbranchGetActiveCons(
   SCIP*                 scip                /**< SCIP data structure */
   )
{
   SCIP_CONSHDLR*     conshdlr;
   SCIP_CONSHDLRDATA* conshdlrData;

   assert(scip != NULL);
   conshdlr = SCIPfindConshdlr(scip, CONSHDLR_NAME);
   if( conshdlr == NULL )
   {
      SCIPerrorMessage("masterbranch constraint handler not found\n");
      return NULL;
   }
   conshdlrData = SCIPconshdlrGetData(conshdlr);
   assert(conshdlrData != NULL);
   assert(conshdlrData->stack != NULL);
   assert(conshdlrData->nstack > 0);

   assert(conshdlrData->stack[conshdlrData->nstack-1] != NULL);
   return conshdlrData->stack[conshdlrData->nstack-1];
}


/** returns the stack and the number of elements on it */
void GCGconsMasterbranchGetStack(
   SCIP*                 scip,               /**< SCIP data structure */
   SCIP_CONS***          stack,              /**< return value: pointer to the stack */
   int*                  nstackelements      /**< return value: pointer to int, for number of elements on the stack */
   )
{
   SCIP_CONSHDLR*     conshdlr;
   SCIP_CONSHDLRDATA* conshdlrData;

   assert(scip != NULL);
   conshdlr = SCIPfindConshdlr(scip, CONSHDLR_NAME);
   if( conshdlr == NULL )
   {
      SCIPerrorMessage("masterbranch constraint handler not found\n");
      return;
   }
   conshdlrData = SCIPconshdlrGetData(conshdlr);
   assert(conshdlrData != NULL);
   assert(conshdlrData->stack != NULL);

   *stack = conshdlrData->stack;
   *nstackelements = conshdlrData->nstack;
}

/** returns the number of elements on the stack */
int GCGconsMasterbranchGetNStackelements(
   SCIP*                 scip                /**< SCIP data structure */
   )
{
   SCIP_CONSHDLR*     conshdlr;
   SCIP_CONSHDLRDATA* conshdlrData;

   assert(scip != NULL);
   conshdlr = SCIPfindConshdlr(scip, CONSHDLR_NAME);
   if( conshdlr == NULL )
   {
      SCIPerrorMessage("masterbranch constraint handler not found\n");
      return -1;
   }
   conshdlrData = SCIPconshdlrGetData(conshdlr);
   assert(conshdlrData != NULL);
   assert(conshdlrData->stack != NULL);

   return conshdlrData->nstack;
}

/** returns the branching data for a given masterbranch constraint */
GCG_BRANCHDATA* GCGconsMasterbranchGetBranchdata(
   SCIP_CONS*            cons                /**< constraint pointer */
   )
{
   SCIP_CONSDATA* consdata;

   consdata = SCIPconsGetData(cons);
   assert(consdata != NULL);

   return consdata->branchdata;
}

/** returns the node in the B&B tree at which the given masterbranch constraint is sticking */
SCIP_NODE* GCGconsMasterbranchGetNode(
   SCIP_CONS*            cons                /**< constraint pointer */
   )
{
   SCIP_CONSDATA* consdata;

   consdata = SCIPconsGetData(cons);
   assert(consdata != NULL);

   return consdata->node;
}

/** returns the masterbranch constraint of the B&B father of the node at which the
    given masterbranch constraint is sticking */
SCIP_CONS* GCGconsMasterbranchGetParentcons(
   SCIP_CONS*            cons                /**< constraint pointer */
   )
{
   SCIP_CONSDATA* consdata;

   consdata = SCIPconsGetData(cons);
   assert(consdata != NULL);

   return consdata->parentcons;
}

/** returns the number of origbranch constraints of the vanderbeckchildarray of the node at which the
    given masterbranch constraint is sticking */
int GCGconsMasterbranchGetNChildcons(
   SCIP_CONS*            cons                /**< constraint pointer */
   )
{
   SCIP_CONSDATA* consdata;

   consdata = SCIPconsGetData(cons);
   assert(consdata != NULL);

   return consdata->nchildcons;
}

/** returns the masterbranch constraint of the vanderbeckchild of the node at which the
    given masterbranch constraint is sticking */
SCIP_CONS* GCGconsMasterbranchGetChildcons(
   SCIP_CONS*            cons,                /**< constraint pointer */
   int                   childnr
   )
{
   SCIP_CONSDATA* consdata;

   consdata = SCIPconsGetData(cons);
   assert(consdata != NULL);
   assert(consdata->childcons != NULL);
   assert(consdata->nchildcons > childnr);

   return consdata->childcons[childnr];
}

/** returns the origbranch constraint of the node in the original program corresponding to the node
    at which the given masterbranch constraint is sticking */
SCIP_CONS* GCGconsMasterbranchGetOrigcons(
   SCIP_CONS*            cons                /**< constraint pointer */
   )
{
   SCIP_CONSDATA* consdata;

   consdata = SCIPconsGetData(cons);
   assert(consdata != NULL);

   return consdata->origcons;
}

/** sets the origbranch constraint of the node in the master program corresponding to the node
    at which the given masterbranchbranch constraint is sticking */
void GCGconsMasterbranchSetOrigcons(
   SCIP_CONS*            cons,               /**< constraint pointer */
   SCIP_CONS*            origcons            /**< original origbranch constraint */
   )
{
   SCIP_CONSDATA* consdata;

   consdata = SCIPconsGetData(cons);
   assert(consdata != NULL);
   assert(consdata->origcons == NULL || origcons == NULL);

   consdata->origcons = origcons;
}


/** checks the consistency of the masterbranch constraints in the problem */
void GCGconsMasterbranchCheckConsistency(
   SCIP*                 scip                /**< SCIP data structure */
   )
{
   SCIP_CONSHDLR*     conshdlr;
   int nconss;
#ifndef NDEBUG
   int i;
   SCIP_CONS** conss;
   SCIP_CONSDATA* consdata;
#endif

   if( scip == NULL )
      return;

   assert(scip != NULL);
   conshdlr = SCIPfindConshdlr(scip, CONSHDLR_NAME);
   if( conshdlr == NULL )
   {
      SCIPerrorMessage("masterbranch constraint handler not found\n");
      SCIPABORT();
#ifdef NDEBUG
      return;
#endif
   }
   nconss = SCIPconshdlrGetNConss(conshdlr);
#ifndef NDEBUG
   conss = SCIPconshdlrGetConss(conshdlr);

   for( i = 0; i < nconss; i++ )
   {
#ifdef SCIP_DEBUG
      SCIP_CONS* parent_origcons;
      SCIP_CONS* origcons_parent;
#endif

      consdata = SCIPconsGetData(conss[i]);
      assert(consdata != NULL);

      assert((consdata->parentcons == NULL) == ((consdata->node == NULL) || (SCIPnodeGetDepth(consdata->node) == 0)));

      assert(consdata->origcons == NULL || consdata->created);

      /** todo case for general */
      /*
      //if( BRANCHRULE_VANDERBECK != 1 )
         assert(consdata->parentcons == NULL || SCIPconsGetData(consdata->parentcons)->child1cons == conss[i]
            || SCIPconsGetData(consdata->parentcons)->child2cons == conss[i]
            || ( SCIPinProbing(scip) && SCIPconsGetData(consdata->parentcons)->probingtmpcons == conss[i]));
      //if( BRANCHRULE_VANDERBECK != 1 )
         assert(consdata->child1cons == NULL || SCIPconsGetData(consdata->child1cons)->parentcons == conss[i]);
      //if( BRANCHRULE_VANDERBECK != 1 )
         assert(consdata->child2cons == NULL || SCIPconsGetData(consdata->child2cons)->parentcons == conss[i]);
      */

      assert(consdata->probingtmpcons == NULL || SCIPinProbing(scip));
      assert(consdata->probingtmpcons == NULL || SCIPconsGetData(consdata->probingtmpcons)->parentcons == conss[i]);
      assert(consdata->origcons == NULL ||
         GCGconsOrigbranchGetMastercons(consdata->origcons) == conss[i]);

#ifdef SCIP_DEBUG
      if( consdata->parentcons != NULL )
         parent_origcons = SCIPconsGetData(consdata->parentcons)->origcons;
      else
         parent_origcons = NULL;

      if( consdata->origcons != NULL )
         origcons_parent = GCGconsOrigbranchGetParentcons(consdata->origcons);
      else
         origcons_parent = NULL;

      SCIPdebugMessage("cons: %s (node %p), origcons: %s, parent %s: %s => %s\n",
         SCIPconsGetName(conss[i]),
         consdata->node,
         consdata->origcons == NULL? "NULL" : SCIPconsGetName(consdata->origcons),
         consdata->parentcons == NULL? "NULL" : SCIPconsGetName(consdata->parentcons),
         parent_origcons == NULL? "NULL" :  SCIPconsGetName(parent_origcons),
         origcons_parent == NULL? "NULL" : SCIPconsGetName(origcons_parent) );
#endif

   }
#endif

   SCIPdebugMessage("checked consistency of %d masterbranch constraints, all ok!\n", nconss);
}

/** adds initial constraint to root node */
SCIP_RETCODE SCIPconsMasterbranchAddRootCons(
   SCIP*                 scip                /**< SCIP data structure */
   )
{
   SCIP_CONSHDLR* conshdlr;
   SCIP_CONSHDLRDATA* conshdlrData;
   SCIP_CONS* cons;

   assert(scip != NULL);
   conshdlr = SCIPfindConshdlr(scip, CONSHDLR_NAME);
   if( conshdlr == NULL )
   {
      SCIPerrorMessage("masterbranch constraint handler not found\n");
      return SCIP_ERROR;
   }
   conshdlrData = SCIPconshdlrGetData(conshdlr);
   assert(conshdlrData != NULL);
   cons = conshdlrData->stack[0];
   conshdlrData->stack[0] = NULL;
   assert(conshdlrData->nstack == 1);
   conshdlrData->nstack = 0;

   SCIP_CALL( SCIPaddConsNode(scip, SCIPgetRootNode(scip), cons, SCIPgetRootNode(scip)) );
   SCIP_CALL( SCIPreleaseCons(scip, &cons) );

   return SCIP_OKAY;
}<|MERGE_RESOLUTION|>--- conflicted
+++ resolved
@@ -148,14 +148,9 @@
  * Local methods
  */
 
-<<<<<<< HEAD
-
-
-
-/** the function initializes the condata data structure */
-=======
-/** initialize the consdata data structure */
->>>>>>> 821f86b9
+
+
+
 static
 SCIP_RETCODE createConsData(
    SCIP*                 scip,               /**< SCIP data structure*/

--- conflicted
+++ resolved
@@ -535,7 +535,7 @@
          /* only look at master variables not globally fixed to zero that belong to a block */
          ismastervarrelevant = !SCIPisFeasZero(scip, SCIPvarGetUbGlobal(vars[i]));
          ismastervarrelevant = ismastervarrelevant && (norigvars > 0);
-         ismastervarrelevant = ismastervarrelevant && (blocknr >= 0 || GCGvarIsLinking(origvars[0])); /*lint !e613*/
+         ismastervarrelevant = ismastervarrelevant && (blocknr >= 0 || GCGmasterVarIsLinking(vars[i])); /*lint !e613*/
          if( !ismastervarrelevant )
             continue;
 
@@ -573,7 +573,7 @@
              *    in one of the blocks that the variable is linking
              */
             if( (bndchgblocknr != blocknr)
-               && !(blocknr == -1 && GCGvarIsLinking(origvars[0]) && GCGisLinkingVarInBlock(origvars[0], bndchgblocknr) )            )
+               && !(GCGmasterVarIsLinking(vars[i]) && GCGisLinkingVarInBlock(origvars[0], bndchgblocknr)) )
                continue;
 
             assert(bndchgorigvars[0] != NULL);
@@ -922,7 +922,7 @@
          int npricingprobs;
 
          /* if the variable is linking, we have to perform the same step as above for every existing block*/
-         assert(GCGvarIsLinking(consdata->localbndvars[i]));
+         assert(GCGoriginalVarIsLinking(consdata->localbndvars[i]));
          pricingvars = GCGlinkingVarGetPricingVars(consdata->localbndvars[i]);
          npricingprobs = GCGgetNPricingprobs(origscip);
 
@@ -1040,8 +1040,8 @@
             assert(bndchgblocknr < GCGgetNPricingprobs(GCGmasterGetOrigprob(scip)));
 
             /* the boundchange was performed on a variable in another block, continue */
-            if( (!GCGvarIsLinking(curconsdata->localbndvars[k]) && bndchgblocknr != blocknr) ||
-               (GCGvarIsLinking(curconsdata->localbndvars[k]) && !GCGisLinkingVarInBlock(curconsdata->localbndvars[k], blocknr)) )
+            if( (!GCGoriginalVarIsLinking(curconsdata->localbndvars[k]) && bndchgblocknr != blocknr) ||
+               (GCGoriginalVarIsLinking(curconsdata->localbndvars[k]) && !GCGisLinkingVarInBlock(curconsdata->localbndvars[k], blocknr)) )
                continue;
 
             assert(bndchgblocknr != -1);
@@ -1415,61 +1415,7 @@
       consdata->name, conshdlrdata->nstack);
 
    /* undo local bound changes in the original problem to the pricing problems */
-<<<<<<< HEAD
    SCIP_CALL( undoLocalBndchgsToPricingprobs(scip, cons) );
-=======
-   for( i = consdata->nboundchanges - 1; i >= 0; i-- )
-   {
-      int blocknr;
-      blocknr = GCGvarGetBlock(consdata->boundchgvars[i]);
-      assert(GCGvarIsOriginal(consdata->boundchgvars[i]));
-      assert(blocknr < GCGgetNPricingprobs(origscip));
-
-      /* if variable belongs to no block, local bound in master was set, is reset automatically */
-      if( blocknr == -1 )
-         continue;
-
-      else if( blocknr >= 0 )
-      {
-         assert(GCGgetPricingprob(origscip, GCGvarGetBlock(consdata->boundchgvars[i])) != NULL);
-
-         /* reset corresponding bound in the pricing problem */
-
-         SCIP_CALL( resetPricingVarBound(scip,
-               GCGoriginalVarGetPricingVar(consdata->boundchgvars[i]), consdata, i, blocknr));
-      }
-      else if( blocknr == -2 )
-      {
-         int j;
-         SCIP_VAR** pricingvars;
-         int npricingprobs;
-
-         /* if the variable is linking, we have to perform the same step as above for every existing block*/
-         assert(GCGoriginalVarIsLinking(consdata->boundchgvars[i]));
-         pricingvars = GCGlinkingVarGetPricingVars(consdata->boundchgvars[i]);
-         npricingprobs = GCGgetNPricingprobs(origscip);
-
-         /* reset corresponding bound in the pricing problem */
-         /* lower bound was changed */
-         for( j = 0; j < npricingprobs; ++j )
-         {
-            assert(GCGgetPricingprob(origscip, j) != NULL);
-            if( pricingvars[j] == NULL )
-               continue;
-
-            assert(GCGgetPricingprob(origscip, j) != NULL);
-
-            /* reset corresponding bound in the pricing problem */
-            SCIP_CALL( resetPricingVarBound(scip, pricingvars[j], consdata, i, j) );
-         }
-      }
-      else
-      {
-         SCIPerrorMessage("blocknr = %d is not valid! This is a serious error!", blocknr);
-         SCIPABORT();
-      }
-   }
->>>>>>> e4514362
 
    /* call branching specific deactivation method */
    if( consdata->branchrule != NULL )
@@ -1633,130 +1579,10 @@
    /* free arrays with local bound changes on original variables belonging to a unique block */
    if( (*consdata)->nlocalbndchgs > 0 )
    {
-<<<<<<< HEAD
       SCIPfreeBlockMemoryArrayNull(scip, &(*consdata)->localoldbnds, (*consdata)->nlocalbndchgs);
       SCIPfreeBlockMemoryArrayNull(scip, &(*consdata)->localnewbnds, (*consdata)->nlocalbndchgs);
       SCIPfreeBlockMemoryArrayNull(scip, &(*consdata)->localbndtypes, (*consdata)->nlocalbndchgs);
       SCIPfreeBlockMemoryArrayNull(scip, &(*consdata)->localbndvars, (*consdata)->nlocalbndchgs);
-=======
-      for( i = 0; i < nvars; i++ )
-      {
-         SCIP_Bool ismastervariablerelevant;
-         SCIP_VAR** origvars;
-         SCIP_Real* origvals;
-         int norigvars;
-         int blocknr;
-         blocknr = GCGvarGetBlock(vars[i]);
-
-         assert(GCGvarIsMaster(vars[i]));
-         norigvars = GCGmasterVarGetNOrigvars(vars[i]);
-         origvars = GCGmasterVarGetOrigvars(vars[i]);
-         origvals = GCGmasterVarGetOrigvals(vars[i]);
-
-         assert(blocknr < GCGgetNPricingprobs(origscip));
-         assert(norigvars >= 0);
-         assert(origvars != NULL || norigvars == 0);
-
-         /* only look at master variables not globally fixed to zero that belong to a block */
-         ismastervariablerelevant = !SCIPisFeasZero(scip, SCIPvarGetUbGlobal(vars[i]));
-         ismastervariablerelevant = ismastervariablerelevant && (norigvars > 0);
-         ismastervariablerelevant = ismastervariablerelevant && (blocknr >= 0 || GCGoriginalVarIsLinking(origvars[0])); /*lint !e613*/
-         if( !ismastervariablerelevant )
-            continue;
-
-         /* iterate over global bound changes that were not yet checked for the master variables */
-         for( k = 0; k < conshdlrData->npendingbnds; k++ )
-         {
-            SCIP_Bool ismastervarrelevant;
-            int bndchgblocknr;
-            SCIP_VAR** bndchgorigvars;
-
-            assert(!GCGvarIsOriginal(conshdlrData->pendingvars[k]));
-
-            bndchgblocknr = GCGvarGetBlock(conshdlrData->pendingvars[k]);
-            if( GCGvarIsMaster(conshdlrData->pendingvars[k]) )
-               bndchgorigvars = GCGmasterVarGetOrigvars(conshdlrData->pendingvars[k]);
-            else if( GCGvarIsPricing(conshdlrData->pendingvars[k]) )
-               bndchgorigvars = GCGpricingVarGetOrigvars(conshdlrData->pendingvars[k]);
-            else
-            {
-               SCIPerrorMessage("Variable %s is not pricing nor master.\n", SCIPvarGetName(conshdlrData->pendingvars[k]));
-               assert(GCGvarIsMaster(conshdlrData->pendingvars[k]) || GCGvarIsPricing(conshdlrData->pendingvars[k]));
-               bndchgorigvars = NULL;
-            }
-            assert(bndchgblocknr < GCGgetNPricingprobs(origscip));
-            assert(bndchgorigvars != NULL);
-
-            /* LINK: mb: this might work  */
-            /* the boundchange was performed on a variable in another block, continue */
-
-            /* if we are not dealing with a linking variable, skip the master variable if it is useless */
-            ismastervarrelevant = (bndchgblocknr == blocknr);
-
-            /* if we are dealing with a linking master variable but it has nothing to do with the
-             * boundchangevar's block, skip it, too */
-            if( origvars != NULL )
-            {
-               if( GCGoriginalVarIsLinking(origvars[0]) )
-               {
-                  SCIP_VAR** pricingvars = GCGlinkingVarGetPricingVars(origvars[0]);
-                  ismastervarrelevant = ismastervarrelevant || (pricingvars[bndchgblocknr] != NULL);
-               }
-            }
-
-            if( !ismastervarrelevant )
-               continue;
-
-            assert(bndchgorigvars[0] != NULL);
-            /* val is the value of the branching variable in the current mastervar,
-             * we set it to 0.0, since variables with 0 coefficient are not stored in the origvars array,
-             * if we do not find the branching variable in this array, it has value 0.0
-             */
-            val = 0.0;
-
-            for( j = 0; j < norigvars; j++ )
-            {
-               /* Make sure that the original variable and the master variable belong to the same block
-                * or that, in case of linking variables, the linking variable is in that block
-                */
-               assert(GCGvarGetBlock(origvars[j]) == blocknr || (GCGisLinkingVarInBlock(origvars[j], blocknr))); /*lint !e613*/
-
-               /* check whether the original variable contained in the master variable equals the variable
-                * on which the current branching was performed
-                */
-               if( origvars[j] == bndchgorigvars[0] ) /*lint !e613*/
-               {
-                  val = origvals[j];
-                  break;
-               }
-            }
-
-            /* if the variable contains a part of the branching variable that violates the bound,
-             * fix the master variable to 0 */
-
-            /* branching imposes new lower bound */
-            if( conshdlrData->pendingbndtypes[k] == SCIP_BOUNDTYPE_LOWER &&
-               SCIPisFeasLT(scip, val, conshdlrData->pendingnewbnds[k]) )
-            {
-               SCIP_CALL( SCIPchgVarUbGlobal(scip, vars[i], 0.0) );
-               propcount++;
-               break;
-            }
-            /* branching imposes new upper bound */
-            if( conshdlrData->pendingbndtypes[k] == SCIP_BOUNDTYPE_UPPER &&
-               SCIPisFeasGT(scip, val, conshdlrData->pendingnewbnds[k]) )
-            {
-               SCIP_CALL( SCIPchgVarUbGlobal(scip, vars[i], 0.0) );
-               propcount++;
-               break;
-            }
-         }
-      }
-      conshdlrData->pendingbndsactivated = TRUE;
-      conshdlrData->npendingbnds = 0;
-
-      SCIPdebugMessage("Finished handling of pending global bound changes: %d changed bounds\n", propcount);
->>>>>>> e4514362
    }
 
    SCIPfreeMemoryArrayNull(scip, &(*consdata)->nlocalbndchgstreated);
@@ -1766,15 +1592,8 @@
 
    SCIPfreeMemoryArrayNull(origscip, &(*consdata)->origbranchconsname);
 
-<<<<<<< HEAD
    SCIPfreeBlockMemoryNull(scip, consdata);
    *consdata = NULL;
-=======
-               /* the boundchange was performed on a variable in another block, continue */
-               if( (!GCGoriginalVarIsLinking(curconsdata->boundchgvars[k]) && bndchgblocknr != blocknr) ||
-                  (GCGoriginalVarIsLinking(curconsdata->boundchgvars[k]) && !GCGisLinkingVarInBlock(curconsdata->boundchgvars[k], blocknr)) )
-                  continue;
->>>>>>> e4514362
 
    return SCIP_OKAY;
 }

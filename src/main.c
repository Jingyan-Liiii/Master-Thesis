/* * * * * * * * * * * * * * * * * * * * * * * * * * * * * * * * * * * * * * */
/*                                                                           */
/*                  This file is part of the program                         */
/*          GCG --- Generic Column Generation                                */
/*                  a Dantzig-Wolfe decomposition based extension            */
/*                  of the branch-cut-and-price framework                    */
/*         SCIP --- Solving Constraint Integer Programs                      */
/*                                                                           */
/* Copyright (C) 2010-2017 Operations Research, RWTH Aachen University       */
/*                         Zuse Institute Berlin (ZIB)                       */
/*                                                                           */
/* This program is free software; you can redistribute it and/or             */
/* modify it under the terms of the GNU Lesser General Public License        */
/* as published by the Free Software Foundation; either version 3            */
/* of the License, or (at your option) any later version.                    */
/*                                                                           */
/* This program is distributed in the hope that it will be useful,           */
/* but WITHOUT ANY WARRANTY; without even the implied warranty of            */
/* MERCHANTABILITY or FITNESS FOR A PARTICULAR PURPOSE.  See the             */
/* GNU Lesser General Public License for more details.                       */
/*                                                                           */
/* You should have received a copy of the GNU Lesser General Public License  */
/* along with this program; if not, write to the Free Software               */
/* Foundation, Inc., 51 Franklin St, Fifth Floor, Boston, MA 02110-1301, USA.*/
/*                                                                           */
/* * * * * * * * * * * * * * * * * * * * * * * * * * * * * * * * * * * * * * */

/**@file   main.c
 * @brief  Main file for C compilation
 * @author Gerald Gamrath
 * @author Martin Bergner
 * @author Christian Puchert
 */

/*--+----1----+----2----+----3----+----4----+----5----+----6----+----7----+----8----+----9----+----0----+----1----+----2*/
#define GCG_VERSION 213
#define GCG_SUBVERSION 0

#include <string.h>

#include "scip/scip.h"
#include "scip/scipdefplugins.h"
#include "scip/scipshell.h"
#include "gcgplugins.h"
#include "cons_decomp.h"

#include "gcggithash.h"
#include "relax_gcg.h"
#include "gcg.h"

<<<<<<< HEAD

#if SCIP_VERSION < 310
#error GCG 2.0 can only be compiled with SCIP version 3.1.0 or higher
=======
#if SCIP_VERSION < 500
#error GCG 2.1.3 can only be compiled with SCIP version 5.0.0 or higher
>>>>>>> 832d1ec2
#endif

/** returns GCG major version */
static
int GCGmajorVersion(void)
{
   return GCG_VERSION/100;
}

/** returns GCG minor version */
static
int GCGminorVersion(void)
{
   return (GCG_VERSION/10) % 10; /*lint !e778*/
}

/** returns GCG technical version */
static
int GCGtechVersion(void)
{
   return GCG_VERSION % 10;
}
#if GCG_SUBVERSION > 0
/** returns GCG sub version number */
static
int GCGsubversion(void)
{
   return GCG_SUBVERSION;
}
#endif

/** prints out GCG version */
static
void GCGprintVersion(
   SCIP*                 scip,               /**< SCIP data structure */
   FILE*                 file                /**< output file (or NULL for standard output) */
   )
{
   assert(scip != NULL);

   SCIPmessageFPrintInfo(SCIPgetMessagehdlr(scip), file, "GCG version %d.%d.%d",
      GCGmajorVersion(), GCGminorVersion(), GCGtechVersion());
#if GCG_SUBVERSION > 0
   SCIPmessageFPrintInfo(SCIPgetMessagehdlr(scip), file, ".%d", GCGsubversion());
#endif
   SCIPmessageFPrintInfo(SCIPgetMessagehdlr(scip), file, " [GitHash: %s]", GCGgetGitHash());
   SCIPmessageFPrintInfo(SCIPgetMessagehdlr(scip), file, "\n");
   SCIPmessageFPrintInfo(SCIPgetMessagehdlr(scip), file, "Copyright (c) 2010-2017 Operations Research, RWTH Aachen University\n");
   SCIPmessageFPrintInfo(SCIPgetMessagehdlr(scip), file, "                        Konrad-Zuse-Zentrum fuer Informationstechnik Berlin (ZIB)\n\n");
}

/** read in parameter file */
static
SCIP_RETCODE readParams(
   SCIP*                 scip,               /**< SCIP data structure */
   const char*           filename            /**< parameter file name */
   )
{
   if( SCIPfileExists(filename) )
   {
      SCIPinfoMessage(scip, NULL, "reading user parameter file <%s>\n", filename);
      SCIP_CALL( SCIPreadParams(scip, filename) );
   }
   else
      SCIPinfoMessage(scip, NULL, "user parameter file <%s> not found - using default parameters\n", filename);

   return SCIP_OKAY;
}

/** runs GCG from the command line */
static
SCIP_RETCODE fromCommandLine(
   SCIP*                 scip,               /**< SCIP data structure */
   const char*           filename,           /**< input file name */
   const char*           decname             /**< decomposition file name (or NULL) */
   )
{
   SCIP_RESULT result = SCIP_DIDNOTRUN;
   /********************
    * Problem Creation *
    ********************/

   SCIPinfoMessage(scip, NULL, "\nread problem <%s>\n", filename);
   SCIPinfoMessage(scip, NULL, "============\n\n");
   SCIP_CALL( SCIPreadProb(scip, filename, NULL) );
   SCIP_CALL( SCIPtransformProb(scip) );
   GCGsetFilename(scip, filename);

   if( decname != NULL )
   {
      SCIPinfoMessage(scip, NULL, "\nread decomposition <%s>\n", decname);
      SCIPinfoMessage(scip, NULL, "==================\n\n");
      SCIP_CALL( SCIPreadProb(scip, decname, NULL) );
      SCIP_CALL( SCIPsetIntParam(scip, "presolving/maxrounds", 0) );
   }
   else
   {
      SCIP_CALL( DECdetectStructure(scip, &result) ); /* including presolving */
   }

   /*******************
    * Problem Solving *
    *******************/

   if( decname == NULL && result != SCIP_SUCCESS )
   {
      SCIPinfoMessage(scip, NULL, "No decomposition exists or could be detected. You need to specify one.\n");
      return SCIP_OKAY;
   }
   /* solve problem */
   SCIPinfoMessage(scip, NULL, "\nsolve problem\n");
   SCIPinfoMessage(scip, NULL, "=============\n\n");

   SCIP_CALL( SCIPsolve(scip) );

   SCIPinfoMessage(scip, NULL, "\nprimal solution:\n");
   SCIPinfoMessage(scip, NULL, "================\n\n");
   SCIP_CALL( SCIPprintBestSol(scip, NULL, FALSE) );


   /**************
    * Statistics *
    **************/

   SCIPinfoMessage(scip, NULL, "\nStatistics\n");
   SCIPinfoMessage(scip, NULL, "==========\n");

   SCIP_CALL( GCGprintStatistics(scip, NULL) );

   return SCIP_OKAY;
}

/** evaluates command line parameters and runs GCG appropriately in the given SCIP instance */
static
SCIP_RETCODE SCIPprocessGCGShellArguments(
   SCIP*                 scip,               /**< SCIP data structure */
   int                   argc,               /**< number of shell parameters */
   char**                argv,               /**< array with shell parameters */
   const char*           defaultsetname      /**< name of default settings file */
   )
{  /*lint --e{850}*/
   char* probname = NULL;
   char* decname = NULL;
   char* settingsname = NULL;
   char* mastersetname = NULL;
   char* logname = NULL;
   SCIP_Bool quiet;
   SCIP_Bool paramerror;
   SCIP_Bool interactive;
   int i;

   /********************
    * Parse parameters *
    ********************/

   quiet = FALSE;
   paramerror = FALSE;
   interactive = FALSE;
   for( i = 1; i < argc; ++i )
   {
      if( strcmp(argv[i], "-l") == 0 )
      {
         i++;
         if( i < argc )
            logname = argv[i];
         else
         {
            SCIPinfoMessage(scip, NULL, "missing log filename after parameter '-l'\n");
            paramerror = TRUE;
         }
      }
      else if( strcmp(argv[i], "-q") == 0 )
         quiet = TRUE;
      else if( strcmp(argv[i], "-s") == 0 )
      {
         i++;
         if( i < argc )
            settingsname = argv[i];
         else
         {
            SCIPinfoMessage(scip, NULL, "missing settings filename after parameter '-s'\n");
            paramerror = TRUE;
         }
      }
      else if( strcmp(argv[i], "-m") == 0 )
      {
         i++;
         if( i < argc )
            mastersetname = argv[i];
         else
         {
            SCIPinfoMessage(scip, NULL, "missing master settings filename after parameter '-m'\n");
            paramerror = TRUE;
         }
      }
      else if( strcmp(argv[i], "-f") == 0 )
      {
         i++;
         if( i < argc )
            probname = argv[i];
         else
         {
            SCIPinfoMessage(scip, NULL, "missing problem filename after parameter '-f'\n");
            paramerror = TRUE;
         }
      }
      else if( strcmp(argv[i], "-d") == 0 )
      {
         i++;
         if( i < argc )
            decname = argv[i];
         else
         {
            SCIPinfoMessage(scip, NULL, "missing decomposition filename after parameter '-d'\n");
            paramerror = TRUE;
         }
      }
      else if( strcmp(argv[i], "-c") == 0 )
      {
         i++;
         if( i < argc )
         {
            SCIP_CALL( SCIPaddDialogInputLine(scip, argv[i]) );
            interactive = TRUE;
         }
         else
         {
            SCIPinfoMessage(scip, NULL, "missing command line after parameter '-c'\n");
            paramerror = TRUE;
         }
      }
      else if( strcmp(argv[i], "-b") == 0 )
      {
         i++;
         if( i < argc )
         {
            SCIP_FILE* file;

            file = SCIPfopen(argv[i], "r");
            if( file == NULL )
            {
               SCIPinfoMessage(scip, NULL, "cannot read command batch file <%s>\n", argv[i]);
               SCIPprintSysError(argv[i]);
               paramerror = TRUE;
            }
            else
            {
               while( !SCIPfeof(file) )
               {
                  char buffer[SCIP_MAXSTRLEN];

                  (void)SCIPfgets(buffer, SCIP_MAXSTRLEN, file);
                  if( buffer[0] != '\0' )
                  {
                     SCIP_CALL( SCIPaddDialogInputLine(scip, buffer) );
                  }
               }
               SCIPfclose(file);
               interactive = TRUE;
            }
         }
         else
         {
            SCIPinfoMessage(scip, NULL, "missing command batch filename after parameter '-b'\n");
            paramerror = TRUE;
         }
      }
      else
      {
         SCIPinfoMessage(scip, NULL, "invalid parameter <%s>\n", argv[i]);
         paramerror = TRUE;
      }
   }
   if( interactive && probname != NULL )
   {
      SCIPinfoMessage(scip, NULL, "cannot mix batch mode '-c' and '-b' with file mode '-f'\n");
      paramerror = TRUE;
   }
   if( probname == NULL && decname != NULL )
   {
      SCIPinfoMessage(scip, NULL, "cannot read decomposition file without given problem\n");
      paramerror = TRUE;
   }

   if( !paramerror )
   {

      /***********************************
       * create log file message handler *
       ***********************************/

      if( quiet )
      {
         SCIPsetMessagehdlrQuiet(scip, quiet);
      }

      if( logname != NULL )
      {
         SCIPsetMessagehdlrLogfile(scip, logname);
      }


      /***********************************
       * Version and library information *
       ***********************************/

      SCIPprintVersion(scip, NULL);
      SCIPinfoMessage(scip, NULL, "\n");

      SCIPprintExternalCodes(scip, NULL);
      SCIPinfoMessage(scip, NULL, "\n");

      /*****************
       * Load settings *
       *****************/

      if( settingsname != NULL )
      {
         SCIP_CALL( readParams(scip, settingsname) );
      }
      else if( defaultsetname != NULL )
      {
         SCIP_CALL( readParams(scip, defaultsetname) );
      }

      if( mastersetname != NULL )
      {
         SCIP_CALL( readParams(GCGgetMasterprob(scip), mastersetname) );
      }

      /**************
       * Start SCIP *
       **************/

      if( probname != NULL )
      {
         SCIP_CALL( fromCommandLine(scip, probname, decname) );
      }
      else
      {
         SCIPinfoMessage(scip, NULL, "\n");
         SCIP_CALL( SCIPstartInteraction(scip) );
      }
   }
   else
   {
      SCIPinfoMessage(scip, NULL, "\nsyntax: %s [-l <logfile>] [-q] [-s <settings>] [-f <problem>] [-m <mastersettings>] [-d <decomposition>] [-b <batchfile>] [-c \"command\"]\n"
            "  -l <logfile>        : copy output into log file\n"
            "  -q                  : suppress screen messages\n"
            "  -s <settings>       : load parameter settings (.set) file\n"
            "  -m <mastersettings> : load master parameter settings (.set) file\n",
            argv[0]);
      SCIPinfoMessage(scip, NULL, "  -f <problem>        : load and solve problem file\n"
         "  -d <decomposition>  : load decomposition file\n"
         "  -b <batchfile>      : load and execute dialog command batch file (can be used multiple times)\n"
         "  -c \"command\"        : execute single line of dialog commands (can be used multiple times)\n\n");
   }

   return SCIP_OKAY;
}

/** runs the interactive shell */
static
SCIP_RETCODE SCIPrunGCGShell(
   int                   argc,               /**< number of shell parameters */
   char**                argv,               /**< array with shell parameters */
   const char*           defaultsetname      /**< name of default settings file */
   )
{
   SCIP* scip = NULL;

   /*********
    * Setup *
    *********/

   /* initialize SCIP */
   SCIP_CALL( SCIPcreate(&scip) );
   GCGprintVersion(scip, NULL);


   /* include coloring plugins */
   SCIP_CALL( SCIPincludeGcgPlugins(scip) );

   /**********************************
    * Process command line arguments *
    **********************************/
   SCIP_CALL( SCIPprocessGCGShellArguments(scip, argc, argv, defaultsetname) );


   /********************
    * Deinitialization *
    ********************/

   SCIP_CALL( SCIPfree(&scip) );

   BMScheckEmptyMemory();

   return SCIP_OKAY;
}

/** main function called first */
int
main(
   int                   argc,               /**< number of arguments */
   char**                argv                /**< array of arguments */
   )
{
  SCIP_RETCODE retcode;

  retcode = SCIPrunGCGShell(argc, argv, "gcg.set");

  if( retcode != SCIP_OKAY )
  {
     SCIPprintError(retcode);
     return -1;
  }

  return 0;
}<|MERGE_RESOLUTION|>--- conflicted
+++ resolved
@@ -48,14 +48,8 @@
 #include "relax_gcg.h"
 #include "gcg.h"
 
-<<<<<<< HEAD
-
-#if SCIP_VERSION < 310
-#error GCG 2.0 can only be compiled with SCIP version 3.1.0 or higher
-=======
 #if SCIP_VERSION < 500
 #error GCG 2.1.3 can only be compiled with SCIP version 5.0.0 or higher
->>>>>>> 832d1ec2
 #endif
 
 /** returns GCG major version */

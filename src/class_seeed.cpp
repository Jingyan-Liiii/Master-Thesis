--- conflicted
+++ resolved
@@ -4545,17 +4545,10 @@
          std::vector< int > blocksOfVar( 0 );
          blockcounter = 0;
 
-<<<<<<< HEAD
-	 varcons = seeedpool->getConssForVar( lvars[v] );
-
-         /* find all blocks that are hit by this linking var */
-		for ( int c = 0; c < seeedpool->getNConssForVar( lvars[v] ) && blockcounter <= 2; ++c )
-=======
          varcons = seeedpool->getConssForVar( lvars[v] );
 
          /* find all blocks that are hit by this linking var */
          for ( int c = 0; c < seeedpool->getNConssForVar( lvars[v] ) && blockcounter <= 2; ++c )
->>>>>>> 030b235b
          {
             for ( int b = 0; b < nBlocks && blockcounter <= 2; ++b )
             {

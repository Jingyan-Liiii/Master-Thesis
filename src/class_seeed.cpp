--- conflicted
+++ resolved
@@ -1851,11 +1851,8 @@
     std::vector<bool> isConsOpen( nConss, false );
     std::vector<bool> isConsVisited( nConss, false );
 
-<<<<<<< HEAD
-=======
     varInBlocks = std::vector<int>(nVars, -1);
 
->>>>>>> 7f453706
     std::queue<int> helpqueue = std::queue<int>();
     std::vector<int> neighborConss( 0 );
 
@@ -1865,11 +1862,8 @@
 
     SCIP_CALL( refineToMaster( seeedpool ) );
 
-<<<<<<< HEAD
-=======
     assert(checkConsistency(seeedpool) );
 
->>>>>>> 7f453706
     if( nBlocks < 0 )
        nBlocks = 0;
 

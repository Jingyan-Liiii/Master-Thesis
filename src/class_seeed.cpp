--- conflicted
+++ resolved
@@ -74,13 +74,12 @@
 /** constructor
  *  initially, all conss and vars are open */
 Seeed::Seeed(
-<<<<<<< HEAD
    SCIP* _scip,
-   int givenId,
-   int givenNConss,
-   int givenNVars
+   int givenid,
+   int givennconss,
+   int givennvars
    ) :
-   scip( _scip ), id( givenId ), nBlocks( 0 ), nVars( givenNVars ), nConss( givenNConss ), masterConss( 0 ),
+   scip( _scip ), id( givenid ), nBlocks( 0 ), nVars( givennvars ), nConss( givennconss ), masterConss( 0 ),
    masterVars( 0 ), conssForBlocks( 0 ), varsForBlocks( 0 ), linkingVars( 0 ), stairlinkingVars( 0 ), openVars( 0 ),
    openConss( 0 ) , hashvalue( 0 ), score( 1. ), maxwhitescore( 1. ), changedHashvalue( false ), isselected( false ),
    isFinishedByFinisher( false ), detectorChain( 0 ), detectorChainFinishingUsed( 0 ), detectorClockTimes( 0 ),
@@ -101,64 +100,10 @@
 
 /** copy constructor */
 Seeed::Seeed(
-   const Seeed *seeedToCopy
-   )
-{
-   scip = ( seeedToCopy->scip );
-   id = seeedToCopy->id;
-   nBlocks = seeedToCopy->nBlocks;
-   nVars = seeedToCopy->nVars;
-   nConss = seeedToCopy->nConss;
-   masterConss = seeedToCopy->masterConss;
-   masterVars = seeedToCopy->masterVars;
-   conssForBlocks = seeedToCopy->conssForBlocks;
-   varsForBlocks = seeedToCopy->varsForBlocks;
-   linkingVars = seeedToCopy->linkingVars;
-   stairlinkingVars = seeedToCopy->stairlinkingVars;
-   openVars = seeedToCopy->openVars;
-   openConss = seeedToCopy->openConss;
-   detectorChain = seeedToCopy->detectorChain;
-   detectorChainFinishingUsed = seeedToCopy->detectorChainFinishingUsed;
-   detectorchaininfo = seeedToCopy->detectorchaininfo;
-   hashvalue = seeedToCopy->hashvalue;
-   score = seeedToCopy->score;
-   maxwhitescore = seeedToCopy->maxwhitescore;
-   changedHashvalue = seeedToCopy->changedHashvalue;
-   detectorClockTimes = seeedToCopy->detectorClockTimes;
-   pctVarsToBorder = seeedToCopy->pctVarsToBorder;
-   pctVarsToBlock = seeedToCopy->pctVarsToBlock;
-   pctVarsFromFree = seeedToCopy->pctVarsFromFree;
-   pctConssToBorder = seeedToCopy->pctConssToBorder;
-   pctConssToBlock = seeedToCopy->pctConssToBlock;
-   pctConssFromFree = seeedToCopy->pctConssFromFree;
-   isFinishedByFinisher = seeedToCopy->isFinishedByFinisher;
-   nNewBlocks = seeedToCopy->nNewBlocks;
-   listofancestorids = seeedToCopy->listofancestorids;
-   usergiven = seeedToCopy->usergiven;
-   stemsFromUnpresolved = seeedToCopy->stemsFromUnpresolved;
-   finishedUnpresolvedBy = seeedToCopy->finishedUnpresolvedBy;
-   isFinishedByFinisherUnpresolved = seeedToCopy->isFinishedByFinisherUnpresolved;
-=======
-   SCIP*       _scip,
-   int         givenid,                    /**< id that is given to this seeed */
-   int         givenndetectors,            /**< number of detectors */
-   int         givennconss,                /**< number of constraints */
-   int         givennvars                  /**< number of variables */
-) :
-
-   scip(_scip), id(givenid), nBlocks(0), nVars(givennvars), nConss(givennconss), masterConss(0), masterVars(0), conssForBlocks(0), varsForBlocks(0), linkingVars(0),
-   stairlinkingVars(0), openVars(0), openConss(0), propagatedByDetector(std::vector<bool>(givenndetectors, false) ),
-   openVarsAndConssCalculated(false), hashvalue(0), score(1.), maxwhitescore(1.), changedHashvalue(false),
-   isFinishedByFinisher(false), detectorChain(0), detectorChainFinishingUsed(0), detectorClockTimes(0),
-   pctVarsToBorder(0), pctVarsToBlock(0), pctVarsFromFree(0), pctConssToBorder(0), pctConssToBlock(0), pctConssFromFree(0), nNewBlocks(0),
-   listofancestorids(0), stemsFromUnpresolved(false), isFinishedByFinisherUnpresolved(false), usergiven(USERGIVEN::NOT),
-   isselected(false), isfromunpresolved(FALSE), detectorchainstring(NULL)
-{
-}
-
-Seeed::Seeed(const Seeed *seeedtocopy, Seeedpool* seeedpool)
-{
-   scip = (seeedtocopy->scip);
+   const Seeed *seeedtocopy
+   )
+{
+   scip = ( seeedtocopy->scip );
    id = seeedtocopy->id;
    nBlocks = seeedtocopy->nBlocks;
    nVars = seeedtocopy->nVars;
@@ -171,11 +116,13 @@
    stairlinkingVars = seeedtocopy->stairlinkingVars;
    openVars = seeedtocopy->openVars;
    openConss = seeedtocopy->openConss;
-   propagatedByDetector = seeedtocopy->propagatedByDetector;
    detectorChain = seeedtocopy->detectorChain;
    detectorChainFinishingUsed = seeedtocopy->detectorChainFinishingUsed;
    detectorchaininfo = seeedtocopy->detectorchaininfo;
-   openVarsAndConssCalculated = seeedtocopy->openVarsAndConssCalculated;
+   hashvalue = seeedtocopy->hashvalue;
+   score = seeedtocopy->score;
+   maxwhitescore = seeedtocopy->maxwhitescore;
+   changedHashvalue = seeedtocopy->changedHashvalue;
    detectorClockTimes = seeedtocopy->detectorClockTimes;
    pctVarsToBorder = seeedtocopy->pctVarsToBorder;
    pctVarsToBlock = seeedtocopy->pctVarsToBlock;
@@ -183,21 +130,15 @@
    pctConssToBorder = seeedtocopy->pctConssToBorder;
    pctConssToBlock = seeedtocopy->pctConssToBlock;
    pctConssFromFree = seeedtocopy->pctConssFromFree;
+   isFinishedByFinisher = seeedtocopy->isFinishedByFinisher;
+   changedHashvalue = seeedtocopy->changedHashvalue;
    nNewBlocks = seeedtocopy->nNewBlocks;
-   isFinishedByFinisher = seeedtocopy->isFinishedByFinisher;
-   score = seeedtocopy->score;
-   maxwhitescore = seeedtocopy->maxwhitescore;
-   changedHashvalue = seeedtocopy->changedHashvalue;
    stemsFromUnpresolved = seeedtocopy->stemsFromUnpresolved;
+   finishedUnpresolvedBy = seeedtocopy->finishedUnpresolvedBy;
    isFinishedByFinisherUnpresolved = seeedtocopy->isFinishedByFinisherUnpresolved;
-   listofancestorids = seeedtocopy->listofancestorids;
-   usergiven = seeedtocopy->usergiven;
->>>>>>> 5a9ebc3f
    isselected = false;
    detectorchainstring = NULL;
    isfromunpresolved = FALSE;
-
-
 }
 
 /** destructor */
@@ -2015,12 +1956,8 @@
 
       maxwhitescore = blackarea / ( getNConss() * getNVars() );
 
-<<<<<<< HEAD
       return maxwhitescore;
-=======
-	   return maxwhitescore;
-
->>>>>>> 5a9ebc3f
+
    }
 
    if( getNOpenconss() != 0 || getNOpenvars() != 0 )
@@ -2115,15 +2052,9 @@
       SCIPfreeBufferArray( scip, & ishandled );
    }
 
-<<<<<<< HEAD
    borderarea = getNMasterconss() * nVars
       + ( getNLinkingvars() + getNMastervars() + getNTotalStairlinkingvars() ) * ( nConss - getNMasterconss() );
-
    maxwhitescore = blackarea / ( getNConss() * getNVars() );
-=======
-   borderarea = getNMasterconss()*nVars+(getNLinkingvars() + getNMastervars() + getNTotalStairlinkingvars())*(nConss-getNMasterconss());
-   maxwhitescore = blackarea/( getNConss() * getNVars() );
->>>>>>> 5a9ebc3f
 
    density = 1E20;
    varratio = 1.0;
@@ -2141,19 +2072,11 @@
       }
    }
 
-<<<<<<< HEAD
    linkingscore = ( 0.5 + 0.5 * varratio );
    borderscore = ( 1.0 * ( borderarea ) / matrixarea );
    densityscore = ( 1 - density );
-=======
-   linkingscore = (0.5+0.5*varratio);
-   borderscore = (1.0*(borderarea)/matrixarea);
-   densityscore = (1-density);
-
 
    borderareascore = borderscore;
->>>>>>> 5a9ebc3f
-
    DEC_DECTYPE type;
    if( getNLinkingvars() == getNTotalStairlinkingvars() && getNMasterconss() == 0 && getNLinkingvars() > 0 )
    {
@@ -2619,17 +2542,11 @@
    return & masterVars[0];
 }
 
-<<<<<<< HEAD
 /** returns the "maximum white score" (the smaller the better) */
 SCIP_Real Seeed::getMaxWhiteScore()
 {
    return maxwhitescore;
 }
-=======
-/** return the "maximum white score" (the smaller the better) */
-   SCIP_Real Seeed::getMaxWhiteScore(){
-      return maxwhitescore;
-   }
 
 /** return the "maximum white score" (the smaller the better) */
 SCIP_Real Seeed::getScore(
@@ -2647,8 +2564,6 @@
 
    }
 
-
->>>>>>> 5a9ebc3f
 
 /** returns number of blocks */
 int Seeed::getNBlocks()

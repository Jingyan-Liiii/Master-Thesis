--- conflicted
+++ resolved
@@ -7089,11 +7089,7 @@
    unsigned long blockarea;
 
 
-<<<<<<< HEAD
-   matrixarea = (unsigned long)getNVars() * (unsigned long) getNConss();
-=======
    matrixarea = (unsigned long) getNVars()  * (unsigned long) getNConss() ;
->>>>>>> 6515ba5a
    blockarea = 0;
 
    for( int i = 0; i < getNBlocks(); ++ i )

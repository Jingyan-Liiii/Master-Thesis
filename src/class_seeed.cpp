/* * * * * * * * * * * * * * * * * * * * * * * * * * * * * * * * * * * * * * */
/*                                                                           */
/*                  This file is part of the program                         */
/*          GCG --- Generic Column Generation                                */
/*                  a Dantzig-Wolfe decomposition based extension            */
/*                  of the branch-cut-and-price framework                    */
/*         SCIP --- Solving Constraint Integer Programs                      */
/*                                                                           */
/* Copyright (C) 2010-2015 Operations Research, RWTH Aachen University       */
/*                         Zuse Institute Berlin (ZIB)                       */
/*                                                                           */
/* This program is free software; you can redistribute it and/or             */
/* modify it under the terms of the GNU Lesser General Public License        */
/* as published by the Free Software Foundation; either version 3            */
/* of the License, or (at your option) any later version.                    */
/*                                                                           */
/* This program is distributed in the hope that it will be useful,           */
/* but WITHOUT ANY WARRANTY; without even the implied warranty of            */
/* MERCHANTABILITY or FITNESS FOR A PARTICULAR PURPOSE.  See the             */
/* GNU Lesser General Public License for more details.                       */
/*                                                                           */
/* You should have received a copy of the GNU Lesser General Public License  */
/* along with this program; if not, write to the Free Software               */
/* Foundation, Inc., 51 Franklin St, Fifth Floor, Boston, MA 02110-1301, USA.*/
/*                                                                           */
/* * * * * * * * * * * * * * * * * * * * * * * * * * * * * * * * * * * * * * */

/**@file   class_seeed.cpp
 * @brief  class with functions for seeed (aka incomplete decomposition )
 * @author Michael Bastubbe
 *
 */

/*---+----1----+----2----+----3----+----4----+----5----+----6----+----7----+----8----+----9----+----0----+----1----+----2*/

#include "class_seeed.h"
#include "gcg.h"
#include "class_seeedpool.h"
#include "scip/cons_setppc.h"
#include "scip/scip.h"
#include "scip_misc.h"
#include "decomp.h"
#include "struct_detector.h"
#include "struct_decomp.h"
#include "cons_decomp.h"

#include <sstream>
#include <iostream>
#include <exception>
#include <algorithm>
#include <queue>
#include <fstream>
#include <stdlib.h>

#define SCIP_CALL_EXC(x) do                                                                                   \
                       {                                                                                      \
                          SCIP_RETCODE _restat_;                                                              \
                          if( ( _restat_ = (x) ) !=  SCIP_OKAY )                                              \
                          {                                                                                   \
                             SCIPerrorMessage("Error <%d> in function call\n", _restat_);                     \
                             throw std::exception();                                                          \
                          }                                                                                   \
                       }                                                                                      \
                       while( FALSE )

namespace gcg{

const int Seeed::primes[] = { 2, 3, 5, 7, 11, 13, 17, 19, 23, 29, 31, 37, 41, 43, 47, 53, 59, 61, 67, 71, 73, 79, 83, 89,
   97, 101, 103, 107, 109, 113, 127, 131, 137, 139, 149, 151, 157, 163, 167, 173, 179, 181, 191, 193, 197, 199, 211, 223,
   227, 229, 233, 239, 241, 251, 257, 263, 269, 271, 277, 281, 283, 293, 307, 311, 313, 317, 331, 337, 347, 349 };

const int Seeed::nPrimes = 70;

/** constructor
 *  initially, all conss and vars are open */
Seeed::Seeed(
   SCIP* _scip,
   int givenId,
   int givenNDetectors,
   int givenNConss,
   int givenNVars
   ) : scip(_scip), id(givenId), nBlocks(0), nVars(givenNVars), nConss(givenNConss), masterConss(0), masterVars(0),
   conssForBlocks(0), varsForBlocks(0), linkingVars(0), stairlinkingVars(0), openVars(0), openConss(0),
   propagatedByDetector(std::vector<bool>(givenNDetectors, false)), hashvalue(0), score(1.), maxwhitescore(1.),
   changedHashvalue(false), isFinishedByFinisher(false), detectorChain(0), detectorChainFinishingUsed(0),
   detectorClockTimes(0), pctVarsToBorder(0), pctVarsToBlock(0), pctVarsFromFree(0), pctConssToBorder(0), pctConssToBlock(0),
   pctConssFromFree(0), nNewBlocks(0), listofancestorids(0), usergiven(USERGIVEN::NOT), stemsFromUnpresolved(false),
   isFinishedByFinisherUnpresolved(false), finishedUnpresolvedBy(NULL), isselected(false), isfromunpresolved(FALSE),
   detectorchainstring(NULL)
{
   for( int i = 0; i < nConss; ++i )
   {
      openConss.push_back(i);
   }

   for( int i = 0; i < nVars; ++i )
   {
      openVars.push_back(i);
   }
}

/** copy constructor */
Seeed::Seeed(
   const Seeed *seeedToCopy
   )
{
   scip = (seeedToCopy->scip);
   id = seeedToCopy->id;
   nBlocks = seeedToCopy->nBlocks;
   nVars = seeedToCopy->nVars;
   nConss = seeedToCopy->nConss;
   masterConss = seeedToCopy->masterConss;
   masterVars = seeedToCopy->masterVars;
   conssForBlocks = seeedToCopy->conssForBlocks;
   varsForBlocks = seeedToCopy->varsForBlocks;
   linkingVars = seeedToCopy->linkingVars;
   stairlinkingVars = seeedToCopy->stairlinkingVars;
   openVars = seeedToCopy->openVars;
   openConss = seeedToCopy->openConss;
   propagatedByDetector = seeedToCopy->propagatedByDetector;
   detectorChain = seeedToCopy->detectorChain;
   detectorChainFinishingUsed = seeedToCopy->detectorChainFinishingUsed;
   detectorchaininfo = seeedToCopy->detectorchaininfo;
   hashvalue = seeedToCopy->hashvalue;
   score = seeedToCopy->score;
   maxwhitescore = seeedToCopy->maxwhitescore;
   changedHashvalue = seeedToCopy->changedHashvalue;
   detectorClockTimes = seeedToCopy->detectorClockTimes;
   pctVarsToBorder = seeedToCopy->pctVarsToBorder;
   pctVarsToBlock = seeedToCopy->pctVarsToBlock;
   pctVarsFromFree = seeedToCopy->pctVarsFromFree;
   pctConssToBorder = seeedToCopy->pctConssToBorder;
   pctConssToBlock = seeedToCopy->pctConssToBlock;
   pctConssFromFree = seeedToCopy->pctConssFromFree;
   isFinishedByFinisher = seeedToCopy->isFinishedByFinisher;
   nNewBlocks = seeedToCopy->nNewBlocks;
   listofancestorids = seeedToCopy->listofancestorids;
   usergiven = seeedToCopy->usergiven;
   stemsFromUnpresolved = seeedToCopy->stemsFromUnpresolved;
   finishedUnpresolvedBy = seeedToCopy->finishedUnpresolvedBy;
   isFinishedByFinisherUnpresolved = seeedToCopy->isFinishedByFinisherUnpresolved;
   isselected = false;
   detectorchainstring = NULL;
   isfromunpresolved = FALSE;
}

/** destructor */
Seeed::~Seeed()
{
   SCIPfreeBlockMemoryArrayNull( scip, &detectorchainstring, SCIP_MAXSTRLEN );
}


bool compare_blocks(
   std::pair<int, int> const & a,
   std::pair<int, int> const & b
   )
{
   return ( a.second < b.second );
}


/** adds a block, returns the number of the new block */
int Seeed::addBlock()
{
   std::vector<int> vector = std::vector<int>( 0 );

   changedHashvalue = true;

   assert( (int) conssForBlocks.size() == nBlocks );
   assert( (int) varsForBlocks.size() == nBlocks );
   assert( (int) stairlinkingVars.size() == nBlocks );

   conssForBlocks.push_back( vector );
   varsForBlocks.push_back( vector );
   stairlinkingVars.push_back( vector );
   nBlocks++;
   return nBlocks - 1;
}

/** incorporates the the needed time of a certain detector in the detector chain */
void Seeed::addClockTime(
   SCIP_Real clocktime
   )
{
   detectorClockTimes.push_back( clocktime );
}

/** incorporates the changes from ancestor seeed */
void Seeed::addDecChangesFromAncestor(
   Seeed* ancestor
   )
{
   /** add number of new blocks */
    assert( ancestor != NULL );

   nNewBlocks.push_back( getNBlocks() -  ancestor->getNBlocks() );
   pctConssFromFree.push_back( ( ancestor->getNOpenconss() - getNOpenconss() ) / (SCIP_Real) getNConss() );
   pctVarsFromFree.push_back( ( ancestor->getNOpenvars() - getNOpenvars() ) / (SCIP_Real) getNVars() );
   pctConssToBlock.push_back( ( -getNOpenconss() - getNMasterconss() + ancestor->getNOpenconss()
      + ancestor->getNMasterconss() ) / getNConss() );
   pctVarsToBlock.push_back( ( -getNOpenvars()-getNMastervars() - getNLinkingvars() - getNTotalStairlinkingvars()
      + ancestor->getNOpenvars() + ancestor->getNMastervars() + ancestor->getNLinkingvars()
      + ancestor->getNTotalStairlinkingvars() ) / getNVars() );
   pctConssToBorder.push_back( ( getNMasterconss() - ancestor->getNMasterconss() ) / (SCIP_Real) getNConss() );
   pctVarsToBorder.push_back( ( getNMastervars() + getNLinkingvars() + getNTotalStairlinkingvars()
      - ancestor->getNMastervars() - ancestor->getNLinkingvars()
      - ancestor->getNTotalStairlinkingvars()) / (SCIP_Real) getNVars() );
   listofancestorids.push_back( ancestor->getID() );
}

/** adds a detector chain info */
void Seeed::addDetectorChainInfo(
   const char* decinfo
   )
{
   std::stringstream help;
   help << decinfo;
   detectorchaininfo.push_back( help.str() );
}

/** returns true if at least one constraint is assigned to a block */
bool Seeed::alreadyAssignedConssToBlocks()
{
   for( int b = 0; b < this->nBlocks; ++b )
      if( conssForBlocks[b].size() != 0 )
         return true;
   return false;
}

/** assigns open conss and vars if they can be found in blocks
 *  calls assignHittingOpenconss() and assignHittingOpenvars() */
SCIP_RETCODE Seeed::assignAllDependent(
   Seeedpool* seeedpool
   )
{
   bool success = true;

   changedHashvalue = true;

   while( success )
      success = assignHittingOpenconss( seeedpool ) || assignHittingOpenvars( seeedpool );
   sort();
   return SCIP_OKAY;
}

/** assigns open conss to master according to the cons assignment information given in constoblock hashmap */
SCIP_RETCODE Seeed::assignBorderFromConstoblock(
   SCIP_HASHMAP* constoblock,
   int givenNBlocks,
   Seeedpool* seeedpool
   )
{
   int cons;

   changedHashvalue = true;

   for( int i = 0; i < getNOpenconss(); ++i )
   {
      cons = openConss[i];
      if( !SCIPhashmapExists( constoblock, (void*)(size_t) cons ) )
         continue;
      if( (int)(size_t) SCIPhashmapGetImage( constoblock, (void*)(size_t) cons ) - 1 == givenNBlocks )
         bookAsMasterCons( cons );
   }

   flushBooked();

   sort();
   assert( checkConsistency( seeedpool ) );
   return SCIP_OKAY;
}

/** assigns open vars to stairlinking if they can be found in two consecutive blocks, returns true if stairlinkingvars
  * are assigned */
bool Seeed::assignCurrentStairlinking(
   Seeedpool* seeedpool
   )
{
   std::vector<int> blocksOfOpenvar;
   bool assigned = false;
   int var;
   int cons;

   changedHashvalue = true;

   /** assign all vars included in two consecutive blocks to stairlinking */
   for( int i = 0; i < getNOpenvars(); ++i )
   {
      blocksOfOpenvar.clear();
      var = openVars[i];
      for( int b = 0; b < nBlocks; ++b )
      {
         for( int c = 0; c < getNConssForBlock( b ) ; ++c )
         {
            cons = conssForBlocks[b][c];
            if( seeedpool->getVal( cons, var ) != 0 )
            {
                  blocksOfOpenvar.push_back( b );
                  break;
            }
         }
      }
      if( blocksOfOpenvar.size() == 2 && blocksOfOpenvar[0] + 1 == blocksOfOpenvar[1] )
      {
         bookAsStairlinkingVar( var, blocksOfOpenvar[0] );
         assigned = true;
      }
   }

   flushBooked();

   if( assigned )
      sort();
   return assigned;
}

/** assigns every open cons
 *  - to master if it hits blockvars of different blocks
 *  - to the respective block if it hits a blockvar of exactly one block and no stairlinking var
 *  - to master if it hits a stairlinking var but there is no block the cons may be assigned to
 *  - to the block with the lowest number of conss if it hits a stairlinking var and there are blocks the cons may be assigned to
 *  returns true if there is a cons that has been assigned */
bool Seeed::assignHittingOpenconss(
   Seeedpool* seeedpool
   )
{
   int cons;
   int var;
   int block;
   bool stairlinking;                         /** true if the cons includes stairlinkingvars */
   bool assigned = false;                     /** true if open conss get assigned in this function */
   std::vector<int>::iterator it;
   std::vector<int> blocksOfStairlinkingvars; /** first block of the stairlinkingvars which can be found in the conss */
   std::vector<int> blocksOfVars;             /** blocks of the vars which can be found in the conss */
   std::vector<int> blocks;                   /** cons can be assigned to the blocks stored in this vector */
   std::vector<int> eraseBlock;

   changedHashvalue = true;

   for( size_t c = 0; c < openConss.size(); ++c )
   {
      cons = openConss[c];
      stairlinking = false;

      blocksOfVars.clear();
      blocks.clear();
      blocksOfStairlinkingvars.clear();
      eraseBlock.clear();

      /** fill out blocksOfStairlinkingvars and blocksOfBlockvars */
      for( int b = 0; b < nBlocks; ++b )
      {
         for( int v = 0; v < seeedpool->getNVarsForCons(cons); ++v )
         {
            var = seeedpool->getVarsForCons( cons )[v];
            if( isVarBlockvarOfBlock( var, b ) )
            {
               blocksOfVars.push_back( b );
               break;
            }
         }
      }

      for( int b = 0; b < nBlocks; ++b )
      {
         for( int v = 0; v < seeedpool->getNVarsForCons( cons ); ++v )
         {
            if( find(stairlinkingVars[b].begin(), stairlinkingVars[b].end(), var) != stairlinkingVars[b].end() )
            {
               stairlinking = true;
               blocksOfStairlinkingvars.push_back( b );
               break;
            }
         }
      }

      /** fill out blocks */
      if( stairlinking && blocksOfVars.size() < 2 )
      {
         if( blocksOfVars.size() == 0 )
         {
            blocks.push_back( blocksOfStairlinkingvars[0] );
            blocks.push_back( blocksOfStairlinkingvars[0] + 1 );
            for( size_t i = 1; i < blocksOfStairlinkingvars.size(); ++i )
            {
               for(it = blocks.begin(); it != blocks.end(); ++it )
               {
                  if( *it != blocksOfStairlinkingvars[i] && *it != blocksOfStairlinkingvars[i] + 1 )
                     eraseBlock.push_back( *it );
               }
               for( size_t j = 0; j < eraseBlock.size(); ++j )
               {
                  it = find( blocks.begin(), blocks.end(), eraseBlock[j] );
                  assert( it != blocks.end() );
                  blocks.erase( it );
               }
            }
         }
         else
         {
            blocks.push_back( blocksOfVars[0] );
            for( size_t i = 0; i < blocksOfStairlinkingvars.size(); ++i )
            {
               if( blocks[0] != blocksOfStairlinkingvars[i] && blocks[0] != blocksOfStairlinkingvars[i] + 1 )
               {
                  blocks.clear();
                  break;
               }
            }
         }
      }

      if( blocksOfVars.size() > 1 )
      {
         bookAsMasterCons( cons );
         assigned = true;
      }
      else if( !stairlinking && blocksOfVars.size() == 1 )
      {
         bookAsBlockCons( cons, blocksOfVars[0] );
         assigned = true;
      }
      else if( stairlinking && blocks.size() == 0 )
      {
         bookAsMasterCons( cons );
         assigned = true;
      }
      else if( stairlinking && blocks.size() == 1 )
      {
         bookAsBlockCons( cons, blocks[0] );
         assigned = true;
      }
      else if( stairlinking && blocks.size() > 1 )
      {
         block = blocks[0];
         for( size_t i = 1; i < blocks.size(); ++i )
         {
            if( getNConssForBlock(i) < getNConssForBlock(block) )
               block = i;
         }
         bookAsBlockCons( cons, block );
         assigned = true;
      }
   }

   flushBooked();

   if( assigned )
      sort();

   return assigned;
}

/** assigns every open var
 *  - to the respective block if it hits blockconss of exactly one block
 *  - to linking if it hits blockconss of more than one different blocks
 *  returns true if there is a var that has been assigned */
bool Seeed::assignHittingOpenvars(
   Seeedpool* seeedpool
   )
{
   int cons;
   int var;
   std::vector<int> blocksOfOpenvar;
   bool found;
   bool assigned = false;

   changedHashvalue = true;

   /** set vars to linking, if they can be found in more than one block;
     * set vars to block if they can be found in only one block */
   for( size_t i = 0; i < openVars.size(); ++i )
   {
      blocksOfOpenvar.clear();
      var = openVars[i];
      assert( var >= 0 && var < nVars );
      for( int b = 0; b < nBlocks; ++b )
      {
         found = false;
         for( int c = 0; c < getNConssForBlock(b) && !found; ++c )
         {
            cons = conssForBlocks[b][c];
            for( int v = 0; v < seeedpool->getNVarsForCons(cons) && !found; ++v )
            {
               if( seeedpool->getVarsForCons(cons)[v] == var )
               {
                  blocksOfOpenvar.push_back( b );
                  found = true;
               }
            }
         }
      }
      if( blocksOfOpenvar.size() == 1 )
      {
         bookAsBlockVar( var, blocksOfOpenvar[0] );
         assigned = true;
      }
      else if( blocksOfOpenvar.size() > 1 )
      {
         bookAsLinkingVar( var );
         assigned = true;
      }
   }

   flushBooked();

   if( assigned )
      sort();

   return assigned;
}

/** assigns every open cons to master that hits
 *  - exactly one block var and at least one open var or
 *  - a master var */
SCIP_RETCODE Seeed::assignOpenPartialHittingConsToMaster(
   Seeedpool* seeedpool
   )
{
   int cons;
   int var;
   std::vector<int> blocksOfBlockvars; /** blocks with blockvars which can be found in the cons */
   std::vector<int> blocksOfOpenvar;   /** blocks in which the open var can be found */
   bool master;
   bool hitsOpenVar;

   changedHashvalue = true;

   /** set openConss with more than two blockvars to master */
   for( size_t c = 0; c < openConss.size(); ++c )
   {
      blocksOfBlockvars.clear();
      master = false;
      hitsOpenVar = false;
      cons = openConss[c];

      for( int v = 0; v < seeedpool->getNVarsForCons(cons) && !master; ++v )
      {
         var = seeedpool->getVarsForCons( cons )[v];

         if ( isVarOpenvar( var ) )
         {
            hitsOpenVar = true;
            continue;
         }

         if( isVarMastervar( var ) )
         {
            master = true;
            bookAsMasterCons( cons );
            continue;
         }

         for( int b = 0; b < nBlocks; ++b )
         {
            if( isVarBlockvarOfBlock( var, b ) )
            {
               blocksOfBlockvars.push_back( b );
               break;
            }
         }
      }
      if( blocksOfBlockvars.size() == 1 && hitsOpenVar )
      {
         bookAsMasterCons( cons );
      }
   }

   flushBooked();

   return SCIP_OKAY;
}

/** assigns open conss/vars that hit exactly one block and at least one open var/cons to border */
SCIP_RETCODE Seeed::assignOpenPartialHittingToMaster(
   Seeedpool* seeedpool
   )
{
   changedHashvalue = true;
   assignOpenPartialHittingConsToMaster( seeedpool );
   assignOpenPartialHittingVarsToMaster( seeedpool );
   return SCIP_OKAY;
}

/** assigns every open var to linking that hits
 *  - exactly one block cons and at least one open cons */
SCIP_RETCODE Seeed::assignOpenPartialHittingVarsToMaster(
   Seeedpool* seeedpool
   )
{
   int cons;
   int var;
   std::vector<int> blocksOfBlockvars; /** blocks with blockvars which can be found in the cons */
   std::vector<int> blocksOfOpenvar;   /** blocks in which the open var can be found */
   bool hitsOpenCons;

   changedHashvalue = true;

   /** set open var to linking if it can be found in one block and open constraint */
   for( size_t i = 0; i < openVars.size(); ++i )
   {
      blocksOfOpenvar.clear();
      var = openVars[i];
      hitsOpenCons = false;

      for( int c = 0; c < seeedpool->getNConssForVar( var ); ++c )
      {
         cons = seeedpool->getConssForVar( var )[c];
         if( isConsOpencons( cons ) )
         {
            hitsOpenCons = true;
            continue;
         }
         for( int b = 0; b < nBlocks; ++b )
         {
            if( isConsBlockconsOfBlock( cons, b ) )
               blocksOfOpenvar.push_back( b );
         }

      }

      if( blocksOfOpenvar.size() == 1 && hitsOpenCons )
      {
         bookAsLinkingVar( var );
      }
   }

   flushBooked();

   return SCIP_OKAY;
}

/** adds blocks and assigns open conss to such a new block or to master
 *  according to the cons assignment information given in constoblock hashmap */
SCIP_RETCODE Seeed::assignSeeedFromConstoblock(
   SCIP_HASHMAP* constoblock,
   int additionalNBlocks,
   Seeedpool* seeedpool
   )
{
   int oldNBlocks = nBlocks;
   int consblock;
   int cons;

   assert( additionalNBlocks >= 0 );

   changedHashvalue = true;

   for( int b = 0; b < additionalNBlocks; ++b )
      addBlock();

   for( int i = 0; i < getNOpenconss(); ++i )
   {
      cons = openConss[i];

      if( !SCIPhashmapExists( constoblock, (void*)(size_t) cons ) )
         continue;
      consblock = oldNBlocks + ( (int)(size_t) SCIPhashmapGetImage( constoblock, (void*)(size_t) cons ) - 1 );
      assert( consblock >= oldNBlocks && consblock <= nBlocks );
      if( consblock == nBlocks )
         bookAsMasterCons( cons );
      else
         bookAsBlockCons( cons, consblock );
   }

   flushBooked();

  // showScatterPlot(seeedpool);

   deleteEmptyBlocks();
   sort();
   assert( checkConsistency( seeedpool ) );
   return SCIP_OKAY;
}

/** adds blocks and assigns open conss to such a new block or to master
 *  according to the cons assignment information given in constoblock vector */
SCIP_RETCODE Seeed::assignSeeedFromConstoblockVector(
   std::vector<int> constoblock,
   int additionalNBlocks,
   Seeedpool* seeedpool
   )
{
   int oldNBlocks = nBlocks;
   int consblock;
   int cons;

   assert( additionalNBlocks >= 0 );

   changedHashvalue = true;

   for( int b = 0; b < additionalNBlocks; ++b )
      addBlock();

   for( int i = 0; i < getNOpenconss(); ++i )
   {
      cons = openConss[i];

      if( constoblock[cons] == -1 )
         continue;

      consblock = oldNBlocks + ( constoblock[cons] - 1 );
      assert( consblock >= oldNBlocks && consblock <= nBlocks );
      if( consblock == nBlocks )
         bookAsMasterCons( cons );
      else
         bookAsBlockCons( cons, consblock );
   }

   flushBooked();

  // showScatterPlot(seeedpool);

   deleteEmptyBlocks();
   sort();
   assert( checkConsistency( seeedpool ) );
   return SCIP_OKAY;
}



/** books a constraint to be added to the block constraints of the given block (after calling flushBooked) */
SCIP_RETCODE Seeed::bookAsBlockCons(
   int consToBlock,
   int block
   )
{
   assert( consToBlock >= 0 && consToBlock < nConss );
   assert( block >= 0 && block < nBlocks );
   std::pair<int, int> pair( consToBlock, block );
   bookedAsBlockConss.push_back( pair );
   return SCIP_OKAY;
}

/** books a variable to be added to the block variables of the given block (after calling flushBooked) */
SCIP_RETCODE Seeed::bookAsBlockVar(
   int varToBlock,
   int block
   )
{
   assert( varToBlock >= 0 && varToBlock < nVars );
   assert( block >= 0 && block < nBlocks );
   std::pair<int, int> pair( varToBlock, block );
   bookedAsBlockVars.push_back( pair );
   return SCIP_OKAY;
}

/** books a constraint to be added to the master constraints (after calling flushBooked)*/
SCIP_RETCODE Seeed::bookAsMasterCons(
   int consToMaster
   )
{
   assert( consToMaster >= 0 && consToMaster < nConss );
   bookedAsMasterConss.push_back( consToMaster );
   return SCIP_OKAY;
}

/** books a variable to be added to the master variables (after calling flushBooked) */
SCIP_RETCODE Seeed::bookAsMasterVar(
   int varToMaster
   )
{
   assert( varToMaster >= 0 && varToMaster < nVars );
   bookedAsMasterVars.push_back( varToMaster );
   return SCIP_OKAY;
}

/** books a variable to be added to the linking variables (after calling flushBooked) */
SCIP_RETCODE Seeed::bookAsLinkingVar(
   int varToLinking
   )
{
   assert( varToLinking >= 0 && varToLinking < nVars );
   bookedAsLinkingVars.push_back( varToLinking );
   return SCIP_OKAY;
}

/** books a variable to be added to the stairlinking variables of the given block and the following block (after calling flushBooked) */
SCIP_RETCODE Seeed::bookAsStairlinkingVar(
   int varToStairlinking,
   int firstBlock
   )
{
   assert( varToStairlinking >= 0 && varToStairlinking < nVars );
   assert( firstBlock >= 0 && firstBlock < ( nBlocks - 1 ) );
   std::pair<int, int> pair( varToStairlinking, firstBlock );
   bookedAsStairlinkingVars.push_back( pair );
   return SCIP_OKAY;
}

/** calculates the hashvalue of the seeed for comparing */
void Seeed::calcHashvalue()
{
   std::vector<std::pair<int, int>> blockorder = std::vector<std::pair<int, int> >( 0 );
   long hashval = 0;
   long borderval = 0;

   /** find sorting for blocks (non decreasing according smallest row index) */
   for( int i = 0; i < this->nBlocks; ++i )
   {
      blockorder.push_back( std::pair<int, int>( i, this->conssForBlocks[i][0] ) );
   }

   std::sort( blockorder.begin(), blockorder.end(), compare_blocks );

   for( int i = 0; i < nBlocks; ++i )
   {
      long blockval = 0;
      int blockid = blockorder[i].first;

      for( size_t tau = 0; tau < conssForBlocks[blockid].size(); ++tau )
      {
         blockval += ( 2 * conssForBlocks[blockid][tau] + 1 ) * pow( 2, tau % 16 );
      }

      hashval += primes[i % (nPrimes - 1)] * blockval;
   }

   for( size_t tau = 0; tau < masterConss.size(); ++tau )
   {
      borderval += ( 2 * masterConss[tau] + 1 ) * pow( 2, tau % 16 );
   }

   hashval += primes[nBlocks % nPrimes] * borderval;

   hashval += primes[( nBlocks + 1 ) % nPrimes] * openVars.size();

   this->hashvalue = hashval;
}

/** returns whether all cons are assigned and deletes the vector open cons if all are assigned */
bool Seeed::checkAllConssAssigned()
{
   for( size_t i = 0; i < openConss.size(); ++i )
   {
      bool consfound = false;
      for( size_t k = 0; k < masterConss.size(); ++k )
      {
         if( openConss[i] == masterConss[k] )
         {
            consfound = true;
            break;
         }
      }
      for( int b = 0; b < nBlocks && !consfound; ++b )
      {
         for( size_t k = 0; k < conssForBlocks[b].size(); ++k )
         {
            if( openConss[i] == conssForBlocks[b][k] )
            {
               consfound = true;
               break;
            }
         }
      }
      if( !consfound )
      {
         return false;
      }
   }
   openConss.clear();
   return true;
}

/** returns true if the assignments in the seeed are consistent */
bool Seeed::checkConsistency(
   Seeedpool* seeedpool
   )
{
   std::vector<bool> openVarsBool( nVars, true );
   std::vector<int> stairlinkingvarsvec( 0 );
   std::vector<int>::const_iterator varIter = linkingVars.begin();
   std::vector<int>::const_iterator varIterEnd = linkingVars.end();

   int value;

   /** check if nblocks is set appropriately */
   if( nBlocks != (int) conssForBlocks.size() )
   {
      std::cout << "Warning! In (seeed " << id << ") nBlocks " << nBlocks << " and size of conssForBlocks "
         << conssForBlocks.size() << " are not identical" << std::endl;
      assert( false );
      return false;
   }

   if( nBlocks != (int) varsForBlocks.size() )
   {
      std::cout << "Warning! In (seeed " << id << ") nBlocks " << nBlocks << " and size of varsForBlocks"
         << varsForBlocks.size() << " are not identical" << std::endl;
      assert( false );
      return false;
   }

   /** check for empty (row- and col-wise) blocks */

   for( int b = 0; b < nBlocks; ++b )
   {
      if( conssForBlocks[b].size() == 0 && varsForBlocks[b].size() == 0 )
      {
         std::cout << "Warning! In (seeed " << id << ") block " << b << " is empty!" << std::endl;
         this->displaySeeed();
         assert( false );
         return false;
      }
   }

   /**check variables (every variable is assigned at most once) */
   for( ; varIter != varIterEnd; ++varIter )
   {
      if( !openVarsBool[*varIter] )
      {
         std::cout << "Warning! (seeed " << id << ") Variable with index " << *varIter << " is already assigned."
            << std::endl;
         assert( false );
         return false;
      }
      openVarsBool[*varIter] = false;
   }

   for( int b = 0; b < nBlocks; ++b )
   {
      varIterEnd = varsForBlocks[b].end();
      for(varIter = varsForBlocks[b].begin(); varIter != varIterEnd; ++varIter )
      {
         if( !openVarsBool[*varIter] )
         {
            std::cout << "Warning! (seeed " << id << ") Variable with index " << *varIter << " is already assigned."
               << std::endl;
            assert( false );
            return false;
         }
         openVarsBool[*varIter] = false;
      }
   }

   varIterEnd = masterVars.end();
   for(varIter = masterVars.begin(); varIter != varIterEnd; ++varIter )
   {
      if( !openVarsBool[*varIter] )
      {
         std::cout << "Warning! (seeed " << id << ") Variable with index " << *varIter << " is already assigned."
            << std::endl;
         assert( false );
         return false;
      }
      openVarsBool[*varIter] = false;
   }

   for( int b = 0; b < nBlocks; ++b )
   {
      varIter = stairlinkingVars[b].begin();
      varIterEnd = stairlinkingVars[b].end();
      for( ; varIter != varIterEnd; ++varIter )
      {
         if( !openVarsBool[*varIter] )
         {
            std::cout << "Warning! (seeed " << id << ") Variable with index " << *varIter << " is already assigned."
               << std::endl;
            assert( false );
            return false;
         }
         openVarsBool[*varIter] = false;
      }
      if( ( b == nBlocks - 1 ) && ( (int) stairlinkingVars[b].size() != 0 ) )
      {
         std::cout << "Warning! (seeed " << id << ") Variable with index " << *varIter
            << " is a stairlinkingvar of the last block." << std::endl;
         assert( false );
         return false;
      }
   }

   /** check if all not assigned variables are open vars */
   for( int v = 0; v < nVars; ++v )
   {
      if( openVarsBool[v] == true && isVarOpenvar(v) == false )
      {
         std::cout << "Warning! (seeed " << id << ") Variable with index " << v << " is not assigned and not an open var."
            << std::endl;
         assert( false );
         return false;
      }
   }

   /** check if all open vars are not assigned */
   for( size_t i = 0; i < openVars.size(); ++i )
   {
      if( openVarsBool[openVars[i]] == false )
      {
         std::cout << "Warning! (seeed " << id << ") Variable with index " << openVars[i] << " is an open var but assigned."
            << std::endl;
         assert( false );
         return false;
      }
   }

   /** check constraints (every constraint is assigned at most once) */
   std::vector<bool> openConssBool( nConss, true );
   std::vector<int> openConssVec( 0 );
   std::vector<int>::const_iterator consIter = masterConss.begin();
   std::vector<int>::const_iterator consIterEnd = masterConss.end();

   for( ; consIter != consIterEnd; ++consIter )
   {
      if( !openConssBool[*consIter] )
      {
         std::cout << "Warning! (seeed " << id << ") Constraint with index " << *consIter << "is already assigned "
            << std::endl;
         assert( false );
         return false;
      }
      openConssBool[*consIter] = false;
   }

   for( int b = 0; b < nBlocks; ++b )
   {
      consIterEnd = conssForBlocks[b].end();
      for( consIter = conssForBlocks[b].begin(); consIter != consIterEnd; ++consIter )
      {
         if( !openConssBool[*consIter] )
         {
            std::cout << "Warning! (seeed " << id << ") Constraint with index " << *consIter << " is already assigned "
               << std::endl;
            assert( false );
            return false;
         }
         openConssBool[*consIter] = false;
      }
   }

   /** check if all not assigned constraints are open cons */
   for( int v = 0; v < nConss; ++v )
   {
      if( openConssBool[v] == true && isConsOpencons(v) == false )
      {
         std::cout << "Warning! (seeed " << id << ") Constraint with index " << v
            << " is not assigned and not an open cons." << std::endl;
         assert( false );
         return false;
      }
   }

   /** check if all open conss are not assigned */
   for( size_t i = 0; i < openConss.size(); ++i )
   {
      if( openConssBool[openConss[i]] == false )
      {
         std::cout << "Warning! (seeed " << id << ") Constraint with index " << openConss[i]
            << " is an open cons but assigned." << std::endl;
         assert( false );
         return false;
      }
   }

   /** check if the seeed is sorted */
   for( int b = 0; b < nBlocks; ++b )
   {
      value = -1;
      for( int v = 0; v < getNVarsForBlock(b); ++v )
      {
         if( !( value < getVarsForBlock( b )[v] ) )
         {
            std::cout << "Warning! (seeed " << id << ") Variables of block " << b << " are not sorted." << std::endl;
            assert( false );
            return false;
         }
         value = getVarsForBlock( b )[v];
      }
   }
   for( int b = 0; b < nBlocks; ++b )
   {
      value = -1;
      for( int v = 0; v < getNStairlinkingvars(b); ++v )
      {
         if( !( value < getStairlinkingvars( b )[v] ) )
         {
            std::cout << "Warning! (seeed " << id << ") Stairlinkingvariables of block " << b << " are not sorted."
               << std::endl;
            assert( false );
            return false;
         }
         value = getStairlinkingvars( b )[v];
      }
   }
   value = -1;
   for( int v = 0; v < getNLinkingvars(); ++v )
   {
      if( !( value < getLinkingvars()[v] ) )
      {
         std::cout << "Warning! (seeed " << id << ") Linkingvariables are not sorted." << std::endl;
         assert( false );
         return false;
      }
      value = getLinkingvars()[v];
   }
   value = -1;
   for( int v = 0; v < getNMastervars(); ++v )
   {
      if( !( value < getMastervars()[v] ) )
      {
         std::cout << "Warning! (seeed " << id << ") Mastervariables are not sorted." << std::endl;
         assert( false );
         return false;
      }
      value = getMastervars()[v];
   }
   for( int b = 0; b < nBlocks; ++b )
   {
      value = -1;
      for( int v = 0; v < getNConssForBlock( b ); ++v )
      {
         if( !(value < getConssForBlock( b )[v]) )
         {
            std::cout << "Warning! (seeed " << id << ") Constraints of block " << b << " are not sorted." << std::endl;
            assert( false );
            return false;
         }
         value = getConssForBlock(b)[v];
      }
   }
   value = -1;
   for( int v = 0; v < getNMasterconss(); ++v )
   {
      if( !( value < getMasterconss()[v] ) )
      {
         std::cout << "Warning! (seeed " << id << ") Masterconstraints are not sorted." << std::endl;
         assert( false );
         return false;
      }
      value = getMasterconss()[v];
   }

   /** check if nonzero entries are either in a block or border */
<<<<<<< HEAD
//   for( int b = 0; b < nBlocks; ++b )
//   {
//      for( int c = 0; c < getNConssForBlock(b); ++c )
//      {
//         for( int v = 0; v < seeedpool->getNVarsForCons(getConssForBlock(b)[c]); ++v )
//         {
//            int varid = seeedpool->getVarsForCons(getConssForBlock(b)[c])[v];
//
//            if( !(isVarBlockvarOfBlock(varid, b) || isVarLinkingvar(varid) || isVarStairlinkingvarOfBlock(varid, b)) )
//            {
//               SCIPwarningMessage(scip,
//                  "WARNING! Variable %d is not part of block %d or linking as constraint %d suggests! \n ", varid, b,
//                  getConssForBlock(b)[c]);
//               return false;
//            }
//         }
//      }
//   }
=======
   for( int b = 0; b < nBlocks; ++b )
   {
      for( int c = 0; c < getNConssForBlock( b ); ++c )
      {
         for( int v = 0; v < seeedpool->getNVarsForCons( getConssForBlock( b )[c] ); ++v )
         {
            int varid = seeedpool->getVarsForCons( getConssForBlock( b )[c] )[v];

            if( !( isVarBlockvarOfBlock( varid, b ) || isVarLinkingvar( varid ) || isVarStairlinkingvarOfBlock( varid, b) ) )
            {
               SCIPwarningMessage(scip,
                  "WARNING! Variable %d is not part of block %d or linking as constraint %d suggests! \n ", varid, b,
                  getConssForBlock( b )[c]);
               return false;
            }
         }
      }
   }
>>>>>>> 635465ec

   return true;
}

/** assigns all open constraints and open variables
 *  strategy: assigns all conss and vars to the same block if they are indirectly connected
 *  a cons and a var are directly connected if the var appears in the cons */
SCIP_RETCODE Seeed::completeByConnected(
   Seeedpool* seeedpool
   )
{
   int cons;
   int var;

   changedHashvalue = true;

   /** tools to check if the openVars can still be found in a constraint yet */
   std::vector<int> varInBlocks; /** stores, in which block the variable can be found */

   /** tools to update openVars */
   std::vector<int> openvarsToDelete( 0 );
   std::vector<int> oldOpenconss;

   std::vector<bool> isConsOpen( nConss, false );
   std::vector<bool> isConsVisited( nConss, false );

   std::vector<bool> isVarOpen( nVars, false );
   std::vector<bool> isVarVisited( nVars, false );

   std::queue<int> helpqueue = std::queue<int>();
   std::vector<int> neighborConss(0);
   std::vector<int> neighborVars(0);

   assert( (int) conssForBlocks.size() == nBlocks );
   assert( (int) varsForBlocks.size() == nBlocks );
   assert( (int) stairlinkingVars.size() == nBlocks );

   SCIP_CALL( considerImplicits( seeedpool ) );
   SCIP_CALL( refineToMaster( seeedpool ) );

   if(nBlocks < 0)
      nBlocks = 0;

   /** initialize data structures */
   for( size_t c = 0; c < openConss.size(); ++c )
   {
      cons = openConss[c];
      isConsOpen[cons] = true;
   }

   for( size_t v = 0; v < openVars.size(); ++v )
   {
      var = openVars[v];
      isVarOpen[var] = true;
   }

   /** do breadth first search to find connected conss and vars */
   while( !openConss.empty() )
   {
      int newBlockNr;

      assert( helpqueue.empty() );
      helpqueue.push( openConss[0] );
      neighborConss.clear();
      neighborConss.push_back( openConss[0] );
      isConsVisited[openConss[0]] = true;
      neighborVars.clear();

      while( !helpqueue.empty() )
      {
         int nodeCons = helpqueue.front();
         assert( isConsOpencons( nodeCons ) );
         helpqueue.pop();
         for( int v = 0; v < seeedpool->getNVarsForCons( nodeCons ) ; ++v )
         {
            var = seeedpool->getVarsForCons( nodeCons )[v];
            assert( isVarOpenvar( var ) || isVarLinkingvar( var ) );

            if( isVarVisited[var] || isVarLinkingvar( var ) )
               continue;

            for( int c = 0; c < seeedpool->getNConssForVar(var) ; ++c )
            {
               int otherNodeCons  = seeedpool->getConssForVar(var)[c];
               if( !isConsOpen[otherNodeCons] || isConsVisited[otherNodeCons] )
               {
                  continue;
               }
               assert(isConsOpencons(otherNodeCons) );
               isConsVisited[otherNodeCons] = true;
               neighborConss.push_back(otherNodeCons);
               helpqueue.push(otherNodeCons);
            }
            isVarVisited[var] = true;
            neighborVars.push_back(var);
         }
      } //endwhile(!queue.empty() )

      /** assign found conss and vars to a new block */
      newBlockNr = getNBlocks() + 1;
      setNBlocks(newBlockNr);
      for ( size_t i = 0; i < neighborConss.size(); ++i )
      {
         cons = neighborConss[i];

         assert(isConsOpencons(cons) );
         setConsToBlock(cons, newBlockNr-1);

         deleteOpencons(cons);
      }
      for ( size_t i = 0; i < neighborVars.size(); ++i )
      {
         var = neighborVars[i];
         setVarToBlock(var, newBlockNr-1);
         assert(isVarOpenvar(var) );
         deleteOpenvar(var);
      }
   } // endwhile( !openConss.empty() )

   /** assign left open vars to block 0, if it exists, and to master, otherwise */
   for ( size_t i = 0; i < openVars.size(); ++i )
   {
      var = openVars[i];
      if(getNBlocks() != 0)
         setVarToBlock(var, 0);
      else
         setVarToMaster(var);
      openvarsToDelete.push_back(var);
   }

   for ( size_t i = 0; i < openvarsToDelete.size(); ++i )
   {
      var = openvarsToDelete[i];
      deleteOpenvar(var);
   }

   assert(openConss.empty());
   assert(openVars.empty());

   sort();
   assert(checkConsistency(seeedpool));

   return SCIP_OKAY;
}

/** assigns all open constraints and open variables
 *  strategy: assigns a cons (and related vars) to any block if possible by means of prior var assignments
 *  and to master, if there does not exist such a block */
SCIP_RETCODE Seeed::completeGreedily(
   Seeedpool* seeedpool
   )
{
   bool checkVar;
   bool varInBlock;
   bool notassigned;

   changedHashvalue = true;

   /** tools to check if the openVars can still be found in a constraint yet*/
   std::vector<int> varInBlocks; /** stores, in which block the variable can be found */

   assert((int ) conssForBlocks.size() == nBlocks);
   assert((int ) varsForBlocks.size() == nBlocks);
   assert((int ) stairlinkingVars.size() == nBlocks);

   if( nBlocks == 0 && openConss.size() > 0 )
   {
      addBlock();
      if( openConss.size() != 0 )
      {
         setConsToBlock(openConss[0], 0);
         openConss.erase(openConss.begin());
      }
      else if( masterConss.size() != 0 )
      {
         setConsToBlock(masterConss[0], 0);
         masterConss.erase(masterConss.begin());
      }
      else
         assert(!(openConss.size() == 0 && masterConss.size() == 0));
   }

   /** check if the openVars can already be found in a constraint */
   for( size_t i = 0; i < openVars.size(); ++i )
   {/** assigns all open constraints and open variables
    *  strategy: assign all conss and vars that are indirectly connected to the same block
    *  a cons and a var are directly connected if the var appears in the cons */
      varInBlocks.clear();

      /** test if the variable can be found in blocks */
      for( int b = 0; b < nBlocks; ++b )
      {
         varInBlock = false;
         for( size_t k = 0; k < conssForBlocks[b].size() && !varInBlock; ++k )
         {
            for( int l = 0; l < seeedpool->getNVarsForCons(conssForBlocks[b][k]); ++l )
            {
               if( openVars[i] == seeedpool->getVarsForCons(conssForBlocks[b][k])[l] )
               {
                  varInBlocks.push_back(b);
                  varInBlock = true;
                  break;
               }
            }
         }
      }
      if( varInBlocks.size() == 1 ) /** if the variable can be found in one block set the variable to a variable of the block*/
      {
         bookAsBlockVar(openVars[i], varInBlocks[0]);
         continue; /** the variable does'nt need to be checked any more */
      }
      else if( varInBlocks.size() == 2 ) /** if the variable can be found in two blocks check if it is a linking var or a stairlinking var*/
      {
         if( varInBlocks[0] + 1 == varInBlocks[1] )
         {
            bookAsStairlinkingVar(openVars[i], varInBlocks[0]);
            continue; /** the variable does'nt need to be checked any more */
         }
         else
         {
            bookAsLinkingVar(openVars[i]);
            continue; /** the variable does'nt need to be checked any more */
         }
      }
      else if( varInBlocks.size() > 2 ) /** if the variable can be found in more than two blocks it is a linking var */
      {
         bookAsLinkingVar(openVars[i]);
         continue; /** the variable does'nt need to be checked any more */
      }

      checkVar = true;

      /** if the variable can be found in an open constraint it is still an open var */
      for( size_t j = 0; j < openConss.size(); ++j )
      {
         checkVar = true;
         for( int k = 0; k < seeedpool->getNVarsForCons(j); ++k )
         {
            if( openVars[i] == seeedpool->getVarsForCons(j)[k] )
            {
               checkVar = false;
               break;
            }
         }
         if( !checkVar )
         {
            break;
         }
      }

      /** test if the variable can be found in a master constraint yet */
      for( size_t j = 0; j < masterConss.size() && checkVar; ++j )
      {
         for( int k = 0; k < seeedpool->getNVarsForCons(masterConss[j]); ++k )
         {
            if( openVars[i] == seeedpool->getVarsForCons(masterConss[j])[k] )
            {
               bookAsMasterVar(openVars[i]);
               checkVar = false; /** the variable does'nt need to be checked any more */
               break;
            }
         }
      }
   }

   flushBooked();

   /** assign open conss greedily */
   for( size_t i = 0; i < openConss.size(); ++i )
   {
      std::vector<int> vecOpenvarsOfBlock; /** stores the open vars of the blocks */
      bool consGotBlockcons = false; /** if the constraint can be assigned to a block */

      /** check if the constraint can be assigned to a block */
      for( int j = 0; j < nBlocks; ++j )
      {
         /** check if all vars of the constraint are a block var of the current block, an open var, a linkingvar or a mastervar*/
         consGotBlockcons = true;
         for( int k = 0; k < seeedpool->getNVarsForCons(openConss[i]); ++k )
         {
            if( isVarBlockvarOfBlock(seeedpool->getVarsForCons(openConss[i])[k], j)
               || isVarOpenvar(seeedpool->getVarsForCons(openConss[i])[k])
               || isVarLinkingvar(seeedpool->getVarsForCons(openConss[i])[k])
               || isVarStairlinkingvarOfBlock(seeedpool->getVarsForCons(openConss[i])[k], j)
               || ( j!= 0 && isVarStairlinkingvarOfBlock(seeedpool->getVarsForCons(openConss[i])[k], j-1) ) )
            {
               if( isVarOpenvar(seeedpool->getVarsForCons(openConss[i])[k]) )
               {
                  vecOpenvarsOfBlock.push_back(seeedpool->getVarsForCons(openConss[i])[k]);
               }
            }
            else
            {
               vecOpenvarsOfBlock.clear(); /** the open vars don't get vars of the block */
               consGotBlockcons = false; /** the constraint can't be constraint of the block, check the next block */
               break;
            }
         }
         if( consGotBlockcons ) /** the constraint can be assigned to the current block */
         {
            bookAsBlockCons(openConss[i], j);
            for( size_t k = 0; k < vecOpenvarsOfBlock.size(); ++k ) /** the openvars in the constraint get block vars */
            {
               setVarToBlock(vecOpenvarsOfBlock[k], j);
               deleteOpenvar(vecOpenvarsOfBlock[k]);
            }
            vecOpenvarsOfBlock.clear();

            break;
         }
      }

      if( !consGotBlockcons ) /** the constraint can not be assigned to a block, set it to master */
         bookAsMasterCons(openConss[i]);
   }

   flushBooked();

   /** assign open vars greedily */
   for( size_t i = 0; i < openVars.size(); ++i )
   {
      notassigned = true;
      for( size_t j = 0; j < masterConss.size() && notassigned; ++j )
      {
         for( int k = 0; k < seeedpool->getNVarsForCons(masterConss[j]); ++k )
         {
            if( openVars[i] == seeedpool->getVarsForCons(masterConss[j])[k] )
            {
               bookAsMasterVar(openVars[i]);
               notassigned = false;
               break;
            }
         }
      }
   }

   flushBooked();

   /** check if the open conss are all assigned */
   if( !checkAllConssAssigned() )
   {
      std::cout << "ERROR: Something went wrong, there are still open cons, although all should have been assigned ";
      assert(false);   /** assigns all open constraints and open variables
       *  strategy: assign all conss and vars to the same block if they are indirectly connected
       *  a cons and a var are directly connected if the var appears in the cons */
   }

   /** check if the open vars are all assigned */
   if( !openVars.empty() )
   {
      std::cout << "ERROR: Something went wrong, there are still open vars, although all should have been assigned ";
      assert(false);
   }

   sort();
   assert(checkConsistency(seeedpool));

   return SCIP_OKAY;
}

/** assigns every open cons/var
 *  - to the respective block if it hits exactly one blockvar/blockcons and no open vars/conss
 *  - to master/linking if it hits blockvars/blockconss assigned to different blocks
 *  - and every cons to master that hits a master var
 *  - and every var to master if it does not hit any blockcons and has no open cons */
SCIP_RETCODE Seeed::considerImplicits(
   Seeedpool* seeedpool
   )
{
   int cons;
   int var;
   std::vector<int> blocksOfBlockvars; /** blocks with blockvars which can be found in the cons */
   std::vector<int> blocksOfOpenvar; /** blocks in which the open var can be found */
   bool master;
   bool hitsOpenVar;
   bool hitsOpenCons;

   changedHashvalue = true;

   /** set openConss with more than two blockvars to master */
   for( size_t c = 0; c < openConss.size(); ++c )
   {
      blocksOfBlockvars.clear();
      master = false;
      hitsOpenVar = false;
      cons = openConss[c];

      for( int v = 0; v < seeedpool->getNVarsForCons(cons) && !master; ++v )
      {
         var = seeedpool->getVarsForCons(cons)[v];

         if ( isVarOpenvar(var) )
         {
            hitsOpenVar = true;
            continue;
         }

         if( isVarMastervar(var) )
         {
            master = true;
            bookAsMasterCons(cons);
            continue;
         }

         for( int b = 0; b < nBlocks && !master; ++b )
         {
            if( isVarBlockvarOfBlock( var, b) )
            {
               blocksOfBlockvars.push_back( b);
               break;
            }
         }
      }

      if( blocksOfBlockvars.size() > 1 && !master )
         bookAsMasterCons(cons);

      /* also assign open constraints that only have vars assigned to one single block and no open vars*/
      if( blocksOfBlockvars.size() == 1 && !hitsOpenVar && !master)
         bookAsBlockCons(cons, blocksOfBlockvars[0]);
   }

   flushBooked();

   /** set open var to linking, if it can be found in more than one block or set it to a block if it has only constraints in that block and no open constraints */
   for( size_t i = 0; i < openVars.size(); ++i )
   {
      blocksOfOpenvar.clear();
      var = openVars[i];
      hitsOpenCons = false;
      for( int c = 0; c < seeedpool->getNConssForVar(var); ++c )
      {
         cons = seeedpool->getConssForVar(var)[c];
         if( isConsOpencons(cons) )
         {
            hitsOpenCons = true;
            break;
         }
      }
      for( int b = 0; b < nBlocks; ++b )
      {
         for( int c = 0; c < seeedpool->getNConssForVar(var); ++c )
         {
            cons = seeedpool->getConssForVar(var)[c];
            if( isConsBlockconsOfBlock(cons,b) )
            {
               blocksOfOpenvar.push_back(b);
               break;
            }
         }
      }

      if( blocksOfOpenvar.size() > 1 )
      {
         bookAsLinkingVar(var);
         continue;
      }

      if( blocksOfOpenvar.size() == 1 && !hitsOpenCons )
      {
         bookAsBlockVar(var, blocksOfOpenvar[0]);
      }

      if( blocksOfOpenvar.size() == 0 && !hitsOpenCons )
      {
         bookAsMasterVar(var);
      }
   }

   flushBooked();

   return SCIP_OKAY;
}

/** deletes empty blocks */
SCIP_RETCODE Seeed::deleteEmptyBlocks()
{
   bool emptyBlocks = true;
   int block = -1;
   int b;

   changedHashvalue = true;

   assert((int ) conssForBlocks.size() == nBlocks);
   assert((int ) varsForBlocks.size() == nBlocks);
   assert((int ) stairlinkingVars.size() == nBlocks);

   while(emptyBlocks)
   {
      emptyBlocks = false;
      for(b = 0; b < nBlocks; ++b)
      {
         if(conssForBlocks[b].size() == 0 )
         {
            emptyBlocks = true;
            block = b;
         }
      }
      if(emptyBlocks)
      {
         nBlocks--;

         std::vector<std::vector<int>>::iterator it;

         it = stairlinkingVars.begin();
         for( b = 0; b < block; ++b )
            it++;
         stairlinkingVars.erase(it);

         it = conssForBlocks.begin();
         for( b = 0; b < block; ++b )
            it++;
         conssForBlocks.erase(it);

         it = varsForBlocks.begin();
         for( b = 0; b < block; ++b )
            it++;
         for(size_t j = 0; j < varsForBlocks[block].size(); ++j)
            openVars.push_back(varsForBlocks[block][j]);
         varsForBlocks.erase(it);

         //set stairlinkingvars of the previous block to block vars
         if( block != 0 && (int)stairlinkingVars[block - 1].size() != 0)
         {
            std::vector<int>::iterator iter = stairlinkingVars[block - 1].begin();
            std::vector<int>::iterator iterEnd = stairlinkingVars[block - 1].end();
            std::vector<int> stairlinkingVarsOfPreviousBlock;
            for( ; iter != iterEnd; ++ iter )
            {
               bookAsBlockVar(*iter, block - 1);
               stairlinkingVarsOfPreviousBlock.push_back(*iter);
            }
            for( size_t i = 0; i < stairlinkingVarsOfPreviousBlock.size(); ++i )
            {
               iter = find(stairlinkingVars[block - 1].begin(), stairlinkingVars[block - 1].end(), stairlinkingVarsOfPreviousBlock[i]);
               assert( iter != stairlinkingVars[block - 1].end() );
               stairlinkingVars[block - 1].erase(iter);
            }
            flushBooked();
         }
      }
   }
   return SCIP_OKAY;
}

/** deletes a cons from list of open conss */
SCIP_RETCODE Seeed::deleteOpencons(
   int opencons
   )
{
   assert(opencons >= 0 && opencons < nConss);
   std::vector<int>::iterator it;
   it = find(openConss.begin(), openConss.end(), opencons);
   assert(it != openConss.end());
   openConss.erase(it);
   changedHashvalue = true;

   return SCIP_OKAY;
}

/** deletes a var from the list of open vars */
SCIP_RETCODE Seeed::deleteOpenvar(
   int openvar
   )
{
   assert(openvar >= 0 && openvar < nVars);
   std::vector<int>::iterator it;
   it = find(openVars.begin(), openVars.end(), openvar);
   assert(it != openVars.end());
   openVars.erase(it);
   changedHashvalue = true;
   return SCIP_OKAY;
}

/** displays the assignments of the conss */
SCIP_RETCODE Seeed::displayConss()
{
   for( int b = 0; b < nBlocks; ++b )
   {
      if( getNConssForBlock(b) != 0 )
      {
         std::cout << "constraint(s) in block " << b << ": ";
         std::cout << getConssForBlock(b)[0];
         for( int c = 1; c < getNConssForBlock(b); ++c )
            std::cout << ", " << getConssForBlock(b)[c];
         std::cout << "\n";
      }
      else
         std::cout << "0 constraints in block " << b << std::endl;
   }

   if( getNMasterconss() != 0 )
   {
      std::cout << "masterconstraint(s): ";
      std::cout << masterConss[0];
      for( int c = 1; c < getNMasterconss(); ++c )
         std::cout << ", " << masterConss[c];
      std::cout << "\n";
   }
   else
      std::cout << "0 masterconstraints" << std::endl;

   if( getNOpenconss() != 0 )
   {
      std::cout << "open constraint(s): ";
      std::cout << openConss[0];
      for( int c = 1; c < getNOpenconss(); ++c )
         std::cout << ", " << openConss[c];
      std::cout << "\n";
   }
   else
      std::cout << "0 open constraints" << std::endl;

   return SCIP_OKAY;
}

/** displays the relevant information of the seeed */
SCIP_RETCODE Seeed::displaySeeed(
   Seeedpool* seeedpool
   )
{
   std::cout << "ID: " << id << std::endl;
   std::cout << "number of blocks: " << nBlocks << std::endl;
   std::cout << "hashvalue: " << hashvalue << std::endl;
   std::cout << "score: " << score << std::endl;
   if( getNOpenconss() + getNOpenconss() > 0)
	   std::cout << "maxwhitescore >= " << maxwhitescore << std::endl;
   else
	   std::cout << "maxwhitescore: " << maxwhitescore << std::endl;
   std::cout << "ancestorids: " ;
   for ( size_t i = 0; i  < listofancestorids.size(); ++i)
      std::cout << listofancestorids[i] << "; ";
   std::cout << std::endl;

   for( int b = 0; b < nBlocks; ++b )
   {
      std::cout << getNConssForBlock(b) << " constraint(s) in block " << b << std::endl;
      std::cout << getNVarsForBlock(b) << " variable(s) in block " << b << std::endl;
      std::cout << getNStairlinkingvars(b) << " stairlinkingvariable(s) in block " << b << std::endl;
   }

   std::cout << getNLinkingvars() << " linkingvariable(s)" << std::endl;
   std::cout << getNMasterconss() << " mastercontraint(s)" << std::endl;
   std::cout << getNMastervars() << " mastervariable(s)" << std::endl;
   std::cout << getNOpenconss() << " open constraint(s)" << std::endl;
   std::cout << getNOpenvars() << " open variable(s)" << std::endl;
   std::cout <<  "  stems from unpresolved problem: " << stemsFromUnpresolved << std::endl;
   std::cout << getNDetectors() << " detector(s)";
   if( getNDetectors() != 0 )
   {
      std::string detectorrepres;
      detectorrepres = (getNDetectors() != 1 || !isFinishedByFinisher ? DECdetectorGetName(detectorChain[0]) : "(finish)" + std::string(DECdetectorGetName(detectorChain[0]))   );

      std::cout << ": " <<  detectorrepres;

      for( int d = 1; d < getNDetectors(); ++d )
      {
         detectorrepres = (getNDetectors() != d+1 || !isFinishedByFinisher ? DECdetectorGetName(detectorChain[d]): "(finish)" + std::string(DECdetectorGetName(detectorChain[d] ))   );

         std::cout << ", " << detectorrepres;
      }
   }
   std::cout << "\n";

   return SCIP_OKAY;
}

/** displays the assignments of the vars */
SCIP_RETCODE Seeed::displayVars(
   Seeedpool* seeedpool
   )
{
   for( int b = 0; b < nBlocks; ++b )
   {
      if( getNVarsForBlock(b) != 0 )
      {
         std::cout << "variable(s) in block " << b << ": ";
         std::cout << getVarsForBlock(b)[0] << " (" << (seeedpool != NULL ? ( SCIPvarGetName(seeedpool->getVarForIndex(getVarsForBlock(b)[0] )  )   ) : "" )<< ") ";
         for( int c = 1; c < getNVarsForBlock(b); ++c )
            std::cout << ", " <<getVarsForBlock(b)[c] << " (" << (seeedpool != NULL ? ( SCIPvarGetName(seeedpool->getVarForIndex(getVarsForBlock(b)[c] )  )   ) : "" ) << ") ";
         std::cout << "\n";
      }
      else
         std::cout << "0 variables in block " << b << std::endl;
      if( getNStairlinkingvars(b) != 0 )
      {
         std::cout << "stairlinkingvariable(s) in block " << b << ": ";
         std::cout << getStairlinkingvars(b)[0] << " (" << (seeedpool != NULL ? ( SCIPvarGetName(seeedpool->getVarForIndex(getStairlinkingvars(b)[0] )  )   ) : "" )<< ") ";
         for( int c = 1; c < getNStairlinkingvars(b); ++c )
            std::cout << ", " << getStairlinkingvars(b)[c] << " (" << (seeedpool != NULL ? ( SCIPvarGetName(seeedpool->getVarForIndex(getStairlinkingvars(b)[c] )  )   ) : "" )<< ") ";
         std::cout << "\n";
      }
      else
         std::cout << "0 stairlinkingvariables in block " << b << std::endl;
   }

   if( getNLinkingvars() != 0 )
   {
      std::cout << "linkingvariable(s): ";
      std::cout << linkingVars[0] << " (" << (seeedpool != NULL ? ( SCIPvarGetName(seeedpool->getVarForIndex(linkingVars[0] )  )   ) : "" ) << ") ";
      for( int c = 1; c < getNLinkingvars(); ++c )
         std::cout << ", " << linkingVars[c] << " (" << (seeedpool != NULL ? ( SCIPvarGetName(seeedpool->getVarForIndex(linkingVars[c] )  )   ) : "") << ") ";
      std::cout << "\n";
   }
   else
      std::cout << "0 linkingvariables" << std::endl;

   if( getNMastervars() != 0 )
   {
      std::cout << "mastervariable(s): ";
      std::cout << masterVars[0] << " (" << (seeedpool != NULL ? ( SCIPvarGetName(seeedpool->getVarForIndex(masterVars[0] )  )   ) : "" )<< ") ";
      for( int c = 1; c < getNMastervars(); ++c )
         std::cout << ", " << masterVars[c] << " (" << (seeedpool != NULL ? ( SCIPvarGetName(seeedpool->getVarForIndex(masterVars[c] )  )  ) : "" )<< ") " ;
      std::cout << "\n";
   }
   else
      std::cout << "0 mastervariables" << std::endl;

   if( getNOpenvars() != 0 )
   {
      std::cout << "open variable(s): ";
      std::cout << openVars[0]<< " (" << (seeedpool != NULL ? ( SCIPvarGetName(seeedpool->getVarForIndex(openVars[0] )  )  ) : "" )<< ") " ;
      for( int c = 1; c < getNOpenvars(); ++c )
         std::cout << ", " << openVars[c]<< " (" << (seeedpool != NULL ? ( SCIPvarGetName(seeedpool->getVarForIndex(openVars[c] )  )  ) : "" )<< ") " ;
      std::cout << "\n";
   }
   else
      std::cout << "0 open variables" << std::endl;

   return SCIP_OKAY;
}

/** computes the score of the given seeed based on the border, the average density score and the ratio of linking variables
 *  @todo bound calculation for unfinished decompositions could be more precise */
SCIP_Real Seeed::evaluate(
   Seeedpool* seeedpool
   )
{
   SCIP_Real             borderscore;        /**< score of the border */
   SCIP_Real             densityscore;       /**< score of block densities */
   SCIP_Real             linkingscore;       /**< score related to interlinking blocks */
   SCIP_Real             totalscore;         /**< accumulated score */

   int matrixarea;
   int borderarea;
   int i;
   int j;
   int k;
   /*   int blockarea; */
   SCIP_Real varratio;
   int* nzblocks;
   int* nlinkvarsblocks;
   int* nvarsblocks;
   SCIP_Real* blockdensities;
   int* blocksizes;
   SCIP_Real density;

   SCIP_Real alphaborderarea;
   SCIP_Real alphalinking;
   SCIP_Real alphadensity;

   SCIP_Real blackarea;

   maxwhitescore = 1.;
   alphaborderarea = 0.6;
   alphalinking = 0.2 ;
   alphadensity  = 0.2;
   blackarea = 0.;


   /* calculate bound on max white score */
   if( getNOpenconss() != 0 || getNOpenvars() != 0 )
   {
	   blackarea += ( getNLinkingvars()+ getNTotalStairlinkingvars() ) * getNConss();
	   blackarea += getNMasterconss() * getNVars();
	   blackarea -= getNMastervars() * getNLinkingvars();
	   for( i = 0; i < nBlocks; ++i )
	   {
		   blackarea +=  getNConssForBlock(i) * getNVarsForBlock(i) ;
	   }

	   maxwhitescore = blackarea/( getNConss() * getNVars() );

	   return maxwhitescore;
   }

   if( getNOpenconss() != 0 || getNOpenvars() != 0 )
      SCIPwarningMessage(scip, "Evaluation for seeeds is not implemented for seeeds with open conss or open vars.\n");

   SCIP_CALL( SCIPallocBufferArray(scip, &nzblocks, nBlocks) );
   SCIP_CALL( SCIPallocBufferArray(scip, &nlinkvarsblocks, nBlocks) );
   SCIP_CALL( SCIPallocBufferArray(scip, &blockdensities, nBlocks) );
   SCIP_CALL( SCIPallocBufferArray(scip, &blocksizes, nBlocks) );
   SCIP_CALL( SCIPallocBufferArray(scip, &nvarsblocks, nBlocks) );
   /*
    * 3 Scores
    *
    * - Area percentage (min)
    * - block density (max)
    * - \pi_b {v_b|v_b is linking}/#vb (min)
    */

   /* calculate matrix area */
   matrixarea = nVars*nConss;

   blackarea += ( getNLinkingvars() + getNTotalStairlinkingvars() + getNMastervars() ) * getNConss();
   blackarea += getNMasterconss() * getNVars();

   blackarea -= getNMasterconss() * ( getNLinkingvars() + getNMastervars() );

   /* calculate slave sizes, nonzeros and linkingvars */
   for( i = 0; i < nBlocks; ++i )
   {
      int ncurconss;
      int nvarsblock;
      SCIP_Bool *ishandled;

      SCIP_CALL( SCIPallocBufferArray(scip, &ishandled, nVars) );
      nvarsblock = 0;
      nzblocks[i] = 0;
      nlinkvarsblocks[i] = 0;
      blackarea +=  getNConssForBlock(i) * ( getNVarsForBlock(i) );
      for( j = 0; j < nVars; ++j )
      {
         ishandled[j] = FALSE;
      }
      ncurconss = getNConssForBlock(i);

      for( j = 0; j < ncurconss; ++j )
      {
         int cons = getConssForBlock(i)[j];
         int ncurvars;
         ncurvars = seeedpool->getNVarsForCons(cons);
         for( k = 0; k < ncurvars; ++k )
         {
            int var = seeedpool->getVarsForCons(cons)[k];
            int block;
            if( isVarBlockvarOfBlock(var, i) )
               block = i + 1;
            else if( isVarLinkingvar(var) || isVarStairlinkingvar(var))
               block = nBlocks + 2;
            else if( isVarMastervar(var) )
               block = nBlocks + 1;

            ++(nzblocks[i]);

            if( block == nBlocks+1 && ishandled[var] == FALSE )
            {
               ++(nlinkvarsblocks[i]);
            }
            ishandled[var] = TRUE;
         }
      }

      for( j = 0; j < nVars; ++j )
      {
         if( ishandled[j] )
         {
            ++nvarsblock;
         }
      }

      blocksizes[i] = nvarsblock*ncurconss;
      nvarsblocks[i] = nvarsblock;
      if( blocksizes[i] > 0 )
      {
         blockdensities[i] = 1.0*nzblocks[i]/blocksizes[i];
      }
      else
      {
         blockdensities[i] = 0.0;
      }

      assert(blockdensities[i] >= 0 && blockdensities[i] <= 1.0);
      SCIPfreeBufferArray(scip, &ishandled);
   }

   borderarea = getNMasterconss()*nVars+(getNLinkingvars() + getNMastervars() + getNTotalStairlinkingvars())*(nConss-getNMasterconss());

   maxwhitescore = blackarea/( getNConss() * getNVars() );

   density = 1E20;
   varratio = 1.0;
   for( i = 0; i < nBlocks; ++i )
   {
      density = MIN(density, blockdensities[i]);

      if( (getNLinkingvars() + getNMastervars() + getNTotalStairlinkingvars()) > 0 )
      {
         varratio *= 1.0*nlinkvarsblocks[i]/(getNLinkingvars() + getNMastervars() + getNTotalStairlinkingvars());
      }
      else
      {
         varratio = 0;
      }
   }

   linkingscore = (0.5+0.5*varratio);
   borderscore = (1.0*(borderarea)/matrixarea);
   densityscore = (1-density);

   DEC_DECTYPE type;
   if(getNLinkingvars() == getNTotalStairlinkingvars() && getNMasterconss() == 0 && getNLinkingvars() > 0)
   {
      type = DEC_DECTYPE_STAIRCASE;
   }
   else if(getNLinkingvars() > 0 || getNTotalStairlinkingvars() )
   {
      type = DEC_DECTYPE_ARROWHEAD;
   }
   else if(getNMasterconss() > 0)
   {
      type = DEC_DECTYPE_BORDERED;
   }
   else if(getNMasterconss() == 0 && getNTotalStairlinkingvars() == 0)
   {
      type = DEC_DECTYPE_DIAGONAL;
   }
   else
   {
      type = DEC_DECTYPE_UNKNOWN;
   }

   switch( type )
   {
   case DEC_DECTYPE_ARROWHEAD:
      totalscore = alphaborderarea*(borderscore) + alphalinking*(linkingscore) + alphadensity*(densityscore);
//      score->totalscore = score->borderscore*score->linkingscore*score->densityscore;
      break;
   case DEC_DECTYPE_BORDERED:
      totalscore = alphaborderarea*(borderscore) + alphalinking*(linkingscore) + alphadensity*(densityscore);
//      score->totalscore = score->borderscore*score->linkingscore*score->densityscore;
      break;
   case DEC_DECTYPE_DIAGONAL:
      if(nBlocks == 1 || nBlocks == 0)
         totalscore = 1.0;
      else
         totalscore = 0.0;
      break;
   case DEC_DECTYPE_STAIRCASE:
      totalscore = alphaborderarea*(borderscore) + alphalinking*(linkingscore) + 0.2*(densityscore);
//      score->totalscore = score->borderscore*score->linkingscore*score->densityscore;
      break;
   case DEC_DECTYPE_UNKNOWN:
      assert(FALSE);
      totalscore = 1.0;
      break;
   default:
      SCIPerrorMessage("No rule for this decomposition type, cannot compute score\n");
      assert(FALSE);
      totalscore = 1.0;
      break;
   }
   if(nBlocks == 0)
      totalscore = 1.0;
   if(nBlocks == 1)
      totalscore *= 4;
   if(totalscore > 1)
      totalscore = 1;

   SCIPfreeBufferArray(scip, &nvarsblocks);
   SCIPfreeBufferArray(scip, &blocksizes);
   SCIPfreeBufferArray(scip, &blockdensities);
   SCIPfreeBufferArray(scip, &nlinkvarsblocks);
   SCIPfreeBufferArray(scip, &nzblocks);
   score = totalscore;
   return totalscore;
}

/** assigns all conss to master or declares them to be open (and declares all vars to be open)
 *  according to the cons assignment information given in constoblock hashmap
 *  precondition: no cons or var is already assigned to a block */
SCIP_RETCODE Seeed::filloutBorderFromConstoblock(
   SCIP_HASHMAP* constoblock,
   int givenNBlocks,
   Seeedpool* seeedpool
   )
{
   assert(givenNBlocks >= 0);
   assert(nBlocks == 0);
   assert((int ) conssForBlocks.size() == nBlocks);
   assert((int ) varsForBlocks.size() == nBlocks);
   assert((int ) stairlinkingVars.size() == nBlocks);
   assert(!alreadyAssignedConssToBlocks());
   nBlocks = givenNBlocks;
   nVars = seeedpool->getNVars();
   nConss = seeedpool->getNConss();
   int consnum;
   int consblock;
   int varnum;

   changedHashvalue = true;

   for( int i = 0; i < nConss; ++i )
   {
      consnum = i;
      consblock = ((int)(size_t)SCIPhashmapGetImage(constoblock, (void*)(size_t)i)) - 1;
      assert(consblock >= 0 && consblock <= nBlocks);
      if( consblock == nBlocks )
         setConsToMaster(consnum);
      else
         openConss.push_back(consnum);
   }

   for( int i = 0; i < nVars; ++i )
   {
      varnum = i;
      openVars.push_back(varnum);
   }

   nBlocks = 0;
   sort();
   assert(checkConsistency(seeedpool));
   return SCIP_OKAY;
}

/** assigns all conss to master or a block
 *  according to the cons assignment information given in constoblock hashmap
 *  calculates implicit variable assignment through cons assignment
 *  precondition: no cons or var is already assigned to a block and constoblock contains information for every cons */
SCIP_RETCODE Seeed::filloutSeeedFromConstoblock(
   SCIP_HASHMAP* constoblock,
   int givenNBlocks,
   Seeedpool* seeedpool
   )
{
   assert(givenNBlocks >= 0);
   assert(nBlocks == 0);
   assert((int ) conssForBlocks.size() == nBlocks);
   assert((int ) varsForBlocks.size() == nBlocks);
   assert((int ) stairlinkingVars.size() == nBlocks);
   assert(!alreadyAssignedConssToBlocks());
   nBlocks = givenNBlocks;
   nVars = seeedpool->getNVars();
   nConss = seeedpool->getNConss();
   int consnum;
   int consblock;
   int varnum;
   bool varInBlock;
   std::vector<int> varInBlocks = std::vector<int>(0);
   std::vector<int> emptyVector = std::vector<int>(0);

   changedHashvalue = true;

   for( int c = 0; c < nConss; ++c )
   {
      assert(SCIPhashmapExists(constoblock, (void* ) (size_t ) c));
      assert((int )(size_t )SCIPhashmapGetImage(constoblock, (void* ) (size_t ) c) - 1 <= nBlocks);
      assert((int )(size_t )SCIPhashmapGetImage(constoblock, (void* ) (size_t ) c) - 1 >= 0);
   }

   for( int b = (int)conssForBlocks.size(); b < nBlocks; b++ )
      conssForBlocks.push_back(emptyVector);

   for( int b = (int)varsForBlocks.size(); b < nBlocks; b++ )
      varsForBlocks.push_back(emptyVector);

   for( int b = (int)stairlinkingVars.size(); b < nBlocks; b++ )
      stairlinkingVars.push_back(emptyVector);

   for( int i = 0; i < nConss; ++i )
   {
      consnum = i;
      consblock = ((int)(size_t)SCIPhashmapGetImage(constoblock, (void*)(size_t)i)) - 1;
      assert(consblock >= 0 && consblock <= nBlocks);
      if( consblock == nBlocks )
         setConsToMaster(consnum);
      else
         setConsToBlock(consnum, consblock);
   }

   for( int i = 0; i < nVars; ++i )
   {
      varInBlocks.clear();
      varnum = i;

      /** test if the variable can be found in blocks */
      for( int b = 0; b < nBlocks; ++b )
      {
         varInBlock = false;
         for( size_t k = 0; k < conssForBlocks[b].size() && !varInBlock; ++k )
         {
            for( int l = 0; l < seeedpool->getNVarsForCons(conssForBlocks[b][k]) && !varInBlock; ++l )
            {
               if( varnum == (seeedpool->getVarsForCons(conssForBlocks[b][k]))[l] )
               {
                  varInBlocks.push_back(b);
                  varInBlock = true;
               }
            }
         }
      }
      if( varInBlocks.size() == 1 ) /** if the var can be found in one block set the var to block var */
         setVarToBlock(varnum, varInBlocks[0]);
      else if( varInBlocks.size() == 2 ) /** if the variable can be found in two blocks check if it is a linking var or a stairlinking var*/
      {
         if( varInBlocks[0] + 1 == varInBlocks[1] )
            setVarToStairlinking(varnum, varInBlocks[0], varInBlocks[1]);
         else
            setVarToLinking(varnum);
      }
      else if( varInBlocks.size() > 2 ) /** if the variable can be found in more than two blocks it is a linking var */
         setVarToLinking(varnum);
      else
         assert(varInBlocks.size() == 0);
         setVarToMaster(varnum);
   }
   sort();
   openVars = std::vector<int>(0);
   openConss = std::vector<int>(0);

   deleteEmptyBlocks();
   sort();
   assert(checkConsistency(seeedpool));

   return SCIP_OKAY;
}

/** reassigns variables classified as linking to master if the variable only hits master conss */
SCIP_RETCODE Seeed::findVarsLinkingToMaster(
   Seeedpool* seeedpool
   )
{
   int i;
   int j;
   const int* varcons;
   bool isMasterVar;
   const int* lvars = getLinkingvars();
   std::vector<int> foundMasterVarIndices;

   changedHashvalue = true;

   // sort Master constraints for binary search
   sort();

   for( i = 0; i < getNLinkingvars(); ++i )
   {
      isMasterVar = true;
      varcons = seeedpool->getConssForVar(lvars[i]);
      for( j = 0; j < seeedpool->getNConssForVar(lvars[i]); ++j )
      {
         if( !std::binary_search(masterConss.begin(), masterConss.end(), varcons[j]) )
         {
            isMasterVar = false;
            break;
         }
      }

      if( isMasterVar )
      {
         foundMasterVarIndices.push_back(i);
      }
   }

   for( std::vector<int>::reverse_iterator it = foundMasterVarIndices.rbegin(); it != foundMasterVarIndices.rend(); ++it )
   {
      masterVars.push_back(lvars[*it]);
      linkingVars.erase(linkingVars.begin() + *it);
   }

   return SCIP_OKAY;
}

/** reassigns variables classified as linking to stairlinking if the variable hits conss in exactly two consecutive blocks */
SCIP_RETCODE Seeed::findVarsLinkingToStairlinking(
   Seeedpool* seeedpool
   )
{
   int i;
   int j;
   int k;

   int consblock;
   int block1 = -1;
   int block2 = -1;

   const int* varcons;
   const int* lvars = getLinkingvars();

   std::vector<int> foundMasterVarIndices;

   sort();

   for( i = 0; i < getNLinkingvars(); ++i )
   {
      block1 = -1;
      block2 = -1;
      varcons = seeedpool->getConssForVar(lvars[i]);
      for( j = 0; j < seeedpool->getNConssForVar(lvars[i]); ++j )
      {
         consblock = -1;
         for( k = 0; k < nBlocks; ++k )
         {
            if( std::binary_search(conssForBlocks[k].begin(), conssForBlocks[k].end(), varcons[j]) )
            {
               consblock = k;
               break;
            }
         }

         if( consblock == -1 )
         {
            block1 = -1;
            block2 = -1;
            break;
         }
         else if( block1 == consblock || block2 == consblock )
         {
            continue;
         }
         else if( block1 == -1 )
         {
            block1 = consblock;
            continue;
         }
         else if( block2 == -1 )
         {
            block2 = consblock;
            continue;
         }
         else
         {
            block1 = -1;
            block2 = -1;
            break;
         }
      }

      if( block1 != -1 && block2 != -1 && ( block1 == block2+1 || block1+1 == block2 ) )
      {
         setVarToStairlinking(lvars[i], block1, block2);
         foundMasterVarIndices.push_back(i);
      }
   }

   for( std::vector<int>::reverse_iterator it = foundMasterVarIndices.rbegin(); it != foundMasterVarIndices.rend(); ++it )
   {
      linkingVars.erase(linkingVars.begin() + *it);
   }

   return SCIP_OKAY;
}

/** assigns all booked constraints and variables and deletes them from list of open cons and open vars */
SCIP_RETCODE Seeed::flushBooked()
{
   std::vector<int>::const_iterator bookedIter;
   std::vector<int>::const_iterator bookedIterEnd;
   std::vector<std::pair<int, int>>::iterator bookedIter2;
   std::vector<std::pair<int, int>>::iterator bookedIterEnd2;

   std::vector<SCIP_Bool> varislinking(getNVars(), FALSE);

   changedHashvalue = true;

   bookedIter = bookedAsMasterConss.begin();
   bookedIterEnd = bookedAsMasterConss.end();
   for( ; bookedIter != bookedIterEnd; ++bookedIter )
   {
      setConsToMaster(*bookedIter);
      deleteOpencons(*bookedIter);
   }
   bookedAsMasterConss.clear();

   bookedIter2 = bookedAsBlockConss.begin();
   bookedIterEnd2 = bookedAsBlockConss.end();
   for( ; bookedIter2 != bookedIterEnd2; ++bookedIter2 )
   {
      setConsToBlock((*bookedIter2).first, (*bookedIter2).second);
      deleteOpencons((*bookedIter2).first);
   }
   bookedAsBlockConss.clear();

   bookedIter = bookedAsLinkingVars.begin();
   bookedIterEnd = bookedAsLinkingVars.end();
   for( ; bookedIter != bookedIterEnd; ++bookedIter )
   {
      varislinking[*bookedIter] = TRUE;
      setVarToLinking(*bookedIter);
      deleteOpenvar(*bookedIter);
   }
   bookedAsLinkingVars.clear();

   bookedIter = bookedAsMasterVars.begin();
   bookedIterEnd = bookedAsMasterVars.end();
   for( ; bookedIter != bookedIterEnd; ++bookedIter )
   {
      setVarToMaster(*bookedIter);
      deleteOpenvar(*bookedIter);
   }
   bookedAsMasterVars.clear();

   bookedIter2 = bookedAsBlockVars.begin();
   bookedIterEnd2 = bookedAsBlockVars.end();
   for( ; bookedIter2 != bookedIterEnd2; ++bookedIter2 )
   {
      if( varislinking[(*bookedIter2).first ] )
         continue;
      setVarToBlock((*bookedIter2).first, (*bookedIter2).second);
      deleteOpenvar((*bookedIter2).first);
   }
   bookedAsBlockVars.clear();

   bookedIter2 = bookedAsStairlinkingVars.begin();
   bookedIterEnd2 = bookedAsStairlinkingVars.end();
   for( ; bookedIter2 != bookedIterEnd2; ++bookedIter2 )
   {
      setVarToStairlinking((*bookedIter2).first, (*bookedIter2).second, (*bookedIter2).second + 1);
      deleteOpenvar((*bookedIter2).first);
   }
   bookedAsStairlinkingVars.clear();

   return SCIP_OKAY;
}

/** returns array containing constraints assigned to a block */
const int* Seeed::getConssForBlock(
   int block
   )
{
   assert(block >= 0 && block < nBlocks);
   return &conssForBlocks[block][0];
}

/** returns the detectorchain */
DEC_DETECTOR** Seeed::getDetectorchain()
{
   return &detectorChain[0];
}

/** returns true if this seeed was finished by finishSeeed() method of a detector */
bool Seeed::getFinishedByFinisher()
{
   return isFinishedByFinisher;
}

/** returns the calculated hash value of this seeed */
long Seeed::getHashValue()
{
   if(changedHashvalue)
      calcHashvalue();
   changedHashvalue = false;
   return this->hashvalue;
}

/** returns the id of the seeed */
int Seeed::getID()
{
   return id;
}

/** returns array containing all linking vars */
const int* Seeed::getLinkingvars()
{
   return &linkingVars[0];
}

/** returns array containing all master conss */
const int* Seeed::getMasterconss()
{
   return &masterConss[0];
}

/** returns array containing all master vars (every constraint containing a master var is in master) */
const int* Seeed::getMastervars()
{
   return &masterVars[0];
}

/** returns the "maximum white score" (the smaller the better) */
SCIP_Real Seeed::getMaxWhiteScore()
{
   return maxwhitescore;
}

/** returns number of blocks */
int Seeed::getNBlocks()
{
   return nBlocks;
}

/** returns number of conss */
int Seeed::getNConss()
{
   return nConss;
}

/** returns size of the vector containing conss assigned to a block */
int Seeed::getNConssForBlock(
   int block
   )
{
   assert(block >= 0 && block < nBlocks);
   return (int)conssForBlocks[block].size();
}

/** returns the number of detectors the seeed is propagated by */
int Seeed::getNDetectors()
{
   return (int)detectorChain.size();
}

/** returns size of the vector containing linking vars */
int Seeed::getNLinkingvars()
{
   return (int)linkingVars.size();
}

/** returns size of the vector containing master conss */
int Seeed::getNMasterconss()
{
   return (int) masterConss.size();
}

/** returns size of the vector containing master vars (hitting only constraints in the master) */
int Seeed::getNMastervars()
{
   return (int)masterVars.size();
}

/** returns total number of stairlinking vars */
int Seeed::getNTotalStairlinkingvars()
{
   int nstairlinkingvars = 0;
   for ( int b = 0; b < getNBlocks(); ++b)
      nstairlinkingvars += getNStairlinkingvars(b);

   return nstairlinkingvars;
}

/** returns size of vector containing constraints not assigned yet */
int Seeed::getNOpenconss()
{
   return (int)openConss.size();
}

/** returns size of vector containing variables not assigned yet */
int Seeed::getNOpenvars()
{
   return (int)openVars.size();
}

/** returns size of the vector containing stairlinking vars */
int Seeed::getNStairlinkingvars(
   int block
   )
{
   assert(block >= 0 && block < nBlocks);
   return (int)stairlinkingVars[block].size();
}

/** returns number of vars */
int Seeed::getNVars()
{
   return nVars;
}

/** returns size of the vector containing vars assigned to a block */
int Seeed::getNVarsForBlock(
   int block
   )
{
   assert(block >= 0 && block < nBlocks);
   return (int)varsForBlocks[block].size();
}

/** returns array containing constraints not assigned yet */
const int* Seeed::getOpenconss()
{
   return &openConss[0];
}

/** returns array containing variables not assigned yet*/
const int* Seeed::getOpenvars()
{
   return &openVars[0];
}

/** returns array containing stairlinking vars */
const int* Seeed::getStairlinkingvars(
   int block
   )
{
   assert(block >= 0 && block < nBlocks);
   return &stairlinkingVars[block][0];
}

/** returns array containing vars of a block */
const int* Seeed::getVarsForBlock(int block)
{
   assert(block >= 0 && block < nBlocks);
   return &varsForBlocks[block][0];
}

/** returns true if this seeed is complete,
 *  i.e. it has at no more open constraints and variables */
bool Seeed::isComplete()
{
   return ( 0 == getNOpenconss() && 0 == getNOpenvars() );
}

/** returns true if the cons is a cons of the block */
bool Seeed::isConsBlockconsOfBlock(
   int cons,
   int block
   )
{
   assert(cons >= 0 && cons < nConss);
   assert(block >= 0 && block < nBlocks);
   if( find(conssForBlocks[block].begin(), conssForBlocks[block].end(), cons) != conssForBlocks[block].end() )
      return true;
   else
      return false;
}

/** returns true if the cons is a master cons */
bool Seeed::isConsMastercons(
   int cons
   )
{
   assert(cons >= 0 && cons < nConss);
   if( find(masterConss.begin(), masterConss.end(), cons) != masterConss.end() )
      return true;
   else
      return false;
}

/** returns true if the cons is an open cons */
bool Seeed::isConsOpencons(
   int cons
   )
{
   assert(cons >= 0 && cons < nConss);
   if( find(openConss.begin(), openConss.end(), cons) != openConss.end() )
      return true;
   else
      return false;
}

/* method to check whether this seeed is equal to given other seeed (calls isEqual(Seeed*)) */
SCIP_RETCODE Seeed::isEqual(
   Seeed* otherseeed,
   SCIP_Bool* isequal,
   bool sortseeeds
   )
{
   if( sortseeeds )
   {
      sort();
      otherseeed->sort();
   }

   *isequal = isEqual(otherseeed);

   return SCIP_OKAY;
}

/* method to check whether this seeed is equal to given other seeed */
bool Seeed::isEqual(
   Seeed* other
   )
{
   if( getNMasterconss() != other->getNMasterconss() || getNMastervars() != other->getNMastervars()
      || getNBlocks() != other->getNBlocks() || getNLinkingvars() != other->getNLinkingvars() )
      return false;

   if( getHashValue() != other->getHashValue() )
      return false;

   std::vector<std::pair<int, int>> blockorderthis = std::vector<std::pair<int, int> >(0);
   std::vector<std::pair<int, int>> blockorderother = std::vector<std::pair<int, int> >(0);

   /** find sorting for blocks (non decreasing according smallest row index) */
   for( int i = 0; i < this->nBlocks; ++i )
   {
      blockorderthis.push_back(std::pair<int, int>(i, conssForBlocks[i][0]));
      blockorderother.push_back(std::pair<int, int>(i, other->conssForBlocks[i][0]));
   }

   std::sort(blockorderthis.begin(), blockorderthis.end(), compare_blocks);
   std::sort(blockorderother.begin(), blockorderother.end(), compare_blocks);

   /** compares the number of stairlinking vars */
   for( int b = 0; b < getNBlocks(); ++b )
   {
      int blockthis = blockorderthis[b].first;
      int blockother = blockorderother[b].first;

      if( getNStairlinkingvars(blockthis) != other->getNStairlinkingvars(blockother) )
         return false;
   }

   /** compares the number of constraints and variables in the blocks*/
   for( int b = 0; b < getNBlocks(); ++b )
   {
      int blockthis = blockorderthis[b].first;
      int blockother = blockorderother[b].first;

      if( (getNVarsForBlock(blockthis) != other->getNVarsForBlock(blockother))
         || (getNConssForBlock(blockthis) != other->getNConssForBlock(blockother)) )
         return false;
   }

   /** compares the master cons */
   for( int j = 0; j < getNMasterconss(); ++j )
   {
      if( getMasterconss()[j] != other->getMasterconss()[j] )
         return false;
   }

   /** compares the master vars */
   for( int j = 0; j < getNMastervars(); ++j )
   {
      if( getMastervars()[j] != other->getMastervars()[j] )
         return false;
   }

   /** compares the constrains and variables in the blocks */
   for( int b = 0; b < getNBlocks(); ++b )
   {
      int blockthis = blockorderthis[b].first;
      int blockother = blockorderother[b].first;

      for( int j = 0; j < getNConssForBlock(blockthis); ++j )
      {
         if( getConssForBlock(blockthis)[j] != other->getConssForBlock(blockother)[j] )
            return false;
      }

      for( int j = 0; j < getNVarsForBlock(blockthis); ++j )
      {
         if( getVarsForBlock(blockthis)[j] != other->getVarsForBlock(blockother)[j] )
            return false;
      }

      for( int j = 0; j < getNStairlinkingvars(blockthis); ++j )
      {
         if( getStairlinkingvars(blockthis)[j] != other->getStairlinkingvars(blockother)[j] )
            return false;
      }
   }

   /** compares the linking vars */
   for( int j = 0; j < getNLinkingvars(); ++j )
   {
      if( getLinkingvars()[j] != other->getLinkingvars()[j] )
         return false;
   }

   return true;
}

/** returns true if this seeed was propagated by a detector */
bool Seeed::isPropagatedBy(
   DEC_DETECTOR* detectorID
   )
{
   std::vector<DEC_DETECTOR*>::const_iterator iter = std::find(detectorChain.begin(), detectorChain.end(), detectorID );

   return iter != detectorChain.end();
}

/** returns true if this seeed is trivial,
 *  i.e. all conss are in one block, all conss are in border, all variables linking or mastervars */
bool Seeed::isTrivial()
{
   if( getNBlocks() == 1 && getNConssForBlock(0) == getNConss() )
      return true;

   if( getNConss() == getNMasterconss() )
      return true;

   if( getNConss() == getNOpenconss() && getNVars() == getNOpenvars() )
      return true;

   if( getNVars() == getNMastervars() + getNLinkingvars() )
      return true;

   return false;
}

/** returns true if the var is assigned to the block */
bool Seeed::isSelected()
{
   return isselected;
}
bool Seeed::isVarBlockvarOfBlock(
   int var,
   int block
   )
{
   assert(var >= 0 && var < nVars);
   assert(block >= 0 && block < nConss);
   if( find(varsForBlocks[block].begin(), varsForBlocks[block].end(), var) != varsForBlocks[block].end() )
      return true;
   else
      return false;
}

/** returns true if the var is a master var */
bool Seeed::isVarMastervar(
   int var
   )
{
   assert(var >= 0 && var < nVars);
   if( find(masterVars.begin(), masterVars.end(), var) != masterVars.end() )
      return true;
   else
      return false;
}

/** returns true if the var is a linking var */
bool Seeed::isVarLinkingvar(
   int var
   )
{
   assert(var >= 0 && var < nVars);
   if( find(linkingVars.begin(), linkingVars.end(), var) != linkingVars.end() )
      return true;
   else
      return false;
}

/** returns true if the var is an open var */
bool Seeed::isVarOpenvar(
   int var
   )
{
   assert(var >= 0 && var < nVars);
   if( find(openVars.begin(), openVars.end(), var) != openVars.end() )
      return true;
   else
      return false;
}

/** returns true if the var is a stairlinking var */
bool Seeed::isVarStairlinkingvar(
   int var
   )
{
   for( int b = 0; b < nBlocks; ++b )
   {
      if( find(stairlinkingVars[b].begin(), stairlinkingVars[b].end(), var) != stairlinkingVars[b].end() )
         return true;
   }
   return false;
}

/** returns true if the var is a stairlinkingvar of the block */
bool Seeed::isVarStairlinkingvarOfBlock(
   int var,
   int block
   )
{
   assert(var >= 0 && var < nVars);
   assert(block >= 0 && block < nBlocks);
   if( find(stairlinkingVars[block].begin(), stairlinkingVars[block].end(), var) != stairlinkingVars[block].end() )
      return true;
   else
   {
      if( block == 0 )
         return false;
      else return (find(stairlinkingVars[block - 1].begin(), stairlinkingVars[block - 1].end(), var) != stairlinkingVars[block - 1].end() );
   }
}

/** refine seeed: do obvious (considerImplicits()) and some non-obvious assignments (assignOpenPartialHittingToMaster()) */
 SCIP_RETCODE Seeed::refineToMaster(
    Seeedpool* seeedpool
    )
{
    changedHashvalue = true;

    SCIP_CALL( considerImplicits(seeedpool) );
    SCIP_CALL( assignOpenPartialHittingToMaster(seeedpool) );

    return SCIP_OKAY;
 }

 /** directly adds a constraint to a block
  *  does not delete this cons from list of open conss */
SCIP_RETCODE Seeed::setConsToBlock(
   int consToBlock,
   int block
   )
{
   assert(consToBlock >= 0 && consToBlock < nConss);
   assert(block >= 0 && block < nBlocks);
   assert( (int) conssForBlocks.size() > block);

   changedHashvalue = true;

   conssForBlocks[block].push_back(consToBlock);

   return SCIP_OKAY;
}

/** directly adds a constraint to the master constraints
 *  does not delete this cons from list of open conss */
SCIP_RETCODE Seeed::setConsToMaster(
   int consToMaster
   )
{
   assert(consToMaster >= 0 && consToMaster < nConss);
   masterConss.push_back(consToMaster);

   changedHashvalue = true;

   return SCIP_OKAY;
}

/** sets seeed to be propagated by a detector */
SCIP_RETCODE Seeed::setDetectorPropagated(
   DEC_DETECTOR* detectorID
   )
{
   detectorChain.push_back(detectorID);
   detectorChainFinishingUsed.push_back(FALSE);

   return SCIP_OKAY;
}

/** sets seeed to be propagated by a finishing detector */
SCIP_RETCODE Seeed::setFinishingDetectorPropagated(
   DEC_DETECTOR* detectorID
   )
{

   isFinishedByFinisher = true;
   detectorChain.push_back(detectorID);
   detectorChainFinishingUsed.push_back(TRUE);

   return SCIP_OKAY;
}

/** sets whether this seeed was finished by a detector */
void Seeed::setFinishedByFinisher(
   bool finished
   )
{
   isFinishedByFinisher = finished;
}

/** sets number of blocks, only increasing number allowed */
SCIP_RETCODE Seeed::setNBlocks(
   int newNBlocks
   )
{
   assert(newNBlocks >= nBlocks);

   assert((int) conssForBlocks.size() == nBlocks);
   assert((int) varsForBlocks.size() == nBlocks);
   assert((int) stairlinkingVars.size() == nBlocks);
   /** increase number of blocks in conssForBlocks and varsForBlocks */

   changedHashvalue = true;

   for( int b = nBlocks; b < newNBlocks; ++b )
   {
      conssForBlocks.push_back(std::vector<int>(0));
      varsForBlocks.push_back(std::vector<int>(0));
      stairlinkingVars.push_back(std::vector<int>(0));
   }

   nBlocks = newNBlocks;

   return SCIP_OKAY;
}

/** sets the id of this seeed */
SCIP_RETCODE Seeed::setID(
   int newid
   )
{
   this->id = newid;
   return SCIP_OKAY;
}

/** set selection information about this seeed */
void Seeed::setSelected(
   bool selected
   )
{
   isselected  = selected;
}

/** directly adds a variable to the linking variables
 *  does not delete this var from list of open vars */
SCIP_RETCODE Seeed::setVarToBlock(
   int varToBlock,
   int block
   )
{
   assert(varToBlock >= 0 && varToBlock < nVars);
   assert(block >= 0 && block < nBlocks);
   assert( (int) varsForBlocks.size() > block);

   changedHashvalue = true;

   varsForBlocks[block].push_back(varToBlock);
   return SCIP_OKAY;
}

/** directly adds a variable to the linking variables
 *  does not delete this var from list of open vars */
SCIP_RETCODE Seeed::setVarToLinking(
   int varToLinking
   )
{
   assert(varToLinking >= 0 && varToLinking < nVars);
   linkingVars.push_back(varToLinking);
   changedHashvalue = true;

   return SCIP_OKAY;
}

/** directly adds a variable to the master variables (hitting only constraints in the master)
 *  does not delete this var from list of open vars */
SCIP_RETCODE Seeed::setVarToMaster(
   int varToMaster
   )
{
   assert(varToMaster >= 0 && varToMaster < nVars);
   masterVars.push_back(varToMaster);
   changedHashvalue = true;

   return SCIP_OKAY;
}

/** directly adds a variable to the stairlinking variables
 *  does not delete this var from list of open vars */
SCIP_RETCODE Seeed::setVarToStairlinking(
   int varToStairlinking,
   int block1,
   int block2
   )
{
   assert(varToStairlinking >= 0 && varToStairlinking < nVars);
   assert(block1 >= 0 && block1 <= nBlocks);
   assert(block2 >= 0 && block2 <= nBlocks);
   assert( (block1 + 1 == block2) || (block2 + 1 == block1) );

   changedHashvalue = true;

   stairlinkingVars[( block1 < block2 ? block1 : block2 )].push_back( varToStairlinking );

   return SCIP_OKAY;
}

/** displays seeed data in a scatterplot */
void Seeed::showScatterPlot(
   Seeedpool* seeedpool,
   SCIP_Bool writeonly,
   const char* filename,
   SCIP_Bool draft,
   SCIP_Bool colored
   )
{
   char help[SCIP_MAXSTRLEN] =  "helpScatter.txt";
   int rowboxcounter = 0;
   int colboxcounter = 0;
   std::stringstream command;
   char buffer[SCIP_MAXSTRLEN];

   if ( !draft )
	   writeScatterPlot(seeedpool, help);

   std::ofstream ofs;

   ofs.open ("helper.plg", std::ofstream::out );

   /*experimental */
   if( !writeonly )
   {
      writeonly= TRUE;
      sprintf(buffer, "help%d.pdf", this->getID() );
      filename = buffer;
   }

   if( writeonly )
   {
	  ofs << "set terminal pdf " << std::endl;
      ofs << "set output \"" << filename  << "\"" << std::endl;
	//  ofs << "set terminal postscript" << std::endl;
	//  ofs << "set output \"| ps2pdf - " << filename  << "\"" << std::endl;
   }
   ofs << "set xrange [-1:" << getNVars() << "]\nset yrange[" << getNConss() << ":-1]\n";

   /* write linking var */
   if(colored)
      ofs << "set object 1 rect from  0,0 to " << getNLinkingvars() << "," << getNConss()  << " fc rgb \"purple\"\n" ;
   else
      ofs << "set object 1 rect from  0,0 to " << getNLinkingvars() << "," << getNConss()  << " fillstyle solid noborder fc rgb \"grey60\"\n" ;
   colboxcounter+=getNLinkingvars();

   if(colored)
      ofs << "set object 2 rect from " << colboxcounter << ",0 to " << getNMastervars()+colboxcounter  << "," << getNConss()  << " fc rgb \"yellow\"\n" ;
   else
      ofs << "set object 2 rect from " << colboxcounter << ",0 to " << getNMastervars()+colboxcounter  << "," << getNConss()  << " fillstyle solid noborder fc rgb \"grey80\"\n" ;
   colboxcounter+=getNMastervars();

   displaySeeed(seeedpool);
   // std::cout << " nmasterconss: " << getNMasterconss() << std::endl;

   /* write linking cons box */
   if(colored)
      ofs << "set object 3 rect from 0,0 to " << getNVars() << ", " <<  getNMasterconss()  << " fc rgb \"orange\"\n" ;
   else
      ofs << "set object 3 rect from 0,0 to " << getNVars() << ", " <<  getNMasterconss()  << " fillstyle solid noborder fc rgb \"grey40\"\n" ;
   rowboxcounter += getNMasterconss();

   for( int b = 0; b < getNBlocks() ; ++b )
   {
      if(colored)
         ofs << "set object " << 2*b+4 << " rect from " << colboxcounter << ", "  <<  rowboxcounter << " to " << colboxcounter+getNVarsForBlock(b) << ", "  <<  rowboxcounter+getNConssForBlock(b) << " fc rgb \"grey\"\n" ;
      else
         ofs << "set object " << 2*b+4 << " rect from " << colboxcounter << ", "  <<  rowboxcounter << " to " << colboxcounter+getNVarsForBlock(b) << ", "  <<  rowboxcounter+getNConssForBlock(b) << " fillstyle solid noborder fc rgb \"grey70\"\n" ;
      colboxcounter += getNVarsForBlock(b);

      if ( getNStairlinkingvars(b) != 0 )
      {
         if(colored)
            ofs << "set object " << 2*b+5 << " rect from " << colboxcounter << ", "  <<  rowboxcounter << " to " << colboxcounter+getNStairlinkingvars(b) << ", "  <<  rowboxcounter+getNConssForBlock(b)+ getNConssForBlock(b+1) << " fc rgb \"pink\"\n" ;
         else
            ofs << "set object " << 2*b+5 << " rect from " << colboxcounter << ", "  <<  rowboxcounter << " to " << colboxcounter+getNStairlinkingvars(b) << ", "  <<  rowboxcounter+getNConssForBlock(b)+ getNConssForBlock(b+1) << " fillstyle solid noborder fc rgb \"grey90\"\n" ;
      }
      colboxcounter += getNStairlinkingvars(b);

      rowboxcounter+= getNConssForBlock(b);
   }

   if(colored)
      ofs << "set object " << 2*getNBlocks()+4 << " rect from " << colboxcounter << ", "  <<  getNMasterconss() << " to " << colboxcounter+getNOpenvars() << ", "  <<  rowboxcounter+getNOpenconss() << " fc rgb \"green\"\n" ;
   else
      ofs << "set object " << 2*getNBlocks()+4 << " rect from " << colboxcounter << ", "  <<  rowboxcounter << " to " << colboxcounter+getNOpenvars() << ", "  <<  rowboxcounter+getNOpenconss() << " fillstyle solid noborder fc rgb \"grey50\"\n" ;

   colboxcounter += getNOpenvars();
   rowboxcounter+= getNOpenconss();

   if( !draft )
   {
	   if(colored)
		  ofs << "plot filename using 1:2:(0.25) notitle with circles fc rgb \"red\" fill solid" << std::endl;
	   else
		  ofs << "plot filename using 1:2:(0.25) notitle with circles fc rgb \"black\" fill solid" << std::endl;
   }
   else
      ofs << "plot 0" << std::endl;

   if( !writeonly )
      ofs << "pause -1 " << std::endl;

   ofs.close();
   if( writeonly )
   {
      if( !draft)
         system("gnuplot -e \"filename=\'helpScatter.txt\'\" helper.plg ");
      else
         system("gnuplot helper.plg ");
   }
   else
   {
      if( !draft)
         system("gnuplot -e \"filename=\'helpScatter.txt\'\" helper.plg ");
      else
         system("gnuplot helper.plg");
   }


   command << "evince " << filename << " &";

   system(command.str().c_str() );

//   system("rm helpScatter.txt");
//   system("rm helper.plg");
   return;
}

/** returns true if this seeed is a userseeed that should be completed by setting unspecified constraints to master */
SCIP_Bool Seeed::shouldCompletedByConsToMaster()
{
   return usergiven == USERGIVEN::COMPLETED_CONSTOMASTER;
}

/** sorts the vars and conss by their indices */
void Seeed::sort()
{
   for( int b = 0; b < nBlocks; ++b )
   {
      std::sort(varsForBlocks[b].begin(), varsForBlocks[b].end());
      std::sort(stairlinkingVars[b].begin(), stairlinkingVars[b].end());
      std::sort(conssForBlocks[b].begin(), conssForBlocks[b].end());
   }
   std::sort(linkingVars.begin(), linkingVars.end());
   std::sort(masterVars.begin(), masterVars.end());
   std::sort(masterConss.begin(), masterConss.end());
}

/** displays the assignments of the vars */
SCIP_RETCODE Seeed::writeScatterPlot(
   Seeedpool* seeedpool,
   const char* filename
)
{
   std::vector<int> orderToRows(nConss, -1);
   std::vector<int> rowToOrder(nConss, -1);
   std::vector<int> orderToCols(nVars, -1);
   std::vector<int> colsToOrder(nVars, -1);
   int counterrows = 0;
   int countercols = 0;
   std::ofstream ofs;

   ofs.open (filename, std::ofstream::out );

   /** order of constraints */
   /* master constraints */
   for ( int i = 0; i < getNMasterconss() ; ++i )
   {
      int rowidx = getMasterconss()[i];
      orderToRows[counterrows] = rowidx;
      rowToOrder[rowidx] = counterrows;
      ++counterrows;
   }

   /* block constraints */
   for ( int b = 0; b < getNBlocks() ; ++b )
   {
      for (int i = 0; i < getNConssForBlock(b) ; ++i )
      {
         int rowidx = getConssForBlock(b)[i];
         orderToRows[counterrows] = rowidx;
         rowToOrder[rowidx] = counterrows;
         ++counterrows;
      }
   }

   /** open constraints */
   for ( int i = 0; i < getNOpenconss() ; ++i )
   {
      int rowidx = getOpenconss()[i];
      orderToRows[counterrows] = rowidx;
      rowToOrder[rowidx] = counterrows;
      ++counterrows;
   }

   /** order of variables */

      /* linking variables */
      for ( int i = 0; i < getNLinkingvars() ; ++i )
      {
         int colidx = getLinkingvars()[i];
         orderToCols[countercols] = colidx;
         colsToOrder[colidx] = countercols;
         ++countercols;
      }

      /* master variables */
      for ( int i = 0; i < getNMastervars() ; ++i )
      {
         int colidx = getMastervars()[i];
         orderToCols[countercols] = colidx;
         colsToOrder[colidx] = countercols;
         ++countercols;
      }


      /* block variables */
      for ( int b = 0; b < getNBlocks() ; ++b )
      {
         for (int i = 0; i < getNVarsForBlock(b) ; ++i )
         {
            int colidx = getVarsForBlock(b)[i];
            orderToCols[countercols] = colidx;
            colsToOrder[colidx] = countercols;
            ++countercols;
         }
         for (int i = 0; i < getNStairlinkingvars(b) ; ++i )
         {
            int colidx = getStairlinkingvars(b)[i];
            orderToCols[countercols] = colidx;
            colsToOrder[colidx] = countercols;
            ++countercols;
         }
      }

      /** open vars */
      for ( int i = 0; i < getNOpenvars() ; ++i )
      {
         int colidx = getOpenvars()[i];
         orderToCols[countercols] = colidx;
         colsToOrder[colidx] = countercols;
         ++countercols;
      }

      /* write scatter plot */
      for( int row = 0; row < nConss; ++row )
         for ( int col = 0; col < nVars; ++col )
         {
            assert( orderToRows[row] != -1);
            assert( orderToCols[col] != -1);
            if( seeedpool->getVal( orderToRows[row], orderToCols[col]  ) != 0 )
               ofs << col+0.5 << " " << row+0.5 <<  std::endl;
         }

      ofs.close();

   return SCIP_OKAY;
}

/** returns a short caption for this seeed */
const char* Seeed::getShortCaption()
{
   static char shortcaption[SCIP_MAXSTRLEN];
   if( getNOpenconss() + getNOpenvars() > 0)
	   sprintf(shortcaption, "id %d; nB %d; maxW$\\geq$ %.2f ", getID(), getNBlocks(), maxwhitescore );
   else
	   sprintf(shortcaption, "id %d; nB %d; maxW %.2f ", getID(), getNBlocks(), maxwhitescore );

   return shortcaption;
}

/** sets the detector chain short string */
SCIP_RETCODE Seeed::setDetectorChainString(
   char*                 detectorchainstring
   )
{
   SCIP_CALL (SCIPduplicateBlockMemoryArray(scip, &this->detectorchainstring, detectorchainstring, SCIP_MAXSTRLEN ) );
   return SCIP_OKAY;

}

SCIP_RETCODE Seeed::buildDecChainString(
   )
{
   char detectorchaininfo[SCIP_MAXSTRLEN];
   /** set detector chain info string */
   SCIPsnprintf( detectorchaininfo, SCIP_MAXSTRLEN, "") ;
   if( this->usergiven == USERGIVEN::PARTIAL || this->usergiven == USERGIVEN::COMPLETE || this->usergiven == USERGIVEN::COMPLETED_CONSTOMASTER)
   {
      char str1[2] = "\0"; /* gives {\0, \0} */
      str1[0] = 'U';
      (void) strncat(detectorchaininfo, str1, 1 );

   }
   for( int d = 0; d < this->getNDetectors(); ++d )
   {
      //SCIPsnprintf(detectorchaininfo, SCIP_MAXSTRLEN, "%s%c", detectorchaininfo, DECdetectorGetChar(this->getDetectorchain()[d]));
      char str[2] = "\0"; /* gives {\0, \0} */
      str[0] = DECdetectorGetChar(this->getDetectorchain()[d]);
      (void) strncat(detectorchaininfo, str, 1 );
   }


   SCIP_CALL(this->setDetectorChainString(detectorchaininfo) );

   return SCIP_OKAY;
}
} /* namespace gcg */<|MERGE_RESOLUTION|>--- conflicted
+++ resolved
@@ -1132,45 +1132,24 @@
    }
 
    /** check if nonzero entries are either in a block or border */
-<<<<<<< HEAD
 //   for( int b = 0; b < nBlocks; ++b )
 //   {
-//      for( int c = 0; c < getNConssForBlock(b); ++c )
+      for( int c = 0; c < getNConssForBlock( b ); ++c )
 //      {
-//         for( int v = 0; v < seeedpool->getNVarsForCons(getConssForBlock(b)[c]); ++v )
+         for( int v = 0; v < seeedpool->getNVarsForCons( getConssForBlock( b )[c] ); ++v )
 //         {
-//            int varid = seeedpool->getVarsForCons(getConssForBlock(b)[c])[v];
+            int varid = seeedpool->getVarsForCons( getConssForBlock( b )[c] )[v];
 //
-//            if( !(isVarBlockvarOfBlock(varid, b) || isVarLinkingvar(varid) || isVarStairlinkingvarOfBlock(varid, b)) )
+            if( !( isVarBlockvarOfBlock( varid, b ) || isVarLinkingvar( varid ) || isVarStairlinkingvarOfBlock( varid, b) ) )
 //            {
 //               SCIPwarningMessage(scip,
 //                  "WARNING! Variable %d is not part of block %d or linking as constraint %d suggests! \n ", varid, b,
-//                  getConssForBlock(b)[c]);
+                  getConssForBlock( b )[c]);
 //               return false;
 //            }
 //         }
 //      }
 //   }
-=======
-   for( int b = 0; b < nBlocks; ++b )
-   {
-      for( int c = 0; c < getNConssForBlock( b ); ++c )
-      {
-         for( int v = 0; v < seeedpool->getNVarsForCons( getConssForBlock( b )[c] ); ++v )
-         {
-            int varid = seeedpool->getVarsForCons( getConssForBlock( b )[c] )[v];
-
-            if( !( isVarBlockvarOfBlock( varid, b ) || isVarLinkingvar( varid ) || isVarStairlinkingvarOfBlock( varid, b) ) )
-            {
-               SCIPwarningMessage(scip,
-                  "WARNING! Variable %d is not part of block %d or linking as constraint %d suggests! \n ", varid, b,
-                  getConssForBlock( b )[c]);
-               return false;
-            }
-         }
-      }
-   }
->>>>>>> 635465ec
 
    return true;
 }

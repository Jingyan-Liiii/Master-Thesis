/* * * * * * * * * * * * * * * * * * * * * * * * * * * * * * * * * * * * * * */
/*                                                                           */
/*                  This file is part of the program                         */
/*          GCG --- Generic Column Generation                                */
/*                  a Dantzig-Wolfe decomposition based extension            */
/*                  of the branch-cut-and-price framework                    */
/*         SCIP --- Solving Constraint Integer Programs                      */
/*                                                                           */
/* Copyright (C) 2010-2015 Operations Research, RWTH Aachen University       */
/*                         Zuse Institute Berlin (ZIB)                       */
/*                                                                           */
/* This program is free software; you can redistribute it and/or             */
/* modify it under the terms of the GNU Lesser General Public License        */
/* as published by the Free Software Foundation; either version 3            */
/* of the License, or (at your option) any later version.                    */
/*                                                                           */
/* This program is distributed in the hope that it will be useful,           */
/* but WITHOUT ANY WARRANTY; without even the implied warranty of            */
/* MERCHANTABILITY or FITNESS FOR A PARTICULAR PURPOSE.  See the             */
/* GNU Lesser General Public License for more details.                       */
/*                                                                           */
/* You should have received a copy of the GNU Lesser General Public License  */
/* along with this program; if not, write to the Free Software               */
/* Foundation, Inc., 51 Franklin St, Fifth Floor, Boston, MA 02110-1301, USA.*/
/*                                                                           */
/* * * * * * * * * * * * * * * * * * * * * * * * * * * * * * * * * * * * * * */

/**@file   class_seeed.cpp
 * @brief  class with functions for seeed (aka incomplete decomposition )
 * @author Michael Bastubbe
 *
 */

/*---+----1----+----2----+----3----+----4----+----5----+----6----+----7----+----8----+----9----+----0----+----1----+----2*/

#include "class_seeed.h"
#include "gcg.h"
#include "class_seeedpool.h"
#include "scip/cons_setppc.h"
#include "scip/scip.h"
#include "scip_misc.h"
#include "decomp.h"
#include "struct_detector.h"
#include "struct_decomp.h"
#include "cons_decomp.h"

#include <sstream>
#include <iostream>
#include <exception>
#include <algorithm>
#include <queue>
#include <fstream>
#include <stdlib.h>

#define SCIP_CALL_EXC(x)   do                                                                                  \
                       {                                                                                      \
                          SCIP_RETCODE _restat_;                                                              \
                          if( (_restat_ = (x)) !=  SCIP_OKAY )                                                \
                          {                                                                                   \
                             SCIPerrorMessage("Error <%d> in function call\n", _restat_);                     \
                             throw std::exception();                                                          \
                           }                                                                                  \
                       }                                                                                      \
                       while( FALSE )

namespace gcg {

const int Seeed::primes[] = { 2, 3, 5, 7, 11, 13, 17, 19, 23, 29, 31, 37, 41, 43, 47, 53, 59, 61, 67, 71, 73, 79, 83, 89,
   97, 101, 103, 107, 109, 113, 127, 131, 137, 139, 149, 151, 157, 163, 167, 173, 179, 181, 191, 193, 197, 199, 211, 223,
   227, 229, 233, 239, 241, 251, 257, 263, 269, 271, 277, 281, 283, 293, 307, 311, 313, 317, 331, 337, 347, 349 };

const int Seeed::nPrimes = 70;

<<<<<<< HEAD
/** constructor */
Seeed::Seeed(SCIP* _scip, int givenId, int givenNDetectors, int givenNConss, int givenNVars) :
   scip(_scip), id(givenId), nBlocks(0), nVars(givenNVars), nConss(givenNConss), masterConss(0), masterVars(0), conssForBlocks(0),
   varsForBlocks(0), linkingVars(0), stairlinkingVars(0), openVars(0), openConss(0), propagatedByDetector(std::vector<bool>(givenNDetectors, false)),
   openVarsAndConssCalculated(false), hashvalue(0), score(1.), maxwhitescore(1.), changedHashvalue(false), isFinishedByFinisher(false),
   detectorChain(0), detectorChainFinishingUsed(0), detectorClockTimes(0), pctVarsToBorder(0), pctVarsToBlock(0), pctVarsFromFree(0),
   pctConssToBorder(0), pctConssToBlock(0), pctConssFromFree(0), nNewBlocks(0), listofancestorids(0), usergiven(USERGIVEN::NOT), stemsFromUnpresolved(false),
   isFinishedByFinisherUnpresolved(false), finishedUnpresolvedBy(NULL)
=======
/** constructor(s) */
Seeed::Seeed(
   SCIP*       _scip,
   int         givenId,                    /**< id that is given to this seeed */
   int         givenNDetectors,            /**< number of detectors */
   int         givenNConss,                /**number of constraints */
   int         givenNVars                  /**number of variables */
) :
   scip(_scip), id(givenId), nBlocks(0), nVars(givenNVars), nConss(givenNConss), masterConss(0), masterVars(0), conssForBlocks(0), varsForBlocks(0), linkingVars(0), stairlinkingVars(0), openVars(0), openConss(0), propagatedByDetector(
      std::vector<bool>(givenNDetectors, false)), openVarsAndConssCalculated(false), hashvalue(0), score(1.), maxwhitescore(1.), changedHashvalue(false), isFinishedByFinisher(false), detectorChain(0), detectorChainFinishingUsed(0), detectorClockTimes(0), pctVarsToBorder(0), pctVarsToBlock(0), pctVarsFromFree(0), pctConssToBorder(0), pctConssToBlock(0), pctConssFromFree(0), nNewBlocks(0), listofancestorids(0), stemsFromUnpresolved(false), isFinishedByFinisherUnpresolved(false), usergiven(USERGIVEN::NOT), isselected(false), isfromunpresolved(FALSE), detectorchainstring(NULL)
>>>>>>> 7880da76
{
}


/** copy constructor */
Seeed::Seeed(const Seeed *seeedToCopy)
{
   scip = (seeedToCopy->scip);
   id = seeedToCopy->id;
   nBlocks = seeedToCopy->nBlocks;
   nVars = seeedToCopy->nVars;
   nConss = seeedToCopy->nConss;
   masterConss = seeedToCopy->masterConss;
   masterVars = seeedToCopy->masterVars;
   conssForBlocks = seeedToCopy->conssForBlocks;
   varsForBlocks = seeedToCopy->varsForBlocks;
   linkingVars = seeedToCopy->linkingVars;
   stairlinkingVars = seeedToCopy->stairlinkingVars;
   openVars = seeedToCopy->openVars;
   openConss = seeedToCopy->openConss;
   propagatedByDetector = seeedToCopy->propagatedByDetector;
   detectorChain = seeedToCopy->detectorChain;
   detectorChainFinishingUsed = seeedToCopy->detectorChainFinishingUsed;
   detectorchaininfo = seeedToCopy->detectorchaininfo;
   openVarsAndConssCalculated = seeedToCopy->openVarsAndConssCalculated;
   hashvalue = seeedToCopy->hashvalue;
   score = seeedToCopy->score;
   maxwhitescore = seeedToCopy->maxwhitescore;
   changedHashvalue = seeedToCopy->changedHashvalue;
   detectorClockTimes = seeedToCopy->detectorClockTimes;
   pctVarsToBorder = seeedToCopy->pctVarsToBorder;
   pctVarsToBlock = seeedToCopy->pctVarsToBlock;
   pctVarsFromFree = seeedToCopy->pctVarsFromFree;
   pctConssToBorder = seeedToCopy->pctConssToBorder;
   pctConssToBlock = seeedToCopy->pctConssToBlock;
   pctConssFromFree = seeedToCopy->pctConssFromFree;
   isFinishedByFinisher = seeedToCopy->isFinishedByFinisher;
   nNewBlocks = seeedToCopy->nNewBlocks;
   listofancestorids = seeedToCopy->listofancestorids;
   usergiven = seeedToCopy->usergiven;
<<<<<<< HEAD
   stemsFromUnpresolved = seeedToCopy->stemsFromUnpresolved;
   finishedUnpresolvedBy = seeedToCopy->finishedUnpresolvedBy;
   isFinishedByFinisherUnpresolved = seeedToCopy->isFinishedByFinisherUnpresolved;
=======
   isselected = false;
   detectorchainstring = NULL;
   isfromunpresolved = FALSE;
>>>>>>> 7880da76
}

/** destructor */
Seeed::~Seeed()
{
   SCIPfreeBlockMemoryArrayNull(scip, &detectorchainstring, SCIP_MAXSTRLEN);
}


bool compare_blocks(std::pair<int, int> const & a, std::pair<int, int> const & b)
{
   return (a.second < b.second);
}


/** adds a block, returns the number of the new block */
int Seeed::addBlock()
{
   std::vector<int> vector = std::vector<int>(0);

   changedHashvalue = true;

   assert((int) conssForBlocks.size() == nBlocks);
   assert((int) varsForBlocks.size() == nBlocks);
   assert((int) stairlinkingVars.size() == nBlocks);

   conssForBlocks.push_back(vector);
   varsForBlocks.push_back(vector);
   stairlinkingVars.push_back(vector);
   nBlocks++;
   return nBlocks - 1;
}

/** incorporates the the needed time of a certain detector in the detector chain */
<<<<<<< HEAD
void Seeed::addClockTime(SCIP_Real clocktime)
{
   detectorClockTimes.push_back(clocktime);
}
=======
 void Seeed::addClockTime(SCIP_Real clocktime){

    /** add number of new blocks */
    detectorClockTimes.push_back(clocktime);
 }

/** incorporates the changes from ancestor  seeed */
 void Seeed::addDecChangesFromAncestor(Seeed* ancestor){

    /** add number of new blocks */
    assert( ancestor != NULL );

    nNewBlocks.push_back( getNBlocks() -  ancestor->getNBlocks() );
    pctConssFromFree.push_back( (ancestor->getNOpenconss() - getNOpenconss() ) / (SCIP_Real) getNConss() );
    pctVarsFromFree.push_back( (ancestor->getNOpenvars() - getNOpenvars() ) / (SCIP_Real) getNVars() );
    pctConssToBlock.push_back( (-getNOpenconss()-getNMasterconss()+ ancestor->getNOpenconss()+ ancestor->getNMasterconss() ) / getNConss() );
    pctVarsToBlock.push_back( (-getNOpenvars()-getNMastervars() - getNLinkingvars() - getNTotalStairlinkingvars() + ancestor->getNOpenvars()+ ancestor->getNMastervars() + ancestor->getNLinkingvars() + ancestor->getNTotalStairlinkingvars() ) / getNVars() );
    pctConssToBorder.push_back( ( getNMasterconss() - ancestor->getNMasterconss() ) / (SCIP_Real) getNConss() );
    pctVarsToBorder.push_back( ( getNMastervars() + getNLinkingvars() + getNTotalStairlinkingvars() - ancestor->getNMastervars() - ancestor->getNLinkingvars() - ancestor->getNTotalStairlinkingvars()) / (SCIP_Real) getNVars() );
    listofancestorids.push_back( ancestor->getID() );
 }

 void Seeed::addDetectorChainInfo(
     const char* decinfo
  )
 {
	 std::stringstream help;
	 help << decinfo;
    detectorchaininfo.push_back( help.str() );
>>>>>>> 7880da76

/** incorporates the changes from ancestor seeed */
void Seeed::addDecChangesFromAncestor(Seeed* ancestor)
{
   /** add number of new blocks */
   nNewBlocks.push_back( getNBlocks() -  ancestor->getNBlocks() );
   pctConssFromFree.push_back( (ancestor->getNOpenconss() - getNOpenconss() ) / (SCIP_Real) getNConss() );
   pctVarsFromFree.push_back( (ancestor->getNOpenvars() - getNOpenvars() ) / (SCIP_Real) getNVars() );
   pctConssToBlock.push_back( (-getNOpenconss()-getNMasterconss()+ ancestor->getNOpenconss()+ ancestor->getNMasterconss() ) / getNConss() );
   pctVarsToBlock.push_back( (-getNOpenvars()-getNMastervars() - getNLinkingvars() - getNTotalStairlinkingvars() + ancestor->getNOpenvars()+ ancestor->getNMastervars() + ancestor->getNLinkingvars() + ancestor->getNTotalStairlinkingvars() ) / getNVars() );
   pctConssToBorder.push_back( ( getNMasterconss() - ancestor->getNMasterconss() ) / (SCIP_Real) getNConss() );
   pctVarsToBorder.push_back( ( getNMastervars() + getNLinkingvars() + getNTotalStairlinkingvars() - ancestor->getNMastervars() - ancestor->getNLinkingvars() - ancestor->getNTotalStairlinkingvars()) / (SCIP_Real) getNVars() );
   listofancestorids.push_back( ancestor->getID() );
}

/** adds a detector chain info */
void Seeed::addDetectorChainInfo(const char* decinfo)
{
   std::stringstream help;
   help << decinfo;
   detectorchaininfo.push_back(help.str());
}

/** returns true if at least one constraint is assigned to a block */
bool Seeed::alreadyAssignedConssToBlocks()
{
   for( int b = 0; b < this->nBlocks; ++b )
      if( conssForBlocks[b].size() != 0 )
         return true;
   return false;
}

/** returns true if the open vars and conss are calculated */
bool Seeed::areOpenVarsAndConssCalculated()
{
   return openVarsAndConssCalculated;
}

/** assigns open conss and vars if they can be found in blocks
 *  calls assignHittingOpenconss() and assignHittingOpenvars() */
SCIP_RETCODE Seeed::assignAllDependent(Seeedpool* seeedpool)
{
   bool success = true;

   changedHashvalue = true;

   while( success )
      success = assignHittingOpenconss(seeedpool) || assignHittingOpenvars(seeedpool);
   sort();
   return SCIP_OKAY;
}

/** assigns open conss to master according to the cons assignment information given in constoblock hashmap */
SCIP_RETCODE Seeed::assignBorderFromConstoblock(SCIP_HASHMAP* constoblock, int givenNBlocks, Seeedpool* seeedpool)
{
   int cons;

   changedHashvalue = true;

   for( int i = 0; i < getNOpenconss(); ++i )
   {
      cons = openConss[i];
      if( !SCIPhashmapExists(constoblock, (void*)(size_t)cons) )
         continue;
      if( (int)(size_t)SCIPhashmapGetImage(constoblock, (void*)(size_t)cons) - 1 == givenNBlocks )
         bookAsMasterCons(cons);
   }

   flushBooked();

   sort();
   assert(checkConsistency());
   return SCIP_OKAY;
}

/** assigns open vars to stairlinking if they can be found in two consecutive blocks, returns true if stairlinkingvars are assigned */
bool Seeed::assignCurrentStairlinking(Seeedpool* seeedpool)
{
   std::vector<int> blocksOfOpenvar;
   bool assigned = false;
   int var;
   int cons;

   changedHashvalue = true;

   if( !openVarsAndConssCalculated )
   {
      calcOpenvars();
      calcOpenconss();
      openVarsAndConssCalculated = true;
   }

   /** assign all vars included in two consecutive blocks to stairlinking */
   for( int i = 0; i < getNOpenvars(); ++i )
   {
      blocksOfOpenvar.clear();
      var = openVars[i];
      for( int b = 0; b < nBlocks; ++b )
      {
         for( int c = 0; c < getNConssForBlock(b) ; ++c )
         {
            cons = conssForBlocks[b][c];
            if (seeedpool->getVal(cons, var) != 0 )
            {
                  blocksOfOpenvar.push_back(b);
                  break;
            }
         }
      }
      if( blocksOfOpenvar.size() == 2 && blocksOfOpenvar[0] + 1 == blocksOfOpenvar[1] )
      {
         bookAsStairlinkingVar(var, blocksOfOpenvar[0]);
         assigned = true;
      }
   }

   flushBooked();

   if( assigned )
      sort();
   return assigned;
}

/** assigns every open cons
 *  - to master if it hits blockvars of different blocks
 *  - to the respective block if it hits a blockvar of exactly one block and no stairlinking var
 *  - to master if it hits a stairlinking var but there is no block the cons may be assigned to
 *  - to the block with the lowest number of conss if it hits a stairlinking var and there are blocks the cons may be assigned to
 *  returns true if there is a cons that has been assigned */
bool Seeed::assignHittingOpenconss(Seeedpool* seeedpool)
{
   int cons;
   int var;
   int block;
   bool stairlinking; /** true if the cons includes stairlinkingvars */
   bool assigned = false; /** true if open conss get assigned in this function */
   std::vector<int>::iterator it;
   std::vector<int> blocksOfStairlinkingvars; /** first block of the stairlinkingvars which can be found in the conss */
   std::vector<int> blocksOfVars; /** blocks of the vars which can be found in the conss */
   std::vector<int> blocks; /** cons can be assigned to the blocks stored in this vector */
   std::vector<int> eraseBlock;

   changedHashvalue = true;

   if( !openVarsAndConssCalculated )
   {
      calcOpenvars();
      calcOpenconss();
      openVarsAndConssCalculated = true;
   }

   for( size_t c = 0; c < openConss.size(); ++c )
   {
      cons = openConss[c];
      stairlinking = false;

      blocksOfVars.clear();
      blocks.clear();
      blocksOfStairlinkingvars.clear();
      eraseBlock.clear();

      /** fill out blocksOfStairlinkingvars and blocksOfBlockvars */
      for( int b = 0; b < nBlocks; ++b )
      {
         for( int v = 0; v < seeedpool->getNVarsForCons(cons); ++v )
         {
            var = seeedpool->getVarsForCons(cons)[v];
            if( isVarBlockvarOfBlock(var, b) )
            {
               blocksOfVars.push_back(b);
               break;
            }
         }
      }

      for( int b = 0; b < nBlocks; ++b )
      {
         for( int v = 0; v < seeedpool->getNVarsForCons(cons); ++v )
         {
            if( find(stairlinkingVars[b].begin(), stairlinkingVars[b].end(), var) != stairlinkingVars[b].end() )
            {
               stairlinking = true;
               blocksOfStairlinkingvars.push_back(b);
               break;
            }
         }
      }

      /** fill out blocks */
      if( stairlinking && blocksOfVars.size() < 2 )
      {
         if( blocksOfVars.size() == 0 )
         {
            blocks.push_back(blocksOfStairlinkingvars[0]);
            blocks.push_back(blocksOfStairlinkingvars[0] + 1);
            for( size_t i = 1; i < blocksOfStairlinkingvars.size(); ++i )
            {
               it = blocks.begin();
               for( ; it != blocks.end(); ++it )
               {
                  if( *it != blocksOfStairlinkingvars[i] && *it != blocksOfStairlinkingvars[i] + 1 )
                     eraseBlock.push_back(*it);
               }
               for( size_t j = 0; j < eraseBlock.size(); ++j )
               {
                  it = find(blocks.begin(), blocks.end(), eraseBlock[j]);
                  assert(it != blocks.end());
                  blocks.erase(it);
               }
            }
         }
         else
         {
            blocks.push_back(blocksOfVars[0]);
            for( size_t i = 0; i < blocksOfStairlinkingvars.size(); ++i )
            {
               if( blocks[0] != blocksOfStairlinkingvars[i] && blocks[0] != blocksOfStairlinkingvars[i] + 1 )
               {
                  blocks.clear();
                  break;
               }
            }
         }
      }

      if( blocksOfVars.size() > 1 )
      {
         bookAsMasterCons(cons);
         assigned = true;
      }
      else if( !stairlinking && blocksOfVars.size() == 1 )
      {
         bookAsBlockCons(cons, blocksOfVars[0]);
         assigned = true;
      }
      else if( stairlinking && blocks.size() == 0 )
      {
         bookAsMasterCons(cons);
         assigned = true;
      }
      else if( stairlinking && blocks.size() == 1 )
      {
         bookAsBlockCons(cons, blocks[0]);
         assigned = true;
      }
      else if( stairlinking && blocks.size() > 1 )
      {
         block = blocks[0];
         for( size_t i = 1; i < blocks.size(); ++i )
         {
            if( getNConssForBlock(i) < getNConssForBlock(block) )
               block = i;
         }
         bookAsBlockCons(cons, block);
         assigned = true;
      }
   }

   flushBooked();

   if( assigned )
      sort();

   return assigned;
}

/** assigns every open var
 *  - to the respective block if it hits blockconss of exactly one block
 *  - to linking if it hits blockconss of more than one different blocks
 *  returns true if there is a var that has been assigned */
bool Seeed::assignHittingOpenvars(Seeedpool* seeedpool)
{
   int cons;
   int var;
   std::vector<int> blocksOfOpenvar;
   bool found;
   bool assigned = false;

   changedHashvalue = true;

   if( !openVarsAndConssCalculated )
   {
      calcOpenvars();
      calcOpenconss();
      openVarsAndConssCalculated = true;
   }

   /** set vars to linking, if they can be found in more than one block; set vars to block if they can be found in only one block */
   for( size_t i = 0; i < openVars.size(); ++i )
   {
      blocksOfOpenvar.clear();
      var = openVars[i];
      assert(var >= 0 && var < nVars);
      for( int b = 0; b < nBlocks; ++b )
      {
         found = false;
         for( int c = 0; c < getNConssForBlock(b) && !found; ++c )
         {
            cons = conssForBlocks[b][c];
            for( int v = 0; v < seeedpool->getNVarsForCons(cons) && !found; ++v )
            {
               if( seeedpool->getVarsForCons(cons)[v] == var )
               {
                  blocksOfOpenvar.push_back(b);
                  found = true;
               }
            }
         }
      }
      if( blocksOfOpenvar.size() == 1 )
      {
         bookAsBlockVar(var, blocksOfOpenvar[0]);
         assigned = true;
      }
      else if( blocksOfOpenvar.size() > 1 )
      {
         bookAsLinkingVar(var);
         assigned = true;
      }
   }

   flushBooked();

   if( assigned )
      sort();

   return assigned;
}

/** assigns every open cons to master that hits
 *  - exactly one block var and at least one open var or
 *  - a master var */
SCIP_RETCODE Seeed::assignOpenPartialHittingConsToMaster(Seeedpool* seeedpool)
{
   int cons;
   int var;
   std::vector<int> blocksOfBlockvars; /** blocks with blockvars which can be found in the cons */
   std::vector<int> blocksOfOpenvar; /** blocks in which the open var can be found */
   bool master;
   bool hitsOpenVar;

   changedHashvalue = true;

   if( !openVarsAndConssCalculated )
   {
      calcOpenvars();
      calcOpenconss();
      openVarsAndConssCalculated = true;
   }

   /** set openConss with more than two blockvars to master */
   for( size_t c = 0; c < openConss.size(); ++c )
   {
      blocksOfBlockvars.clear();
      master = false;
      hitsOpenVar = false;
      cons = openConss[c];


      for( int v = 0; v < seeedpool->getNVarsForCons(cons) && !master; ++v )
      {
         var = seeedpool->getVarsForCons(cons)[v];

         if ( isVarOpenvar(var) )
         {
            hitsOpenVar = true;
            continue;
         }

         if( isVarMastervar(var) )
         {
            master = true;
            bookAsMasterCons(cons);
            continue;
         }

         for( int b = 0; b < nBlocks; ++b )
         {
            if( isVarBlockvarOfBlock(var, b) )
            {
               blocksOfBlockvars.push_back(b);
               break;
            }
         }
      }
      if( blocksOfBlockvars.size() == 1 && hitsOpenVar )
      {
         bookAsMasterCons(cons);
      }
   }

   flushBooked();

   return SCIP_OKAY;
}

/** assigns open conss/vars that hit exactly one block and at least one open var/cons to border */
SCIP_RETCODE Seeed::assignOpenPartialHittingToMaster(Seeedpool* seeedpool)
{
   changedHashvalue = true;
   assignOpenPartialHittingConsToMaster(seeedpool);
   assignOpenPartialHittingVarsToMaster(seeedpool);
   return SCIP_OKAY;
}

/** assigns every open var to linking that hits
 *  - exactly one block cons and at least one open cons */
SCIP_RETCODE Seeed::assignOpenPartialHittingVarsToMaster(Seeedpool* seeedpool)
{
   int cons;
   int var;
   std::vector<int> blocksOfBlockvars; /** blocks with blockvars which can be found in the cons */
   std::vector<int> blocksOfOpenvar; /** blocks in which the open var can be found */
   bool hitsOpenCons;

   changedHashvalue = true;

   if( !openVarsAndConssCalculated )
   {
      calcOpenvars();
      calcOpenconss();
      openVarsAndConssCalculated = true;
   }

   /** set open var to linking if it can be found in one block and open constraint */
   for( size_t i = 0; i < openVars.size(); ++i )
   {
      blocksOfOpenvar.clear();
      var = openVars[i];
      hitsOpenCons = false;

      for( int c = 0; c < seeedpool->getNConssForVar(var); ++c )
      {
         cons = seeedpool->getConssForVar(var)[c];
         if( isConsOpencons(cons) )
         {
            hitsOpenCons = true;
            continue;
         }
         for( int b = 0; b < nBlocks; ++b )
         {
            if( isConsBlockconsOfBlock(cons,b) )
               blocksOfOpenvar.push_back(b);
         }

      }

      if( blocksOfOpenvar.size() == 1 && hitsOpenCons )
      {
         bookAsLinkingVar(var);
      }
   }

   flushBooked();

   return SCIP_OKAY;
}

/** adds blocks and assigns open conss to such a new block or to master
 *  according to the cons assignment information given in constoblock hashmap */
SCIP_RETCODE Seeed::assignSeeedFromConstoblock(SCIP_HASHMAP* constoblock, int additionalNBlocks, Seeedpool* seeedpool)
{
   int oldNBlocks = nBlocks;
   int consblock;
   int cons;

   assert(additionalNBlocks >= 0);

   changedHashvalue = true;

   for( int b = 0; b < additionalNBlocks; ++b )
      addBlock();

   for( int i = 0; i < getNOpenconss(); ++i )
   {
      cons = openConss[i];

      if( !SCIPhashmapExists(constoblock, (void*)(size_t)cons) )
         continue;
      consblock = oldNBlocks + ((int)(size_t)SCIPhashmapGetImage(constoblock, (void*)(size_t)cons) - 1);
      assert(consblock >= oldNBlocks && consblock <= nBlocks);
      if( consblock == nBlocks )
         bookAsMasterCons(cons);
      else
         bookAsBlockCons(cons, consblock);
   }

   flushBooked();

  // showScatterPlot(seeedpool);

   deleteEmptyBlocks();
   sort();
   assert(checkConsistency());
   return SCIP_OKAY;
}

/** adds blocks and assigns open conss to such a new block or to master
 *  according to the cons assignment information given in constoblock vector */
SCIP_RETCODE Seeed::assignSeeedFromConstoblockVector(std::vector<int> constoblock, int additionalNBlocks, Seeedpool* seeedpool)
{
   int oldNBlocks = nBlocks;
   int consblock;
   int cons;

   assert(additionalNBlocks >= 0);

   changedHashvalue = true;

   for( int b = 0; b < additionalNBlocks; ++b )
      addBlock();

   for( int i = 0; i < getNOpenconss(); ++i )
   {
      cons = openConss[i];

      if( constoblock[cons] == -1 )
         continue;

      consblock = oldNBlocks + ( constoblock[cons] - 1);
      assert(consblock >= oldNBlocks && consblock <= nBlocks);
      if( consblock == nBlocks )
         bookAsMasterCons(cons);
      else
         bookAsBlockCons(cons, consblock);
   }

   flushBooked();

  // showScatterPlot(seeedpool);

   deleteEmptyBlocks();
   sort();
   assert(checkConsistency());
   return SCIP_OKAY;
}



/** books a constraint to be added to the block constraints of the given block (after calling flushBooked) */
SCIP_RETCODE Seeed::bookAsBlockCons(int consToBlock, int block)
{
   assert(consToBlock >= 0 && consToBlock < nConss);
   assert(block >= 0 && block < nBlocks);
   std::pair<int, int> pair(consToBlock, block);
   bookedAsBlockConss.push_back(pair);
   return SCIP_OKAY;
}

/** books a variable to be added to the block variables of the given block (after calling flushBooked) */
SCIP_RETCODE Seeed::bookAsBlockVar(int varToBlock, int block)
{
   assert(varToBlock >= 0 && varToBlock < nVars);
   assert(block >= 0 && block < nBlocks);
   std::pair<int, int> pair(varToBlock, block);
   bookedAsBlockVars.push_back(pair);
   return SCIP_OKAY;
}

/** books a constraint to be added to the master constraints (after calling flushBooked)*/
SCIP_RETCODE Seeed::bookAsMasterCons(int consToMaster)
{
   assert(consToMaster >= 0 && consToMaster < nConss);
   bookedAsMasterConss.push_back(consToMaster);
   return SCIP_OKAY;
}

/** books a variable to be added to the master variables (after calling flushBooked) */
SCIP_RETCODE Seeed::bookAsMasterVar(int varToMaster)
{
   assert(varToMaster >= 0 && varToMaster < nVars);
   bookedAsMasterVars.push_back(varToMaster);
   return SCIP_OKAY;
}

/** books a variable to be added to the linking variables (after calling flushBooked) */
SCIP_RETCODE Seeed::bookAsLinkingVar(int varToLinking)
{
   assert(varToLinking >= 0 && varToLinking < nVars);
   bookedAsLinkingVars.push_back(varToLinking);
   return SCIP_OKAY;
}

/** books a variable to be added to the stairlinking variables of the given block and the following block (after calling flushBooked) */
SCIP_RETCODE Seeed::bookAsStairlinkingVar(int varToStairlinking, int firstBlock)
{
   assert(varToStairlinking >= 0 && varToStairlinking < nVars);
   assert(firstBlock >= 0 && firstBlock < (nBlocks - 1));
   std::pair<int, int> pair(varToStairlinking, firstBlock);
   bookedAsStairlinkingVars.push_back(pair);
   return SCIP_OKAY;
}

/** calculates the hashvalue of the seeed for comparing */
void Seeed::calcHashvalue()
{
   std::vector<std::pair<int, int>> blockorder = std::vector<std::pair<int, int> >(0);
   long hashval = 0;
   long borderval = 0;

   /** find sorting for blocks (non decreasing according smallest row index) */
   for( int i = 0; i < this->nBlocks; ++i )
   {
      blockorder.push_back(std::pair<int, int>(i, this->conssForBlocks[i][0]));
   }

   std::sort(blockorder.begin(), blockorder.end(), compare_blocks);

   for( int i = 0; i < nBlocks; ++i )
   {
      long blockval = 0;
      int blockid = blockorder[i].first;

      for( size_t tau = 0; tau < conssForBlocks[blockid].size(); ++tau )
      {
         blockval += (2 * conssForBlocks[blockid][tau] + 1) * pow(2, tau % 16);
      }

      hashval += primes[i % (nPrimes - 1)] * blockval;
   }

   for( size_t tau = 0; tau < masterConss.size(); ++tau )
   {
      borderval += (2 * masterConss[tau] + 1) * pow(2, tau % 16);
   }

   hashval += primes[nBlocks % nPrimes] * borderval;

   hashval += primes[(nBlocks + 1) % nPrimes] * openVars.size();

   this->hashvalue = hashval;
}

/** calculates vector containing constraints not assigned yet */
void Seeed::calcOpenconss()
{
   std::vector<bool> openConssBool(nConss, true);
   openConss.clear();
   changedHashvalue = true;
   std::vector<int>::const_iterator consIter = masterConss.begin();
   std::vector<int>::const_iterator consIterEnd = masterConss.end();
   for( ; consIter != consIterEnd; ++consIter )
      openConssBool[*consIter] = false;
   for( int b = 0; b < nBlocks; ++b )
   {
      consIter = conssForBlocks[b].begin();
      consIterEnd = conssForBlocks[b].end();
      for( ; consIter != consIterEnd; ++consIter )
         openConssBool[*consIter] = false;
   }

   for( int i = 0; i < nConss; ++i )
   {
      if( openConssBool[i] )
         openConss.push_back(i);
   }
}

/** constructs vector containing variables not assigned yet */
void Seeed::calcOpenvars()
{
   openVars.clear();
   std::vector<bool> openVarsBool(nVars, true);

   changedHashvalue = true;

   std::vector<int>::const_iterator varIter = linkingVars.begin();
   std::vector<int>::const_iterator varIterEnd = linkingVars.end();
   for( ; varIter != varIterEnd; ++varIter )
      openVarsBool[*varIter] = false;

   varIter = masterVars.begin();
   varIterEnd = masterVars.end();
   for( ; varIter != varIterEnd; ++varIter )
      openVarsBool[*varIter] = false;

   for( int b = 0; b < nBlocks; ++b )
   {
      varIter = varsForBlocks[b].begin();
      varIterEnd = varsForBlocks[b].end();
      for( ; varIter != varIterEnd; ++varIter )
         openVarsBool[*varIter] = false;
   }

   for( int b = 0; b < nBlocks; ++b )
   {
      varIter = stairlinkingVars[b].begin();
      varIterEnd = stairlinkingVars[b].end();
      for( ; varIter != varIterEnd; ++varIter )
         openVarsBool[*varIter] = false;
   }

   for( int i = 0; i < nVars; ++i )
   {
      if( openVarsBool[i] )
         openVars.push_back(i);
   }
}

/** returns whether all cons are assigned and deletes the vector open cons if all are assigned */
bool Seeed::checkAllConssAssigned()
{
   for( size_t i = 0; i < openConss.size(); ++i )
   {
      bool consfound = false;
      for( size_t k = 0; k < masterConss.size(); ++k )
      {
         if( openConss[i] == masterConss[k] )
         {
            consfound = true;
            break;
         }
      }
      for( int b = 0; b < nBlocks && !consfound; ++b )
      {
         for( size_t k = 0; k < conssForBlocks[b].size(); ++k )
         {
            if( openConss[i] == conssForBlocks[b][k] )
            {
               consfound = true;
               break;
            }
         }
      }
      if( !consfound )
      {
         return false;
      }
   }
   openConss.clear();
   return true;
}

/** checks the consistency of this seeed */
bool Seeed::checkConsistency(Seeedpool* seeedpool)
{
   if( !checkConsistency() )
      return false;

   /** check if nonzero entries are either in a block or border */
   for( int b = 0; b < nBlocks; ++b )
   {
      for( int c = 0; c < getNConssForBlock(b); ++c )
      {
         for( int v = 0; v < seeedpool->getNVarsForCons(getConssForBlock(b)[c]); ++v )
         {
            int varid = seeedpool->getVarsForCons(getConssForBlock(b)[c])[v];

            if( !(isVarBlockvarOfBlock(varid, b) || isVarLinkingvar(varid) || isVarStairlinkingvarOfBlock(varid, b)) )
            {
               SCIPwarningMessage(scip,
                  "WARNING! Variable %d is not part of block %d or linking as constraint %d suggests! \n ", varid, b,
                  getConssForBlock(b)[c]);
               return false;
            }
         }
      }
   }

   return true;
}

/** checks the consistency of this seeed */
bool Seeed::checkConsistency()
{
   std::vector<bool> openVarsBool(nVars, true);
   std::vector<int> stairlinkingvarsvec(0);
   std::vector<int>::const_iterator varIter = linkingVars.begin();
   std::vector<int>::const_iterator varIterEnd = linkingVars.end();


   int value;

   /** check if nblocks is set appropriately */
   if( nBlocks != (int) conssForBlocks.size() )
   {
      std::cout << "Warning! In (seeed " << id << ") nBlocks " << nBlocks << " and size of conssForBlocks "
         << conssForBlocks.size() << " are not identical" << std::endl;
      assert(false);
      return false;
   }

   if( nBlocks != (int) varsForBlocks.size() )
   {
      std::cout << "Warning! In (seeed " << id << ") nBlocks " << nBlocks << " and size of varsForBlocks"
         << varsForBlocks.size() << " are not identical" << std::endl;
      assert(false);
      return false;
   }

   /** check for empty (row- and col-wise) blocks */

   for( int b = 0; b < nBlocks; ++b )
   {
      if( conssForBlocks[b].size() == 0 && varsForBlocks[b].size() == 0 )
      {
         std::cout << "Warning! In (seeed " << id << ") block " << b << " is empty!" << std::endl;
         this->displaySeeed();
         assert(false);
         return false;
      }
   }

   /**check variables (every variable is assigned at most once) */

   for( ; varIter != varIterEnd; ++varIter )
   {
      if( !openVarsBool[*varIter] )
      {
         std::cout << "Warning! (seeed " << id << ") Variable with index " << *varIter << " is already assigned."
            << std::endl;
         assert(false);
         return false;
      }
      openVarsBool[*varIter] = false;
   }

   for( int b = 0; b < nBlocks; ++b )
   {
      varIter = varsForBlocks[b].begin();
      varIterEnd = varsForBlocks[b].end();
      for( ; varIter != varIterEnd; ++varIter )
      {
         if( !openVarsBool[*varIter] )
         {
            std::cout << "Warning! (seeed " << id << ") Variable with index " << *varIter << " is already assigned."
               << std::endl;
            assert(false);
            return false;
         }
         openVarsBool[*varIter] = false;
      }
   }

   varIter = masterVars.begin();
   varIterEnd = masterVars.end();
   for( ; varIter != varIterEnd; ++varIter )
   {
      if( !openVarsBool[*varIter] )
      {
         std::cout << "Warning! (seeed " << id << ") Variable with index " << *varIter << " is already assigned."
            << std::endl;
         assert(false);
         return false;
      }
      openVarsBool[*varIter] = false;
   }

   for( int b = 0; b < nBlocks; ++b )
   {
      varIter = stairlinkingVars[b].begin();
      varIterEnd = stairlinkingVars[b].end();
      for( ; varIter != varIterEnd; ++varIter )
      {
         if( !openVarsBool[*varIter] )
         {
            std::cout << "Warning! (seeed " << id << ") Variable with index " << *varIter << " is already assigned."
               << std::endl;
            assert(false);
            return false;
         }
         openVarsBool[*varIter] = false;
      }
      if( (b == nBlocks - 1) && ((int)stairlinkingVars[b].size() != 0) )
      {
         std::cout << "Warning! (seeed " << id << ") Variable with index " << *varIter << " is a stairlinkingvar of the last block."
            << std::endl;
         assert(false);
         return false;
      }
   }

//   /** vector of of all stairlinkingvars */
//   for( int b = 0; b < nBlocks; ++b )
//   {
//      for( size_t i = 0; i < stairlinkingVars[b].size(); ++i )
//      {
//         if( find(stairlinkingvarsvec.begin(), stairlinkingvarsvec.end(), stairlinkingVars[b][i])
//            == stairlinkingvarsvec.end() )
//         {
//            stairlinkingvarsvec.push_back(stairlinkingVars[b][i]);
//         }
//      }
//   }
//   varIter = stairlinkingvarsvec.begin();
//   varIterEnd = stairlinkingvarsvec.end();
//   for( ; varIter != varIterEnd; ++varIter )
//   {
//      firstFound = -1;
//      for( int b = 0; b < nBlocks; ++b )
//      {
//         if( isVarStairlinkingvarOfBlock(*varIter, b) )
//         {
//            firstFound = b;
//            openVarsBool[*varIter] = false;
//            break;
//         }
//      }
//      if( firstFound == -1 )
//      {
//         std::cout << "Warning! (seeed " << id << ") Variable with index " << *varIter
//            << " is assigned to the stairlinkingvars but can not be found in a block" << std::endl;
//         assert(false);
//         return false;
//      }

      /**
      if( firstFound == nBlocks - 1 || !isVarStairlinkingvarOfBlock(*varIter, firstFound + 1) )
      {
         std::cout << "Warning! (seeed " << id << ") Variable with index " << *varIter
            << " is assigned to the stairlinkingvars but doens't link blocks" << std::endl;
         assert(false);
         return false;
      }
      */
      /**
      for( int b = firstFound + 2; b < nBlocks; ++b )
      {
         if( isVarBlockvarOfBlock(*varIter, b) )
         {
            std::cout << "Warning! (seeed " << id << ") Variable with index " << *varIter
               << " is assigned to the stairlinkingvars but can be found in more than two blocks" << std::endl;
            assert(false);
            return false;
         }
      }
      */
//   }

   if( !openVarsAndConssCalculated )
   {
      calcOpenconss();
      calcOpenvars();

      openVarsAndConssCalculated = true;
   }

   /** check if all not assigned variables are open vars */
   for( int v = 0; v < nVars; ++v )
   {
      if( openVarsBool[v] == true && isVarOpenvar(v) == false )
      {
         std::cout << "Warning! (seeed " << id << ") Variable with index " << v << " is not assigned and not an open var."
            << std::endl;
         assert(false);
         return false;
      }
   }

   /** check if all open vars are not assigned */
   for( size_t i = 0; i < openVars.size(); ++i )
   {
      if( openVarsBool[openVars[i]] == false )
      {
         std::cout << "Warning! (seeed " << id << ") Variable with index " << openVars[i] << " is an open var but assigned."
            << std::endl;
         assert(false);
         return false;
      }
   }

   /** check constraints (every constraint is assigned at most once) */
   std::vector<bool> openConssBool(nConss, true);
   std::vector<int> openConssVec(0);
   std::vector<int>::const_iterator consIter = masterConss.begin();
   std::vector<int>::const_iterator consIterEnd = masterConss.end();

   for( ; consIter != consIterEnd; ++consIter )
   {
      if( !openConssBool[*consIter] )
      {
         std::cout << "Warning! (seeed " << id << ") Constraint with index " << *consIter << "is already assigned "
            << std::endl;
         assert(false);
         return false;
      }
      openConssBool[*consIter] = false;
   }

   for( int b = 0; b < nBlocks; ++b )
   {
      consIter = conssForBlocks[b].begin();
      consIterEnd = conssForBlocks[b].end();
      for( ; consIter != consIterEnd; ++consIter )
      {
         if( !openConssBool[*consIter] )
         {
            std::cout << "Warning! (seeed " << id << ") Constraint with index " << *consIter << " is already assigned "
               << std::endl;
            assert(false);
            return false;
         }
         openConssBool[*consIter] = false;
      }
   }

   /** check if all not assigned constraints are open cons */
   for( int v = 0; v < nConss; ++v )
   {
      if( openConssBool[v] == true && isConsOpencons(v) == false )
      {
         std::cout << "Warning! (seeed " << id << ") Constraint with index " << v
            << " is not assigned and not an open cons." << std::endl;
         assert(false);
         return false;
      }
   }

   /** check if all open conss are not assigned */
   for( size_t i = 0; i < openConss.size(); ++i )
   {
      if( openConssBool[openConss[i]] == false )
      {
         std::cout << "Warning! (seeed " << id << ") Constraint with index " << openConss[i]
            << " is an open cons but assigned." << std::endl;
         assert(false);
         return false;
      }
   }


   /** check if the seeed is sorted */
   for( int b = 0; b < nBlocks; ++b )
   {
      value = -1;
      for( int v = 0; v < getNVarsForBlock(b); ++v )
      {
         if( !(value < getVarsForBlock(b)[v]) )
         {
            std::cout << "Warning! (seeed " << id << ") Variables of block " << b << " are not sorted." << std::endl;
            assert(false);
            return false;
         }
         value = getVarsForBlock(b)[v];
      }
   }
   for( int b = 0; b < nBlocks; ++b )
   {
      value = -1;
      for( int v = 0; v < getNStairlinkingvars(b); ++v )
      {
         if( !(value < getStairlinkingvars(b)[v]) )
         {
            std::cout << "Warning! (seeed " << id << ") Stairlinkingvariables of block " << b << " are not sorted."
               << std::endl;
            assert(false);
            return false;
         }
         value = getStairlinkingvars(b)[v];
      }
   }
   value = -1;
   for( int v = 0; v < getNLinkingvars(); ++v )
   {
      if( !(value < getLinkingvars()[v]) )
      {
         std::cout << "Warning! (seeed " << id << ") Linkingvariables are not sorted." << std::endl;
         assert(false);
         return false;
      }
      value = getLinkingvars()[v];
   }
   value = -1;
   for( int v = 0; v < getNMastervars(); ++v )
   {
      if( !(value < getMastervars()[v]) )
      {
         std::cout << "Warning! (seeed " << id << ") Mastervariables are not sorted." << std::endl;
         assert(false);
         return false;
      }
      value = getMastervars()[v];
   }
   for( int b = 0; b < nBlocks; ++b )
   {
      value = -1;
      for( int v = 0; v < getNConssForBlock(b); ++v )
      {
         if( !(value < getConssForBlock(b)[v]) )
         {
            std::cout << "Warning! (seeed " << id << ") Constraints of block " << b << " are not sorted." << std::endl;
            assert(false);
            return false;
         }
         value = getConssForBlock(b)[v];
      }
   }
   value = -1;
   for( int v = 0; v < getNMasterconss(); ++v )
   {
      if( !(value < getMasterconss()[v]) )
      {
         std::cout << "Warning! (seeed " << id << ") Masterconstraints are not sorted." << std::endl;
         assert(false);
         return false;
      }
      value = getMasterconss()[v];
   }

   return true;
}

bool Seeed::checkVarsAndConssConsistency(Seeedpool* seeedpool)
{
   std::vector<int>::const_iterator consIter;
   std::vector<int>::const_iterator consIterEnd;
   int var;

   for( int b = 0; b < nBlocks; ++b )
   {
      consIter = conssForBlocks[b].begin();
      consIterEnd = conssForBlocks[b].end();
      for( ; consIter != consIterEnd; ++consIter )
      {
         for( int v = 0; v < seeedpool->getNVarsForCons(*consIter); ++v )
         {
            var = seeedpool->getVarsForCons(*consIter)[v];
            if( !isVarMastervar(var) && !isVarBlockvarOfBlock(var, b) && !isVarStairlinkingvarOfBlock(var, b) && !isVarLinkingvar(var) && !isVarOpenvar(var) )
            {
               if (b==0 || !isVarStairlinkingvarOfBlock(var, b-1) )
                  return false;
            }
         }
      }
   }
   return true;
}

/** assigns all open constraints and open variables
 *  strategy: assigns all conss and vars to the same block if they are indirectly connected
 *  a cons and a var are directly connected if the var appears in the cons */
SCIP_RETCODE Seeed::completeByConnected(Seeedpool* seeedpool)
{
   int cons;
   int var;

   changedHashvalue = true;

   /** tools to check if the openVars can still be found in a constraint yet */
   std::vector<int> varInBlocks; /** stores, in which block the variable can be found */

   /** tools to update openVars */
   std::vector<int> openvarsToDelete(0);
   std::vector<int> oldOpenconss;

   std::vector<bool> isConsOpen(nConss, false);
   std::vector<bool> isConsVisited(nConss, false);

   std::vector<bool> isVarOpen(nVars, false);
   std::vector<bool> isVarVisited(nVars, false);

   std::queue<int> helpqueue = std::queue<int>();
   std::vector<int> neighborConss(0);
   std::vector<int> neighborVars(0);

   if( !openVarsAndConssCalculated )
   {
      calcOpenconss();
      calcOpenvars();
      openVarsAndConssCalculated = true;
   }

   assert((int ) conssForBlocks.size() == nBlocks);
   assert((int ) varsForBlocks.size() == nBlocks);
   assert((int ) stairlinkingVars.size() == nBlocks);

   SCIP_CALL( considerImplicits(seeedpool) );
   SCIP_CALL( refineToMaster(seeedpool) );

   if(nBlocks < 0)
      nBlocks = 0;

   /** initialize data structures */
   for( size_t c = 0; c < openConss.size(); ++c )
   {
      cons = openConss[c];
      isConsOpen[cons] = true;
   }

   for( size_t v = 0; v < openVars.size(); ++v )
   {
      var = openVars[v];
      isVarOpen[var] = true;
   }

   /** do breadth first search to find connected conss and vars */
   while( !openConss.empty() )
   {
      int newBlockNr;

      assert(helpqueue.empty());
      helpqueue.push(openConss[0]);
      neighborConss.clear();
      neighborConss.push_back(openConss[0]);
      isConsVisited[openConss[0] ] = true;
      neighborVars.clear();

      while( !helpqueue.empty() )
      {
         int nodeCons = helpqueue.front();
         assert( isConsOpencons(nodeCons) );
         helpqueue.pop();
         for( int v = 0; v < seeedpool->getNVarsForCons(nodeCons) ; ++v )
         {
            var = seeedpool->getVarsForCons(nodeCons)[v];
            assert( isVarOpenvar(var) || isVarLinkingvar(var ) );

            if( isVarVisited[var] || isVarLinkingvar(var) )
               continue;

            for( int c = 0; c < seeedpool->getNConssForVar(var) ; ++c )
            {
               int otherNodeCons  = seeedpool->getConssForVar(var)[c];
               if( !isConsOpen[otherNodeCons] || isConsVisited[otherNodeCons] )
               {
                  continue;
               }
               assert(isConsOpencons(otherNodeCons) );
               isConsVisited[otherNodeCons] = true;
               neighborConss.push_back(otherNodeCons);
               helpqueue.push(otherNodeCons);
            }
            isVarVisited[var] = true;
            neighborVars.push_back(var);
         }
      } //endwhile(!queue.empty() )

      /** assign found conss and vars to a new block */
      newBlockNr = getNBlocks() + 1;
      setNBlocks(newBlockNr);
      for ( size_t i = 0; i < neighborConss.size(); ++i )
      {
         cons = neighborConss[i];

         assert(isConsOpencons(cons) );
         setConsToBlock(cons, newBlockNr-1);

         deleteOpencons(cons);
      }
      for ( size_t i = 0; i < neighborVars.size(); ++i )
      {
         var = neighborVars[i];
         setVarToBlock(var, newBlockNr-1);
         assert(isVarOpenvar(var) );
         deleteOpenvar(var);
      }
   } // endwhile( !openConss.empty() )

   /** assign left open vars to block 0, if it exists, and to master, otherwise */
   for ( size_t i = 0; i < openVars.size(); ++i )
   {
      var = openVars[i];
      if(getNBlocks() != 0)
         setVarToBlock(var, 0);
      else
         setVarToMaster(var);
      openvarsToDelete.push_back(var);
   }

   for ( size_t i = 0; i < openvarsToDelete.size(); ++i )
   {
      var = openvarsToDelete[i];
      deleteOpenvar(var);
   }

   assert(openConss.empty());
   assert(openVars.empty());

   sort();
   assert(checkConsistency());

   return SCIP_OKAY;
}

/** assigns all open constraints and open variables
 *  strategy: assigns a cons (and related vars) to any block if possible by means of prior var assignments
 *  and to master, if there does not exist such a block */
SCIP_RETCODE Seeed::completeGreedily(Seeedpool* seeedpool)
{
   bool checkVar;
   bool varInBlock;
   bool notassigned;

   changedHashvalue = true;

   /** tools to check if the openVars can still be found in a constraint yet*/
   std::vector<int> varInBlocks; /** stores, in which block the variable can be found */

   /** tools to update openVars */

   if( !openVarsAndConssCalculated )
   {
      calcOpenconss();
      calcOpenvars();

      openVarsAndConssCalculated = true;
   }

   assert((int ) conssForBlocks.size() == nBlocks);
   assert((int ) varsForBlocks.size() == nBlocks);
   assert((int ) stairlinkingVars.size() == nBlocks);

   if( nBlocks == 0 && openConss.size() > 0 )
   {
      addBlock();
      if( openConss.size() != 0 )
      {
         setConsToBlock(openConss[0], 0);
         openConss.erase(openConss.begin());
      }
      else if( masterConss.size() != 0 )
      {
         setConsToBlock(masterConss[0], 0);
         masterConss.erase(masterConss.begin());
      }
      else
         assert(!(openConss.size() == 0 && masterConss.size() == 0));
   }

   /** check if the openVars can already be found in a constraint */
   for( size_t i = 0; i < openVars.size(); ++i )
   {/** assigns all open constraints and open variables
    *  strategy: assign all conss and vars that are indirectly connected to the same block
    *  a cons and a var are directly connected if the var appears in the cons */
      varInBlocks.clear();

      /** test if the variable can be found in blocks */
      for( int b = 0; b < nBlocks; ++b )
      {
         varInBlock = false;
         for( size_t k = 0; k < conssForBlocks[b].size() && !varInBlock; ++k )
         {
            for( int l = 0; l < seeedpool->getNVarsForCons(conssForBlocks[b][k]); ++l )
            {
               if( openVars[i] == seeedpool->getVarsForCons(conssForBlocks[b][k])[l] )
               {
                  varInBlocks.push_back(b);
                  varInBlock = true;
                  break;
               }
            }
         }
      }
      if( varInBlocks.size() == 1 ) /** if the variable can be found in one block set the variable to a variable of the block*/
      {
         bookAsBlockVar(openVars[i], varInBlocks[0]);
         continue; /** the variable does'nt need to be checked any more */
      }
      else if( varInBlocks.size() == 2 ) /** if the variable can be found in two blocks check if it is a linking var or a stairlinking var*/
      {
         if( varInBlocks[0] + 1 == varInBlocks[1] )
         {
            bookAsStairlinkingVar(openVars[i], varInBlocks[0]);
            continue; /** the variable does'nt need to be checked any more */
         }
         else
         {
            bookAsLinkingVar(openVars[i]);
            continue; /** the variable does'nt need to be checked any more */
         }
      }
      else if( varInBlocks.size() > 2 ) /** if the variable can be found in more than two blocks it is a linking var */
      {
         bookAsLinkingVar(openVars[i]);
         continue; /** the variable does'nt need to be checked any more */
      }

      checkVar = true;

      /** if the variable can be found in an open constraint it is still an open var */
      for( size_t j = 0; j < openConss.size(); ++j )
      {
         checkVar = true;
         for( int k = 0; k < seeedpool->getNVarsForCons(j); ++k )
         {
            if( openVars[i] == seeedpool->getVarsForCons(j)[k] )
            {
               checkVar = false;
               break;
            }
         }
         if( !checkVar )
         {
            break;
         }
      }


      /** test if the variable can be found in a master constraint yet */
      for( size_t j = 0; j < masterConss.size() && checkVar; ++j )
      {
         for( int k = 0; k < seeedpool->getNVarsForCons(masterConss[j]); ++k )
         {
            if( openVars[i] == seeedpool->getVarsForCons(masterConss[j])[k] )
            {
               bookAsMasterVar(openVars[i]);
               checkVar = false; /** the variable does'nt need to be checked any more */
               break;
            }
         }
      }
   }

   flushBooked();

   /** assign open conss greedily */
   for( size_t i = 0; i < openConss.size(); ++i )
   {
      std::vector<int> vecOpenvarsOfBlock; /** stores the open vars of the blocks */
      bool consGotBlockcons = false; /** if the constraint can be assigned to a block */

      /** check if the constraint can be assigned to a block */
      for( int j = 0; j < nBlocks; ++j )
      {
         /** check if all vars of the constraint are a block var of the current block, an open var, a linkingvar or a mastervar*/
         consGotBlockcons = true;
         for( int k = 0; k < seeedpool->getNVarsForCons(openConss[i]); ++k )
         {
            if( isVarBlockvarOfBlock(seeedpool->getVarsForCons(openConss[i])[k], j)
               || isVarOpenvar(seeedpool->getVarsForCons(openConss[i])[k])
               || isVarLinkingvar(seeedpool->getVarsForCons(openConss[i])[k])
               || isVarStairlinkingvarOfBlock(seeedpool->getVarsForCons(openConss[i])[k], j)
               || ( j!= 0 && isVarStairlinkingvarOfBlock(seeedpool->getVarsForCons(openConss[i])[k], j-1) ) )
            {
               if( isVarOpenvar(seeedpool->getVarsForCons(openConss[i])[k]) )
               {
                  vecOpenvarsOfBlock.push_back(seeedpool->getVarsForCons(openConss[i])[k]);
               }
            }
            else
            {
               vecOpenvarsOfBlock.clear(); /** the open vars don't get vars of the block */
               consGotBlockcons = false; /** the constraint can't be constraint of the block, check the next block */
               break;
            }
         }
         if( consGotBlockcons ) /** the constraint can be assigned to the current block */
         {
            bookAsBlockCons(openConss[i], j);
            for( size_t k = 0; k < vecOpenvarsOfBlock.size(); ++k ) /** the openvars in the constraint get block vars */
            {
               setVarToBlock(vecOpenvarsOfBlock[k], j);
               deleteOpenvar(vecOpenvarsOfBlock[k]);
            }
            vecOpenvarsOfBlock.clear();

            break;
         }
      }

      if( !consGotBlockcons ) /** the constraint can not be assigned to a block, set it to master */
         bookAsMasterCons(openConss[i]);
   }

   flushBooked();

   /** assign open vars greedily */
   for( size_t i = 0; i < openVars.size(); ++i )
   {
      notassigned = true;
      for( size_t j = 0; j < masterConss.size() && notassigned; ++j )
      {
         for( int k = 0; k < seeedpool->getNVarsForCons(masterConss[j]); ++k )
         {
            if( openVars[i] == seeedpool->getVarsForCons(masterConss[j])[k] )
            {
               bookAsMasterVar(openVars[i]);
               notassigned = false;
               break;
            }
         }
      }
   }

   flushBooked();

   /** check if the open conss are all assigned */
   if( !checkAllConssAssigned() )
   {
      std::cout << "ERROR: Something went wrong, there are still open cons, although all should have been assigned ";
      assert(false);   /** assigns all open constraints and open variables
       *  strategy: assign all conss and vars to the same block if they are indirectly connected
       *  a cons and a var are directly connected if the var appears in the cons */
   }

   /** check if the open vars are all assigned */
   if( !openVars.empty() )
   {
      std::cout << "ERROR: Something went wrong, there are still open vars, although all should have been assigned ";
      assert(false);
   }

   sort();
   assert(checkConsistency());

   return SCIP_OKAY;
}

/** assigns every open cons/var
 *  - to the respective block if it hits exactly one blockvar/blockcons and no open vars/conss
 *  - to master/linking if it hits blockvars/blockconss assigned to different blocks
 *  - and every cons to master that hits a master var
 *  - and every var to master if it does not hit any blockcons and has no open cons */
SCIP_RETCODE Seeed::considerImplicits(Seeedpool* seeedpool)
{
   int cons;
   int var;
   std::vector<int> blocksOfBlockvars; /** blocks with blockvars which can be found in the cons */
   std::vector<int> blocksOfOpenvar; /** blocks in which the open var can be found */
   bool master;
   bool hitsOpenVar;
   bool hitsOpenCons;

   changedHashvalue = true;

   if( !openVarsAndConssCalculated )
   {
      calcOpenvars();
      calcOpenconss();
      openVarsAndConssCalculated = true;
   }

   /** set openConss with more than two blockvars to master */
   for( size_t c = 0; c < openConss.size(); ++c )
   {
      blocksOfBlockvars.clear();
      master = false;
      hitsOpenVar = false;
      cons = openConss[c];


      for( int v = 0; v < seeedpool->getNVarsForCons(cons) && !master; ++v )
      {
         var = seeedpool->getVarsForCons(cons)[v];

         if ( isVarOpenvar(var) )
         {
            hitsOpenVar = true;
            continue;
         }

         if( isVarMastervar(var) )
         {
            master = true;
            bookAsMasterCons(cons);
            continue;
         }

         for( int b = 0; b < nBlocks && !master; ++b )
         {
            if( isVarBlockvarOfBlock( var, b) )
            {
               blocksOfBlockvars.push_back( b);
               break;
            }
         }
      }

      if( blocksOfBlockvars.size() > 1 && !master )
         bookAsMasterCons(cons);

      /* also assign open constraints that only have vars assigned to one single block and no open vars*/
      if( blocksOfBlockvars.size() == 1 && !hitsOpenVar && !master)
         bookAsBlockCons(cons, blocksOfBlockvars[0]);
   }

   flushBooked();

   /** set open var to linking, if it can be found in more than one block or set it to a block if it has only constraints in that block and no open constraints */
   for( size_t i = 0; i < openVars.size(); ++i )
   {
      blocksOfOpenvar.clear();
      var = openVars[i];
      hitsOpenCons = false;
      for( int c = 0; c < seeedpool->getNConssForVar(var); ++c )
      {
         cons = seeedpool->getConssForVar(var)[c];
         if( isConsOpencons(cons) )
         {
            hitsOpenCons = true;
            break;
         }
      }
      for( int b = 0; b < nBlocks; ++b )
      {
         for( int c = 0; c < seeedpool->getNConssForVar(var); ++c )
         {
            cons = seeedpool->getConssForVar(var)[c];
            if( isConsBlockconsOfBlock(cons,b) )
            {
               blocksOfOpenvar.push_back(b);
               break;
            }
         }
      }

      if( blocksOfOpenvar.size() > 1 )
      {
         bookAsLinkingVar(var);
         continue;
      }

      if( blocksOfOpenvar.size() == 1 && !hitsOpenCons )
      {
         bookAsBlockVar(var, blocksOfOpenvar[0]);
      }

      if( blocksOfOpenvar.size() == 0 && !hitsOpenCons )
      {
         bookAsMasterVar(var);
      }
   }

   flushBooked();

   return SCIP_OKAY;
}

/** deletes empty blocks */
SCIP_RETCODE Seeed::deleteEmptyBlocks()
{
   bool emptyBlocks = true;
   int block = -1;
   int b;

   changedHashvalue = true;

   assert((int ) conssForBlocks.size() == nBlocks);
   assert((int ) varsForBlocks.size() == nBlocks);
   assert((int ) stairlinkingVars.size() == nBlocks);

   while(emptyBlocks)
   {
      emptyBlocks = false;
      for(b = 0; b < nBlocks; ++b)
      {
         if(conssForBlocks[b].size() == 0 )
         {
            emptyBlocks = true;
            block = b;
         }
      }
      if(emptyBlocks)
      {
         nBlocks--;

         std::vector<std::vector<int>>::iterator it;

         it = stairlinkingVars.begin();
         for( b = 0; b < block; ++b )
            it++;
         stairlinkingVars.erase(it);

         it = conssForBlocks.begin();
         for( b = 0; b < block; ++b )
            it++;
         conssForBlocks.erase(it);

         it = varsForBlocks.begin();
         for( b = 0; b < block; ++b )
            it++;
         for(size_t j = 0; j < varsForBlocks[block].size(); ++j)
            openVars.push_back(varsForBlocks[block][j]);
         varsForBlocks.erase(it);

         //set stairlinkingvars of the previous block to block vars
         if( block != 0 && (int)stairlinkingVars[block - 1].size() != 0)
         {
            std::vector<int>::iterator iter = stairlinkingVars[block - 1].begin();
            std::vector<int>::iterator iterEnd = stairlinkingVars[block - 1].end();
            std::vector<int> stairlinkingVarsOfPreviousBlock;
            for( ; iter != iterEnd; ++ iter )
            {
               bookAsBlockVar(*iter, block - 1);
               stairlinkingVarsOfPreviousBlock.push_back(*iter);
            }
            for( size_t i = 0; i < stairlinkingVarsOfPreviousBlock.size(); ++i )
            {
               iter = find(stairlinkingVars[block - 1].begin(), stairlinkingVars[block - 1].end(), stairlinkingVarsOfPreviousBlock[i]);
               assert( iter != stairlinkingVars[block - 1].end() );
               stairlinkingVars[block - 1].erase(iter);
            }
            flushBooked();
         }
      }
   }
   return SCIP_OKAY;
}

/** deletes a cons from list of open conss */
SCIP_RETCODE Seeed::deleteOpencons(int opencons)
{
   assert(opencons >= 0 && opencons < nConss);
   std::vector<int>::iterator it;
   it = find(openConss.begin(), openConss.end(), opencons);
   assert(it != openConss.end());
   openConss.erase(it);
   changedHashvalue = true;

   return SCIP_OKAY;
}

/** deletes a var from the list of open vars */
SCIP_RETCODE Seeed::deleteOpenvar(int openvar)
{
   assert(openvar >= 0 && openvar < nVars);
   std::vector<int>::iterator it;
   it = find(openVars.begin(), openVars.end(), openvar);
   assert(it != openVars.end());
   openVars.erase(it);
   changedHashvalue = true;
   return SCIP_OKAY;
}

/** displays the assignments of the conss */
SCIP_RETCODE Seeed::displayConss()
{
   for( int b = 0; b < nBlocks; ++b )
   {
      if( getNConssForBlock(b) != 0 )
      {
         std::cout << "constraint(s) in block " << b << ": ";
         std::cout << getConssForBlock(b)[0];
         for( int c = 1; c < getNConssForBlock(b); ++c )
            std::cout << ", " << getConssForBlock(b)[c];
         std::cout << "\n";
      }
      else
         std::cout << "0 constraints in block " << b << std::endl;
   }

   if( getNMasterconss() != 0 )
   {
      std::cout << "masterconstraint(s): ";
      std::cout << masterConss[0];
      for( int c = 1; c < getNMasterconss(); ++c )
         std::cout << ", " << masterConss[c];
      std::cout << "\n";
   }
   else
      std::cout << "0 masterconstraints" << std::endl;

   if( getNOpenconss() != 0 )
   {
      std::cout << "open constraint(s): ";
      std::cout << openConss[0];
      for( int c = 1; c < getNOpenconss(); ++c )
         std::cout << ", " << openConss[c];
      std::cout << "\n";
   }
   else
      std::cout << "0 open constraints" << std::endl;

   return SCIP_OKAY;
}

/** displays the relevant information of the seeed */
SCIP_RETCODE Seeed::displaySeeed(Seeedpool* seeedpool)
{
   std::cout << "ID: " << id << std::endl;
   std::cout << "number of blocks: " << nBlocks << std::endl;
   std::cout << "hashvalue: " << hashvalue << std::endl;
   std::cout << "score: " << score << std::endl;
   if( getNOpenconss() + getNOpenconss() > 0)
	   std::cout << "maxwhitescore >= " << maxwhitescore << std::endl;
   else
	   std::cout << "maxwhitescore: " << maxwhitescore << std::endl;
   std::cout << "ancestorids: " ;
   for ( size_t i = 0; i  < listofancestorids.size(); ++i)
      std::cout << listofancestorids[i] << "; ";
   std::cout << std::endl;

   for( int b = 0; b < nBlocks; ++b )
   {
      std::cout << getNConssForBlock(b) << " constraint(s) in block " << b << std::endl;
      std::cout << getNVarsForBlock(b) << " variable(s) in block " << b << std::endl;
      std::cout << getNStairlinkingvars(b) << " stairlinkingvariable(s) in block " << b << std::endl;
   }

   std::cout << getNLinkingvars() << " linkingvariable(s)" << std::endl;
   std::cout << getNMasterconss() << " mastercontraint(s)" << std::endl;
   std::cout << getNMastervars() << " mastervariable(s)" << std::endl;
   std::cout << getNOpenconss() << " open constraint(s)" << std::endl;
   std::cout << getNOpenvars() << " open variable(s)" << std::endl;
   std::cout <<  "  stems from unpresolved problem: " << stemsFromUnpresolved << std::endl;
   std::cout << getNDetectors() << " detector(s)";
   if( getNDetectors() != 0 )
   {
      std::string detectorrepres;
      detectorrepres = (getNDetectors() != 1 || !isFinishedByFinisher ? DECdetectorGetName(detectorChain[0]) : "(finish)" + std::string(DECdetectorGetName(detectorChain[0]))   );

      std::cout << ": " <<  detectorrepres;

      for( int d = 1; d < getNDetectors(); ++d )
      {
         detectorrepres = (getNDetectors() != d+1 || !isFinishedByFinisher ? DECdetectorGetName(detectorChain[d]): "(finish)" + std::string(DECdetectorGetName(detectorChain[d] ))   );

         std::cout << ", " << detectorrepres;
      }
   }
   std::cout << "\n";

   return SCIP_OKAY;
}

/** displays the assignments of the vars */
SCIP_RETCODE Seeed::displayVars(Seeedpool* seeedpool)
{
   for( int b = 0; b < nBlocks; ++b )
   {
      if( getNVarsForBlock(b) != 0 )
      {
         std::cout << "variable(s) in block " << b << ": ";
         std::cout << getVarsForBlock(b)[0] << " (" << (seeedpool != NULL ? ( SCIPvarGetName(seeedpool->getVarForIndex(getVarsForBlock(b)[0] )  )   ) : "" )<< ") ";
         for( int c = 1; c < getNVarsForBlock(b); ++c )
            std::cout << ", " <<getVarsForBlock(b)[c] << " (" << (seeedpool != NULL ? ( SCIPvarGetName(seeedpool->getVarForIndex(getVarsForBlock(b)[c] )  )   ) : "" ) << ") ";
         std::cout << "\n";
      }
      else
         std::cout << "0 variables in block " << b << std::endl;
      if( getNStairlinkingvars(b) != 0 )
      {
         std::cout << "stairlinkingvariable(s) in block " << b << ": ";
         std::cout << getStairlinkingvars(b)[0] << " (" << (seeedpool != NULL ? ( SCIPvarGetName(seeedpool->getVarForIndex(getStairlinkingvars(b)[0] )  )   ) : "" )<< ") ";
         for( int c = 1; c < getNStairlinkingvars(b); ++c )
            std::cout << ", " << getStairlinkingvars(b)[c] << " (" << (seeedpool != NULL ? ( SCIPvarGetName(seeedpool->getVarForIndex(getStairlinkingvars(b)[c] )  )   ) : "" )<< ") ";
         std::cout << "\n";
      }
      else
         std::cout << "0 stairlinkingvariables in block " << b << std::endl;
   }

   if( getNLinkingvars() != 0 )
   {
      std::cout << "linkingvariable(s): ";
      std::cout << linkingVars[0] << " (" << (seeedpool != NULL ? ( SCIPvarGetName(seeedpool->getVarForIndex(linkingVars[0] )  )   ) : "" ) << ") ";
      for( int c = 1; c < getNLinkingvars(); ++c )
         std::cout << ", " << linkingVars[c] << " (" << (seeedpool != NULL ? ( SCIPvarGetName(seeedpool->getVarForIndex(linkingVars[c] )  )   ) : "") << ") ";
      std::cout << "\n";
   }
   else
      std::cout << "0 linkingvariables" << std::endl;

   if( getNMastervars() != 0 )
   {
      std::cout << "mastervariable(s): ";
      std::cout << masterVars[0] << " (" << (seeedpool != NULL ? ( SCIPvarGetName(seeedpool->getVarForIndex(masterVars[0] )  )   ) : "" )<< ") ";
      for( int c = 1; c < getNMastervars(); ++c )
         std::cout << ", " << masterVars[c] << " (" << (seeedpool != NULL ? ( SCIPvarGetName(seeedpool->getVarForIndex(masterVars[c] )  )  ) : "" )<< ") " ;
      std::cout << "\n";
   }
   else
      std::cout << "0 mastervariables" << std::endl;

   if( getNOpenvars() != 0 )
   {
      std::cout << "open variable(s): ";
      std::cout << openVars[0]<< " (" << (seeedpool != NULL ? ( SCIPvarGetName(seeedpool->getVarForIndex(openVars[0] )  )  ) : "" )<< ") " ;
      for( int c = 1; c < getNOpenvars(); ++c )
         std::cout << ", " << openVars[c]<< " (" << (seeedpool != NULL ? ( SCIPvarGetName(seeedpool->getVarForIndex(openVars[c] )  )  ) : "" )<< ") " ;
      std::cout << "\n";
   }
   else
      std::cout << "0 open variables" << std::endl;

   return SCIP_OKAY;
}

/** computes the score of the given seeed based on the border, the average density score and the ratio of linking variables
 *  @todo bound calculation for unfinished decompositions could be more precise */
SCIP_Real Seeed::evaluate(Seeedpool* seeedpool)
{
   SCIP_Real             borderscore;        /**< score of the border */
   SCIP_Real             densityscore;       /**< score of block densities */
   SCIP_Real             linkingscore;       /**< score related to interlinking blocks */
   SCIP_Real             totalscore;         /**< accumulated score */

   int matrixarea;
   int borderarea;
   int i;
   int j;
   int k;
   /*   int blockarea; */
   SCIP_Real varratio;
   int* nzblocks;
   int* nlinkvarsblocks;
   int* nvarsblocks;
   SCIP_Real* blockdensities;
   int* blocksizes;
   SCIP_Real density;

   SCIP_Real alphaborderarea;
   SCIP_Real alphalinking;
   SCIP_Real alphadensity;

   SCIP_Real blackarea;

   maxwhitescore = 1.;
   alphaborderarea = 0.6;
   alphalinking = 0.2 ;
   alphadensity  = 0.2;
   blackarea = 0.;


   /* calculate bound on max white score */
   if( getNOpenconss() != 0 || getNOpenvars() != 0 )
   {
	   blackarea += ( getNLinkingvars()+ getNTotalStairlinkingvars() ) * getNConss();
	   blackarea += getNMasterconss() * getNVars();
	   blackarea -= getNMastervars() * getNLinkingvars();
	   for( i = 0; i < nBlocks; ++i )
	   {
		   blackarea +=  getNConssForBlock(i) * getNVarsForBlock(i) ;
	   }

	   maxwhitescore = blackarea/( getNConss() * getNVars() );

	   return maxwhitescore;
   }

   if( getNOpenconss() != 0 || getNOpenvars() != 0 )
      SCIPwarningMessage(scip, "Evaluation for seeeds is not implemented for seeeds with open conss or open vars.\n");

   SCIP_CALL( SCIPallocBufferArray(scip, &nzblocks, nBlocks) );
   SCIP_CALL( SCIPallocBufferArray(scip, &nlinkvarsblocks, nBlocks) );
   SCIP_CALL( SCIPallocBufferArray(scip, &blockdensities, nBlocks) );
   SCIP_CALL( SCIPallocBufferArray(scip, &blocksizes, nBlocks) );
   SCIP_CALL( SCIPallocBufferArray(scip, &nvarsblocks, nBlocks) );
   /*
    * 3 Scores
    *
    * - Area percentage (min)
    * - block density (max)
    * - \pi_b {v_b|v_b is linking}/#vb (min)
    */

   /* calculate matrix area */
   matrixarea = nVars*nConss;

   blackarea += ( getNLinkingvars() + getNTotalStairlinkingvars() + getNMastervars() ) * getNConss();
   blackarea += getNMasterconss() * getNVars();

   blackarea -= getNMasterconss() * ( getNLinkingvars() + getNMastervars() );

   /* calculate slave sizes, nonzeros and linkingvars */
   for( i = 0; i < nBlocks; ++i )
   {
      int ncurconss;
      int nvarsblock;
      SCIP_Bool *ishandled;

      SCIP_CALL( SCIPallocBufferArray(scip, &ishandled, nVars) );
      nvarsblock = 0;
      nzblocks[i] = 0;
      nlinkvarsblocks[i] = 0;
      blackarea +=  getNConssForBlock(i) * ( getNVarsForBlock(i) );
      for( j = 0; j < nVars; ++j )
      {
         ishandled[j] = FALSE;
      }
      ncurconss = getNConssForBlock(i);

      for( j = 0; j < ncurconss; ++j )
      {
         int cons = getConssForBlock(i)[j];
         int ncurvars;
         ncurvars = seeedpool->getNVarsForCons(cons);
         for( k = 0; k < ncurvars; ++k )
         {
            int var = seeedpool->getVarsForCons(cons)[k];
            int block;
            if( isVarBlockvarOfBlock(var, i) )
               block = i + 1;
            else if( isVarLinkingvar(var) || isVarStairlinkingvar(var))
               block = nBlocks + 2;
            else if( isVarMastervar(var) )
               block = nBlocks + 1;

            ++(nzblocks[i]);

            if( block == nBlocks+1 && ishandled[var] == FALSE )
            {
               ++(nlinkvarsblocks[i]);
            }
            ishandled[var] = TRUE;
         }
      }

      for( j = 0; j < nVars; ++j )
      {
         if( ishandled[j] )
         {
            ++nvarsblock;
         }
      }

      blocksizes[i] = nvarsblock*ncurconss;
      nvarsblocks[i] = nvarsblock;
      if( blocksizes[i] > 0 )
      {
         blockdensities[i] = 1.0*nzblocks[i]/blocksizes[i];
      }
      else
      {
         blockdensities[i] = 0.0;
      }

      assert(blockdensities[i] >= 0 && blockdensities[i] <= 1.0);
      SCIPfreeBufferArray(scip, &ishandled);
   }

   borderarea = getNMasterconss()*nVars+(getNLinkingvars() + getNMastervars() + getNTotalStairlinkingvars())*(nConss-getNMasterconss());

   maxwhitescore = blackarea/( getNConss() * getNVars() );

   density = 1E20;
   varratio = 1.0;
   for( i = 0; i < nBlocks; ++i )
   {
      density = MIN(density, blockdensities[i]);

      if( (getNLinkingvars() + getNMastervars() + getNTotalStairlinkingvars()) > 0 )
      {
         varratio *= 1.0*nlinkvarsblocks[i]/(getNLinkingvars() + getNMastervars() + getNTotalStairlinkingvars());
      }
      else
      {
         varratio = 0;
      }
   }

   linkingscore = (0.5+0.5*varratio);
   borderscore = (1.0*(borderarea)/matrixarea);
   densityscore = (1-density);


   DEC_DECTYPE type;
   if(getNLinkingvars() == getNTotalStairlinkingvars() && getNMasterconss() == 0 && getNLinkingvars() > 0)
   {
      type = DEC_DECTYPE_STAIRCASE;
   }
   else if(getNLinkingvars() > 0 || getNTotalStairlinkingvars() )
   {
      type = DEC_DECTYPE_ARROWHEAD;
   }
   else if(getNMasterconss() > 0)
   {
      type = DEC_DECTYPE_BORDERED;
   }
   else if(getNMasterconss() == 0 && getNTotalStairlinkingvars() == 0)
   {
      type = DEC_DECTYPE_DIAGONAL;
   }
   else
   {
      type = DEC_DECTYPE_UNKNOWN;
   }


   switch( type )
   {
   case DEC_DECTYPE_ARROWHEAD:
      totalscore = alphaborderarea*(borderscore) + alphalinking*(linkingscore) + alphadensity*(densityscore);
//      score->totalscore = score->borderscore*score->linkingscore*score->densityscore;
      break;
   case DEC_DECTYPE_BORDERED:
      totalscore = alphaborderarea*(borderscore) + alphalinking*(linkingscore) + alphadensity*(densityscore);
//      score->totalscore = score->borderscore*score->linkingscore*score->densityscore;
      break;
   case DEC_DECTYPE_DIAGONAL:
      if(nBlocks == 1 || nBlocks == 0)
         totalscore = 1.0;
      else
         totalscore = 0.0;
      break;
   case DEC_DECTYPE_STAIRCASE:
      totalscore = alphaborderarea*(borderscore) + alphalinking*(linkingscore) + 0.2*(densityscore);
//      score->totalscore = score->borderscore*score->linkingscore*score->densityscore;
      break;
   case DEC_DECTYPE_UNKNOWN:
      assert(FALSE);
      totalscore = 1.0;
      break;
   default:
      SCIPerrorMessage("No rule for this decomposition type, cannot compute score\n");
      assert(FALSE);
      totalscore = 1.0;
      break;
   }
   if(nBlocks == 0)
      totalscore = 1.0;
   if(nBlocks == 1)
      totalscore *= 4;
   if(totalscore > 1)
      totalscore = 1;

   SCIPfreeBufferArray(scip, &nvarsblocks);
   SCIPfreeBufferArray(scip, &blocksizes);
   SCIPfreeBufferArray(scip, &blockdensities);
   SCIPfreeBufferArray(scip, &nlinkvarsblocks);
   SCIPfreeBufferArray(scip, &nzblocks);
   score = totalscore;
   return totalscore;
}


/** assigns all conss to master or declares them to be open (and declares all vars to be open)
 *  according to the cons assignment information given in constoblock hashmap
 *  precondition: no cons or var is already assigned to a block */
SCIP_RETCODE Seeed::filloutBorderFromConstoblock(SCIP_HASHMAP* constoblock, int givenNBlocks, Seeedpool* seeedpool)
{
   assert(givenNBlocks >= 0);
   assert(nBlocks == 0);
   assert((int ) conssForBlocks.size() == nBlocks);
   assert((int ) varsForBlocks.size() == nBlocks);
   assert((int ) stairlinkingVars.size() == nBlocks);
   assert(!alreadyAssignedConssToBlocks());
   nBlocks = givenNBlocks;
   nVars = seeedpool->getNVars();
   nConss = seeedpool->getNConss();
   int consnum;
   int consblock;
   int varnum;

   changedHashvalue = true;

   for( int i = 0; i < nConss; ++i )
   {
      consnum = i;
      consblock = ((int)(size_t)SCIPhashmapGetImage(constoblock, (void*)(size_t)i)) - 1;
      assert(consblock >= 0 && consblock <= nBlocks);
      if( consblock == nBlocks )
         setConsToMaster(consnum);
      else
         openConss.push_back(consnum);
   }

   for( int i = 0; i < nVars; ++i )
   {
      varnum = i;
      openVars.push_back(varnum);
   }

   nBlocks = 0;
   sort();
   assert(checkConsistency());
   return SCIP_OKAY;
}

/** assigns all conss to master or a block
 *  according to the cons assignment information given in constoblock hashmap
 *  calculates implicit variable assignment through cons assignment
 *  precondition: no cons or var is already assigned to a block and constoblock contains information for every cons */
SCIP_RETCODE Seeed::filloutSeeedFromConstoblock(SCIP_HASHMAP* constoblock, int givenNBlocks, Seeedpool* seeedpool)
{
   assert(givenNBlocks >= 0);
   assert(nBlocks == 0);
   assert((int ) conssForBlocks.size() == nBlocks);
   assert((int ) varsForBlocks.size() == nBlocks);
   assert((int ) stairlinkingVars.size() == nBlocks);
   assert(!alreadyAssignedConssToBlocks());
   nBlocks = givenNBlocks;
   nVars = seeedpool->getNVars();
   nConss = seeedpool->getNConss();
   int consnum;
   int consblock;
   int varnum;
   bool varInBlock;
   std::vector<int> varInBlocks = std::vector<int>(0);
   std::vector<int> emptyVector = std::vector<int>(0);

   changedHashvalue = true;

   for( int c = 0; c < nConss; ++c )
   {
      assert(SCIPhashmapExists(constoblock, (void* ) (size_t ) c));
      assert((int )(size_t )SCIPhashmapGetImage(constoblock, (void* ) (size_t ) c) - 1 <= nBlocks);
      assert((int )(size_t )SCIPhashmapGetImage(constoblock, (void* ) (size_t ) c) - 1 >= 0);
   }

   for( int b = (int)conssForBlocks.size(); b < nBlocks; b++ )
      conssForBlocks.push_back(emptyVector);

   for( int b = (int)varsForBlocks.size(); b < nBlocks; b++ )
      varsForBlocks.push_back(emptyVector);

   for( int b = (int)stairlinkingVars.size(); b < nBlocks; b++ )
      stairlinkingVars.push_back(emptyVector);

   for( int i = 0; i < nConss; ++i )
   {
      consnum = i;
      consblock = ((int)(size_t)SCIPhashmapGetImage(constoblock, (void*)(size_t)i)) - 1;
      assert(consblock >= 0 && consblock <= nBlocks);
      if( consblock == nBlocks )
         setConsToMaster(consnum);
      else
         setConsToBlock(consnum, consblock);
   }

   for( int i = 0; i < nVars; ++i )
   {
      varInBlocks.clear();
      varnum = i;

      /** test if the variable can be found in blocks */
      for( int b = 0; b < nBlocks; ++b )
      {
         varInBlock = false;
         for( size_t k = 0; k < conssForBlocks[b].size() && !varInBlock; ++k )
         {
            for( int l = 0; l < seeedpool->getNVarsForCons(conssForBlocks[b][k]) && !varInBlock; ++l )
            {
               if( varnum == (seeedpool->getVarsForCons(conssForBlocks[b][k]))[l] )
               {
                  varInBlocks.push_back(b);
                  varInBlock = true;
               }
            }
         }
      }
      if( varInBlocks.size() == 1 ) /** if the var can be found in one block set the var to block var */
         setVarToBlock(varnum, varInBlocks[0]);
      else if( varInBlocks.size() == 2 ) /** if the variable can be found in two blocks check if it is a linking var or a stairlinking var*/
      {
         if( varInBlocks[0] + 1 == varInBlocks[1] )
            setVarToStairlinking(varnum, varInBlocks[0], varInBlocks[1]);
         else
            setVarToLinking(varnum);
      }
      else if( varInBlocks.size() > 2 ) /** if the variable can be found in more than two blocks it is a linking var */
         setVarToLinking(varnum);
      else
         assert(varInBlocks.size() == 0);
         setVarToMaster(varnum);
   }
   sort();
   openVars = std::vector<int>(0);
   openConss = std::vector<int>(0);
   openVarsAndConssCalculated = true;

   deleteEmptyBlocks();
   sort();
   assert(checkConsistency());
   assert(checkVarsAndConssConsistency(seeedpool));

   return SCIP_OKAY;
}

/** reassigns variables classified as linking to master if the variable only hits master conss */
SCIP_RETCODE Seeed::findVarsLinkingToMaster(Seeedpool* seeedpool)
{
   int i;
   int j;
   const int* varcons;
   bool isMasterVar;
   const int* lvars = getLinkingvars();
   std::vector<int> foundMasterVarIndices;

   changedHashvalue = true;

   // sort Master constraints for binary search
   sort();

   for( i = 0; i < getNLinkingvars(); ++i )
   {
      isMasterVar = true;
      varcons = seeedpool->getConssForVar(lvars[i]);
      for( j = 0; j < seeedpool->getNConssForVar(lvars[i]); ++j )
      {
         if( !std::binary_search(masterConss.begin(), masterConss.end(), varcons[j]) )
         {
            isMasterVar = false;
            break;
         }
      }

      if( isMasterVar )
      {
         foundMasterVarIndices.push_back(i);
      }
   }

   for( std::vector<int>::reverse_iterator it = foundMasterVarIndices.rbegin(); it != foundMasterVarIndices.rend(); ++it )
   {
      masterVars.push_back(lvars[*it]);
      linkingVars.erase(linkingVars.begin() + *it);
   }

   return SCIP_OKAY;
}

/** reassigns variables classified as linking to stairlinking if the variable hits conss in exactly two consecutive blocks */
SCIP_RETCODE Seeed::findVarsLinkingToStairlinking(Seeedpool* seeedpool)
{
   int i;
   int j;
   int k;

   int consblock;
   int block1 = -1;
   int block2 = -1;

   const int* varcons;
   const int* lvars = getLinkingvars();

   std::vector<int> foundMasterVarIndices;

   sort();

   for( i = 0; i < getNLinkingvars(); ++i )
   {
      block1 = -1;
      block2 = -1;
      varcons = seeedpool->getConssForVar(lvars[i]);
      for( j = 0; j < seeedpool->getNConssForVar(lvars[i]); ++j )
      {
         consblock = -1;
         for( k = 0; k < nBlocks; ++k )
         {
            if( std::binary_search(conssForBlocks[k].begin(), conssForBlocks[k].end(), varcons[j]) )
            {
               consblock = k;
               break;
            }
         }

         if( consblock == -1 )
         {
            block1 = -1;
            block2 = -1;
            break;
         }
         else if( block1 == consblock || block2 == consblock )
         {
            continue;
         }
         else if( block1 == -1 )
         {
            block1 = consblock;
            continue;
         }
         else if( block2 == -1 )
         {
            block2 = consblock;
            continue;
         }
         else
         {
            block1 = -1;
            block2 = -1;
            break;
         }
      }

      if( block1 != -1 && block2 != -1 && ( block1 == block2+1 || block1+1 == block2 ) )
      {
         setVarToStairlinking(lvars[i], block1, block2);
         foundMasterVarIndices.push_back(i);
      }
   }

   for( std::vector<int>::reverse_iterator it = foundMasterVarIndices.rbegin(); it != foundMasterVarIndices.rend(); ++it )
   {
      linkingVars.erase(linkingVars.begin() + *it);
   }

   return SCIP_OKAY;
}

/** assigns all booked constraints and variables and deletes them from list of open cons and open vars */
SCIP_RETCODE Seeed::flushBooked()
{
   std::vector<int>::const_iterator bookedIter;
   std::vector<int>::const_iterator bookedIterEnd;
   std::vector<std::pair<int, int>>::iterator bookedIter2;
   std::vector<std::pair<int, int>>::iterator bookedIterEnd2;

   std::vector<SCIP_Bool> varislinking(getNVars(), FALSE);

   changedHashvalue = true;

   bookedIter = bookedAsMasterConss.begin();
   bookedIterEnd = bookedAsMasterConss.end();
   for( ; bookedIter != bookedIterEnd; ++bookedIter )
   {
      setConsToMaster(*bookedIter);
      deleteOpencons(*bookedIter);
   }
   bookedAsMasterConss.clear();

   bookedIter2 = bookedAsBlockConss.begin();
   bookedIterEnd2 = bookedAsBlockConss.end();
   for( ; bookedIter2 != bookedIterEnd2; ++bookedIter2 )
   {
      setConsToBlock((*bookedIter2).first, (*bookedIter2).second);
      deleteOpencons((*bookedIter2).first);
   }
   bookedAsBlockConss.clear();

   bookedIter = bookedAsLinkingVars.begin();
   bookedIterEnd = bookedAsLinkingVars.end();
   for( ; bookedIter != bookedIterEnd; ++bookedIter )
   {
      varislinking[*bookedIter] = TRUE;
      setVarToLinking(*bookedIter);
      deleteOpenvar(*bookedIter);
   }
   bookedAsLinkingVars.clear();

   bookedIter = bookedAsMasterVars.begin();
   bookedIterEnd = bookedAsMasterVars.end();
   for( ; bookedIter != bookedIterEnd; ++bookedIter )
   {
      setVarToMaster(*bookedIter);
      deleteOpenvar(*bookedIter);
   }
   bookedAsMasterVars.clear();

   bookedIter2 = bookedAsBlockVars.begin();
   bookedIterEnd2 = bookedAsBlockVars.end();
   for( ; bookedIter2 != bookedIterEnd2; ++bookedIter2 )
   {
      if( varislinking[(*bookedIter2).first ] )
         continue;
      setVarToBlock((*bookedIter2).first, (*bookedIter2).second);
      deleteOpenvar((*bookedIter2).first);
   }
   bookedAsBlockVars.clear();

   bookedIter2 = bookedAsStairlinkingVars.begin();
   bookedIterEnd2 = bookedAsStairlinkingVars.end();
   for( ; bookedIter2 != bookedIterEnd2; ++bookedIter2 )
   {
      setVarToStairlinking((*bookedIter2).first, (*bookedIter2).second, (*bookedIter2).second + 1);
      deleteOpenvar((*bookedIter2).first);
   }
   bookedAsStairlinkingVars.clear();

   return SCIP_OKAY;
}

/** returns array containing constraints assigned to a block */
const int* Seeed::getConssForBlock(int block)
{
   assert(block >= 0 && block < nBlocks);
   return &conssForBlocks[block][0];
}

/** returns the detectorchain */
DEC_DETECTOR** Seeed::getDetectorchain()
{
   return &detectorChain[0];
}

/** returns true if this seeed was finished by finishSeeed() method of a detector */
bool Seeed::getFinishedByFinisher()
{
   return isFinishedByFinisher;
}

/** returns the calculated hash value of this seeed */
long Seeed::getHashValue()
{
   if(changedHashvalue)
      calcHashvalue();
   changedHashvalue = false;
   return this->hashvalue;
}

/** returns the id of the seeed */
int Seeed::getID()
{
   return id;
}

/** returns array containing all linking vars */
const int* Seeed::getLinkingvars()
{
   return &linkingVars[0];
}

/** returns array containing all master conss */
const int* Seeed::getMasterconss()
{
   return &masterConss[0];
}

/** returns array containing all master vars (every constraint containing a master var is in master) */
const int* Seeed::getMastervars()
{
   return &masterVars[0];
}

/** returns the "maximum white score" (the smaller the better) */
SCIP_Real Seeed::getMaxWhiteScore()
{
   return maxwhitescore;
}


/** returns number of blocks */
int Seeed::getNBlocks()
{
   return nBlocks;
}

/** returns number of conss */
int Seeed::getNConss()
{
   return nConss;
}

/** returns size of the vector containing conss assigned to a block */
int Seeed::getNConssForBlock(int block)
{
   assert(block >= 0 && block < nBlocks);
   return (int)conssForBlocks[block].size();
}

/** returns the number of detectors the seeed is propagated by */
int Seeed::getNDetectors()
{
   return (int)detectorChain.size();
}

/** returns size of the vector containing linking vars */
int Seeed::getNLinkingvars()
{
   return (int)linkingVars.size();
}

/** returns size of the vector containing master conss */
int Seeed::getNMasterconss()
{
   return (int) masterConss.size();
}

/** returns size of the vector containing master vars (hitting only constraints in the master) */
int Seeed::getNMastervars()
{
   return (int)masterVars.size();
}


/** returns total number of stairlinking vars */
int Seeed::getNTotalStairlinkingvars()
{
   int nstairlinkingvars = 0;
   for ( int b = 0; b < getNBlocks(); ++b)
      nstairlinkingvars += getNStairlinkingvars(b);

   return nstairlinkingvars;
}

/** returns size of vector containing constraints not assigned yet */
int Seeed::getNOpenconss()
{
   if( !openVarsAndConssCalculated )
   {
      calcOpenconss();
      calcOpenvars();

      openVarsAndConssCalculated = true;
   }
   return (int)openConss.size();
}

/** returns size of vector containing variables not assigned yet */
int Seeed::getNOpenvars()
{
   if( !openVarsAndConssCalculated )
   {
      calcOpenconss();
      calcOpenvars();

      openVarsAndConssCalculated = true;
   }
   return (int)openVars.size();
}

/** returns size of the vector containing stairlinking vars */
int Seeed::getNStairlinkingvars(int block)
{
   assert(block >= 0 && block < nBlocks);
   return (int)stairlinkingVars[block].size();
}

/** returns number of vars */
int Seeed::getNVars()
{
   return nVars;
}

/** returns size of the vector containing vars assigned to a block */
int Seeed::getNVarsForBlock(int block)
{
   assert(block >= 0 && block < nBlocks);
   return (int)varsForBlocks[block].size();
}

/** returns array containing constraints not assigned yet */
const int* Seeed::getOpenconss()
{
   if( !openVarsAndConssCalculated )
   {
      calcOpenconss();
      calcOpenvars();
      openVarsAndConssCalculated = true;
   }

   return &openConss[0];
}

/** returns array containing variables not assigned yet*/
const int* Seeed::getOpenvars()
{
   if( !openVarsAndConssCalculated )
   {
      calcOpenconss();
      calcOpenvars();

      openVarsAndConssCalculated = true;
   }

   return &openVars[0];
}

/** returns array containing stairlinking vars */
const int* Seeed::getStairlinkingvars(int block)
{
   assert(block >= 0 && block < nBlocks);
   return &stairlinkingVars[block][0];
}

/** returns array containing vars of a block */
const int* Seeed::getVarsForBlock(int block)
{
   assert(block >= 0 && block < nBlocks);
   return &varsForBlocks[block][0];
}

/** returns true if this seeed is complete,
 *  i.e. it has at no more open constraints and variables */
bool Seeed::isComplete()
{
   return ( 0 == getNOpenconss() && 0 == getNOpenvars() );
}

/** returns true if the cons is a cons of the block */
bool Seeed::isConsBlockconsOfBlock(int cons, int block)
{
   assert(cons >= 0 && cons < nConss);
   assert(block >= 0 && block < nBlocks);
   if( find(conssForBlocks[block].begin(), conssForBlocks[block].end(), cons) != conssForBlocks[block].end() )
      return true;
   else
      return false;
}

/** returns true if the cons is a master cons */
bool Seeed::isConsMastercons(int cons)
{
   assert(cons >= 0 && cons < nConss);
   if( find(masterConss.begin(), masterConss.end(), cons) != masterConss.end() )
      return true;
   else
      return false;
}

/** returns true if the cons is an open cons */
bool Seeed::isConsOpencons(int cons)
{
   assert(cons >= 0 && cons < nConss);
   if( find(openConss.begin(), openConss.end(), cons) != openConss.end() )
      return true;
   else
      return false;
}

/* method to check whether this seeed is equal to given other seeed (calls isEqual(Seeed*)) */
SCIP_RETCODE Seeed::isEqual(Seeed* otherseeed, SCIP_Bool* isequal, bool sortseeeds)
{
   if( sortseeeds )
   {
      sort();
      otherseeed->sort();
   }

   *isequal = isEqual(otherseeed);

   return SCIP_OKAY;
}

/* method to check whether this seeed is equal to given other seeed */
bool Seeed::isEqual(Seeed* other)
{
   if( getNMasterconss() != other->getNMasterconss() || getNMastervars() != other->getNMastervars()
      || getNBlocks() != other->getNBlocks() || getNLinkingvars() != other->getNLinkingvars() )
      return false;

   if( getHashValue() != other->getHashValue() )
      return false;

   std::vector<std::pair<int, int>> blockorderthis = std::vector<std::pair<int, int> >(0);
   std::vector<std::pair<int, int>> blockorderother = std::vector<std::pair<int, int> >(0);

   /** find sorting for blocks (non decreasing according smallest row index) */
   for( int i = 0; i < this->nBlocks; ++i )
   {
      blockorderthis.push_back(std::pair<int, int>(i, conssForBlocks[i][0]));
      blockorderother.push_back(std::pair<int, int>(i, other->conssForBlocks[i][0]));
   }

   std::sort(blockorderthis.begin(), blockorderthis.end(), compare_blocks);
   std::sort(blockorderother.begin(), blockorderother.end(), compare_blocks);

   /** compares the number of stairlinking vars */
   for( int b = 0; b < getNBlocks(); ++b )
   {
      int blockthis = blockorderthis[b].first;
      int blockother = blockorderother[b].first;

      if( getNStairlinkingvars(blockthis) != other->getNStairlinkingvars(blockother) )
         return false;
   }

   /** compares the number of constraints and variables in the blocks*/
   for( int b = 0; b < getNBlocks(); ++b )
   {
      int blockthis = blockorderthis[b].first;
      int blockother = blockorderother[b].first;

      if( (getNVarsForBlock(blockthis) != other->getNVarsForBlock(blockother))
         || (getNConssForBlock(blockthis) != other->getNConssForBlock(blockother)) )
         return false;
   }

   /** compares the master cons */
   for( int j = 0; j < getNMasterconss(); ++j )
   {
      if( getMasterconss()[j] != other->getMasterconss()[j] )
         return false;
   }

   /** compares the master vars */
   for( int j = 0; j < getNMastervars(); ++j )
   {
      if( getMastervars()[j] != other->getMastervars()[j] )
         return false;
   }

   /** compares the constrains and variables in the blocks */
   for( int b = 0; b < getNBlocks(); ++b )
   {
      int blockthis = blockorderthis[b].first;
      int blockother = blockorderother[b].first;

      for( int j = 0; j < getNConssForBlock(blockthis); ++j )
      {
         if( getConssForBlock(blockthis)[j] != other->getConssForBlock(blockother)[j] )
            return false;
      }

      for( int j = 0; j < getNVarsForBlock(blockthis); ++j )
      {
         if( getVarsForBlock(blockthis)[j] != other->getVarsForBlock(blockother)[j] )
            return false;
      }

      for( int j = 0; j < getNStairlinkingvars(blockthis); ++j )
      {
         if( getStairlinkingvars(blockthis)[j] != other->getStairlinkingvars(blockother)[j] )
            return false;
      }

   }

   /** compares the linking vars */
   for( int j = 0; j < getNLinkingvars(); ++j )
   {
      if( getLinkingvars()[j] != other->getLinkingvars()[j] )
         return false;
   }

   return true;
}

/** returns true if this seeed was propagated by a detector */
bool Seeed::isPropagatedBy(DEC_DETECTOR* detectorID)
{
   std::vector<DEC_DETECTOR*>::const_iterator iter = std::find(detectorChain.begin(), detectorChain.end(), detectorID );

   return iter != detectorChain.end();
}

/** returns true if this seeed is trivial,
 *  i.e. all conss are in one block, all conss are in border, all variables linking or mastervars */
bool Seeed::isTrivial()
{
   if( getNBlocks() == 1 && getNConssForBlock(0) == getNConss() )
      return true;

   if( getNConss() == getNMasterconss() )
      return true;

   if( getNConss() == getNOpenconss() && getNVars() == getNOpenvars() )
      return true;

   if( getNVars() == getNMastervars() + getNLinkingvars() )
      return true;

   return false;
}

<<<<<<< HEAD
/** returns true if the var is assigned to the block */
=======

bool Seeed::isComplete()
{

   return ( 0 == getNOpenconss() && 0 == getNOpenvars() );
}

bool Seeed::isSelected()
{
   return isselected;
}


/** return whether the var is a var of the block */
>>>>>>> 7880da76
bool Seeed::isVarBlockvarOfBlock(int var, int block)
{
   assert(var >= 0 && var < nVars);
   assert(block >= 0 && block < nConss);
   if( find(varsForBlocks[block].begin(), varsForBlocks[block].end(), var) != varsForBlocks[block].end() )
      return true;
   else
      return false;
}

/** returns true if the var is a master var */
bool Seeed::isVarMastervar(int var)
{
   assert(var >= 0 && var < nVars);
   if( find(masterVars.begin(), masterVars.end(), var) != masterVars.end() )
      return true;
   else
      return false;
}

/** returns true if the var is a linking var */
bool Seeed::isVarLinkingvar(int var)
{
   assert(var >= 0 && var < nVars);
   if( find(linkingVars.begin(), linkingVars.end(), var) != linkingVars.end() )
      return true;
   else
      return false;
}

/** returns true if the var is an open var */
bool Seeed::isVarOpenvar(int var)
{
   assert(var >= 0 && var < nVars);
   if( find(openVars.begin(), openVars.end(), var) != openVars.end() )
      return true;
   else
      return false;
}

/** returns true if the var is a stairlinking var */
bool Seeed::isVarStairlinkingvar(int var)
{
   for( int b = 0; b < nBlocks; ++b )
   {
      if( find(stairlinkingVars[b].begin(), stairlinkingVars[b].end(), var) != stairlinkingVars[b].end() )
         return true;
   }
   return false;
}

/** returns true if the var is a stairlinkingvar of the block */
bool Seeed::isVarStairlinkingvarOfBlock(int var, int block)
{
   assert(var >= 0 && var < nVars);
   assert(block >= 0 && block < nBlocks);
   if( find(stairlinkingVars[block].begin(), stairlinkingVars[block].end(), var) != stairlinkingVars[block].end() )
      return true;
   else
   {
      if( block == 0 )
         return false;
      else return (find(stairlinkingVars[block - 1].begin(), stairlinkingVars[block - 1].end(), var) != stairlinkingVars[block - 1].end() );
   }
}

/** refine seeed: do obvious (considerImplicits()) and some non-obvious assignments (assignOpenPartialHittingToMaster()) */
 SCIP_RETCODE Seeed::refineToMaster(Seeedpool* seeedpool)
{
    changedHashvalue = true;

    SCIP_CALL( considerImplicits(seeedpool) );
    SCIP_CALL( assignOpenPartialHittingToMaster(seeedpool) );

    return SCIP_OKAY;
 }

/** add a constraint to a block */
SCIP_RETCODE Seeed::setConsToBlock(int consToBlock, int block)
{
   assert(consToBlock >= 0 && consToBlock < nConss);
   assert(block >= 0 && block < nBlocks);
   assert( (int) conssForBlocks.size() > block);

   changedHashvalue = true;

   conssForBlocks[block].push_back(consToBlock);

   return SCIP_OKAY;
}

/** add a constraint to the master constraints */
SCIP_RETCODE Seeed::setConsToMaster(int consToMaster)
{
   assert(consToMaster >= 0 && consToMaster < nConss);
   masterConss.push_back(consToMaster);

   changedHashvalue = true;

   return SCIP_OKAY;
}

/** sets seeed to be propagated by a detector */
SCIP_RETCODE Seeed::setDetectorPropagated(DEC_DETECTOR* detectorID)
{
   detectorChain.push_back(detectorID);
   detectorChainFinishingUsed.push_back(FALSE);

   return SCIP_OKAY;
}

/** sets seeed to be propagated by a finishing detector */
SCIP_RETCODE Seeed::setFinishingDetectorPropagated(DEC_DETECTOR* detectorID)
{

   isFinishedByFinisher = true;
   detectorChain.push_back(detectorID);
   detectorChainFinishingUsed.push_back(TRUE);

   return SCIP_OKAY;
}

/** sets whether this seeed was finished by a detector */
void Seeed::setFinishedByFinisher(bool finished)
{
   isFinishedByFinisher = finished;
}

/** sets number of blocks, only increasing number allowed */
SCIP_RETCODE Seeed::setNBlocks(int newNBlocks)
{
   assert(newNBlocks >= nBlocks);

   assert((int) conssForBlocks.size() == nBlocks);
   assert((int) varsForBlocks.size() == nBlocks);
   assert((int) stairlinkingVars.size() == nBlocks);
   /** increase number of blocks in conssForBlocks and varsForBlocks */

   changedHashvalue = true;

   for( int b = nBlocks; b < newNBlocks; ++b )
   {
      conssForBlocks.push_back(std::vector<int>(0));
      varsForBlocks.push_back(std::vector<int>(0));
      stairlinkingVars.push_back(std::vector<int>(0));
   }

   nBlocks = newNBlocks;

   return SCIP_OKAY;
}

/** sets the id of this seeed */
SCIP_RETCODE Seeed::setID(
          int newid
    ){
   this->id = newid;

   return SCIP_OKAY;
}

/** sets whether open vars and conss are calculated */
SCIP_RETCODE Seeed::setOpenVarsAndConssCalculated(bool value)
{
   openVarsAndConssCalculated = value;
   return SCIP_OKAY;
}

<<<<<<< HEAD
/** adds a variable to a block */
=======
/** set selection information about this seeed */
void Seeed::setSelected(
      bool selected
      ){
   isselected  = selected;
}


/** add a variable to a block */
>>>>>>> 7880da76
SCIP_RETCODE Seeed::setVarToBlock(int varToBlock, int block)
{
   assert(varToBlock >= 0 && varToBlock < nVars);
   assert(block >= 0 && block < nBlocks);
   assert( (int) varsForBlocks.size() > block);

   changedHashvalue = true;

   changedHashvalue = true;

   varsForBlocks[block].push_back(varToBlock);
   return SCIP_OKAY;
}

/** adds a variable to the linking variables */
SCIP_RETCODE Seeed::setVarToLinking(int varToLinking)
{
   assert(varToLinking >= 0 && varToLinking < nVars);
   linkingVars.push_back(varToLinking);
   changedHashvalue = true;

   return SCIP_OKAY;
}

/** adds a variable to the master variables (hitting only constraints in the master) */
SCIP_RETCODE Seeed::setVarToMaster(int varToMaster)
{
   assert(varToMaster >= 0 && varToMaster < nVars);
   masterVars.push_back(varToMaster);
   changedHashvalue = true;

   return SCIP_OKAY;
}

/** adds a variable to the stairlinking variables */
SCIP_RETCODE Seeed::setVarToStairlinking(int varToStairlinking, int block1, int block2)
{
   assert(varToStairlinking >= 0 && varToStairlinking < nVars);
   assert(block1 >= 0 && block1 <= nBlocks);
   assert(block2 >= 0 && block2 <= nBlocks);
   assert( (block1 + 1 == block2) || (block2 + 1 == block1) );

   changedHashvalue = true;

   stairlinkingVars[( block1 < block2 ? block1 : block2 )].push_back(varToStairlinking);

   return SCIP_OKAY;
}

/** displays seeed data in a scatterplot */
void Seeed::showScatterPlot(Seeedpool* seeedpool, SCIP_Bool writeonly, const char* filename, SCIP_Bool draft, SCIP_Bool colored)
{
   char help[SCIP_MAXSTRLEN] =  "helpScatter.txt";
   int rowboxcounter = 0;
   int colboxcounter = 0;
   std::stringstream command;
   char buffer[SCIP_MAXSTRLEN];

   if ( !draft )
	   writeScatterPlot(seeedpool, help);

   std::ofstream ofs;

   ofs.open ("helper.plg", std::ofstream::out );

   /*experimental */
   if( !writeonly )
   {
      writeonly= TRUE;
      sprintf(buffer, "help%d.pdf", this->getID() );
      filename = buffer;
   }
   /**/


   if( writeonly )
   {
	  ofs << "set terminal pdf " << std::endl;
      ofs << "set output \"" << filename  << "\"" << std::endl;
	//  ofs << "set terminal postscript" << std::endl;
	//  ofs << "set output \"| ps2pdf - " << filename  << "\"" << std::endl;
   }
   ofs << "set xrange [-1:" << getNVars() << "]\nset yrange[" << getNConss() << ":-1]\n";


   /* write linking var */
   if(colored)
      ofs << "set object 1 rect from  0,0 to " << getNLinkingvars() << "," << getNConss()  << " fc rgb \"purple\"\n" ;
   else
      ofs << "set object 1 rect from  0,0 to " << getNLinkingvars() << "," << getNConss()  << " fillstyle solid noborder fc rgb \"grey60\"\n" ;
   colboxcounter+=getNLinkingvars();

   if(colored)
      ofs << "set object 2 rect from " << colboxcounter << ",0 to " << getNMastervars()+colboxcounter  << "," << getNConss()  << " fc rgb \"yellow\"\n" ;
   else
      ofs << "set object 2 rect from " << colboxcounter << ",0 to " << getNMastervars()+colboxcounter  << "," << getNConss()  << " fillstyle solid noborder fc rgb \"grey80\"\n" ;
   colboxcounter+=getNMastervars();


   displaySeeed(seeedpool);
   // std::cout << " nmasterconss: " << getNMasterconss() << std::endl;


   /* write linking cons box */
   if(colored)
      ofs << "set object 3 rect from 0,0 to " << getNVars() << ", " <<  getNMasterconss()  << " fc rgb \"orange\"\n" ;
   else
      ofs << "set object 3 rect from 0,0 to " << getNVars() << ", " <<  getNMasterconss()  << " fillstyle solid noborder fc rgb \"grey40\"\n" ;
   rowboxcounter += getNMasterconss();

   for( int b = 0; b < getNBlocks() ; ++b )
   {
      if(colored)
         ofs << "set object " << 2*b+4 << " rect from " << colboxcounter << ", "  <<  rowboxcounter << " to " << colboxcounter+getNVarsForBlock(b) << ", "  <<  rowboxcounter+getNConssForBlock(b) << " fc rgb \"grey\"\n" ;
      else
         ofs << "set object " << 2*b+4 << " rect from " << colboxcounter << ", "  <<  rowboxcounter << " to " << colboxcounter+getNVarsForBlock(b) << ", "  <<  rowboxcounter+getNConssForBlock(b) << " fillstyle solid noborder fc rgb \"grey70\"\n" ;
      colboxcounter += getNVarsForBlock(b);

      if ( getNStairlinkingvars(b) != 0 )
      {
         if(colored)
            ofs << "set object " << 2*b+5 << " rect from " << colboxcounter << ", "  <<  rowboxcounter << " to " << colboxcounter+getNStairlinkingvars(b) << ", "  <<  rowboxcounter+getNConssForBlock(b)+ getNConssForBlock(b+1) << " fc rgb \"pink\"\n" ;
         else
            ofs << "set object " << 2*b+5 << " rect from " << colboxcounter << ", "  <<  rowboxcounter << " to " << colboxcounter+getNStairlinkingvars(b) << ", "  <<  rowboxcounter+getNConssForBlock(b)+ getNConssForBlock(b+1) << " fillstyle solid noborder fc rgb \"grey90\"\n" ;
      }
      colboxcounter += getNStairlinkingvars(b);

      rowboxcounter+= getNConssForBlock(b);
   }

   if(colored)
      ofs << "set object " << 2*getNBlocks()+4 << " rect from " << colboxcounter << ", "  <<  getNMasterconss() << " to " << colboxcounter+getNOpenvars() << ", "  <<  rowboxcounter+getNOpenconss() << " fc rgb \"green\"\n" ;
   else
      ofs << "set object " << 2*getNBlocks()+4 << " rect from " << colboxcounter << ", "  <<  rowboxcounter << " to " << colboxcounter+getNOpenvars() << ", "  <<  rowboxcounter+getNOpenconss() << " fillstyle solid noborder fc rgb \"grey50\"\n" ;

   colboxcounter += getNOpenvars();
   rowboxcounter+= getNOpenconss();

   if( !draft )
   {
	   if(colored)
		  ofs << "plot filename using 1:2:(0.25) notitle with circles fc rgb \"red\" fill solid" << std::endl;
	   else
		  ofs << "plot filename using 1:2:(0.25) notitle with circles fc rgb \"black\" fill solid" << std::endl;
   }
   else
      ofs << "plot 0" << std::endl;

   if( !writeonly )
      ofs << "pause -1 " << std::endl;

   ofs.close();
   if( writeonly )
   {
      if( !draft)
         system("gnuplot -e \"filename=\'helpScatter.txt\'\" helper.plg ");
      else
         system("gnuplot helper.plg ");
   }
   else
   {
      if( !draft)
         system("gnuplot -e \"filename=\'helpScatter.txt\'\" helper.plg ");
      else
         system("gnuplot helper.plg");
   }


   command << "evince " << filename << " &";

   system(command.str().c_str() );

//   system("rm helpScatter.txt");
//   system("rm helper.plg");
   return;
}

/** returns true if this seeed is a userseeed that should be completed by setting unspecified constraints to master */
SCIP_Bool Seeed::shouldCompletedByConsToMaster()
{
   return usergiven == USERGIVEN::COMPLETED_CONSTOMASTER;
}

/** sorts the vars and conss by their indices */
void Seeed::sort()
{
   for( int b = 0; b < nBlocks; ++b )
   {
      std::sort(varsForBlocks[b].begin(), varsForBlocks[b].end());
      std::sort(stairlinkingVars[b].begin(), stairlinkingVars[b].end());
      std::sort(conssForBlocks[b].begin(), conssForBlocks[b].end());
   }
   std::sort(linkingVars.begin(), linkingVars.end());
   std::sort(masterVars.begin(), masterVars.end());
   std::sort(masterConss.begin(), masterConss.end());
}

/** displays the assignments of the vars */
SCIP_RETCODE Seeed::writeScatterPlot(
   Seeedpool* seeedpool,
   const char* filename
)
{
   std::vector<int> orderToRows(nConss, -1);
   std::vector<int> rowToOrder(nConss, -1);
   std::vector<int> orderToCols(nVars, -1);
   std::vector<int> colsToOrder(nVars, -1);
   int counterrows = 0;
   int countercols = 0;
   std::ofstream ofs;

   ofs.open (filename, std::ofstream::out );

   /** order of constraints */
   /* master constraints */
   for ( int i = 0; i < getNMasterconss() ; ++i )
   {
      int rowidx = getMasterconss()[i];
      orderToRows[counterrows] = rowidx;
      rowToOrder[rowidx] = counterrows;
      ++counterrows;
   }

   /* block constraints */
   for ( int b = 0; b < getNBlocks() ; ++b )
   {
      for (int i = 0; i < getNConssForBlock(b) ; ++i )
      {
         int rowidx = getConssForBlock(b)[i];
         orderToRows[counterrows] = rowidx;
         rowToOrder[rowidx] = counterrows;
         ++counterrows;
      }
   }

   /** open constraints */
   for ( int i = 0; i < getNOpenconss() ; ++i )
   {
      int rowidx = getOpenconss()[i];
      orderToRows[counterrows] = rowidx;
      rowToOrder[rowidx] = counterrows;
      ++counterrows;
   }

   /** order of variables */

      /* linking variables */
      for ( int i = 0; i < getNLinkingvars() ; ++i )
      {
         int colidx = getLinkingvars()[i];
         orderToCols[countercols] = colidx;
         colsToOrder[colidx] = countercols;
         ++countercols;
      }

      /* master variables */
      for ( int i = 0; i < getNMastervars() ; ++i )
      {
         int colidx = getMastervars()[i];
         orderToCols[countercols] = colidx;
         colsToOrder[colidx] = countercols;
         ++countercols;
      }


      /* block variables */
      for ( int b = 0; b < getNBlocks() ; ++b )
      {
         for (int i = 0; i < getNVarsForBlock(b) ; ++i )
         {
            int colidx = getVarsForBlock(b)[i];
            orderToCols[countercols] = colidx;
            colsToOrder[colidx] = countercols;
            ++countercols;
         }
         for (int i = 0; i < getNStairlinkingvars(b) ; ++i )
         {
            int colidx = getStairlinkingvars(b)[i];
            orderToCols[countercols] = colidx;
            colsToOrder[colidx] = countercols;
            ++countercols;
         }
      }

      /** open vars */
      for ( int i = 0; i < getNOpenvars() ; ++i )
      {
         int colidx = getOpenvars()[i];
         orderToCols[countercols] = colidx;
         colsToOrder[colidx] = countercols;
         ++countercols;
      }

      /* write scatter plot */
      for( int row = 0; row < nConss; ++row )
         for ( int col = 0; col < nVars; ++col )
         {
            assert( orderToRows[row] != -1);
            assert( orderToCols[col] != -1);
            if( seeedpool->getVal( orderToRows[row], orderToCols[col]  ) != 0 )
               ofs << col+0.5 << " " << row+0.5 <<  std::endl;
         }

      ofs.close();

   return SCIP_OKAY;
}

/** returns a short caption for this seeed */
const char* Seeed::getShortCaption()
{
   static char shortcaption[SCIP_MAXSTRLEN];
   if( getNOpenconss() + getNOpenvars() > 0)
	   sprintf(shortcaption, "id %d; nB %d; maxW$\\geq$ %.2f ", getID(), getNBlocks(), maxwhitescore );
   else
	   sprintf(shortcaption, "id %d; nB %d; maxW %.2f ", getID(), getNBlocks(), maxwhitescore );

   return shortcaption;
}

/** sets the detector chain short string */
SCIP_RETCODE Seeed::setDetectorChainString(
   char*                 detectorchainstring
   )
{
   SCIP_CALL (SCIPduplicateBlockMemoryArray(scip, &this->detectorchainstring, detectorchainstring, SCIP_MAXSTRLEN ) );
   return SCIP_OKAY;

}

SCIP_RETCODE Seeed::buildDecChainString(
   )
{
   char detectorchaininfo[SCIP_MAXSTRLEN];
   /** set detector chain info string */
   SCIPsnprintf( detectorchaininfo, SCIP_MAXSTRLEN, "") ;
   if( this->usergiven == USERGIVEN::PARTIAL || this->usergiven == USERGIVEN::COMPLETE || this->usergiven == USERGIVEN::COMPLETED_CONSTOMASTER)
   {
      char str1[2] = "\0"; /* gives {\0, \0} */
      str1[0] = 'U';
      (void) strncat(detectorchaininfo, str1, 1 );

   }
   for( int d = 0; d < this->getNDetectors(); ++d )
   {
      //SCIPsnprintf(detectorchaininfo, SCIP_MAXSTRLEN, "%s%c", detectorchaininfo, DECdetectorGetChar(this->getDetectorchain()[d]));
      char str[2] = "\0"; /* gives {\0, \0} */
      str[0] = DECdetectorGetChar(this->getDetectorchain()[d]);
      (void) strncat(detectorchaininfo, str, 1 );
   }


   SCIP_CALL(this->setDetectorChainString(detectorchaininfo) );

   return SCIP_OKAY;
}
} /* namespace gcg */<|MERGE_RESOLUTION|>--- conflicted
+++ resolved
@@ -71,7 +71,7 @@
 
 const int Seeed::nPrimes = 70;
 
-<<<<<<< HEAD
+
 /** constructor */
 Seeed::Seeed(SCIP* _scip, int givenId, int givenNDetectors, int givenNConss, int givenNVars) :
    scip(_scip), id(givenId), nBlocks(0), nVars(givenNVars), nConss(givenNConss), masterConss(0), masterVars(0), conssForBlocks(0),
@@ -79,22 +79,9 @@
    openVarsAndConssCalculated(false), hashvalue(0), score(1.), maxwhitescore(1.), changedHashvalue(false), isFinishedByFinisher(false),
    detectorChain(0), detectorChainFinishingUsed(0), detectorClockTimes(0), pctVarsToBorder(0), pctVarsToBlock(0), pctVarsFromFree(0),
    pctConssToBorder(0), pctConssToBlock(0), pctConssFromFree(0), nNewBlocks(0), listofancestorids(0), usergiven(USERGIVEN::NOT), stemsFromUnpresolved(false),
-   isFinishedByFinisherUnpresolved(false), finishedUnpresolvedBy(NULL)
-=======
-/** constructor(s) */
-Seeed::Seeed(
-   SCIP*       _scip,
-   int         givenId,                    /**< id that is given to this seeed */
-   int         givenNDetectors,            /**< number of detectors */
-   int         givenNConss,                /**number of constraints */
-   int         givenNVars                  /**number of variables */
-) :
-   scip(_scip), id(givenId), nBlocks(0), nVars(givenNVars), nConss(givenNConss), masterConss(0), masterVars(0), conssForBlocks(0), varsForBlocks(0), linkingVars(0), stairlinkingVars(0), openVars(0), openConss(0), propagatedByDetector(
-      std::vector<bool>(givenNDetectors, false)), openVarsAndConssCalculated(false), hashvalue(0), score(1.), maxwhitescore(1.), changedHashvalue(false), isFinishedByFinisher(false), detectorChain(0), detectorChainFinishingUsed(0), detectorClockTimes(0), pctVarsToBorder(0), pctVarsToBlock(0), pctVarsFromFree(0), pctConssToBorder(0), pctConssToBlock(0), pctConssFromFree(0), nNewBlocks(0), listofancestorids(0), stemsFromUnpresolved(false), isFinishedByFinisherUnpresolved(false), usergiven(USERGIVEN::NOT), isselected(false), isfromunpresolved(FALSE), detectorchainstring(NULL)
->>>>>>> 7880da76
-{
-}
-
+   isFinishedByFinisherUnpresolved(false), finishedUnpresolvedBy(NULL), isselected(false), isfromunpresolved(FALSE), detectorchainstring(NULL)
+{
+}
 
 /** copy constructor */
 Seeed::Seeed(const Seeed *seeedToCopy)
@@ -132,15 +119,12 @@
    nNewBlocks = seeedToCopy->nNewBlocks;
    listofancestorids = seeedToCopy->listofancestorids;
    usergiven = seeedToCopy->usergiven;
-<<<<<<< HEAD
    stemsFromUnpresolved = seeedToCopy->stemsFromUnpresolved;
    finishedUnpresolvedBy = seeedToCopy->finishedUnpresolvedBy;
    isFinishedByFinisherUnpresolved = seeedToCopy->isFinishedByFinisherUnpresolved;
-=======
    isselected = false;
    detectorchainstring = NULL;
    isfromunpresolved = FALSE;
->>>>>>> 7880da76
 }
 
 /** destructor */
@@ -175,47 +159,17 @@
 }
 
 /** incorporates the the needed time of a certain detector in the detector chain */
-<<<<<<< HEAD
 void Seeed::addClockTime(SCIP_Real clocktime)
 {
    detectorClockTimes.push_back(clocktime);
 }
-=======
- void Seeed::addClockTime(SCIP_Real clocktime){
-
-    /** add number of new blocks */
-    detectorClockTimes.push_back(clocktime);
- }
-
-/** incorporates the changes from ancestor  seeed */
- void Seeed::addDecChangesFromAncestor(Seeed* ancestor){
-
-    /** add number of new blocks */
-    assert( ancestor != NULL );
-
-    nNewBlocks.push_back( getNBlocks() -  ancestor->getNBlocks() );
-    pctConssFromFree.push_back( (ancestor->getNOpenconss() - getNOpenconss() ) / (SCIP_Real) getNConss() );
-    pctVarsFromFree.push_back( (ancestor->getNOpenvars() - getNOpenvars() ) / (SCIP_Real) getNVars() );
-    pctConssToBlock.push_back( (-getNOpenconss()-getNMasterconss()+ ancestor->getNOpenconss()+ ancestor->getNMasterconss() ) / getNConss() );
-    pctVarsToBlock.push_back( (-getNOpenvars()-getNMastervars() - getNLinkingvars() - getNTotalStairlinkingvars() + ancestor->getNOpenvars()+ ancestor->getNMastervars() + ancestor->getNLinkingvars() + ancestor->getNTotalStairlinkingvars() ) / getNVars() );
-    pctConssToBorder.push_back( ( getNMasterconss() - ancestor->getNMasterconss() ) / (SCIP_Real) getNConss() );
-    pctVarsToBorder.push_back( ( getNMastervars() + getNLinkingvars() + getNTotalStairlinkingvars() - ancestor->getNMastervars() - ancestor->getNLinkingvars() - ancestor->getNTotalStairlinkingvars()) / (SCIP_Real) getNVars() );
-    listofancestorids.push_back( ancestor->getID() );
- }
-
- void Seeed::addDetectorChainInfo(
-     const char* decinfo
-  )
- {
-	 std::stringstream help;
-	 help << decinfo;
-    detectorchaininfo.push_back( help.str() );
->>>>>>> 7880da76
 
 /** incorporates the changes from ancestor seeed */
 void Seeed::addDecChangesFromAncestor(Seeed* ancestor)
 {
    /** add number of new blocks */
+    assert( ancestor != NULL );
+
    nNewBlocks.push_back( getNBlocks() -  ancestor->getNBlocks() );
    pctConssFromFree.push_back( (ancestor->getNOpenconss() - getNOpenconss() ) / (SCIP_Real) getNConss() );
    pctVarsFromFree.push_back( (ancestor->getNOpenvars() - getNOpenvars() ) / (SCIP_Real) getNVars() );
@@ -3026,24 +2980,11 @@
    return false;
 }
 
-<<<<<<< HEAD
 /** returns true if the var is assigned to the block */
-=======
-
-bool Seeed::isComplete()
-{
-
-   return ( 0 == getNOpenconss() && 0 == getNOpenvars() );
-}
-
 bool Seeed::isSelected()
 {
    return isselected;
 }
-
-
-/** return whether the var is a var of the block */
->>>>>>> 7880da76
 bool Seeed::isVarBlockvarOfBlock(int var, int block)
 {
    assert(var >= 0 && var < nVars);
@@ -3205,6 +3146,7 @@
    return SCIP_OKAY;
 }
 
+
 /** sets whether open vars and conss are calculated */
 SCIP_RETCODE Seeed::setOpenVarsAndConssCalculated(bool value)
 {
@@ -3212,9 +3154,7 @@
    return SCIP_OKAY;
 }
 
-<<<<<<< HEAD
-/** adds a variable to a block */
-=======
+
 /** set selection information about this seeed */
 void Seeed::setSelected(
       bool selected
@@ -3224,7 +3164,6 @@
 
 
 /** add a variable to a block */
->>>>>>> 7880da76
 SCIP_RETCODE Seeed::setVarToBlock(int varToBlock, int block)
 {
    assert(varToBlock >= 0 && varToBlock < nVars);

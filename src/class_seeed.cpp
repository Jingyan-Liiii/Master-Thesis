--- conflicted
+++ resolved
@@ -79,7 +79,6 @@
    int givenNDetectors,
    int givenNConss,
    int givenNVars
-<<<<<<< HEAD
    ) : scip( _scip ), id( givenId ), nBlocks( 0 ), nVars( givenNVars ), nConss( givenNConss ), masterConss( 0 ),
       masterVars( 0 ), conssForBlocks( 0 ), varsForBlocks( 0 ), linkingVars( 0 ), stairlinkingVars( 0 ), openVars( 0 ),
       openConss(0), propagatedByDetector( std::vector<bool>( givenNDetectors, false ) ), hashvalue( 0 ), score( 1. ),
@@ -89,15 +88,6 @@
       listofancestorids( 0 ), usergiven( USERGIVEN::NOT ), stemsFromUnpresolved( false ),
       isFinishedByFinisherUnpresolved( false ), finishedUnpresolvedBy( NULL ), isselected( false ),
       isfromunpresolved( FALSE ), detectorchainstring( NULL )
-=======
-   ) : scip(_scip), id(givenId), nBlocks(0), nVars(givenNVars), nConss(givenNConss), masterConss(0), masterVars(0),
-   conssForBlocks(0), varsForBlocks(0), linkingVars(0), stairlinkingVars(0), openVars(0), openConss(0),
-   propagatedByDetector(std::vector<bool>(givenNDetectors, false)), hashvalue(0), score(1.), maxwhitescore(1.),
-   changedHashvalue(false), isselected(false), isFinishedByFinisher(false), detectorChain(0), detectorChainFinishingUsed(0),
-   detectorClockTimes(0), pctVarsToBorder(0), pctVarsToBlock(0), pctVarsFromFree(0), pctConssToBorder(0),
-   pctConssFromFree(0), nNewBlocks(0), listofancestorids(0), usergiven(USERGIVEN::NOT), detectorchainstring(NULL),
-   stemsFromUnpresolved(false), isfromunpresolved(FALSE), isFinishedByFinisherUnpresolved(false), finishedUnpresolvedBy(NULL)
->>>>>>> 86d6f71d
 {
    for( int i = 0; i < nConss; ++i )
    {
@@ -2128,30 +2118,17 @@
       consblock = ( (int) (size_t) SCIPhashmapGetImage( constoblock, (void*) (size_t) i ) ) - 1;
       assert( consblock >= 0 && consblock <= nBlocks );
       if( consblock == nBlocks )
-<<<<<<< HEAD
-         setConsToMaster( consnum );
-      else
-         openConss.push_back( consnum );
-   }
-
-   for( int i = 0; i < nVars; ++i )
-   {
-      varnum = i;
-      openVars.push_back( varnum );
-=======
+      {
          setConsToMaster(consnum);
          deleteOpencons(consnum);
->>>>>>> 86d6f71d
+      }
    }
 
    nBlocks = 0;
    sort();
-<<<<<<< HEAD
+
    assert( checkConsistency( seeedpool ) );
-=======
-   assert(checkConsistency(seeedpool));
-
->>>>>>> 86d6f71d
+
    return SCIP_OKAY;
 }
 
@@ -3394,53 +3371,30 @@
    char* givenDetectorchainstring
    )
 {
-<<<<<<< HEAD
    SCIP_CALL ( SCIPduplicateBlockMemoryArray( scip, &this->detectorchainstring, detectorchainstring, SCIP_MAXSTRLEN ) );
-=======
-   SCIP_CALL (SCIPduplicateBlockMemoryArray(scip, &this->detectorchainstring, givenDetectorchainstring, SCIP_MAXSTRLEN ) );
->>>>>>> 86d6f71d
-   return SCIP_OKAY;
-
+   return SCIP_OKAY;
 }
 
 SCIP_RETCODE Seeed::buildDecChainString()
 {
    char decchaininfo[SCIP_MAXSTRLEN];
    /** set detector chain info string */
-<<<<<<< HEAD
-   SCIPsnprintf( detectorchaininfo, SCIP_MAXSTRLEN, "" ) ;
-=======
-   SCIPsnprintf( decchaininfo, SCIP_MAXSTRLEN, "") ;
->>>>>>> 86d6f71d
+   SCIPsnprintf( decchaininfo, SCIP_MAXSTRLEN, "" ) ;
+
    if( this->usergiven == USERGIVEN::PARTIAL || this->usergiven == USERGIVEN::COMPLETE || this->usergiven == USERGIVEN::COMPLETED_CONSTOMASTER)
    {
       char str1[2] = "\0"; /* gives {\0, \0} */
       str1[0] = 'U';
-<<<<<<< HEAD
-      (void) strncat( detectorchaininfo, str1, 1 );
-=======
-      (void) strncat(decchaininfo, str1, 1 );
->>>>>>> 86d6f71d
-
+      (void) strncat( decchaininfo, str1, 1 );
    }
    for( int d = 0; d < this->getNDetectors(); ++d )
    {
-<<<<<<< HEAD
       char str[2] = "\0"; /* gives {\0, \0} */
       str[0] = DECdetectorGetChar( this->getDetectorchain()[d] );
-      (void) strncat( detectorchaininfo, str, 1 );
-   }
-
-   SCIP_CALL( this->setDetectorChainString( detectorchaininfo ) );
-=======
-      //SCIPsnprintf(decchaininfo, SCIP_MAXSTRLEN, "%s%c", decchaininfo, DECdetectorGetChar(this->getDetectorchain()[d]));
-      char str[2] = "\0"; /* gives {\0, \0} */
-      str[0] = DECdetectorGetChar(this->getDetectorchain()[d]);
-      (void) strncat(decchaininfo, str, 1 );
-   }
-
-   SCIP_CALL(this->setDetectorChainString(decchaininfo) );
->>>>>>> 86d6f71d
+      (void) strncat( decchaininfo, str, 1 );
+   }
+
+   SCIP_CALL( this->setDetectorChainString( decchaininfo ) );
 
    return SCIP_OKAY;
 }

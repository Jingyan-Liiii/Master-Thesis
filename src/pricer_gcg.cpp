/* * * * * * * * * * * * * * * * * * * * * * * * * * * * * * * * * * * * * * */
/*                                                                           */
/*                  This file is part of the program                         */
/*          GCG --- Generic Column Generation                                */
/*                  a Dantzig-Wolfe decomposition based extension            */
/*                  of the branch-cut-and-price framework                    */
/*         SCIP --- Solving Constraint Integer Programs                      */
/*                                                                           */
/* Copyright (C) 2010-2017 Operations Research, RWTH Aachen University       */
/*                         Zuse Institute Berlin (ZIB)                       */
/*                                                                           */
/* This program is free software; you can redistribute it and/or             */
/* modify it under the terms of the GNU Lesser General Public License        */
/* as published by the Free Software Foundation; either version 3            */
/* of the License, or (at your option) any later version.                    */
/*                                                                           */
/* This program is distributed in the hope that it will be useful,           */
/* but WITHOUT ANY WARRANTY; without even the implied warranty of            */
/* MERCHANTABILITY or FITNESS FOR A PARTICULAR PURPOSE.  See the             */
/* GNU Lesser General Public License for more details.                       */
/*                                                                           */
/* You should have received a copy of the GNU Lesser General Public License  */
/* along with this program; if not, write to the Free Software               */
/* Foundation, Inc., 51 Franklin St, Fifth Floor, Boston, MA 02110-1301, USA.*/
/*                                                                           */
/* * * * * * * * * * * * * * * * * * * * * * * * * * * * * * * * * * * * * * */

/**@file   pricer_gcg.cpp
 * @brief  pricer for generic column generation
 * @author Gerald Gamrath
 * @author Martin Bergner
 * @author Alexander Gross
 * @author Christian Puchert
 * @author Michael Bastubbe
 * @author Jonas Witt
 */

/*---+----1----+----2----+----3----+----4----+----5----+----6----+----7----+----8----+----9----+----0----+----1----+----2*/
/* #define SCIP_DEBUG */
#include <cassert>
#include <cstring>

/*lint -e64 disable useless and wrong lint warning */

#ifdef __INTEL_COMPILER
#ifndef _OPENMP
#pragma warning disable 3180  /* disable wrong and useless omp warnings */
#endif
#endif
#include "scip/scip.h"
#include "gcg.h"

#include "scip/cons_linear.h"
#include "scip/cons_knapsack.h"

#include "pricer_gcg.h"
#include "objpricer_gcg.h"
#include "sepa_master.h"
#include "sepa_basis.h"

#include "relax_gcg.h"
#include "struct_solver.h"
#include "scip_misc.h"
#include "pub_gcgvar.h"
#include "pub_gcgcol.h"
#include "cons_masterbranch.h"
#include "objscip/objscip.h"
#include "objpricer_gcg.h"
#include "class_pricingtype.h"
#include "class_stabilization.h"
#include "branch_generic.h"
#include "event_display.h"

#ifdef _OPENMP
#include <omp.h>
#endif

using namespace scip;

#define PRICER_NAME            "gcg"
#define PRICER_DESC            "pricer for gcg"
#define PRICER_PRIORITY        5000000
#define PRICER_DELAY           TRUE     /* only call pricer if all problem variables have non-negative reduced costs */

#define DEFAULT_MAXSOLSPROB              INT_MAX    /**< maximal number of solution per pricing problem*/
#define DEFAULT_USEHEURPRICING           FALSE      /**< should heuristic pricing be used */
#define DEFAULT_ABORTPRICINGINT          TRUE       /**< should the pricing be aborted when integral */
#define DEFAULT_ABORTPRICINGGAP          0.00       /**< gap between dual bound and RMP objective at which pricing is aborted */
#define DEFAULT_SUCCESSFULMIPSREL        1.0        /**< factor of successful mips to be solved */
#define DEFAULT_DISPINFOS                FALSE      /**< should additional information be displayed */
#define DEFAULT_DISABLECUTOFF            2          /**< should the cutoffbound be applied in master LP solving? (0: on, 1:off, 2:auto) */
#define DEFAULT_SORTING                  2          /**< default sorting method for pricing mips
                                                     *    0 :   order of pricing problems
                                                     *    1 :   according to dual solution of convexity constraint
                                                     *    2 :   according to reliability from previous round)
                                                     */
#define DEFAULT_THREADS                  0          /**< number of threads (0 is OpenMP default) */
#define DEFAULT_STABILIZATION            TRUE       /**< should stabilization be used */
#define DEFAULT_HYBRIDASCENT             TRUE       /**< should hybridization of smoothing with an ascent method be enabled */
#define DEFAULT_EAGERFREQ                10         /**< frequency at which all pricingproblems should be solved (0 to disable) */
#define DEFAULT_COLPOOL_AGELIMIT         10         /**< maximum age of columns in column pool */
#define DEFAULT_COLPOOL_COLPOOLSIZE      10         /**< actual size of colpool is maxvarsround * npricingprobsnotnull * colpoolsize */

#define EVENTHDLR_NAME         "probdatavardeleted"
#define EVENTHDLR_DESC         "event handler for variable deleted event"

/** small macro to simplify printing pricer information */
#define GCGpricerPrintInfo(scip, pricerdata, ...) do { \
   if( pricerdata->dispinfos ) { \
      SCIPverbMessage(scip, SCIP_VERBLEVEL_NORMAL, NULL, __VA_ARGS__);\
   } else {\
      SCIPdebugMessage(__VA_ARGS__); \
   }\
   }while( FALSE )

#define PRICER_STAT_ARRAYLEN_TIME 1024                /**< length of the array for Time histogram representation */
#define PRICER_STAT_BUCKETSIZE_TIME 10                /**< size of the buckets for Time histogram representation */
#define PRICER_STAT_ARRAYLEN_VARS 1024                /**< length of the array for foundVars histogram representation */
#define PRICER_STAT_BUCKETSIZE_VARS 1                 /**< size of the buckets for foundVars histogram representation */

/*
 * Data structures
 */

/** variable pricer data */
struct SCIP_PricerData
{
   int                   npricingprobs;      /**< number of pricing problems */
   SCIP**                pricingprobs;       /**< pointers to the pricing problems */
   SCIP_Real*            dualsolconv;        /**< array of dual solutions for the convexity constraints */
   SCIP_Real*            solvals;            /**< solution values of variables in the pricing problems */
   int*                  npointsprob;        /**< number of variables representing points created by the pricing probs */
   int*                  nraysprob;          /**< number of variables representing rays created by the pricing probs */
   SCIP_Longint          currnodenr;         /**< current node number in the masterproblem*/
   SCIP_HASHMAP*         mapcons2idx;        /**< hashmap mapping constraints to their index in the conss array */
   SCIP_Real*            score;              /**< score of the pricing problem problems */
   int*                  permu;              /**< current permutation of the pricing problems */
   int                   npricingprobsnotnull; /**< number of non-Null pricing problems*/

   SCIP_VAR**            pricedvars;         /**< array of all priced variables */
   int                   npricedvars;        /**< number of priced variables */
   int                   maxpricedvars;      /**< maximal number of priced variables */

   SCIP_Real**           realdualvalues;     /**< real dual values for pricing variables */

   /** variables used for statistics */
   SCIP_CLOCK*           freeclock;          /**< time for freeing pricing problems */
   SCIP_CLOCK*           transformclock;     /**< time for transforming pricing problems */
   int                   solvedsubmipsoptimal; /**< number of optimal pricing runs */
   int                   solvedsubmipsheur;  /**< number of heuristical pricing runs*/
   int                   calls;              /**< number of total pricing calls */
   SCIP_Longint          pricingiters;       /**< sum of all pricing simplex iterations */

   /* solver data */
   GCG_SOLVER**          solvers;            /**< pricing solvers array */
   int                   nsolvers;           /**< number of pricing solvers */

   /* event handler */
   SCIP_EVENTHDLR*       eventhdlr;          /**< event handler */

   /** parameter values */
   SCIP_VARTYPE          vartype;            /**< vartype of created master variables */
   int                   maxsolsprob;        /**< maximal number of solutions per pricing problem */
   int                   nroundsredcost;     /**< number of reduced cost rounds */
   int                   sorting;            /**< how should pricing problems be sorted */
   SCIP_Bool             useheurpricing;     /**< should heuristic pricing be used? */
   SCIP_Bool             abortpricingint;    /**< should the pricing be aborted on integral solutions? */
   SCIP_Bool             dispinfos;          /**< should pricing information be displayed? */
   int                   disablecutoff;      /**< should the cutoffbound be applied in master LP solving (0: on, 1:off, 2:auto)? */
   SCIP_Real             successfulmipsrel;  /**< Factor of successful MIPs solved until pricing be aborted */
   SCIP_Real             abortpricinggap;    /**< gap between dual bound and RMP objective at which pricing is aborted */
   SCIP_Bool             stabilization;      /**< should stabilization be used */
   SCIP_Bool             hybridascent;       /**< should hybridization of smoothing with an ascent method be enabled */
   int                   colpoolsize;        /**< actual size of colpool is maxvarsround * npricingprobsnotnull * colpoolsize */
   int                   colpoolagelimit;    /**< agelimit of columns in colpool */
   int                   eagerfreq;          /**< frequency at which all pricingproblems should be solved */

   /** statistics */
   int                   oldvars;            /**< Vars of last pricing iteration */
   int*                  farkascallsdist;    /**< Calls of each farkas pricing problem */
   int*                  farkasfoundvars;    /**< Found vars of each farkas pricing problem */
   double*               farkasnodetimedist; /**< Time spend in each farkas pricing problem */

   int*                  redcostcallsdist;   /**< Calls of each redcost pricing problem */
   int*                  redcostfoundvars;   /**< Found vars of each redcost pricing problem */
   double*               redcostnodetimedist; /**< Time spend in each redcost pricing problem */

   int*                  nodetimehist;       /**< Histogram of nodetime distribution */
   int*                  foundvarshist;      /**< Histogram of foundvars distribution */

   double                rootnodedegeneracy; /**< degeneracy of the root node */
   double                avgrootnodedegeneracy; /**< average degeneray of all nodes */
   int                   ndegeneracycalcs;   /**< number of observations */

   int                   eagerage;           /**< iterations since last eager iteration */

   int                   nrootbounds;        /**< number of stored bounds */
   SCIP_Real*            rootpbs;            /**< array of primal bounds for the root LP, one bound for each pricing call */
   SCIP_Real*            rootdbs;            /**< array of dual bounds for the root LP, one bound for each pricing call */
   SCIP_Real*            roottimes;          /**< array of times spent for root LP */
   SCIP_Real*            rootdualdiffs;      /**< array of differences to last dual solution */
   int                   maxrootbounds;      /**< maximal number of bounds */
   SCIP_Real             rootfarkastime;     /**< time of last Farkas call */
   SCIP_Real             dualdiff;           /**< difference to last dual solution */
   int                   dualdiffround;      /**< value of nrootbounds when difference to last dual solution was computed */
   SCIP_SOL*             rootlpsol;          /**< optimal root LP solution */
   SCIP_Real***          dualvalues;         /**< array of dual values for pricing variables for each root redcost call*/
   SCIP_Real**           dualsolconvs;       /**< array of dual solutions for the convexity constraints for each root redcost call*/
};


int ObjPricerGcg::threads;

/** information method for a parameter change of disablecutoff */
static
SCIP_DECL_PARAMCHGD(paramChgdDisablecutoff)
{  /*lint --e{715}*/
   SCIP* masterprob;
   int newval;

   masterprob = GCGgetMasterprob(scip);
   newval = SCIPparamGetInt(param);

   SCIP_CALL( SCIPsetIntParam(masterprob, "lp/disablecutoff", newval) );

   return SCIP_OKAY;
}


/*
 * Callback methods of event handler
 */

/** destructor of event handler to free user data (called when SCIP is exiting) */
#define eventFreeVardeleted NULL

/** initialization method of event handler (called after problem was transformed) */
#define eventInitVardeleted NULL

/** deinitialization method of event handler (called before transformed problem is freed) */
#define eventExitVardeleted NULL

/** solving process initialization method of event handler (called when branch and bound process is about to begin) */
#define eventInitsolVardeleted NULL

/** solving process deinitialization method of event handler (called before branch and bound process data is freed) */
#define eventExitsolVardeleted NULL

/** frees specific event data */
#define eventDeleteVardeleted NULL

/** execution method of event handler */
static
SCIP_DECL_EVENTEXEC(eventExecVardeleted)
{  /*lint --e{715}*/
   SCIP_VAR* var;
   ObjPricerGcg* pricer;
   SCIP_PRICERDATA* pricerdata;
   SCIP_VAR** origvars;
   int i;

   pricer = static_cast<ObjPricerGcg*>(SCIPfindObjPricer(scip, PRICER_NAME));
   assert(pricer != NULL);

   pricerdata = pricer->getPricerdata();
   assert(pricerdata != NULL);

   assert(SCIPeventGetType(event) == SCIP_EVENTTYPE_VARDELETED);
   var = SCIPeventGetVar(event);
   assert(var != NULL);

   SCIPdebugMessage("remove master variable %s from pricerdata and corresponding original variables\n", SCIPvarGetName(var));

   assert(GCGvarIsMaster(var));
   origvars = GCGmasterVarGetOrigvars(var);
   assert(origvars != NULL);

   /* remove master variable from corresponding pricing original variables */
   for( i = 0; i < GCGmasterVarGetNOrigvars(var); ++i )
   {
      SCIP_CALL( GCGoriginalVarRemoveMasterVar(scip, origvars[i], var) );
   }

   /* remove variable from array of stored priced variables */
   for( i = 0; i < pricerdata->npricedvars; ++i )
   {
      if( pricerdata->pricedvars[i] == var )
      {
         /* drop vardeleted event on variable */
         SCIP_CALL( SCIPdropVarEvent(scip, pricerdata->pricedvars[i], SCIP_EVENTTYPE_VARDELETED, pricerdata->eventhdlr, NULL, -1) );

         SCIP_CALL( SCIPreleaseVar(scip, &(pricerdata->pricedvars[i])) );
         (pricerdata->npricedvars)--;
         pricerdata->pricedvars[i] = pricerdata->pricedvars[pricerdata->npricedvars];
         (pricerdata->oldvars)--;
         break;
      }
   }
   assert(i <= pricerdata->npricedvars);
#ifndef NDEBUG
   for( ; i < pricerdata->npricedvars; ++i )
   {
      assert(pricerdata->pricedvars[i] != var);
   }
#endif

   return SCIP_OKAY;
}


/*
 * Local methods
 */

/** return TRUE or FALSE whether the master LP is solved to optimality */
SCIP_Bool ObjPricerGcg::isMasterLPOptimal() const
{
   assert(GCGisMaster(scip_));

   return SCIPgetLPSolstat(scip_) == SCIP_LPSOLSTAT_OPTIMAL;
}


/** return TRUE or FALSE whether pricing problem has been solved to optimality */
SCIP_Bool  ObjPricerGcg::isPricingOptimal(
   SCIP*                 scip,               /**< SCIP data structure */
   SCIP_STATUS           status              /**< status of problem */
   ) const
{
   assert(scip != NULL);
   assert(!GCGisMaster(scip) && !GCGisOriginal(scip));

   return status == SCIP_STATUS_OPTIMAL;
}

/** ensures size of pricedvars array */
SCIP_RETCODE ObjPricerGcg::ensureSizePricedvars(
   int                   size                /**< needed size */
   )
{
   assert(pricerdata != NULL);
   assert(pricerdata->pricedvars != NULL);

   if( pricerdata->maxpricedvars < size )
   {
      int oldsize = pricerdata->maxpricedvars;
      pricerdata->maxpricedvars = SCIPcalcMemGrowSize(scip_, size);
      SCIP_CALL( SCIPreallocBlockMemoryArray(scip_, &(pricerdata->pricedvars), oldsize, pricerdata->maxpricedvars) );
   }
   assert(pricerdata->maxpricedvars >= size);

   return SCIP_OKAY;
}


/** ensures size of solvers array */
SCIP_RETCODE ObjPricerGcg::ensureSizeSolvers()
{
   assert(pricerdata != NULL);
   assert((pricerdata->solvers == NULL) == (pricerdata->nsolvers == 0));

   if( pricerdata->nsolvers == 0 )
   {
      SCIP_CALL( SCIPallocMemoryArray(scip_, &(pricerdata->solvers), 1) ); /*lint !e506*/
   }
   else
   {
      SCIP_CALL( SCIPreallocMemoryArray(scip_, &(pricerdata->solvers), (size_t)pricerdata->nsolvers+1) );
   }

   return SCIP_OKAY;
}

/** ensures size of root bounds arrays */
SCIP_RETCODE ObjPricerGcg::ensureSizeRootBounds(
   int                   size                /**< needed size */
   )
{
   assert(pricerdata != NULL);
   assert(pricerdata->rootdbs != NULL);
   assert(pricerdata->rootpbs != NULL);
   assert(pricerdata->roottimes != NULL);
   assert(pricerdata->rootdualdiffs != NULL);
   assert(pricerdata->dualvalues != NULL);
   assert(pricerdata->dualsolconvs != NULL);

   if( pricerdata->maxrootbounds < size )
   {
      int oldsize = pricerdata->maxrootbounds;
      pricerdata->maxrootbounds = SCIPcalcMemGrowSize(scip_, size);
      SCIP_CALL( SCIPreallocBlockMemoryArray(scip_, &(pricerdata->rootpbs), oldsize, pricerdata->maxrootbounds) );
      SCIP_CALL( SCIPreallocBlockMemoryArray(scip_, &(pricerdata->rootdbs), oldsize, pricerdata->maxrootbounds) );
      SCIP_CALL( SCIPreallocBlockMemoryArray(scip_, &(pricerdata->roottimes), oldsize, pricerdata->maxrootbounds) );
      SCIP_CALL( SCIPreallocBlockMemoryArray(scip_, &(pricerdata->rootdualdiffs), oldsize, pricerdata->maxrootbounds) );
      SCIP_CALL( SCIPreallocBlockMemoryArray(scip_, &(pricerdata->dualvalues), oldsize, pricerdata->maxrootbounds) );
      SCIP_CALL( SCIPreallocBlockMemoryArray(scip_, &(pricerdata->dualsolconvs), oldsize, pricerdata->maxrootbounds) );
   }
   assert(pricerdata->maxrootbounds >= size);

   return SCIP_OKAY;
}

#ifdef ENABLESTATISTICS
/** gets the NodeTimeDistribution in the form of a histogram */
static
void GCGpricerGetNodeTimeHistogram(
   SCIP_PRICERDATA*      pricerdata,         /**< pricerdata data structure */
   SCIP_Real             time                /**< time the pricingproblem needed */
   )
{
   int i;
   assert(pricerdata != NULL);
   /* 1000* because mapping milliseconds on the index i */
   i = 1000*time/PRICER_STAT_BUCKETSIZE_TIME; /*lint !e524 */

   if( i >= PRICER_STAT_ARRAYLEN_TIME )
   {
      i = PRICER_STAT_ARRAYLEN_TIME-1;
   }

   assert(i < PRICER_STAT_ARRAYLEN_TIME);
   assert(i >= 0);
   pricerdata->nodetimehist[i]++;

}


/** gets the FoundVarsDistribution in form of a histogram */
static
void GCGpricerGetFoundVarsHistogram(
   SCIP_PRICERDATA*      pricerdata,         /**< pricerdata data structure */
   int                   foundvars           /**< foundVars in pricingproblem */
   )
{
   int i;
   assert(pricerdata != NULL);
   i = foundvars/PRICER_STAT_BUCKETSIZE_VARS;
   if( i >= PRICER_STAT_ARRAYLEN_VARS )
   {
      i = PRICER_STAT_ARRAYLEN_VARS-1;
   }

   assert(i < PRICER_STAT_ARRAYLEN_VARS);
   assert(i >= 0);
   pricerdata->foundvarshist[i]++;

}


/** gets the statistics of the pricingprobs like calls, foundvars and time */
static
void GCGpricerCollectStatistic(
   SCIP_PRICERDATA*      pricerdata,         /**< pricerdata data structure */
   GCG_PRICETYPE         type,               /**< type of pricing: optimal or heuristic */
   int                   probindex,          /**< index of the pricingproblem */
   SCIP_Real             time                /**< time the pricingproblem needed */
   )
{
   int foundvars;
   assert(pricerdata != NULL);
   foundvars = pricerdata->npricedvars - pricerdata->oldvars;

   if( type == GCG_PRICETYPE_FARKAS )
   {

      pricerdata->farkascallsdist[probindex]++; /*Calls*/
      pricerdata->farkasfoundvars[probindex] += foundvars;
      pricerdata->farkasnodetimedist[probindex] += time;   /*Time*/

   }
   else if( type == GCG_PRICETYPE_REDCOST )
   {

      pricerdata->redcostcallsdist[probindex]++;
      pricerdata->redcostfoundvars[probindex] += foundvars;
      pricerdata->redcostnodetimedist[probindex] += time;

   }

   GCGpricerGetNodeTimeHistogram(pricerdata, time);
   GCGpricerGetFoundVarsHistogram(pricerdata, foundvars);

   pricerdata->oldvars = pricerdata->npricedvars;
}
#endif

/** frees all solvers */
SCIP_RETCODE ObjPricerGcg::solversFree()
{
   int i;
   assert(pricerdata != NULL);
   assert((pricerdata->solvers == NULL) == (pricerdata->nsolvers == 0));
   assert(pricerdata->nsolvers > 0);

   for( i = 0; i < pricerdata->nsolvers; i++ )
   {
      if( pricerdata->solvers[i]->solverfree != NULL )
      {
         SCIP_CALL( pricerdata->solvers[i]->solverfree(scip_, pricerdata->solvers[i]) );
      }

      BMSfreeMemoryArray(&pricerdata->solvers[i]->name);
      BMSfreeMemoryArray(&pricerdata->solvers[i]->description);

      SCIP_CALL( SCIPfreeClock(scip_, &(pricerdata->solvers[i]->optfarkasclock)) );
      SCIP_CALL( SCIPfreeClock(scip_, &(pricerdata->solvers[i]->optredcostclock)) );
      SCIP_CALL( SCIPfreeClock(scip_, &(pricerdata->solvers[i]->heurfarkasclock)) );
      SCIP_CALL( SCIPfreeClock(scip_, &(pricerdata->solvers[i]->heurredcostclock)) );

      SCIPfreeMemory(scip, &(pricerdata->solvers[i]));
   }

   return SCIP_OKAY;
}

/** calls the init method on all solvers */
SCIP_RETCODE ObjPricerGcg::solversInit()
{
   int i;
   assert(pricerdata != NULL);
   assert((pricerdata->solvers == NULL) == (pricerdata->nsolvers == 0));
   assert(pricerdata->nsolvers > 0);

   for( i = 0; i < pricerdata->nsolvers; i++ )
   {
      if( pricerdata->solvers[i]->solverinit != NULL )
      {
         SCIP_CALL( pricerdata->solvers[i]->solverinit(scip_, pricerdata->solvers[i]) );
      }
   }

   return SCIP_OKAY;
}

/** calls the exit method on all solvers */
SCIP_RETCODE ObjPricerGcg::solversExit()
{
   int i;
   assert(pricerdata != NULL);
   assert((pricerdata->solvers == NULL) == (pricerdata->nsolvers == 0));
   assert(pricerdata->nsolvers > 0);

   for( i = 0; i < pricerdata->nsolvers; i++ )
   {
      if( pricerdata->solvers[i]->solverexit != NULL )
      {
         SCIP_CALL( pricerdata->solvers[i]->solverexit(scip_, pricerdata->solvers[i]) );
      }
   }

   return SCIP_OKAY;
}

/** calls the initsol method on all solvers */
SCIP_RETCODE ObjPricerGcg::solversInitsol()
{
   int i;
   assert(pricerdata != NULL);
   if( pricerdata->npricingprobs == 0 )
      return SCIP_OKAY;

   assert((pricerdata->solvers == NULL) == (pricerdata->nsolvers == 0));
   assert(pricerdata->nsolvers > 0);

   for( i = 0; i < pricerdata->nsolvers; i++ )
   {
      if( pricerdata->solvers[i]->solverinitsol != NULL )
      {
         SCIP_CALL( pricerdata->solvers[i]->solverinitsol(scip_, pricerdata->solvers[i]) );
      }
   }

   return SCIP_OKAY;
}

/** calls the exitsol method of all solvers */
SCIP_RETCODE ObjPricerGcg::solversExitsol()
{
   int i;
   assert(pricerdata != NULL);
   assert((pricerdata->solvers == NULL) == (pricerdata->nsolvers == 0));
   assert(pricerdata->nsolvers > 0);

   if( pricerdata->npricingprobs == 0 )
      return SCIP_OKAY;

   for( i = 0; i < pricerdata->nsolvers; i++ )
   {
      if( pricerdata->solvers[i]->solverexitsol != NULL )
      {
         SCIP_CALL( pricerdata->solvers[i]->solverexitsol(scip_, pricerdata->solvers[i]) );
      }
   }

   return SCIP_OKAY;
}

/** returns the gegeneracy of the masterproblem */
SCIP_RETCODE ObjPricerGcg::computeCurrentDegeneracy(
   double*               degeneracy          /**< pointer to store degeneracy */
   )
{
   int ncols;
   int nrows;
   int i;
   int count;
   int countz;
   double currentVal;
   int* indizes = NULL;
   SCIP_COL** cols;
   SCIP_VAR* var;

   assert(degeneracy != NULL);

   *degeneracy = 0.0;
   ncols = SCIPgetNLPCols(scip_);
   nrows = SCIPgetNLPRows(scip_);
   cols = SCIPgetLPCols(scip_);

   SCIP_CALL( SCIPallocMemoryArray(scip_, &indizes, (size_t)ncols+nrows) );

   for( i = 0; i < ncols+nrows; i++ )
   {
      indizes[i] = 0;
   }

   /* gives indices of Columns in Basis and indices of vars in Basis */
   SCIP_CALL( SCIPgetLPBasisInd(scip_, indizes) );

   countz = 0;
   count = 0;

   for( i = 0; i < nrows; i++ )
   {
      int colindex = indizes[i];
      /* is column if >0 it is column in basis, <0 is for row */
      if( colindex > 0 )
      {
         var = SCIPcolGetVar(cols[colindex]);

         currentVal = SCIPgetSolVal(scip_, NULL, var);

         if( SCIPisZero(scip_, currentVal) )
            countz++;

         count++;
      }
   }

   /* Degeneracy in % */
   if( count > 0 )
      *degeneracy = ((double)countz / count);

   assert(*degeneracy <= 1.0 && *degeneracy >= 0);

   SCIPfreeMemoryArray(scip_, &indizes);

   return SCIP_OKAY;
}

/** initializes the pointers to the appropriate structures */
SCIP_RETCODE ObjPricerGcg::getSolverPointers(
   GCG_SOLVER*           solver,             /**< pricing solver */
   PricingType*          pricetype,          /**< type of pricing: reduced cost or Farkas */
   SCIP_Bool             optimal,            /**< should the pricing problem be solved optimal or heuristically */
   SCIP_CLOCK**          clock,              /**< clock belonging to this setting */
   int**                 calls,              /**< calls belonging to this setting */
   GCG_DECL_SOLVERSOLVE((**solversolve))     /**< solving function belonging to this setting */
   ) const
{
   assert(solver != NULL);
   assert(clock != NULL);
   assert(calls != NULL);
   switch( optimal )
   {
   case TRUE:
      if( pricetype->getType() == GCG_PRICETYPE_FARKAS )
      {
         *clock = solver->optfarkasclock;
         *calls = &(solver->optfarkascalls);
      }
      else
      {
         *clock = solver->optredcostclock;
         *calls = &(solver->optredcostcalls);
      }
      *solversolve = solver->solversolve;
      break;
   case FALSE:
      if( pricetype->getType() == GCG_PRICETYPE_FARKAS )
      {
         *clock = solver->heurfarkasclock;
         *calls = &(solver->heurfarkascalls);
      }
      else
      {
         *clock = solver->heurredcostclock;
         *calls = &(solver->heurredcostcalls);
      }
      *solversolve = solver->solversolveheur;
      break;
   default:
      return SCIP_ERROR;
   }

   return SCIP_OKAY;
}


/** set subproblem timelimit */
SCIP_RETCODE ObjPricerGcg::setPricingProblemTimelimit(
   SCIP*                 pricingscip         /**< SCIP of the pricingproblem */
   )
{
   SCIP_Real timelimit;

   assert(pricingscip != NULL);

   /* set time limit */
   SCIP_CALL( SCIPgetRealParam(scip_, "limits/time", &timelimit) );
   if( !SCIPisInfinity(scip_, timelimit) )
   {
      if( timelimit - SCIPgetSolvingTime(scip_) > 0 )
      {
         SCIP_CALL( SCIPsetRealParam(pricingscip, "limits/time", timelimit - SCIPgetSolvingTime(scip_)) );
         SCIPdebugMessage("Time limit for prob <%s> is %f\n", SCIPgetProbName(pricingscip), timelimit- SCIPgetSolvingTime(scip_));
      }
      else
      {
         SCIPdebugMessage("Time limit for prob <%s> is < 0\n", SCIPgetProbName(pricingscip));
      }
   }
   return SCIP_OKAY;
}

/** set subproblem memory limit */
SCIP_RETCODE ObjPricerGcg::setPricingProblemMemorylimit(
   SCIP*                 pricingscip         /**< SCIP of the pricingproblem */
   )
{
   SCIP_Real memlimit;

   assert(pricingscip != NULL);

   assert(GCGisOriginal(origprob));

   SCIP_CALL( SCIPgetRealParam(origprob, "limits/memory", &memlimit) );

   if( !SCIPisInfinity(origprob, memlimit) )
   {
      memlimit -= SCIPgetMemUsed(origprob)/1048576.0 + GCGgetPricingprobsMemUsed(origprob) - SCIPgetMemUsed(pricingscip)/1048576.0;
      if( memlimit < 0 )
         memlimit = 0.0;
      SCIP_CALL( SCIPsetRealParam(pricingscip, "limits/memory", memlimit) );
   }

   return SCIP_OKAY;
}


/** set all pricing problem limits */
SCIP_RETCODE ObjPricerGcg::setPricingProblemLimits(
   int                   prob,               /**< index of the pricing problem */
   PricingType*          pricetype,          /**< type of pricing: reduced cost or Farkas */
   SCIP_Bool             optimal             /**< heuristic or optimal pricing */
   )
{
   assert(pricerdata != NULL);
   assert(prob >= 0 && prob < pricerdata->npricingprobs);

   /** @todo set objective limit, such that only solutions with negative reduced costs are accepted? */
   if( !optimal && pricetype->getType() == GCG_PRICETYPE_REDCOST )
   {
      SCIP_CALL( SCIPsetObjlimit(pricerdata->pricingprobs[prob], pricerdata->dualsolconv[prob]) );
   }
   else
   {
      SCIP_CALL( SCIPsetObjlimit(pricerdata->pricingprobs[prob], SCIPinfinity(pricerdata->pricingprobs[prob])) );
   }

   SCIP_CALL( setPricingProblemTimelimit(pricerdata->pricingprobs[prob]) );
   SCIP_CALL( setPricingProblemMemorylimit(pricerdata->pricingprobs[prob]) );

   return SCIP_OKAY;
}

/** solves a specific pricing problem
 * @todo simplify
 * @note This method has to be threadsafe!
 */
SCIP_RETCODE ObjPricerGcg::solvePricingProblem(
   int                   prob,               /**< index of pricing problem */
   PricingType*          pricetype,          /**< type of pricing: reduced cost or Farkas */
   SCIP_Bool             optimal,            /**< should the pricing problem be solved optimal or heuristically */
   SCIP_Real*            lowerbound,         /**< dual bound returned by pricing problem */
   GCG_COL**             cols,               /**< pointer to store columns corresponding to solutions */
   int                   maxcols,            /**< size of the cols array to indicate maximum columns */
   int*                  ncols,              /**< number of columns */
   SCIP_STATUS*          status              /**< solution status of the pricing problem */
   )
{
   SCIP_RETCODE retcode;
   int i;

   assert(pricerdata != NULL);
   assert(pricerdata->pricingprobs[prob] != NULL);
   assert((pricerdata->solvers == NULL) == (pricerdata->nsolvers == 0));
   assert(pricerdata->nsolvers > 0);

   *status = SCIP_STATUS_UNKNOWN;

   for( i = 0; i < pricerdata->nsolvers && SCIPgetStage(pricerdata->pricingprobs[prob]) < SCIP_STAGE_SOLVED; i++ )
   {
      SCIP_CLOCK* clock;
      int* calls;
      GCG_SOLVER* solver;
      GCG_DECL_SOLVERSOLVE((*solversolve));

      solver = pricerdata->solvers[i];
      assert(solver != NULL);

      if( !solver->enabled )
         continue;

      #pragma omp critical (limits)
      {
         retcode = setPricingProblemLimits(prob, pricetype, optimal);
      }
      SCIP_CALL( retcode );


      SCIP_CALL( getSolverPointers(solver, pricetype, optimal, &clock, &calls, &solversolve) );
      assert(solversolve == solver->solversolve || solversolve == solver->solversolveheur);

      /* continue if the appropriate solver is not available */
      if( solversolve == NULL )
      {
         continue;
      }
      #pragma omp critical (clock)
      {
         SCIP_CALL_ABORT( SCIPstartClock(scip_, clock) );
      }

      SCIP_CALL( solversolve(pricerdata->pricingprobs[prob], solver, prob, pricerdata->dualsolconv[prob],
            lowerbound, cols, maxcols, ncols, status) );

      if( optimal )
      {
         #pragma omp atomic
         pricerdata->solvedsubmipsoptimal++;
      }
      else
      {
         #pragma omp atomic
         pricerdata->solvedsubmipsheur++;
      }

      #pragma omp critical (clock)
      {
         SCIP_CALL_ABORT( SCIPstopClock(scip_, clock) );
      }

      if( *status != SCIP_STATUS_UNKNOWN )
      {
         #pragma omp atomic
         (*calls)++;
      }

      if( *status == SCIP_STATUS_OPTIMAL || *status == SCIP_STATUS_UNBOUNDED )
      {
         if( optimal )
         {

#ifdef ENABLESTATISTICS
            #pragma omp critical (collectstats)
            GCGpricerCollectStatistic(pricerdata, pricetype->getType(), prob,
               SCIPgetSolvingTime(pricerdata->pricingprobs[prob]));
#endif
            if( SCIPgetStage(pricerdata->pricingprobs[prob]) > SCIP_STAGE_SOLVING )
            {
               #pragma omp atomic
               pricerdata->pricingiters += SCIPgetNLPIterations(pricerdata->pricingprobs[prob]);
            }
         }
         break;
      }
   }

   return SCIP_OKAY;
}

/** computes the pricing problem objectives
 *  @todo this method could use more parameters as it is private
 */
SCIP_RETCODE ObjPricerGcg::setPricingObjs(
   PricingType*          pricetype,          /**< Farkas or Reduced cost pricing */
   SCIP_Bool             stabilize           /**< do we use stabilization ? */
   )
{
   SCIP_CONS** origconss;
   SCIP_CONS** masterconss;
   int nmasterconss;
   SCIP_VAR** probvars;
   int nprobvars;

   SCIP_ROW** mastercuts;
   int nmastercuts;
   SCIP_ROW** origcuts;
   SCIP_COL** cols;
   SCIP_Real* consvals;
   SCIP_Real dualsol;

   SCIP_VAR** consvars = NULL;
   int nconsvars;
   int i;
   int j;

   assert(pricerdata != NULL);
   assert(stabilization != NULL);

   /* get the constraints of the master problem and the corresponding constraints in the original problem */
   nmasterconss = GCGgetNMasterConss(origprob);
   masterconss = GCGgetMasterConss(origprob);
   origconss = GCGgetLinearOrigMasterConss(origprob);

   /* set objective value of all variables in the pricing problems to 0 (for farkas pricing) /
    * to the original objective of the variable (for redcost pricing)
    */
   for( i = 0; i < pricerdata->npricingprobs; i++ )
   {
      if( pricerdata->pricingprobs[i] == NULL )
         continue;
      probvars = SCIPgetVars(pricerdata->pricingprobs[i]);
      nprobvars = SCIPgetNVars(pricerdata->pricingprobs[i]);

      for( j = 0; j < nprobvars; j++ )
      {
         assert(GCGvarGetBlock(probvars[j]) == i);
         assert( GCGoriginalVarIsLinking(GCGpricingVarGetOrigvars(probvars[j])[0]) || (GCGvarGetBlock(GCGpricingVarGetOrigvars(probvars[j])[0]) == i));

         SCIP_CALL( SCIPchgVarObj(pricerdata->pricingprobs[i], probvars[j], pricetype->varGetObj(probvars[j])));

         pricerdata->realdualvalues[i][j] = pricetype->varGetObj(probvars[j]);
         SCIPdebugMessage("pricingobj var <%s> %f, realdualvalues %f\n", SCIPvarGetName(probvars[j]), pricetype->varGetObj(probvars[j]), pricerdata->realdualvalues[i][j]);
      }
   }

   /* compute reduced cost for linking variable constraints and update objectives in the pricing problems
    * go through constraints, and select correct variable
    */

   int nlinkconss;
   SCIP_CONS** linkconss;
   int* linkconssblock;
   nlinkconss = GCGgetNVarLinkingconss(origprob);
   linkconss = GCGgetVarLinkingconss(origprob);
   linkconssblock = GCGgetVarLinkingconssBlock(origprob);

   for( i = 0; i < nlinkconss; ++i)
   {
      SCIP_VAR** linkconsvars;
      SCIP_CONS* linkcons = linkconss[i];
      int block = linkconssblock[i];

      linkconsvars = SCIPgetVarsLinear(scip_, linkcons);

      SCIP_VAR* linkvar = linkconsvars[0];

      SCIP_VAR* pricingvar = GCGlinkingVarGetPricingVars(GCGmasterVarGetOrigvars(linkvar)[0])[block];
      assert(GCGvarIsPricing(pricingvar));

      if( stabilize )
      {
         dualsol = stabilization->linkingconsGetDual(i);
      }
      else
      {
         dualsol = pricetype->consGetDual(scip_, linkcons);
      }

      /* add dual solution value to the pricing variable:
       * lambda variables get coef -1 in linking constraints --> add dualsol
       */
      SCIP_CALL( SCIPaddVarObj(pricerdata->pricingprobs[block], pricingvar, dualsol) );
      assert(SCIPvarGetProbindex(pricingvar) >= 0 && SCIPvarGetProbindex(pricingvar) < SCIPgetNVars(pricerdata->pricingprobs[block]));
      pricerdata->realdualvalues[block][SCIPvarGetProbindex(pricingvar)] +=  pricetype->consGetDual(scip_, linkcons);
      SCIPdebugMessage("pricingobj var <%s> %f, realdualvalues %f\n", SCIPvarGetName(pricingvar), dualsol, pricetype->consGetDual(scip_, linkcons));
   }

   /* compute reduced cost and update objectives in the pricing problems */
   for( i = 0; i < nmasterconss; i++ )
   {
      if( stabilize )
      {
         SCIP_CALL( stabilization->consGetDual(i, &dualsol) );
      }
      else
      {
         dualsol = pricetype->consGetDual(scip_, masterconss[i]);
      }

      if( !SCIPisZero(scip_, dualsol) || !SCIPisZero(scip_, pricetype->consGetDual(scip_, masterconss[i])) )
      {
#ifdef PRINTDUALSOLS
         SCIPdebugMessage("mastercons <%s> dualsol: %g\n", SCIPconsGetName(masterconss[i]), dualsol);
#endif

         /* for all variables in the constraint, modify the objective of the corresponding variable in a pricing problem */
         consvars = SCIPgetVarsLinear(origprob, origconss[i]);
         consvals = SCIPgetValsLinear(origprob, origconss[i]);
         nconsvars = SCIPgetNVarsLinear(origprob, origconss[i]);
         for( j = 0; j < nconsvars; j++ )
         {
            int blocknr;
            blocknr = GCGvarGetBlock(consvars[j]);
            assert(GCGvarIsOriginal(consvars[j]));
            /* nothing to be done if variable belongs to redundant block or variable was directly transferred to the master
             * or variable is linking variable (which means, the directly transferred copy is part of the master cons)
             */
            if( blocknr >= 0 && pricerdata->pricingprobs[blocknr] != NULL )
            {
               assert(GCGoriginalVarGetPricingVar(consvars[j]) != NULL);
               /* modify the objective of the corresponding variable in the pricing problem */
               SCIP_CALL( SCIPaddVarObj(pricerdata->pricingprobs[blocknr],
                     GCGoriginalVarGetPricingVar(consvars[j]), -1.0 * dualsol * consvals[j]) );

               pricerdata->realdualvalues[blocknr][SCIPvarGetProbindex(GCGoriginalVarGetPricingVar(consvars[j]))] += -1.0 * consvals[j] * pricetype->consGetDual(scip_, masterconss[i]);

          /*     SCIPdebugMessage("pricingobj var <%s> %f, realdualvalues %f\n",
                     SCIPvarGetName(GCGoriginalVarGetPricingVar(consvars[j])), dualsol, -1.0 * consvals[j]* pricetype->consGetDual(scip_, masterconss[i]));*/
            }
         }
      }
   }

   /* get the cuts of the master problem and the corresponding cuts in the original problem */
   mastercuts = GCGsepaGetMastercuts(scip_);
   nmastercuts = GCGsepaGetNCuts(scip_);
   origcuts = GCGsepaGetOrigcuts(scip_);

   assert(mastercuts != NULL);
   assert(origcuts != NULL);

   /* compute reduced cost and update objectives in the pricing problems */
   for( i = 0; i < nmastercuts; i++ )
   {
      if( stabilize )
      {
         SCIP_CALL( stabilization->rowGetDual(i, &dualsol) );
      }
      else
      {
         dualsol = pricetype->rowGetDual(mastercuts[i]);
      }

      if( !SCIPisZero(scip_, dualsol) || !SCIPisZero(scip_, pricetype->rowGetDual(mastercuts[i])) )
      {
         /* get columns and vals of the cut */
         nconsvars = SCIProwGetNNonz(origcuts[i]);
         cols = SCIProwGetCols(origcuts[i]);
         consvals = SCIProwGetVals(origcuts[i]);

         /* get the variables corresponding to the columns in the cut */
         SCIP_CALL( SCIPallocMemoryArray(scip_, &consvars, nconsvars) );
         for( j = 0; j < nconsvars; j++ )
            consvars[j] = SCIPcolGetVar(cols[j]);

         /* for all variables in the cut, modify the objective of the corresponding variable in a pricing problem */
         for( j = 0; j < nconsvars; j++ )
         {
            int blocknr;
            blocknr = GCGvarGetBlock(consvars[j]);
            assert(GCGvarIsOriginal(consvars[j]));
            /* nothing to be done if variable belongs to redundant block or
             * variable was directly transferred to the master
             * or variable is linking variable (which means, the directly transferred copy is part of the master cut) */
            if( blocknr >= 0 && pricerdata->pricingprobs[blocknr] != NULL )
            {
               assert(GCGoriginalVarGetPricingVar(consvars[j]) != NULL);
               /* modify the objective of the corresponding variable in the pricing problem */
               SCIP_CALL( SCIPaddVarObj(pricerdata->pricingprobs[blocknr],
                     GCGoriginalVarGetPricingVar(consvars[j]), -1.0 * dualsol * consvals[j]) );

               pricerdata->realdualvalues[blocknr][SCIPvarGetProbindex(GCGoriginalVarGetPricingVar(consvars[j]))] += -1.0 *consvals[j]* pricetype->rowGetDual(mastercuts[i]);

               /*SCIPdebugMessage("pricingobj var <%s> %f, realdualvalues %f\n",
                                   SCIPvarGetName(GCGoriginalVarGetPricingVar(consvars[j])), dualsol, -1.0 * consvals[j]* pricetype->consGetDual(scip_, masterconss[i]));*/
            }
         }
         SCIPfreeMemoryArray(scip_, &consvars);
      }
   }

   /* get dual solutions / farkas values of the convexity constraints */
   for( i = 0; i < pricerdata->npricingprobs; i++ )
   {
      assert( GCGisPricingprobRelevant(origprob, i) == (GCGgetConvCons(origprob, i) != NULL) );
      if( !GCGisPricingprobRelevant(origprob, i) )
      {
         pricerdata->dualsolconv[i] = -1.0 * SCIPinfinity(scip_);
         continue;
      }

      pricerdata->dualsolconv[i] = pricetype->consGetDual(scip_, GCGgetConvCons(origprob, i));
#ifdef PRINTDUALSOLS
      if( GCGisPricingprobRelevant(origprob, i) )
      {
         SCIPdebugMessage("convcons <%s> dualsol: %g\n", SCIPconsGetName(GCGgetConvCons(origprob, i)), pricerdata->dualsolconv[i]);
      }
#endif
   }

   return SCIP_OKAY;
}

/** add master variable to all constraints */
SCIP_RETCODE ObjPricerGcg::addVariableToMasterconstraints(
   SCIP_VAR*             newvar,             /**< The new variable to add */
   int                   prob,               /**< number of the pricing problem the solution belongs to */
   SCIP_VAR**            solvars,            /**< array of variables with non-zero value in the solution of the pricing problem */
   SCIP_Real*            solvals,            /**< array of values in the solution of the pricing problem for variables in array solvars*/
   int                   nsolvars            /**< number of variables in array solvars */
   )
{
   int i;
   int c;
   int idx;

   SCIP_CONS** masterconss;
   int nmasterconss;
   SCIP_Real* mastercoefs;
   SCIP_CONS* linkcons;

   assert(pricerdata != NULL);

   nmasterconss = GCGgetNMasterConss(origprob);
   masterconss = GCGgetMasterConss(origprob);

   SCIP_CALL( SCIPallocBufferArray(scip_, &mastercoefs, nmasterconss) ); /*lint !e530*/
   BMSclearMemoryArray(mastercoefs, nmasterconss);

   /* compute coef of the variable in the master constraints */
   for( i = 0; i < nsolvars; i++ )
   {
      if( !SCIPisZero(scip_, solvals[i]) )
      {
         SCIP_CONS** linkconss;
         SCIP_VAR** origvars;
         SCIP_Real* coefs;
         int ncoefs;

         assert(GCGvarIsPricing(solvars[i]));
         origvars = GCGpricingVarGetOrigvars(solvars[i]);
         assert(GCGvarIsOriginal(origvars[0]));

         coefs = GCGoriginalVarGetCoefs(origvars[0]);
         ncoefs = GCGoriginalVarGetNCoefs(origvars[0]);
         assert(!SCIPisInfinity(scip_, solvals[i]));

         /* original variable is a linking variable, just add it to the linkcons */
         if( GCGoriginalVarIsLinking(origvars[0]) )
         {
#ifndef NDEBUG
            SCIP_VAR** pricingvars;
            pricingvars = GCGlinkingVarGetPricingVars(origvars[0]);
#endif
            linkconss = GCGlinkingVarGetLinkingConss(origvars[0]);

            assert(pricingvars[prob] == solvars[i]);
            assert(linkconss[prob] != NULL);
            SCIP_CALL( SCIPaddCoefLinear(scip_, linkconss[prob], newvar, -solvals[i]) );
            continue;
         }

         /* for each coef, add coef * solval to the coef of the new variable for the corresponding constraint */
         for( c = 0; c < ncoefs; c++ )
         {
            linkconss = GCGoriginalVarGetMasterconss(origvars[0]);
            assert(!SCIPisZero(scip_, coefs[c]));
            SCIP_CALL( SCIPgetTransformedCons(scip_, linkconss[c], &linkcons) );

            idx = (int)(size_t)SCIPhashmapGetImage(pricerdata->mapcons2idx, linkcons); /*lint !e507*/
            assert(0 <= idx && idx < nmasterconss);
            assert(masterconss[idx] == linkcons);
            mastercoefs[idx] += coefs[c] * solvals[i];
         }

      }
   }

   /* add the variable to the master constraints */
   for( i = 0; i < nmasterconss; i++ )
   {
      if( !SCIPisZero(scip_, mastercoefs[i]) )
      {
         assert(!SCIPisInfinity(scip_, mastercoefs[i]) && !SCIPisInfinity(scip_, -mastercoefs[i]));
         SCIP_CALL( SCIPaddCoefLinear(scip_, masterconss[i], newvar, mastercoefs[i]) );
      }
   }

   SCIPfreeBufferArray(scip_, &mastercoefs);
   return SCIP_OKAY;
}



/** add variable with computed coefficients to the master cuts */
static
SCIP_RETCODE addVariableToMastercuts(
   SCIP*                 scip,               /**< SCIP data structure */
   SCIP_VAR*             newvar,             /**< The new variable to add */
   int                   prob,               /**< number of the pricing problem the solution belongs to */
   SCIP_VAR**            solvars,            /**< array of variables with non-zero value in the solution of the pricing problem */
   SCIP_Real*            solvals,            /**< array of values in the solution of the pricing problem for variables in array solvars*/
   int                   nsolvars            /**< number of variables in array solvars */
   )
{
   SCIP_ROW** mastercuts;
   int nmastercuts;
   SCIP_ROW** origcuts;

   SCIP_COL** cols;
   SCIP_Real conscoef;
   SCIP_VAR* var;
   SCIP_Real* consvals;

   int i;
   int j;
   int k;

   assert(scip != NULL);
   assert(newvar != NULL);
   assert(solvars != NULL);
   assert(solvals != NULL);

   /* get the cuts of the master problem and the corresponding cuts in the original problem */
   mastercuts = GCGsepaGetMastercuts(scip);
   nmastercuts = GCGsepaGetNCuts(scip);
   origcuts = GCGsepaGetOrigcuts(scip);

   assert(mastercuts != NULL);
   assert(origcuts != NULL);

   /* compute coef of the variable in the cuts and add it to the cuts */
   for( i = 0; i < nmastercuts; i++ )
   {
      if( !SCIProwIsInLP(mastercuts[i]) )
         continue;

      /* get columns of the cut and their coefficients */
      cols = SCIProwGetCols(origcuts[i]);
      consvals = SCIProwGetVals(origcuts[i]);

      conscoef = 0;

      for( j = 0; j < SCIProwGetNNonz(origcuts[i]); j++ )
      {
         int blocknr;
         var = SCIPcolGetVar(cols[j]);
         blocknr = GCGvarGetBlock(var);
         assert(GCGvarIsOriginal(var));

         /* if the belongs to the same block and is no linking variable, update the coef */
         if( blocknr == prob )
            for( k = 0; k < nsolvars; k++ )
               if( solvars[k] == GCGoriginalVarGetPricingVar(var) )
               {
                  conscoef += ( consvals[j] * solvals[k] );
                  break;
               }
      }

      if( !SCIPisZero(scip, conscoef) )
         SCIP_CALL( SCIPaddVarToRow(scip , mastercuts[i], newvar, conscoef) );
   }

   return SCIP_OKAY;
}

/** adds new variable to the end of the priced variables array */
SCIP_RETCODE ObjPricerGcg::addVariableToPricedvars(
   SCIP_VAR*             newvar              /**< variable to add */
   )
{
   SCIP_CALL( ensureSizePricedvars(pricerdata->npricedvars + 1) );
   pricerdata->pricedvars[pricerdata->npricedvars] = newvar;
   pricerdata->npricedvars++;

   return SCIP_OKAY;
}

/** adds new bounds to the bound arrays */
SCIP_RETCODE ObjPricerGcg::addRootBounds(
   SCIP_Real             primalbound,        /**< new primal bound for the root master LP */
   SCIP_Real             dualbound           /**< new dual bound for the root master LP */
   )
{
   int nprobvars;
   int i;
   int j;

   SCIP_SOL* sol;
   SCIP_Real* solvals;
   SCIP_VAR** vars;
   int nvars;

   nvars = SCIPgetNVars(scip_);
   vars = SCIPgetVars(scip_);

   SCIP_CALL( ensureSizeRootBounds(pricerdata->nrootbounds + 1) );
   pricerdata->rootpbs[pricerdata->nrootbounds] = primalbound;
   pricerdata->rootdbs[pricerdata->nrootbounds] = dualbound;
   pricerdata->roottimes[pricerdata->nrootbounds] = SCIPgetSolvingTime(scip_) - pricerdata->rootfarkastime;
   pricerdata->rootdualdiffs[pricerdata->nrootbounds] = pricerdata->dualdiff;
   //SCIPinfoMessage(scip_, NULL, "Add new bounds: \n pb = %f\n db = %f\n", primalbound, dualbound);
   SCIPdebugMessage("Add new bounds: \n pb = %f\n db = %f\n", primalbound, dualbound);

   SCIP_CALL( SCIPallocBlockMemoryArray(scip_, &pricerdata->dualvalues[pricerdata->nrootbounds], pricerdata->npricingprobs) );
   SCIP_CALL( SCIPallocBlockMemoryArray(scip_, &pricerdata->dualsolconvs[pricerdata->nrootbounds], pricerdata->npricingprobs) );

   for( i = 0; i < pricerdata->npricingprobs; i++ )
   {
      if( pricerdata->pricingprobs[i] == NULL )
         continue;

      nprobvars = SCIPgetNVars(pricerdata->pricingprobs[i]);

      pricerdata->dualsolconvs[pricerdata->nrootbounds][i] = pricerdata->dualsolconv[i];
      SCIP_CALL( SCIPallocBlockMemoryArray(scip_, &(pricerdata->dualvalues[pricerdata->nrootbounds][i]), nprobvars) );

      for( j = 0; j < nprobvars; j++ )
         pricerdata->dualvalues[pricerdata->nrootbounds][i][j] = pricerdata->realdualvalues[i][j];
   }

   pricerdata->nrootbounds++;

   SCIP_CALL( SCIPallocBufferArray(scip_, &solvals, nvars) );

   SCIP_CALL( SCIPgetSolVals(scip_, NULL, nvars, vars, solvals) );

   SCIP_CALL( SCIPcreateSol(scip_, &sol, NULL) );

   SCIP_CALL( SCIPsetSolVals(scip_, sol, nvars, vars, solvals) );

   if( pricerdata->rootlpsol != NULL)
      SCIPfreeSol(scip_, &pricerdata->rootlpsol);

   pricerdata->rootlpsol = sol;

   SCIPfreeBufferArray(scip_, &solvals);

   return SCIP_OKAY;
}

SCIP_Real ObjPricerGcg::computeRedCost(
   PricingType*          pricetype,          /**< type of pricing */
   SCIP_SOL*             sol,                /**< solution to compute reduced cost for */
   SCIP_Bool             solisray,           /**< is the solution a ray? */
   int                   prob,               /**< number of the pricing problem the solution belongs to */
   SCIP_Real*            objvalptr           /**< pointer to store the computed objective value */
   ) const
{
   SCIP* pricingscip;
   SCIP_CONS** branchconss = NULL; /* stack of branching constraints */
   int nbranchconss = 0; /* number of branching constraints */
   SCIP_Real* branchduals = NULL; /* dual values of branching constraints in the master (sigma) */
   int i;

   SCIP_VAR** solvars;
   SCIP_Real* solvals = NULL;
   int nsolvars;
   SCIP_Real objvalue;

   assert(pricerdata != NULL);

   objvalue = 0.0;
   pricingscip = pricerdata->pricingprobs[prob];
   solvars = SCIPgetOrigVars(pricingscip);
   nsolvars = SCIPgetNOrigVars(pricingscip);
   SCIP_CALL_ABORT( SCIPallocBlockMemoryArray(scip_, &solvals, nsolvars) );
   SCIP_CALL_ABORT( SCIPgetSolVals(pricingscip, sol, nsolvars, solvars, solvals) );

   /* compute the objective function value of the solution */
   for( i = 0; i < nsolvars; i++ )
      objvalue += solvals[i] * pricerdata->realdualvalues[prob][SCIPvarGetProbindex(solvars[i])];

   if( objvalptr != NULL )
      *objvalptr = objvalue;

   /* Compute path to last generic branching node */
   SCIP_CALL_ABORT( computeGenericBranchingconssStack(pricetype, prob, &branchconss, &nbranchconss, &branchduals) );

   for( i = nbranchconss -1; i >= 0; --i )
   {
      SCIP_Bool feasible;
      SCIP_CALL_ABORT( checkBranchingBoundChanges(prob, sol, branchconss[i], &feasible) );
      if( feasible )
      {
         objvalue -= branchduals[i];
      }
   }
   SCIPfreeMemoryArrayNull(scip_, &branchconss);
   SCIPfreeMemoryArrayNull(scip_, &branchduals);
   SCIPfreeBlockMemoryArray(scip_, &solvals, nsolvars);

   /* compute reduced cost of variable (i.e. subtract dual solution of convexity constraint, if solution corresponds to a point) */
   return (solisray ? objvalue : objvalue - pricerdata->dualsolconv[prob]);
}

SCIP_Real ObjPricerGcg::computeRedCostGcgCol(
   PricingType*          pricetype,          /**< type of pricing */
   GCG_Col*              gcgcol,             /**< gcg column to compute reduced cost for */
   SCIP_Real*            objvalptr           /**< pointer to store the computed objective value */
   ) const
{
   SCIP_CONS** branchconss = NULL; /* stack of branching constraints */
   int nbranchconss = 0; /* number of branching constraints */
   SCIP_Real* branchduals = NULL; /* dual values of branching constraints in the master (sigma) */
   int i;
   int prob;

   SCIP_Bool isray;

   SCIP_Real redcost;

   SCIP_VAR** solvars;
   SCIP_Real* solvals;
   int nsolvars;
   SCIP_Real objvalue;

   assert(pricerdata != NULL);

   objvalue = 0.0;
   prob = GCGcolGetProbNr(gcgcol);

   solvars = GCGcolGetVars(gcgcol);
   nsolvars = GCGcolGetNVars(gcgcol);
   solvals = GCGcolGetVals(gcgcol);
   isray = GCGcolIsRay(gcgcol);

   /* compute the objective function value of the solution */
   for( i = 0; i < nsolvars; i++ )
      objvalue += solvals[i] * pricerdata->realdualvalues[prob][SCIPvarGetProbindex(solvars[i])];

   if( objvalptr != NULL )
      *objvalptr = objvalue;

   /* Compute path to last generic branching node */
   SCIP_CALL_ABORT( computeGenericBranchingconssStack(pricetype, prob, &branchconss, &nbranchconss, &branchduals) );

   for( i = nbranchconss -1; i >= 0; --i )
   {
      SCIP_Bool feasible;
      SCIP_CALL_ABORT( checkBranchingBoundChangesGcgCol(gcgcol, branchconss[i], &feasible) );
      if( feasible )
      {
         objvalue -= branchduals[i];
      }
   }
   SCIPfreeMemoryArrayNull(scip_, &branchconss);
   SCIPfreeMemoryArrayNull(scip_, &branchduals);

   redcost = (isray ? objvalue : objvalue - pricerdata->dualsolconv[prob]);

   SCIP_CALL_ABORT( GCGcolUpdateRedcost(gcgcol, redcost, FALSE) );

   /* compute reduced cost of variable (i.e. subtract dual solution of convexity constraint, if solution corresponds to a point) */
   return redcost;
}


/* computes the objective value of the current (stabilized) dual variables) in the dual program */
 SCIP_RETCODE ObjPricerGcg::getStabilizedDualObjectiveValue(
    SCIP_Real*           stabdualval         /**< pointer to store stabilized dual objective value */
)
{
   SCIP_Real dualobjval;
   SCIP_Real dualsol;
   SCIP_Real boundval;

   SCIP_CONS** masterconss;
   int nmasterconss;

   SCIP_ROW** mastercuts;
   int nmastercuts;
   int i;

   assert(stabilization != NULL);
   assert( stabdualval != NULL );
   *stabdualval = 0.0;
   /* get the constraints of the master problem and the corresponding constraints in the original problem */
   nmasterconss = GCGgetNMasterConss(origprob);
   masterconss = GCGgetMasterConss(origprob);

   dualobjval = 0.0;

   /* compute reduced cost for linking variable constraints and update objectives in the pricing problems
    * go through constraints, and select correct variable
    */

   int nlinkconss;
   SCIP_CONS** linkconss;
   nlinkconss = GCGgetNVarLinkingconss(origprob);
   linkconss = GCGgetVarLinkingconss(origprob);

   for( i = 0; i < nlinkconss; ++i)
   {
      SCIP_CONS* linkcons = linkconss[i];
#ifndef NDEBUG
      SCIP_VAR** linkconsvars;
      int block = GCGgetVarLinkingconssBlock(origprob)[i];

      linkconsvars = SCIPgetVarsLinear(scip_, linkcons);

      SCIP_VAR* linkvar = linkconsvars[0];

      assert(GCGvarIsPricing(GCGlinkingVarGetPricingVars(GCGmasterVarGetOrigvars(linkvar)[0])[block]));
#endif

      dualsol = stabilization->linkingconsGetDual(i);

      if(SCIPisFeasPositive(scip_, dualsol))
      {
         boundval = SCIPgetLhsLinear(scip_, linkcons);
      }
      else if( SCIPisFeasNegative(scip_, dualsol) )
      {
         boundval = SCIPgetRhsLinear(scip_, linkcons);
      }
      else
         continue;

      dualobjval += boundval*dualsol;
   }

   /* compute reduced cost and update objectives in the pricing problems */
   for( i = 0; i < nmasterconss; i++ )
   {
      SCIP_CALL( stabilization->consGetDual(i, &dualsol) );

      if(SCIPisFeasPositive(scip_, dualsol))
      {
         boundval = SCIPgetLhsLinear(scip_, masterconss[i]);
      }
      else if( SCIPisFeasNegative(scip_, dualsol) )
      {
         boundval = SCIPgetRhsLinear(scip_, masterconss[i]);
      }
      else
         continue;

      dualobjval += boundval*dualsol;
   }

   /* get the cuts of the master problem and the corresponding cuts in the original problem */
   mastercuts = GCGsepaGetMastercuts(scip_);
   nmastercuts = GCGsepaGetNCuts(scip_);

   assert(mastercuts != NULL);

   /* compute reduced cost and update objectives in the pricing problems */
   for( i = 0; i < nmastercuts; i++ )
   {
      SCIP_CALL( stabilization->rowGetDual(i, &dualsol) );

      if(SCIPisFeasPositive(scip_, dualsol))
      {
         boundval = SCIProwGetLhs(mastercuts[i]);
      }
      else if( SCIPisFeasNegative(scip_, dualsol) )
      {
         boundval = SCIProwGetRhs(mastercuts[i]);
      }
      else
         continue;

      dualobjval += boundval*dualsol;
   }

   *stabdualval = dualobjval;

   return SCIP_OKAY;
}

/** creates a new master variable corresponding to the given solution and problem */
SCIP_RETCODE ObjPricerGcg::createNewMasterVar(
   SCIP*                 scip,               /**< SCIP data structure */
   PricingType*          pricetype,          /**< type of pricing */
   SCIP_SOL*             sol,                /**< solution to compute reduced cost for */
   SCIP_VAR**            solvars,            /**< array of variables with non-zero value in the solution of the pricing problem */
   SCIP_Real*            solvals,            /**< array of values in the solution of the pricing problem for variables in array solvars*/
   int                   nsolvars,           /**< number of variables in array solvars */
   SCIP_Bool             solisray,           /**< is the solution a ray? */
   int                   prob,               /**< number of the pricing problem the solution belongs to */
   SCIP_Bool             force,              /**< should the given variable be added also if it has non-negative reduced cost? */
   SCIP_Bool*            added,              /**< pointer to store whether the variable was successfully added */
   SCIP_VAR**            addedvar            /**< pointer to store the created variable */
   )
{
   char varname[SCIP_MAXSTRLEN];

   SCIP_Real objcoeff;
   SCIP_VAR* newvar;

   SCIP_Real objvalue;
   SCIP_Real redcost;
   int i;

   assert(scip != NULL);
   assert(solvars != NULL);
   assert(solvals != NULL);
   assert(nsolvars >= 0);
   assert(pricerdata != NULL);
   assert((pricetype == NULL) == (force));
   assert((pricetype == NULL) == (sol == NULL));
   if( addedvar != NULL )
      *addedvar = NULL;

   objvalue = 0.0;
   redcost = 0.0;

   if( !force )
   {
      /* compute the objective function value of the solution */
      redcost = computeRedCost(pricetype, sol, solisray, prob, &objvalue);

      if( !SCIPisDualfeasNegative(scip, redcost) )
      {
         SCIPdebugMessage("var with redcost %g (objvalue=%g, dualsol=%g, ray=%ud) was not added\n", redcost, objvalue, pricerdata->dualsolconv[prob], solisray);
         *added = FALSE;

         return SCIP_OKAY;
      }
      SCIPdebugMessage("found var with redcost %g (objvalue=%g, dualsol=%g, ray=%ud)\n", redcost, objvalue, pricerdata->dualsolconv[prob], solisray);
   }
   else
   {
      SCIPdebugMessage("force var (objvalue=%g, dualsol=%g, ray=%ud)\n",  objvalue, pricerdata->dualsolconv[prob], solisray);
   }

   *added = TRUE;

   /* compute objective coefficient of the variable */
   objcoeff = 0;
   for( i = 0; i < nsolvars; i++ )
   {
      SCIP_Real solval;
      solval = solvals[i];

      if( !SCIPisZero(scip, solval) )
      {
         SCIP_VAR* origvar;

         assert(GCGvarIsPricing(solvars[i]));
         origvar = GCGpricingVarGetOrigvars(solvars[i])[0];

         if( SCIPisZero(scip, SCIPvarGetObj(origvar)) )
            continue;

         /* original variable is linking variable --> directly transferred master variable got the full obj,
          * priced-in variables get no objective value for this origvar */
         if( GCGoriginalVarIsLinking(origvar) )
            continue;

         /* round solval if possible to avoid numerical troubles */
         if( SCIPvarIsIntegral(solvars[i]) && SCIPisIntegral(scip, solval) )
            solval = SCIPround(scip, solval);

         /* add quota of original variable's objcoef to the master variable's coef */
         objcoeff += solval * SCIPvarGetObj(origvar);
      }
   }

   if( SCIPisInfinity(scip, objcoeff) )
   {
      SCIPwarningMessage(scip, "variable with infinite objective value found in pricing, change objective to SCIPinfinity()/2\n");
      objcoeff = SCIPinfinity(scip) / 2;
   }

   if( solisray )
   {
      (void) SCIPsnprintf(varname, SCIP_MAXSTRLEN, "r_%d_%d", prob, pricerdata->nraysprob[prob]);
      pricerdata->nraysprob[prob]++;
   }
   else
   {
      (void) SCIPsnprintf(varname, SCIP_MAXSTRLEN, "p_%d_%d", prob, pricerdata->npointsprob[prob]);
      pricerdata->npointsprob[prob]++;
   }

   SCIP_CALL( GCGcreateMasterVar(scip, origprob, pricerdata->pricingprobs[prob], &newvar, varname, objcoeff,
         pricerdata->vartype, solisray, prob, nsolvars, solvals, solvars));

   SCIPvarMarkDeletable(newvar);

   SCIP_CALL( SCIPcatchVarEvent(scip, newvar, SCIP_EVENTTYPE_VARDELETED,
         pricerdata->eventhdlr, NULL, NULL) );


   /* add variable */
   if( !force )
   {
      SCIP_CALL( SCIPaddPricedVar(scip, newvar, pricerdata->dualsolconv[prob] - objvalue) );
   }
   else
   {
      SCIP_CALL( SCIPaddVar(scip, newvar) );
   }

   SCIP_CALL( addVariableToPricedvars(newvar) );
   SCIP_CALL( addVariableToMasterconstraints(newvar, prob, solvars, solvals, nsolvars) );
   SCIP_CALL( addVariableToMastercuts(scip, newvar, prob, solvars, solvals, nsolvars) );

   /* add variable to convexity constraint */
   if( !solisray )
   {
      SCIP_CALL( SCIPaddCoefLinear(scip, GCGgetConvCons(origprob, prob), newvar, 1.0) );
   }

   if( addedvar != NULL )
   {
      *addedvar = newvar;
   }

   GCGupdateVarStatistics(scip, origprob, newvar, redcost);
   if( SCIPgetCurrentNode(scip) == SCIPgetRootNode(scip) && pricetype != NULL && pricetype->getType() == GCG_PRICETYPE_REDCOST )
      GCGsetRootRedcostCall(origprob, newvar, pricerdata->nrootbounds );

   SCIPdebugMessage("Added variable <%s>\n", varname);

   return SCIP_OKAY;
}

/** creates a new master variable corresponding to the given gcg column */
SCIP_RETCODE ObjPricerGcg::createNewMasterVarFromGcgCol(
   SCIP*                 scip,               /**< SCIP data structure */
   PricingType*          pricetype,          /**< type of pricing */
   GCG_COL*              gcgcol,             /**< GCG column data structure */
   SCIP_Bool             force,              /**< should the given variable be added also if it has non-negative reduced cost? */
   SCIP_Bool*            added,              /**< pointer to store whether the variable was successfully added */
   SCIP_VAR**            addedvar            /**< pointer to store the created variable */
   )
{
   char varname[SCIP_MAXSTRLEN];

   SCIP_Real objcoeff;
   SCIP_VAR* newvar;

   SCIP_Real objvalue;
   SCIP_Real redcost;
   SCIP_Bool isray;
   int prob;
   int i;

   SCIP_VAR** solvars;
   SCIP_Real* solvals;
   int nsolvars;

   assert(scip != NULL);
   assert(pricerdata != NULL);
   assert(gcgcol != NULL);
   assert((pricetype == NULL) == (force));

   if( addedvar != NULL )
      *addedvar = NULL;

   objvalue = 0.0;
   redcost = 0.0;

   prob = GCGcolGetProbNr(gcgcol);
   isray = GCGcolIsRay(gcgcol);
   nsolvars = GCGcolGetNVars(gcgcol);
   solvars = GCGcolGetVars(gcgcol);
   solvals = GCGcolGetVals(gcgcol);

   if( !force )
   {
      /* compute the objective function value of the solution */
      redcost = GCGcolGetRedcost(gcgcol);

      if( !SCIPisDualfeasNegative(scip, redcost) )
      {
         SCIPdebugMessage("var with redcost %g (objvalue=%g, dualsol=%g, ray=%ud) was not added\n", redcost, objvalue, pricerdata->dualsolconv[prob], isray);
         *added = FALSE;

         return SCIP_OKAY;
      }
      SCIPdebugMessage("found var with redcost %g (objvalue=%g, dualsol=%g, ray=%ud)\n", redcost, objvalue, pricerdata->dualsolconv[prob], isray);
   }
   else
   {
      SCIPdebugMessage("force var (objvalue=%g, dualsol=%g, ray=%ud)\n",  objvalue, pricerdata->dualsolconv[prob], isray);
   }

   *added = TRUE;

   /* compute objective coefficient of the variable */
   objcoeff = 0;
   for( i = 0; i < nsolvars; i++ )
   {
      SCIP_Real solval;
      solval = solvals[i];

      if( !SCIPisZero(scip, solvals[i]) )
      {
         SCIP_VAR* origvar;

         assert(GCGvarIsPricing(solvars[i]));
         origvar = GCGpricingVarGetOrigvars(solvars[i])[0];
         solval = solvals[i];

         if( SCIPisZero(scip, SCIPvarGetObj(origvar)) )
            continue;

         /* original variable is linking variable --> directly transferred master variable got the full obj,
          * priced-in variables get no objective value for this origvar */
         if( GCGoriginalVarIsLinking(origvar) )
            continue;

         /* round solval if possible to avoid numerical troubles */
         if( SCIPvarIsIntegral(solvars[i]) && SCIPisIntegral(scip, solval) )
            solval = SCIPround(scip, solval);

         /* add quota of original variable's objcoef to the master variable's coef */
         objcoeff += solval * SCIPvarGetObj(origvar);
      }
   }

   if( SCIPisInfinity(scip, objcoeff) )
   {
      SCIPwarningMessage(scip, "variable with infinite objective value found in pricing, change objective to SCIPinfinity()/2\n");
      objcoeff = SCIPinfinity(scip) / 2;
   }

   if( isray )
   {
      (void) SCIPsnprintf(varname, SCIP_MAXSTRLEN, "r_%d_%d", prob, pricerdata->nraysprob[prob]);
      pricerdata->nraysprob[prob]++;
   }
   else
   {
      (void) SCIPsnprintf(varname, SCIP_MAXSTRLEN, "p_%d_%d", prob, pricerdata->npointsprob[prob]);
      pricerdata->npointsprob[prob]++;
   }

   SCIP_CALL( GCGcreateMasterVar(scip, GCGmasterGetOrigprob(scip), pricerdata->pricingprobs[prob], &newvar, varname, objcoeff,
         pricerdata->vartype, isray, prob, nsolvars, solvals, solvars));

   SCIPvarMarkDeletable(newvar);

   SCIP_CALL( SCIPcatchVarEvent(scip, newvar, SCIP_EVENTTYPE_VARDELETED,
         pricerdata->eventhdlr, NULL, NULL) );


   /* add variable */
   if( !force )
   {
      SCIP_CALL( SCIPaddPricedVar(scip, newvar, pricerdata->dualsolconv[prob] - objvalue) );
   }
   else
   {
      SCIP_CALL( SCIPaddVar(scip, newvar) );
   }

   SCIP_CALL( addVariableToPricedvars(newvar) );
   SCIP_CALL( addVariableToMasterconstraints(newvar, prob, solvars, solvals, nsolvars) );
   SCIP_CALL( addVariableToMastercuts(scip, newvar, prob, solvars, solvals, nsolvars) );

   /* add variable to convexity constraint */
   if( !isray )
   {
      SCIP_CALL( SCIPaddCoefLinear(scip, GCGgetConvCons(origprob, prob), newvar, 1.0) );
   }

   if( addedvar != NULL )
   {
      *addedvar = newvar;
   }

   GCGupdateVarStatistics(scip, origprob, newvar, redcost);
   if( SCIPgetCurrentNode(scip) == SCIPgetRootNode(scip) && pricetype->getType() == GCG_PRICETYPE_REDCOST )
      GCGsetRootRedcostCall(origprob, newvar, pricerdata->nrootbounds );

   SCIPdebugMessage("Added variable <%s>\n", varname);

   return SCIP_OKAY;
}

/**
 * check whether pricing can be aborted:
 * if objective value is always integral and the current node's current
 * lowerbound rounded up equals the current lp objective value rounded
 * up we don't need to continue pricing since the best possible feasible
 * solution must have at least this value
 */
SCIP_Bool  ObjPricerGcg::canPricingBeAborted() const
{
   SCIP_Bool canabort = FALSE;

   assert(pricerdata != NULL);

   if( pricerdata->abortpricingint && SCIPisObjIntegral(scip_)
      && SCIPisEQ(scip_, SCIPceil(scip_, SCIPgetNodeLowerbound(scip_, SCIPgetCurrentNode(scip_))), SCIPceil(scip_, SCIPgetLPObjval(scip_))) /* && SCIPgetNNodes(scip) > 1 ??????*/)
   {
      GCGpricerPrintInfo(scip_, pricerdata, "pricing aborted due to integral objective: node LB = %g, LP obj = %g\n",
            SCIPgetNodeLowerbound(scip_, SCIPgetCurrentNode(scip_)), SCIPgetLPObjval(scip_));

      canabort = TRUE;
   }

   if( !canabort && pricerdata->abortpricinggap > 0.0 )
   {
      SCIP_Real gap;
      gap = (SCIPgetLPObjval(scip_) - SCIPgetNodeLowerbound(scip_, SCIPgetCurrentNode(scip_)))/SCIPgetNodeLowerbound(scip_, SCIPgetCurrentNode(scip_));
      gap = ABS(gap);

      if( gap < pricerdata->abortpricinggap )
      {
         GCGpricerPrintInfo(scip_, pricerdata, "pricing aborted due to small gap: node LB = %g, LP obj = %g, gap = %g\n",
               SCIPgetNodeLowerbound(scip_, SCIPgetCurrentNode(scip_)), SCIPgetLPObjval(scip_), gap);

         canabort = TRUE;
      }
   }

   return canabort;
}

/** sorts pricing problems according to their score */
void ObjPricerGcg::sortPricingProblemsByScore() const
{
   int i;
   assert(pricerdata != NULL);
   /** @todo sort w.r.t. other measures? Don't sort in Farkas pricing? Randomized? */
   for( i = 0; i < pricerdata->npricingprobs; i++ )
   {
      pricerdata->permu[i] = i;
      switch( pricerdata->sorting )
      {
      case 1:
         pricerdata->score[i] = pricerdata->dualsolconv[i];
         break;
      case 2:
         pricerdata->score[i] = -(0.2 * pricerdata->npointsprob[i] + pricerdata->nraysprob[i]);
         break;
      default:
         pricerdata->score[i] = 0.0;
         break;
      }
   }

   if( pricerdata->sorting > 0 )
      SCIPsortDownRealInt(pricerdata->score, pricerdata->permu, pricerdata->npricingprobs);
}


/** returns whether pricing can be aborted */
SCIP_Bool ObjPricerGcg::abortPricing(
   PricingType*          pricetype,          /**< type of pricing */
   int                   nfoundvars,         /**< number of variables found so far */
   int                   solvedmips,         /**< number of MIPS solved so far */
   int                   successfulmips,     /**< number of successful mips solved so far */
   SCIP_Bool             optimal             /**< optimal or heuristic pricing */
) const
{
   assert(pricerdata != NULL);
   if( pricerdata->eagerage == pricerdata->eagerfreq )
   {
      return FALSE;
   }

   if( optimal )
      return pricetype->canOptimalPricingBeAborted(nfoundvars, solvedmips, successfulmips, pricerdata->successfulmipsrel, pricerdata->npricingprobsnotnull);
   else
      return pricetype->canHeuristicPricingBeAborted(nfoundvars, solvedmips, successfulmips, pricerdata->successfulmipsrel, pricerdata->npricingprobsnotnull);
}


/** free pricing problems */
SCIP_RETCODE ObjPricerGcg::freePricingProblems()
{
   int j;
   assert(pricerdata != NULL);
   assert(pricerdata->pricingprobs != NULL);

   for( j = 0; j < pricerdata->npricingprobs; j++ )
      if( pricerdata->pricingprobs[j] != NULL
         && SCIPgetStage(pricerdata->pricingprobs[j]) > SCIP_STAGE_PROBLEM)
         {
            SCIP_CALL( SCIPstartClock(scip_, pricerdata->freeclock) );
            SCIP_CALL( SCIPfreeTransform(pricerdata->pricingprobs[j]) );
            SCIP_CALL( SCIPstopClock(scip_, pricerdata->freeclock) );
         }

   return SCIP_OKAY;
}

/** counts the number of variables with negative reduced cost */
int ObjPricerGcg::countPricedVariables(
   PricingType*          pricetype,          /**< pricing type, farkas or redcost */
   int&                  prob,               /**< number of the pricing problem */
   GCG_COL**             cols,               /**< columns corresponding to solutions which should be investigated */
   int                   ncols               /**< number of columns */
   ) const
{
   int nfoundvars = 0;

   SCIPdebugMessage("checking %d solution of pricing problem %d\n", ncols, prob);
   if(ncols == 0)
      return 0;

   for( int j = 0; j < ncols; ++j )
   {
      SCIP_Real redcost = computeRedCostGcgCol(pricetype, cols[j], NULL);
      SCIP_CALL_ABORT( GCGcolUpdateRedcost(cols[j], redcost, FALSE) );

      SCIPdebugMessage("solution %d of prob %d (%p) has reduced cost %g\n", j, prob, (void*) (cols[j]), redcost);
      if( SCIPisDualfeasNegative(scip_, redcost) )
      {
         nfoundvars += 1;
      }
   }

   return nfoundvars;
}

/** computes the stack of masterbranch constraints up to the last generic branching node
 * @note This method has to be threadsafe!
 */
SCIP_RETCODE ObjPricerGcg::computeGenericBranchingconssStack(
   PricingType*          pricetype,          /**< type of pricing: reduced cost or Farkas */
   int                   prob,               /**< index of pricing problem */
   SCIP_CONS***          consstack,          /**< stack of branching constraints */
   int*                  nconsstack,         /**< size of the stack */
   SCIP_Real**           consduals           /**< dual values of the masterbranch solutions */
   ) const
{
   SCIP_BRANCHRULE *branchrule;
   SCIP_CONS *masterbranchcons;
   int consblocknr;

   assert(consstack != NULL);
   assert(nconsstack != NULL);

   *consstack = NULL;
   *nconsstack = 0;

   /* get current branching rule */
   masterbranchcons = GCGconsMasterbranchGetActiveCons(scip_);
   branchrule = GCGconsMasterbranchGetBranchrule(masterbranchcons);

   while( GCGisBranchruleGeneric(branchrule) )
   {
      SCIP_CONS* mastercons = GCGbranchGenericBranchdataGetMastercons(GCGconsMasterbranchGetBranchdata(masterbranchcons));;
      consblocknr = GCGbranchGenericBranchdataGetConsblocknr(GCGconsMasterbranchGetBranchdata(masterbranchcons));

      /* check if branching decision belongs to current pricing problem */
      if(consblocknr == prob)
      {
         SCIP_CALL( SCIPreallocMemoryArray(scip_, consstack, (size_t)(*nconsstack) +1) );
         SCIP_CALL( SCIPreallocMemoryArray(scip_, consduals, (size_t)(*nconsstack) +1) );

         (*consstack)[*nconsstack] = masterbranchcons;
         (*consduals)[*nconsstack] = pricetype->consGetDual(scip_, mastercons);

         SCIPdebugPrintCons(scip_, mastercons, NULL);
         SCIPdebugMessage("Dual: %.4f\n", (*consduals)[*nconsstack]);
         assert( !SCIPisFeasNegative(scip_, (*consduals)[*nconsstack]));
         (*nconsstack) += 1;
      }
      masterbranchcons = GCGconsMasterbranchGetParentcons(masterbranchcons);
      branchrule = GCGconsMasterbranchGetBranchrule(masterbranchcons);
   }

   return SCIP_OKAY;
}

/** add bounds change from constraint from the pricing problem at this node
 * @note This message has to be threadsafe!
 */
SCIP_RETCODE ObjPricerGcg::addBranchingBoundChangesToPricing(
   int                   prob,               /**< index of pricing problem */
   SCIP_CONS*            branchcons          /**< branching constraints from which bound should applied */
) const
{
   GCG_BRANCHDATA* branchdata = GCGconsMasterbranchGetBranchdata(branchcons);
   GCG_COMPSEQUENCE* components = GCGbranchGenericBranchdataGetConsS(branchdata);
   int ncomponents = GCGbranchGenericBranchdataGetConsSsize(branchdata);
   int i;

   assert(pricerdata != NULL);

   for( i = 0; i < ncomponents; ++i)
   {
      SCIP_Real bound = components[i].bound;
      SCIP_VAR* var = GCGoriginalVarGetPricingVar(components[i].component);
      SCIP_Bool infeasible = FALSE;
      SCIP_Bool tightened = TRUE;

      if( components[i].sense == GCG_COMPSENSE_GE )
      {
         SCIP_CALL( SCIPtightenVarLb(pricerdata->pricingprobs[prob], var, bound, TRUE, &infeasible, &tightened));
         SCIPdebugMessage("Added <%s> >= %.2f\n", SCIPvarGetName(var), bound);
         assert(infeasible || tightened ||  SCIPisGE(pricerdata->pricingprobs[prob], SCIPvarGetLbLocal(var), bound));
      }
      else
      {
         SCIP_CALL( SCIPtightenVarUb(pricerdata->pricingprobs[prob], var, bound-1, TRUE, &infeasible, &tightened));
         SCIPdebugMessage("Added <%s> <= %.2f\n", SCIPvarGetName(var), bound-1);
         assert(infeasible || tightened || SCIPisLE(pricerdata->pricingprobs[prob], SCIPvarGetUbGlobal(var), bound-1));
      }
   }

   return SCIP_OKAY;
}

/** check bounds change from constraint from the pricing problem at this node
 * @note This message has to be threadsafe!
 */
SCIP_RETCODE ObjPricerGcg::checkBranchingBoundChanges(
   int                   prob,               /**< index of pricing problem */
   SCIP_SOL*             sol,                /**< solution to check */
   SCIP_CONS*            branchcons,         /**< branching constraints from which bound should applied */
   SCIP_Bool*            feasible            /**< check whether the solution is feasible */
) const
{
   GCG_BRANCHDATA* branchdata = GCGconsMasterbranchGetBranchdata(branchcons);
   GCG_COMPSEQUENCE* components = GCGbranchGenericBranchdataGetConsS(branchdata);
   int ncomponents = GCGbranchGenericBranchdataGetConsSsize(branchdata);
   int i;

   assert(pricerdata != NULL);

   for( i = 0; i < ncomponents; ++i)
   {
      SCIP_VAR* pricingvar = GCGoriginalVarGetPricingVar(components[i].component);
      SCIP_Real val = SCIPgetSolVal(pricerdata->pricingprobs[prob], sol, pricingvar);

      if( components[i].sense == GCG_COMPSENSE_GE )
      {
         *feasible = SCIPisFeasGE(pricerdata->pricingprobs[prob], val, components[i].bound);
         SCIPdebugMessage("<%s> %.4f >= %.4f\n", SCIPvarGetName(pricingvar), val, components[i].bound);
      }
      else
      {
         *feasible = SCIPisFeasLT(pricerdata->pricingprobs[prob], val, components[i].bound);
         SCIPdebugMessage("<%s> %.4f < %.4f\n", SCIPvarGetName(pricingvar), val, components[i].bound);
      }
      if( !*feasible )
         break;
   }

   return SCIP_OKAY;
}


/** check bounds change from constraint from the pricing problem at this node
 * @note This message has to be threadsafe!
 */
SCIP_RETCODE ObjPricerGcg::checkBranchingBoundChangesGcgCol(
   GCG_COL*              gcgcol,             /**< gcg column to check */
   SCIP_CONS*            branchcons,         /**< branching constraints from which bound should applied */
   SCIP_Bool*            feasible            /**< check whether the solution is feasible */
) const
{
   int prob = GCGcolGetProbNr(gcgcol);
   GCG_BRANCHDATA* branchdata = GCGconsMasterbranchGetBranchdata(branchcons);
   GCG_COMPSEQUENCE* components = GCGbranchGenericBranchdataGetConsS(branchdata);
   int ncomponents = GCGbranchGenericBranchdataGetConsSsize(branchdata);
   int i;

   assert(pricerdata != NULL);

   for( i = 0; i < ncomponents; ++i)
   {
      SCIP_VAR* pricingvar = GCGoriginalVarGetPricingVar(components[i].component);

      SCIP_Real val = GCGcolGetSolVal(pricerdata->pricingprobs[prob], gcgcol, pricingvar);

      if( components[i].sense == GCG_COMPSENSE_GE )
      {
         *feasible = SCIPisFeasGE(pricerdata->pricingprobs[prob], val, components[i].bound);
         SCIPdebugMessage("<%s> %.4f >= %.4f\n", SCIPvarGetName(pricingvar), val, components[i].bound);
      }
      else
      {
         *feasible = SCIPisFeasLT(pricerdata->pricingprobs[prob], val, components[i].bound);
         SCIPdebugMessage("<%s> %.4f < %.4f\n", SCIPvarGetName(pricingvar), val, components[i].bound);
      }
      if( !*feasible )
         break;
   }

   return SCIP_OKAY;
}


/** generic method to generate feasible columns from the pricing problem
 * @todo we could benefit from using more than just the best solution
 * @note This message has to be threadsafe!
 */
SCIP_RETCODE ObjPricerGcg::generateColumnsFromPricingProblem(
   int                   prob,               /**< index of pricing problem */
   PricingType*          pricetype,          /**< type of pricing: reduced cost or Farkas */
   SCIP_Bool             optimal,            /**< should the pricing problem be solved optimal or heuristically */
   SCIP_Real*            lowerbound,         /**< dual bound returned by pricing problem */
   GCG_COL**             cols,               /**< pointer to store columns corresponding to solutions */
   int                   maxcols,            /**< size of the cols array to indicate maximum columns */
   int*                  ncols,              /**< number of columns */
   SCIP_STATUS*          status              /**< solution status of the pricing problem */
   )
{
   GCG_COL* bestcol; /* the column corresponding to the current best solution from the sequence of solves */
   SCIP_Bool found = FALSE; /* whether a feasible solution has been found */
   int i;

   SCIP_CONS** branchconss = NULL; /* stack of branching constraints */
   int nbranchconss = 0; /* number of branching constraints */
   SCIP_Real* branchduals = NULL; /* dual values of branching constraints in the master (sigma) */

   assert(pricerdata != NULL);

   /* Compute path to last generic branching node */
   SCIP_CALL( computeGenericBranchingconssStack(pricetype, prob, &branchconss, &nbranchconss, &branchduals) );
   if( nbranchconss == 0)
   {
      SCIP_CALL( solvePricingProblem(prob, pricetype, optimal, lowerbound, cols, maxcols, ncols, status) );

      /* we can leave the method from here because no array has been allocated!
       * We have not created generic branching decisions here, so compute as usual
       */
      return SCIP_OKAY;
   }


   /* unapply all bound changes up to the branching point
    * Not needed because they are not added to the pricing problem
    */

   SCIP_CALL( solvePricingProblem(prob, pricetype, optimal, lowerbound, cols, maxcols, ncols, status) );
   bestcol = cols[0];
   SCIP_Real redcost = computeRedCostGcgCol(pricetype, bestcol, NULL);
   SCIP_CALL( GCGcolUpdateRedcost(bestcol, redcost, FALSE) );

   if( SCIPisDualfeasNegative(scip_, redcost) )
   {
      found = TRUE;
   }

   /* traverse the tree in reverse order */
   for( i = nbranchconss-1; i >= 0 && !found; --i )
   {
      if( bestcol != NULL )
      {
         /* todo: add columns to column pool */
         for( int j = 0; j < *ncols; ++j )
         {
            GCGfreeGcgCol(&cols[j]);
         }
         SCIP_CALL( SCIPfreeTransform(pricerdata->pricingprobs[prob]) );
      }
      SCIPdebugMessage("Applying bound change of depth %d\n", -i);
      SCIP_CALL( SCIPtransformProb(pricerdata->pricingprobs[prob]) );
      SCIP_CALL( addBranchingBoundChangesToPricing(prob, branchconss[i]) );

      SCIP_CALL( solvePricingProblem(prob, pricetype, optimal, lowerbound, cols, 1, ncols, status) ); /**@todo change 1 to maxsols if implemented */

      if( *status == SCIP_STATUS_INFEASIBLE) /** @todo handle remaining status */
      {
         SCIPdebugMessage("The problem is infeasible\n");
         break;
      }
      /* can happen, e.g., due to time limit in pricing solver */
      if( *status != SCIP_STATUS_OPTIMAL )
      {
         break;
      }


      /* update objvalue for new solution */
      bestcol = cols[0];
      redcost = computeRedCostGcgCol(pricetype, bestcol, NULL);

      if( SCIPisDualfeasNegative(scip_, redcost) )
      {
         break;
      }
   }

   SCIPfreeMemoryArrayNull(scip_, &branchconss);
   SCIPfreeMemoryArrayNull(scip_, &branchduals);
   *lowerbound = -SCIPinfinity(scip_);
   return SCIP_OKAY;
}


/* Compute difference of two dual solutions */
SCIP_RETCODE ObjPricerGcg::computeDualDiff(
   SCIP_Real**          dualvals1,           /**< array of dual values for each pricing problem */
   SCIP_Real*           dualconv1,           /**< array of dual solutions for the convexity constraints  */
   SCIP_Real**          dualvals2,           /**< array of dual values for each pricing problem */
   SCIP_Real*           dualconv2,           /**< array of dual solutions for the convexity constraints  */
   SCIP_Real*           dualdiff             /**< pointer to store difference of duals solutions */
   )
{
   int i;
   int j;
   int nprobvars;

   *dualdiff = 0.0;
   for( i = 0; i < pricerdata->npricingprobs; i++ )
   {
      if( pricerdata->pricingprobs[i] == NULL )
         continue;

      nprobvars = SCIPgetNVars(pricerdata->pricingprobs[i]);

      for( j = 0; j < nprobvars; j++ )
      {
         *dualdiff += SQR(dualvals1[i][j] - dualvals2[i][j]);
      }

      *dualdiff += SQR(dualconv1[i] - dualconv2[i]);

   }
   *dualdiff = SQRT(ABS(*dualdiff));

   return SCIP_OKAY;
}

/** performs optimal or farkas pricing */
SCIP_RETCODE ObjPricerGcg::performPricing(
   PricingType*          pricetype,          /**< type of pricing */
   SCIP_Bool             optimal,            /**< heuristic or optimal pricing */
   SCIP_RESULT*          result,             /**< result pointer */
   int*                  pnfoundvars,        /**< pointer to store number of found variables */
   SCIP_Real*            lowerbound,         /**< pointer to store lowerbound obtained due to lagrange bound */
   SCIP_Bool*            bestredcostvalid    /**< pointer to store if bestredcost are valid (pp solvedoptimal) */
   )
{
   GCG_COL*** cols = NULL;
   int* ncols = NULL;
   SCIP_Real* bestobjvals = NULL;
   SCIP_Real pricinglowerbound;
   SCIP_Real bestredcost;
   SCIP_Real beststabobj;
   SCIP_Real dualconvsum;
   SCIP_RETCODE retcode;
   SCIP_Bool infeasible;
   SCIP_Bool pricinghaserror;
   SCIP_Bool stabilized;
   SCIP_Bool added;
   SCIP_Bool colpoolupdated;
   SCIP_Bool enableppcuts;
   SCIP_Bool enablestab;
   SCIP_STATUS* pricingstatus = NULL;
   int solvedmips;
   int successfulmips;
   int nfoundvarsprob;
   int maxcols;
   int i;
   int j;
   int nfoundvars;

   SCIP_Real** olddualvalues;
   SCIP_Real* olddualconv;

   int nprobvars;

#ifndef NDEBUG
   int oldnfoundvars;
#endif

   assert(pricerdata != NULL);
   assert(stabilization != NULL);
   assert(farkaspricing != NULL);
   assert(reducedcostpricing != NULL);

   assert(result != NULL);
   assert(pnfoundvars != NULL);

   SCIPdebugMessage("%s pricing\n", optimal ? "optimal" : "heuristic");

   solvedmips = 0;
   successfulmips = 0;
   retcode = SCIP_OKAY;
   *pnfoundvars = 0;
   nfoundvars = 0;
   infeasible = FALSE;
   pricinghaserror = FALSE;
   dualconvsum = 0.0;
   pricinglowerbound = -SCIPinfinity(scip_);
   if(lowerbound != NULL)
      *lowerbound = -SCIPinfinity(scip_);

   maxcols = MAX(MAX(farkaspricing->getMaxvarsround(),reducedcostpricing->getMaxvarsround()),reducedcostpricing->getMaxvarsroundroot()); /*lint !e666*/

   SCIP_CALL( SCIPallocBlockMemoryArray(scip_, &ncols, pricerdata->npricingprobs) );
   SCIP_CALL( SCIPallocBlockMemoryArray(scip_, &cols, pricerdata->npricingprobs) );
   SCIP_CALL( SCIPallocBlockMemoryArray(scip_, &pricingstatus, pricerdata->npricingprobs) );
   SCIP_CALL( SCIPallocBlockMemoryArray(scip_, &bestobjvals, pricerdata->npricingprobs) );

   BMSclearMemoryArray(ncols, pricerdata->npricingprobs);

   for( i = 0; i < pricerdata->npricingprobs; i++ )
   {
      SCIP_CALL( SCIPallocMemoryArray(scip_, &(cols[i]), maxcols) ); /*lint !e866*/
      pricingstatus[i] = SCIP_STATUS_UNKNOWN;
   }

   enableppcuts = FALSE;
   SCIP_CALL( SCIPgetBoolParam(GCGmasterGetOrigprob(scip_), "sepa/basis/enableppcuts", &enableppcuts) );
   /** add pool cuts to sepa basis */
   if(enableppcuts && SCIPgetCurrentNode(scip_) != SCIPgetRootNode(scip_))
   {
      for( i = 0; i < pricerdata->npricingprobs; i++ )
      {
         if(GCGisPricingprobRelevant(origprob, i))
         {
            SCIP_CALL( SCIPsetIntParam(pricerdata->pricingprobs[i], "branching/pscost/priority", 2000) );
            SCIP_CALL( SCIPsetIntParam(pricerdata->pricingprobs[i], "propagating/maxroundsroot", 1000) );
            SCIP_CALL( SCIPsetPresolving(pricerdata->pricingprobs[i], SCIP_PARAMSETTING_DEFAULT, TRUE) );
         }
      }
   }

#ifdef _OPENMP
      if( threads > 0 )
         omp_set_num_threads(threads);
#endif

   #pragma omp parallel for private(j)
   for( i = 0; i < pricerdata->npricingprobs; i++ )
   {
      BMSclearMemoryArray(cols[i], maxcols); /*lint !e866*/
   }

   /* todo: We avoid checking for feasibility of the columns using this hack */
   SCIP_CALL( colpool->updateNode() );

   colpoolupdated = FALSE;

   if( pricerdata->nroundsredcost > 0 && pricetype->getType() == GCG_PRICETYPE_REDCOST )
   {
      SCIP_CALL( SCIPallocBufferArray(scip_, &olddualvalues, pricerdata->npricingprobs) );
      SCIP_CALL( SCIPallocBufferArray(scip_, &olddualconv, pricerdata->npricingprobs) );

      for( i = 0; i < pricerdata->npricingprobs; i++ )
      {
         if( pricerdata->pricingprobs[i] == NULL )
            continue;

         nprobvars = SCIPgetNVars(pricerdata->pricingprobs[i]);

         olddualconv[i] = pricerdata->dualsolconv[i];
         SCIP_CALL( SCIPallocBufferArray(scip_, &(olddualvalues[i]), nprobvars) );

         for( j = 0; j < nprobvars; j++ )
            olddualvalues[i][j] = pricerdata->realdualvalues[i][j];
      }
   }


   do
   {
      bestredcost = 0.0;
      beststabobj = 0.0;
      *bestredcostvalid = isMasterLPOptimal() && optimal && !GCGisBranchruleGeneric( GCGconsMasterbranchGetBranchrule(GCGconsMasterbranchGetActiveCons(scip_)));

      enablestab = optimal && pricerdata->stabilization && pricetype->getType() == GCG_PRICETYPE_REDCOST
         && !GCGisBranchruleGeneric( GCGconsMasterbranchGetBranchrule(GCGconsMasterbranchGetActiveCons(scip_)))
         /*&& GCGgetNLinkingvars(origprob) == 0 && GCGgetNTransvars(origprob) == 0*/;

      if( enablestab )
      {
         stabilization->updateNode();
         SCIP_CALL( stabilization->updateHybrid() );
      }

<<<<<<< HEAD
//      SCIPinfoMessage(scip_, NULL, "stab = %d\n",stabilized);

      stabilized = stabilized && stabilization->isStabilized();
=======
      stabilized = enablestab && stabilization->isStabilized();
>>>>>>> d4b602e6

//      SCIPinfoMessage(scip_, NULL, "stab = %d\n",stabilized);

      /* set objectives of the variables in the pricing sub-MIPs */
      SCIP_CALL( freePricingProblems() );
      SCIP_CALL( setPricingObjs(pricetype, stabilized) );

      /* todo: do this inside the updateRedcostColumnPool */
      if( !colpoolupdated )
      {
         /* update reduced cost of cols in colpool */
         SCIP_CALL( updateRedcostColumnPool(pricetype) );

         SCIP_CALL( colpool->resortColumns() );

         colpoolupdated = TRUE;
      }

      #pragma omp parallel for ordered firstprivate(pricinglowerbound) shared(retcode, optimal, cols, ncols, maxcols,pricetype,bestredcost, beststabobj,bestredcostvalid,nfoundvars,successfulmips,infeasible,pricinghaserror) reduction(+:solvedmips) schedule(static,1)
      for( i = 0; i < pricerdata->npricingprobs; i++ )
      {
         int prob;
         SCIP_RETCODE private_retcode;

         int nvarsfound = nfoundvars;
         prob = pricerdata->permu[i];

         #pragma omp flush(retcode)
         if( pricerdata->pricingprobs[prob] == NULL || retcode != SCIP_OKAY)
            goto done;

         #pragma omp flush(infeasible,nfoundvars,successfulmips)
         if( (abortPricing(pricetype, nfoundvars, solvedmips, successfulmips, optimal) || infeasible) && !stabilized)
         {
            goto done;
         }
         private_retcode = generateColumnsFromPricingProblem(prob, pricetype, optimal, &pricinglowerbound, cols[prob], maxcols, &ncols[prob], &pricingstatus[prob]);
         SCIPdebugMessage("ncols: %d, pricinglowerbound: %.4g\n", ncols[prob], pricinglowerbound);
         #pragma omp ordered
         {
            #pragma omp critical (retcode)
            retcode = private_retcode;

            #pragma omp atomic
            infeasible |= ( pricingstatus[prob] == SCIP_STATUS_INFEASIBLE); /*lint !e514*/

            #pragma omp atomic
            pricinghaserror |= (pricingstatus[prob] == SCIP_STATUS_UNKNOWN); /*lint !e514*/

            if( !infeasible )
            {
               #pragma omp atomic
               nfoundvars += countPricedVariables(pricetype, prob, cols[prob], ncols[prob] );
            }

            if( nvarsfound < nfoundvars )
            {
               #pragma omp atomic
               ++successfulmips;
            }
         }

         if( optimal && ncols[prob] > 0)
         {
            SCIP_Real convdual = 0.0;
            SCIP_CONS* cons = GCGgetConvCons(origprob, prob);

            if( enablestab )
               convdual = stabilization->convGetDual(prob);
            else
               convdual = pricetype->consGetDual(scip_, cons);

            #pragma omp atomic
            beststabobj += GCGgetNIdenticalBlocks(origprob, prob) * pricinglowerbound;

            #pragma omp atomic write
            bestobjvals[prob] = GCGgetNIdenticalBlocks(origprob, prob) * pricinglowerbound;

            if( !GCGcolIsRay(cols[prob][0]) )
            {
               #pragma omp atomic
               dualconvsum += GCGgetNIdenticalBlocks(origprob, prob) * convdual;
            }
            #pragma omp atomic
            bestredcost += GCGgetNIdenticalBlocks(origprob, prob) * GCGcolGetRedcost(cols[prob][0]);

         }

         #pragma omp atomic
         solvedmips++;

      done:
         ;
      }

      SCIP_CALL( retcode );

      if( infeasible )
         break;

      for( i = 0; i < pricerdata->npricingprobs && *bestredcostvalid; ++i )
      {
         int prob;
         prob = pricerdata->permu[i];
         if( pricerdata->pricingprobs[prob] == NULL )
            continue;

         if( !isPricingOptimal(pricerdata->pricingprobs[prob], pricingstatus[prob]) )
         {
            SCIPdebugMessage("Pricing prob %d was not solved to optimality, reduced cost invalid\n", prob);
            *bestredcostvalid = FALSE;
         }
      }

      if( enablestab && (pricetype->getType() == GCG_PRICETYPE_REDCOST) )
      {
         SCIP_Real beststabredcost;
         SCIP_Real lowerboundcandidate;
         SCIP_Real stabdualval = 0.0;
         GCG_COL** pricingcols = NULL;
         assert(lowerbound != NULL);

         SCIP_CALL( SCIPallocBufferArray(scip_, &pricingcols, pricerdata->npricingprobs) );
         BMSclearMemoryArray(pricingcols, pricerdata->npricingprobs);
         for( i = 0; i < pricerdata->npricingprobs; ++i )
         {
            if( pricerdata->pricingprobs[i] != NULL )
            {
               assert(ncols[i] > 0);
               pricingcols[i] = cols[i][0];
            }
         }

         SCIP_CALL( getStabilizedDualObjectiveValue(&stabdualval) );
         lowerboundcandidate = stabdualval + beststabobj;
         SCIPdebugMessage("lowerboundcandidate: %.8g stabdualval %.8g, besttabobj %.8g\n", lowerboundcandidate, stabdualval, beststabobj);

         beststabredcost = beststabobj - dualconvsum;

         /* update subgradient product before a potential change of the stability center */
         stabilization->updateSubgradientProduct(pricingcols);

         if( *bestredcostvalid )
         {
            SCIP_Bool enableppobjcg;

            SCIP_CALL( stabilization->updateStabilityCenter(lowerboundcandidate, bestobjvals, pricingcols) );
            *lowerbound = MAX(*lowerbound, lowerboundcandidate);

            SCIP_CALL( SCIPgetBoolParam(GCGmasterGetOrigprob(scip_), "sepa/basis/enableppobjcg", &enableppobjcg) );
            if(enableppobjcg && SCIPgetCurrentNode(scip_) == SCIPgetRootNode(scip_) )
            {
               for(i = 0; i < pricerdata->npricingprobs; ++i)
               {
                  if(!GCGisPricingprobRelevant(GCGmasterGetOrigprob(scip_), i))
                     continue;

                  SCIP_CALL( SCIPsepaBasisAddPPObjConss(scip_, i, bestobjvals[i], TRUE) );
               }
            }
         }

         SCIPdebugMessage("Checking whether stabilization information must be updated (stabilized = %ud, nfoundvars = %d, optimal = %ud, *bestredcostvalid = %ud\n", stabilized, nfoundvars, optimal, *bestredcostvalid);

         if( nfoundvars == 0 )
         {
            SCIPdebugMessage("enabling mispricing schedule\n");
            stabilization->activateMispricingSchedule();
            stabilization->updateAlphaMisprice();
         }
         else if( *bestredcostvalid && !SCIPisGE(scip_, beststabredcost, 0.0) )
         {
            if( stabilization->isInMispricingSchedule() )
               stabilization->disablingMispricingSchedule();
            stabilization->updateAlpha(pricingcols);
         }
         SCIPfreeBufferArray(scip_, &pricingcols);
      }
      else if( *bestredcostvalid && (pricetype->getType() == GCG_PRICETYPE_REDCOST) )
      {
         SCIP_Bool enableppobjcg;
         SCIP_Real lowerboundcandidate;
         assert(lowerbound != NULL );
         lowerboundcandidate = SCIPgetLPObjval(scip_) + bestredcost; /*lint !e666*/
         SCIPdebugMessage("*lowerbound: %.8g lowerboundcandidate: %.8g bestredcost %.8g\n", *lowerbound, lowerboundcandidate, bestredcost);
         *lowerbound = MAX(*lowerbound, lowerboundcandidate);
         if(stabilization->isInMispricingSchedule())
            stabilization->disablingMispricingSchedule();

         SCIP_CALL( SCIPgetBoolParam(GCGmasterGetOrigprob(scip_), "sepa/basis/enableppobjcg", &enableppobjcg) );

         if(enableppobjcg && SCIPgetCurrentNode(scip_) == SCIPgetRootNode(scip_) )
         {
            for(i = 0; i < pricerdata->npricingprobs; ++i)
            {
               if(!GCGisPricingprobRelevant(GCGmasterGetOrigprob(scip_), i))
                  continue;

               SCIP_CALL( SCIPsepaBasisAddPPObjConss(scip_, i, bestobjvals[i], TRUE) );
            }
         }
      }

      /* if no column has negative reduced cost, add columns to colpool or free them */
      if( nfoundvars == 0 )
      {
         for( i = 0; i < pricerdata->npricingprobs; ++i )
         {
            for( j = 0; j < ncols[i]; ++j )
            {
               SCIP_Bool success;

               success = FALSE;

               SCIP_CALL( colpool->addCol(cols[i][j], &success) );

               if( !success )
               {
                  GCGfreeGcgCol(&cols[i][j]);
                  SCIPdebugMessage("Freeing column %d of prob %d.\n", j, i);
               }
            }
            ncols[i] = 0;
         }
      }
   }
   while( stabilized && nfoundvars == 0 );

#ifndef NDEBUG
   oldnfoundvars = nfoundvars;
#endif

#ifdef _OPENMP
   SCIPdebugMessage("We are here with currently %d threads.\n", omp_get_num_threads());
#endif

   /** @todo perhaps solve remaining pricing problems, if only few left? */
   /** @todo solve all pricing problems all k iterations? */
   nfoundvars = 0;

   for( i = 0; i < pricerdata->npricingprobs; ++i )
   {
      int prob;
      prob = pricerdata->permu[i];
      if( pricerdata->pricingprobs[prob] == NULL )
         continue;

      nfoundvarsprob = 0;

      for( j = 0; j < ncols[prob]; ++j )
      {
         /** add variable only if we cannot abort */
         if( !infeasible &&
             (nfoundvarsprob <= pricerdata->maxsolsprob &&
             (pricetype->getType() == GCG_PRICETYPE_REDCOST || nfoundvarsprob < pricetype->getMaxvarsround()) &&
             (pricetype->getType() == GCG_PRICETYPE_FARKAS || ((nfoundvarsprob < pricetype->getMaxvarsround() || GCGisRootNode(scip_) ) &&
             (nfoundvarsprob < reducedcostpricing->getMaxvarsroundroot() || !GCGisRootNode(scip_))))) )
         {
            SCIPdebugMessage("Solution %d/%d of prob %d: ", j+1, ncols[prob], prob);

            SCIP_CALL( colpool->addCol(cols[prob][j], &added) );

            if( !added )
            {
               GCGfreeGcgCol( &cols[prob][j]);
               SCIPdebugPrintf("not added.\n");
            }
            else
            {
               SCIPdebugPrintf("added to column pool.\n");
            }
         }
         else
         {
            GCGfreeGcgCol(&cols[prob][j]);
         }
      }

   }

   assert(oldnfoundvars >= nfoundvars);

   for( i = 0; i < pricerdata->npricingprobs; ++i )
   {
      SCIPfreeMemoryArray(scip_, &(cols[i]));
   }

   SCIP_CALL( priceColumnPool(pricetype, &nfoundvars) );

   SCIP_CALL( colpool->deleteOldestColumns() );

   SCIPfreeBlockMemoryArray(scip_, &cols, pricerdata->npricingprobs);
   SCIPfreeBlockMemoryArray(scip_, &ncols, pricerdata->npricingprobs);
   SCIPfreeBlockMemoryArray(scip_, &pricingstatus, pricerdata->npricingprobs);
   SCIPfreeBlockMemoryArray(scip_, &bestobjvals, pricerdata->npricingprobs);

   enableppcuts = FALSE;
   SCIP_CALL( SCIPgetBoolParam(GCGmasterGetOrigprob(scip_), "sepa/basis/enableppcuts", &enableppcuts) );

   /** add pool cuts to sepa basis */
   if(enableppcuts && SCIPgetCurrentNode(scip_) == SCIPgetRootNode(scip_))
   {
      for( j = 0; j < pricerdata->npricingprobs; j++ )
      {
         if( pricerdata->pricingprobs[j] != NULL
            && SCIPgetStage(pricerdata->pricingprobs[j]) >= SCIP_STAGE_SOLVING)
         {
            SCIP_CUT** cuts;
            int ncuts;

            ncuts = SCIPgetNPoolCuts(pricerdata->pricingprobs[j]);
            cuts = SCIPgetPoolCuts(pricerdata->pricingprobs[j]);

            for( i = 0; i < ncuts; ++i )
            {
               SCIP_ROW* row;
               row = SCIPcutGetRow(cuts[i]);

               if( !SCIProwIsLocal(row) && SCIProwGetRank(row) >=1 && nfoundvars == 0 )
                  SCIP_CALL( GCGsepaBasisAddPricingCut(scip_, j, row) );
            }
         }
      }
   }


   /* free the pricingproblems if they exist and need to be freed */
   SCIP_CALL( freePricingProblems() );
   *pnfoundvars = nfoundvars;

   if( infeasible )
   {
      *result = SCIP_SUCCESS;
   }
   else if( *pnfoundvars > 0)
      *result = SCIP_SUCCESS;
   else if( pricinghaserror )
      *result = SCIP_DIDNOTRUN;

   if( pricerdata->nroundsredcost > 0 && pricetype->getType() == GCG_PRICETYPE_REDCOST && pricerdata->nrootbounds != pricerdata->dualdiffround )
   {
      SCIP_Real dualdiff;

      SCIP_CALL( computeDualDiff(olddualvalues, olddualconv, pricerdata->realdualvalues, pricerdata->dualsolconv, &dualdiff) );

      for( i = 0; i < pricerdata->npricingprobs; i++ )
      {
         if( pricerdata->pricingprobs[i] == NULL )
            continue;
         SCIPfreeBufferArray(scip_, &(olddualvalues[i]));
      }
      SCIPfreeBufferArray(scip_, &olddualvalues);
      SCIPfreeBufferArray(scip_, &olddualconv);

      pricerdata->dualdiffround = pricerdata->nrootbounds;
      pricerdata->dualdiff = dualdiff;
   }
   else if( pricerdata->nrootbounds != pricerdata->dualdiffround )
   {
      pricerdata->dualdiff = 0.0;
   }


   return SCIP_OKAY;
}

/** update reduced cost of columns in column pool */
SCIP_RETCODE ObjPricerGcg::updateRedcostColumnPool(
   PricingType*          pricetype           /**< type of pricing: reduced cost or Farkas */
   )
{
   GCG_COL** cols;
   int ncols;

   int i;

   ncols = colpool->getNCols();
   cols = colpool->getCols();

   for( i = 0; i < ncols; ++i )
   {
      GCG_COL* col;
      SCIP_Real redcost;

      col = cols[i];

      redcost = computeRedCostGcgCol(pricetype, col, NULL);

      SCIP_CALL( GCGcolUpdateRedcost(col, redcost, TRUE) );
   }

   return SCIP_OKAY;
}

/** method to price new columns from Column Pool */
SCIP_RETCODE ObjPricerGcg::priceColumnPool(
   PricingType*          pricetype,          /**< type of pricing: reduced cost or Farkas */
   int*                  pnfoundvars         /**< pointer to store number of priced variables */
   )
{
   int* nfoundvarsprob;
   int nfoundvars;

   int npricingprobs;

   int i;

   npricingprobs = pricerdata->npricingprobs;
   nfoundvars = 0;

   SCIP_CALL( SCIPallocBufferArray(scip_, &nfoundvarsprob, npricingprobs) );  /*lint !e530*/

   for( i = 0; i < npricingprobs; ++i )
   {
      nfoundvarsprob[i] = 0;
   }

   while( (colpool->getNCols() > 0 &&
      (pricetype->getType() == GCG_PRICETYPE_REDCOST || nfoundvars < pricetype->getMaxvarsround()) &&
      (pricetype->getType() == GCG_PRICETYPE_FARKAS || ((nfoundvars < pricetype->getMaxvarsround() || GCGisRootNode(scip_) ) &&
      (nfoundvars < reducedcostpricing->getMaxvarsroundroot() || !GCGisRootNode(scip_))))) )
   {

      SCIP_Real redcost;
      int probnr;

      redcost = colpool->getBestColRedcost();
      probnr = colpool->getBestColProbNr();

      SCIPdebugMessage("bestredcost = %g\n", redcost);

      /** add variable only if we cannot abort */
      if( nfoundvarsprob[probnr] <= pricerdata->maxsolsprob &&  SCIPisDualfeasNegative(scip_, redcost) )
      {
         SCIP_Bool added;
         GCG_COL* gcgcol;

         SCIP_CALL( colpool->getBestCol(&gcgcol) );

         /* todo: get column and add it */
         SCIP_CALL( createNewMasterVarFromGcgCol(scip_, pricetype, gcgcol, FALSE, &added, NULL) );

         assert(added);
         ++(nfoundvarsprob[probnr]);
         ++nfoundvars;

         GCGfreeGcgCol(&gcgcol);

         SCIPdebugMessage("added\n");
      }
      else
      {
         SCIPdebugMessage("not added\n");
         break;
      }
   }

   SCIPfreeBufferArray(scip_, &nfoundvarsprob);

   SCIPdebugMessage("nfoundvars = %d\n", nfoundvars);

   *pnfoundvars = nfoundvars;

   return SCIP_OKAY;
}

/** set pricing objectives */
extern "C"
SCIP_RETCODE GCGsetPricingObjs(
   SCIP*                 scip,               /**< SCIP data structure */
   SCIP_Real*            dualsolconv         /**< array of dual solutions corresponding to convexity constraints */
)
{
  ObjPricerGcg* pricer;
  SCIP_Bool stabilizationtmp;
  int i;

  assert(scip != NULL);

  pricer = static_cast<ObjPricerGcg*>(SCIPfindObjPricer(scip, PRICER_NAME));
  assert(pricer != NULL);

  stabilizationtmp = pricer->pricerdata->stabilization;

  pricer->pricerdata->stabilization = FALSE;

  SCIP_CALL( pricer->setPricingObjs(pricer->getReducedCostPricingNonConst(), FALSE) );

  if(dualsolconv != NULL)
  {
     for(i = 0; i < pricer->pricerdata->npricingprobs; ++i)
     {
        dualsolconv[i] = pricer->pricerdata->dualsolconv[i];
     }
  }
  pricer->pricerdata->stabilization = stabilizationtmp;

  return SCIP_OKAY;
}

/** performs the pricing routine, gets the type of pricing that should be done: farkas or redcost pricing */
SCIP_RETCODE ObjPricerGcg::priceNewVariables(
   PricingType*          pricetype,          /**< type of the pricing */
   SCIP_RESULT*          result,             /**< result pointer */
   SCIP_Real*            lowerbound          /**< lowerbound pointer */
   )
{
   int nfoundvars;
   SCIP_Bool bestredcostvalid;

   assert(result != NULL);
   assert(lowerbound != NULL || pricetype->getType() == GCG_PRICETYPE_FARKAS);
   assert(pricerdata != NULL);

   if( lowerbound != NULL )
      *lowerbound = -SCIPinfinity(scip_);

   GCGpricerPrintInfo(scip_, pricerdata, "nvars = %d, current LP objval = %g, time = %f, node = %lld\n",
         SCIPgetNVars(scip_), SCIPgetLPObjval(scip_), SCIPgetSolvingTime(scip_), SCIPgetNNodes(scip_));

   if( pricetype->getType() == GCG_PRICETYPE_REDCOST )
   {
      assert(result != NULL);

      /* terminate early, if applicable */
      if( canPricingBeAborted() )
      {
         *result = SCIP_DIDNOTRUN;
         return SCIP_OKAY;
      }
   }

   *result = SCIP_SUCCESS;

   pricetype->incCalls();

   pricerdata->calls++;
   nfoundvars = 0;

   sortPricingProblemsByScore();

   bestredcostvalid = TRUE;

   if( pricerdata->useheurpricing )
   {
      SCIP_CALL( performPricing(pricetype, FALSE, result, &nfoundvars, lowerbound, &bestredcostvalid) );
   }

   /* if no variables were found so far, solve the pricing MIPs to optimality and check whether
    * solutions corresponding to variables with negative reduced costs where found
    */
   if( nfoundvars == 0 )
   {
      SCIP_CALL( performPricing(pricetype, TRUE, result, &nfoundvars, lowerbound, &bestredcostvalid) );
   }

   if( pricetype->getType() == GCG_PRICETYPE_REDCOST && bestredcostvalid )
   {
      assert(lowerbound != NULL);
      GCGpricerPrintInfo(scip_, pricerdata, "lower bound = %g\n", *lowerbound);

      pricerdata->eagerage = 0;
   }


   SCIPdebugMessage("%s pricing: found %d new vars\n", (pricetype->getType() == GCG_PRICETYPE_REDCOST ? "Redcost" : "Farkas"), nfoundvars);

   if( GCGisRootNode(scip_) && pricetype->getType() == GCG_PRICETYPE_REDCOST && pricetype->getCalls() > 0 )
   {
      double degeneracy = 0.0;

      SCIP_CALL( computeCurrentDegeneracy(&degeneracy) );

      pricerdata->rootnodedegeneracy = degeneracy;

      /* Complicated calculation for numerical stability:
       *     E[\sum_{i=1}^n x_i] = (E[\sum_{i=1}^{n-1} x_i]*(n-1) + x_n)/n
       *     E[\sum_{i=1}^n x_i] = E[\sum_{i=1}^{n-1} x_i]*(n-1)/n + x_n/n
       * <=> E[\sum_{i=1}^n x_i] = E[\sum_{i=1}^{n-1} x_i]-E[\sum_{i=1}^{n-1} x_i]/n + x_n/n
       * <=> E_n = E_{n-1} - E_{n-1}/n + x_n/n
       * <=> E -= E/n - x_n/n
       */
      ++pricerdata->ndegeneracycalcs;
      pricerdata->avgrootnodedegeneracy -= (pricerdata->avgrootnodedegeneracy/(pricerdata->ndegeneracycalcs) - degeneracy/(pricerdata->ndegeneracycalcs));
   }

   return SCIP_OKAY;
}

/*
 * Callback methods of variable pricer
 */

 ObjPricerGcg::ObjPricerGcg(
    SCIP*              scip,               /**< SCIP data structure */
    SCIP*              origscip,           /**< SCIP data structure of original problem */
    const char*        name,               /**< name of variable pricer */
    const char*        desc,               /**< description of variable pricer */
    int                priority,           /**< priority of the variable pricer */
    SCIP_Bool          delay,
    SCIP_PRICERDATA*   p_pricerdata
    ) : ObjPricer(scip, name, desc, priority, delay), colpool(NULL), reducedcostpricing(NULL), farkaspricing(NULL), stabilization(NULL)
 {

    assert(origscip!= NULL);
    pricerdata = p_pricerdata;
    origprob = origscip;
 }

/** destructor of variable pricer to free user data (called when SCIP is exiting) */
SCIP_DECL_PRICERFREE(ObjPricerGcg::scip_free)
{
   assert(scip == scip_);
   SCIP_CALL( solversFree() );

   SCIPfreeMemoryArray(scip, &pricerdata->solvers);

   /* free memory for pricerdata*/
   if( pricerdata != NULL )
   {
      SCIPfreeMemory(scip, &pricerdata);
   }

   if( reducedcostpricing != NULL )
      delete reducedcostpricing;

   if( farkaspricing != NULL )
      delete farkaspricing;

   SCIPpricerSetData(pricer, NULL);
   return SCIP_OKAY;
}


/** initialization method of variable pricer (called after problem was transformed) */
SCIP_DECL_PRICERINIT(ObjPricerGcg::scip_init)
{ /*lint --e{715}*/
   assert(scip == scip_);
   assert(reducedcostpricing != NULL);
   assert(farkaspricing != NULL);

   SCIP_CALL( solversInit() );

   SCIP_CALL( reducedcostpricing->resetCalls() );
   SCIP_CALL( farkaspricing->resetCalls() );

   return SCIP_OKAY;
}


/** deinitialization method of variable pricer (called before transformed problem is freed) */
SCIP_DECL_PRICEREXIT(ObjPricerGcg::scip_exit)
{ /*lint --e{715}*/
   assert(scip == scip_);
   SCIP_CALL( solversExit() );

   return SCIP_OKAY;
}


/** solving process initialization method of variable pricer (called when branch and bound process is about to begin) */
SCIP_DECL_PRICERINITSOL(ObjPricerGcg::scip_initsol)
{
   int i;
   int norigvars;
   SCIP_Bool discretization;
   SCIP_CONS** masterconss;
   int nmasterconss;
   int origverblevel;

   assert(scip == scip_);
   assert(pricer != NULL);
   assert(pricerdata != NULL);

   /* at the beginning, the output of the master problem gets the same verbosity level
    * as the output of the original problem */
   SCIP_CALL( SCIPgetIntParam(origprob, "display/verblevel", &origverblevel) );
   SCIP_CALL( SCIPsetIntParam(scip, "display/verblevel", origverblevel) );

   pricerdata->currnodenr = -1;
   pricerdata->eagerage = 0;

   nmasterconss = GCGgetNMasterConss(origprob);
   masterconss = GCGgetMasterConss(origprob);

   /* init array containing all pricing problems */
   pricerdata->npricingprobs = GCGgetNPricingprobs(origprob);
   SCIP_CALL( SCIPallocBlockMemoryArray(scip, &(pricerdata->pricingprobs), pricerdata->npricingprobs) );
   SCIP_CALL( SCIPallocBlockMemoryArray(scip, &(pricerdata->npointsprob), pricerdata->npricingprobs) );
   SCIP_CALL( SCIPallocBlockMemoryArray(scip, &(pricerdata->nraysprob), pricerdata->npricingprobs) );

   SCIP_CALL( SCIPallocBlockMemoryArray(scip, &(pricerdata->farkascallsdist), pricerdata->npricingprobs) );
   SCIP_CALL( SCIPallocBlockMemoryArray(scip, &(pricerdata->farkasfoundvars), pricerdata->npricingprobs) );
   SCIP_CALL( SCIPallocBlockMemoryArray(scip, &(pricerdata->farkasnodetimedist), pricerdata->npricingprobs) );

   SCIP_CALL( SCIPallocBlockMemoryArray(scip, &(pricerdata->redcostcallsdist), pricerdata->npricingprobs) );
   SCIP_CALL( SCIPallocBlockMemoryArray(scip, &(pricerdata->redcostfoundvars), pricerdata->npricingprobs) );
   SCIP_CALL( SCIPallocBlockMemoryArray(scip, &(pricerdata->redcostnodetimedist), pricerdata->npricingprobs) );

   SCIP_CALL( SCIPallocBlockMemoryArray(scip, &(pricerdata->realdualvalues), pricerdata->npricingprobs) );

   SCIP_CALL( SCIPallocMemoryArray(scip, &(pricerdata->nodetimehist), PRICER_STAT_ARRAYLEN_TIME) ); /*lint !e506*/
   SCIP_CALL( SCIPallocMemoryArray(scip, &(pricerdata->foundvarshist), PRICER_STAT_ARRAYLEN_VARS) ); /*lint !e506*/

   BMSclearMemoryArray(pricerdata->nodetimehist, PRICER_STAT_ARRAYLEN_TIME);
   BMSclearMemoryArray(pricerdata->foundvarshist, PRICER_STAT_ARRAYLEN_VARS);

   pricerdata->oldvars=0;

   pricerdata->npricingprobsnotnull = 0;

   for( i = 0; i < pricerdata->npricingprobs; i++ )
   {

      pricerdata->farkascallsdist[i] = 0;
      pricerdata->farkasfoundvars[i] = 0;
      pricerdata->farkasnodetimedist[i] = 0;
      pricerdata->redcostcallsdist[i] = 0;
      pricerdata->redcostfoundvars[i] = 0;
      pricerdata->redcostnodetimedist[i]= 0;


      if( GCGisPricingprobRelevant(origprob, i) )
      {
         pricerdata->pricingprobs[i] = GCGgetPricingprob(origprob, i);
         pricerdata->npricingprobsnotnull++;
         SCIP_CALL( SCIPallocMemoryArray(scip, &(pricerdata->realdualvalues[i]), SCIPgetNVars(pricerdata->pricingprobs[i])) ); /*lint !e666 !e866*/
      }
      else
      {
         pricerdata->realdualvalues[i] = NULL;
         pricerdata->pricingprobs[i] = NULL;
      }
      pricerdata->npointsprob[i] = 0;
      pricerdata->nraysprob[i] = 0;
   }

   /* alloc memory for arrays of reduced cost */
   SCIP_CALL( SCIPallocBlockMemoryArray(scip, &(pricerdata->dualsolconv), pricerdata->npricingprobs) );
   SCIP_CALL( SCIPallocBlockMemoryArray(scip, &(pricerdata->score), pricerdata->npricingprobs) );
   SCIP_CALL( SCIPallocBlockMemoryArray(scip, &(pricerdata->permu), pricerdata->npricingprobs) );

   /* alloc memory for solution values of variables in pricing problems */
   norigvars = SCIPgetNOrigVars(origprob);
   SCIP_CALL( SCIPallocMemoryArray(scip, &(pricerdata->solvals), norigvars) );

   SCIP_CALL( SCIPcreateCPUClock(scip, &(pricerdata->freeclock)) );
   SCIP_CALL( SCIPcreateCPUClock(scip, &(pricerdata->transformclock)) );

   pricerdata->solvedsubmipsoptimal = 0;
   pricerdata->solvedsubmipsheur = 0;
   pricerdata->calls = 0;
   pricerdata->pricingiters = 0;

   /* set variable type for master variables */
   SCIP_CALL( SCIPgetBoolParam(origprob, "relaxing/gcg/discretization", &discretization) );
   if( discretization )
   {
      pricerdata->vartype = SCIP_VARTYPE_INTEGER;
   }
   else
   {
      pricerdata->vartype = SCIP_VARTYPE_CONTINUOUS;
   }

   SCIP_CALL( SCIPhashmapCreate(&(pricerdata->mapcons2idx), SCIPblkmem(scip), 10 * nmasterconss +1) );
   for( i = 0; i < nmasterconss; i++ )
   {
      SCIP_CALL( SCIPhashmapInsert(pricerdata->mapcons2idx, masterconss[i], (void*)(size_t)i) );
      assert((int)(size_t)SCIPhashmapGetImage(pricerdata->mapcons2idx, masterconss[i]) == i); /*lint !e507*/
   }

   pricerdata->npricedvars = 0;
   pricerdata->maxpricedvars = 50;
   SCIP_CALL( SCIPallocBlockMemoryArray(scip, &pricerdata->pricedvars, pricerdata->maxpricedvars) );

   pricerdata->rootlpsol = NULL;
   pricerdata->rootfarkastime = 0.0;
   pricerdata->dualdiff = 0.0;
   pricerdata->dualdiffround = -1;
   pricerdata->nrootbounds = 0;
   pricerdata->maxrootbounds = 50;
   SCIP_CALL( SCIPallocBlockMemoryArray(scip, &pricerdata->rootpbs, pricerdata->maxrootbounds) );
   SCIP_CALL( SCIPallocBlockMemoryArray(scip, &pricerdata->rootdbs, pricerdata->maxrootbounds) );
   SCIP_CALL( SCIPallocBlockMemoryArray(scip, &pricerdata->roottimes, pricerdata->maxrootbounds) );
   SCIP_CALL( SCIPallocBlockMemoryArray(scip, &pricerdata->rootdualdiffs, pricerdata->maxrootbounds) );
   SCIP_CALL( SCIPallocBlockMemoryArray(scip, &pricerdata->dualvalues, pricerdata->maxrootbounds) );
   SCIP_CALL( SCIPallocBlockMemoryArray(scip, &pricerdata->dualsolconvs, pricerdata->maxrootbounds) );

   pricerdata->rootnodedegeneracy = 0.0;
   pricerdata->avgrootnodedegeneracy = 0.0;
   pricerdata->ndegeneracycalcs = 0;

   SCIP_CALL( solversInitsol() );

   createStabilization();
   SCIP_CALL( stabilization->setNLinkingconss(GCGgetNVarLinkingconss(origprob)) );
   SCIP_CALL( stabilization->setNConvconss(GCGgetNPricingprobs(origprob)) );

   createColpool();

   SCIP_CALL( SCIPactivateEventHdlrDisplay(scip_) );

   return SCIP_OKAY;
}


/** solving process deinitialization method of variable pricer (called before branch and bound process data is freed) */
SCIP_DECL_PRICEREXITSOL(ObjPricerGcg::scip_exitsol)
{
   int i;

   assert(scip == scip_);
   assert(pricer != NULL);
   assert(pricerdata != NULL);

   SCIP_CALL( solversExitsol() );

   if( stabilization != NULL )
      delete stabilization;

   stabilization = NULL;

   if( colpool != NULL )
      delete colpool;

   colpool = NULL;

   SCIPhashmapFree(&(pricerdata->mapcons2idx));

   SCIPfreeBlockMemoryArray(scip, &(pricerdata->pricingprobs), pricerdata->npricingprobs);
   SCIPfreeBlockMemoryArray(scip, &(pricerdata->npointsprob), pricerdata->npricingprobs);
   SCIPfreeBlockMemoryArray(scip, &(pricerdata->nraysprob), pricerdata->npricingprobs);

   SCIPfreeBlockMemoryArray(scip, &(pricerdata->farkascallsdist), pricerdata->npricingprobs);
   SCIPfreeBlockMemoryArray(scip, &(pricerdata->farkasfoundvars), pricerdata->npricingprobs);
   SCIPfreeBlockMemoryArray(scip, &(pricerdata->farkasnodetimedist), pricerdata->npricingprobs);

   SCIPfreeBlockMemoryArray(scip, &(pricerdata->redcostcallsdist), pricerdata->npricingprobs);
   SCIPfreeBlockMemoryArray(scip, &(pricerdata->redcostfoundvars), pricerdata->npricingprobs);
   SCIPfreeBlockMemoryArray(scip, &(pricerdata->redcostnodetimedist), pricerdata->npricingprobs);


   SCIPfreeBlockMemoryArray(scip, &(pricerdata->dualsolconv), pricerdata->npricingprobs);
   SCIPfreeBlockMemoryArray(scip, &(pricerdata->score), pricerdata->npricingprobs);
   SCIPfreeBlockMemoryArray(scip, &(pricerdata->permu), pricerdata->npricingprobs);

   SCIPfreeMemoryArray(scip, &(pricerdata->solvals));

   SCIPfreeMemoryArrayNull(scip, &(pricerdata->nodetimehist));
   SCIPfreeMemoryArrayNull(scip, &(pricerdata->foundvarshist));

   pricerdata->nodetimehist = NULL;
   pricerdata->foundvarshist = NULL;

   for( i = 0; i < pricerdata->npricedvars; i++ )
   {
      SCIP_CALL( SCIPdropVarEvent(scip, pricerdata->pricedvars[i], SCIP_EVENTTYPE_VARDELETED,
            pricerdata->eventhdlr, NULL, -1) );

      SCIP_CALL( SCIPreleaseVar(scip, &pricerdata->pricedvars[i]) );
   }
   SCIPfreeBlockMemoryArray(scip, &pricerdata->pricedvars, pricerdata->maxpricedvars);
   pricerdata->maxpricedvars = 0;
   pricerdata->npricedvars = 0;

   SCIPfreeBlockMemoryArray(scip, &pricerdata->rootpbs, pricerdata->maxrootbounds);
   SCIPfreeBlockMemoryArray(scip, &pricerdata->rootdbs, pricerdata->maxrootbounds);
   SCIPfreeBlockMemoryArray(scip, &pricerdata->roottimes, pricerdata->maxrootbounds);
   SCIPfreeBlockMemoryArray(scip, &pricerdata->rootdualdiffs, pricerdata->maxrootbounds);
   SCIPfreeBlockMemoryArray(scip, &pricerdata->dualvalues, pricerdata->maxrootbounds);
   SCIPfreeBlockMemoryArray(scip, &pricerdata->dualsolconvs, pricerdata->maxrootbounds);
   SCIPfreeSol(scip, &pricerdata->rootlpsol);
   pricerdata->rootlpsol = NULL;
   pricerdata->maxrootbounds = 0;
   pricerdata->nrootbounds = 0;
   pricerdata->rootfarkastime = 0.0;
   pricerdata->dualdiff = 0.0;

   SCIP_CALL( SCIPfreeClock(scip, &(pricerdata->freeclock)) );
   SCIP_CALL( SCIPfreeClock(scip, &(pricerdata->transformclock)) );

   for( i = 0; i < pricerdata->npricingprobs; ++i )
   {
      SCIPfreeMemoryArrayNull(scip, &(pricerdata->realdualvalues[i]));
   }
   SCIPfreeBlockMemoryArray(scip, &(pricerdata->realdualvalues), pricerdata->npricingprobs);

   return SCIP_OKAY;
}


/** reduced cost pricing method of variable pricer for feasible LPs */
SCIP_DECL_PRICERREDCOST(ObjPricerGcg::scip_redcost)
{ /*lint -esym(715, stopearly)*/
   SCIP_RETCODE retcode;

   assert(scip == scip_);
   assert(pricer != NULL);
   assert(pricerdata != NULL);
   assert(reducedcostpricing != NULL);
   assert(farkaspricing != NULL);

   *result = SCIP_DIDNOTRUN;

   if( reducedcostpricing->getCalls() == 0 )
   {
      /** @todo This is just a workaround around SCIP stages! */
      if( farkaspricing->getCalls() == 0 )
      {
         SCIP_CALL( GCGconsMasterbranchAddRootCons(scip) );
      }
      SCIPverbMessage(scip, SCIP_VERBLEVEL_NORMAL, NULL, "Starting reduced cost pricing...\n");
   }
   /* update number of reduced cost pricing rounds at the current node */
   if( SCIPgetNNodes(scip) == pricerdata->currnodenr )
   {
      pricerdata->nroundsredcost++;
   }
   else
   {
      pricerdata->currnodenr = SCIPgetNNodes(scip);
      pricerdata->nroundsredcost = 0;
   }

   /* if the number of reduced cost pricing rounds at the current node exceeds the limit (and we are not at the root), stop pricing;
    * we always stop pricing, if the maximum number of reduced cost rounds is set to 0
    */
   if( reducedcostpricing->getMaxrounds() == 0 || (pricerdata->nroundsredcost >= reducedcostpricing->getMaxrounds() && pricerdata->currnodenr != 1) )
   {
      SCIPdebugMessage("pricing aborted at node %lld\n", pricerdata->currnodenr);
      return SCIP_OKAY;
   }

   *result = SCIP_SUCCESS;

   /* perform pricing */
   if( pricerdata->eagerfreq > 0 )
      pricerdata->eagerage++;

   SCIP_CALL( reducedcostpricing->startClock() );
   retcode = priceNewVariables(reducedcostpricing, result, lowerbound);
   SCIP_CALL( reducedcostpricing->stopClock() );

   if( SCIPgetCurrentNode(scip_) == SCIPgetRootNode(scip_) && *result != SCIP_DIDNOTRUN && GCGsepaGetNCuts(scip_) == 0 )
   {
      SCIP_CALL( addRootBounds(SCIPgetLPObjval(scip_), *lowerbound) );
      SCIPdebugMessage("Add bounds, %f\n", *lowerbound);
   }

   return retcode;
}

/** farcas pricing method of variable pricer for infeasible LPs */
SCIP_DECL_PRICERFARKAS(ObjPricerGcg::scip_farkas)
{
   SCIP_RETCODE retcode;
   SCIP_SOL** origsols;
   int norigsols;

   assert(scip == scip_);
   assert(pricer != NULL);
   assert(pricerdata != NULL);
   assert(reducedcostpricing != NULL);
   assert(farkaspricing != NULL);

   *result = SCIP_DIDNOTRUN;

   /** @todo This is just a workaround around SCIP stages! */
   if( reducedcostpricing->getCalls() == 0 && farkaspricing->getCalls() == 0 )
   {
      SCIP_CALL( GCGconsMasterbranchAddRootCons(scip) );
   }

   /* get solutions from the original problem */
   origsols = SCIPgetSols(origprob);
   norigsols = SCIPgetNSols(origprob);
   assert(norigsols >= 0);

   *result = SCIP_SUCCESS;

   /* Add already known solutions for the original problem to the master variable space */
   /** @todo This is just a workaround around SCIP stages! */
   if( farkaspricing->getCalls() == 0 )
   {
      int i;

      for( i = 0; i < norigsols; ++i )
      {
         assert(origsols[i] != NULL);
         SCIPdebugMessage("Transferring original feasible solution found by <%s> to master problem\n",
            SCIPsolGetHeur(origsols[i]) == NULL ? "relaxation" : SCIPheurGetName(SCIPsolGetHeur(origsols[i])));
         SCIP_CALL( GCGmasterTransOrigSolToMasterVars(scip, origsols[i], NULL) );
      }
      /* return if we transferred solutions as the master should be feasible */
      if( norigsols > 0 )
      {
         farkaspricing->incCalls();
         pricerdata->rootfarkastime =  SCIPgetSolvingTime(scip_);
         return SCIP_OKAY;
      }
   }

   SCIP_CALL( farkaspricing->startClock() );
   retcode = priceNewVariables(farkaspricing, result, NULL);
   SCIP_CALL( farkaspricing->stopClock() );

   pricerdata->rootfarkastime =  SCIPgetSolvingTime(scip_);

   return retcode;
}

SCIP_RETCODE ObjPricerGcg::createPricingTypes()
{
   farkaspricing = new FarkasPricing(scip_);
   SCIP_CALL( farkaspricing->addParameters() );
   reducedcostpricing = new ReducedCostPricing(scip_);
   SCIP_CALL( reducedcostpricing->addParameters() );
   return SCIP_OKAY;
}

void ObjPricerGcg::createStabilization()
{
   stabilization = new Stabilization(scip_, reducedcostpricing, pricerdata->hybridascent);
}

void ObjPricerGcg::createColpool()
{
   int actualsize;
   int hardlimit;
   int maxvarsround;

   assert(farkaspricing != NULL);
   assert(reducedcostpricing != NULL);
   assert(pricerdata != NULL);

   maxvarsround = MAX(MAX(farkaspricing->getMaxvarsround(),reducedcostpricing->getMaxvarsround()), reducedcostpricing->getMaxvarsroundroot()); /*lint !e666*/

   actualsize = maxvarsround * pricerdata->npricingprobsnotnull * pricerdata->colpoolsize;

   hardlimit = actualsize + maxvarsround * pricerdata->npricingprobsnotnull;

   colpool = new Colpool(scip_, pricerdata->colpoolagelimit, actualsize, hardlimit);

}
/*
 * variable pricer specific interface methods
 */

/** creates the GCG variable pricer and includes it in SCIP */
extern "C"
SCIP_RETCODE SCIPincludePricerGcg(
   SCIP*                 scip,               /**< SCIP data structure */
   SCIP*                 origprob            /**< SCIP data structure of the original problem */
   )
{  /*lint -esym(429,pricer) */
   ObjPricerGcg* pricer;
   SCIP_PRICERDATA* pricerdata = NULL;

   SCIP_CALL( SCIPallocMemory(scip, &pricerdata) );

   /* initialize solvers array */
   pricerdata->solvers = NULL;
   pricerdata->nsolvers = 0;
   pricerdata->nodetimehist = NULL;
   pricerdata->foundvarshist = NULL;
   pricerdata->realdualvalues = NULL;

   pricer = new ObjPricerGcg(scip, origprob, PRICER_NAME, PRICER_DESC, PRICER_PRIORITY, PRICER_DELAY, pricerdata);
   /* include variable pricer */
   SCIP_CALL( SCIPincludeObjPricer(scip, pricer, TRUE) );

   SCIP_CALL( pricer->createPricingTypes() );

   /* include event handler into master SCIP */
   SCIP_CALL( SCIPincludeEventhdlr(scip, EVENTHDLR_NAME, EVENTHDLR_DESC,
         NULL, eventFreeVardeleted, eventInitVardeleted, eventExitVardeleted,
         eventInitsolVardeleted, eventExitsolVardeleted, eventDeleteVardeleted, eventExecVardeleted,
         NULL) );

   pricerdata->eventhdlr = SCIPfindEventhdlr(scip, EVENTHDLR_NAME);

   SCIP_CALL( SCIPaddIntParam(origprob, "pricing/masterpricer/maxsolsprob",
         "maximal number of variables added for each block in a pricinground",
         &pricerdata->maxsolsprob, FALSE, DEFAULT_MAXSOLSPROB, 0, INT_MAX, NULL, NULL) );

   SCIP_CALL( SCIPaddBoolParam(origprob, "pricing/masterpricer/useheurpricing",
         "should pricing be performed heuristically before solving the MIPs to optimality?",
         &pricerdata->useheurpricing, TRUE, DEFAULT_USEHEURPRICING, NULL, NULL) );

   SCIP_CALL( SCIPaddBoolParam(origprob, "pricing/masterpricer/abortpricingint",
         "should pricing be aborted due to integral objective function?",
         &pricerdata->abortpricingint, TRUE, DEFAULT_ABORTPRICINGINT, NULL, NULL) );

   SCIP_CALL( SCIPaddRealParam(origprob, "pricing/masterpricer/abortpricinggap",
         "gap between dual bound and RMP objective at which pricing is aborted",
         &pricerdata->abortpricinggap, TRUE, DEFAULT_ABORTPRICINGGAP, 0.0, 1.0, NULL, NULL) );

   SCIP_CALL( SCIPaddRealParam(origprob, "pricing/masterpricer/successfulsubmipsrel",
         "part of the submips that are solved and lead to new variables before pricing round is aborted? (1.0 = solve all pricing MIPs)",
         &pricerdata->successfulmipsrel, FALSE, DEFAULT_SUCCESSFULMIPSREL, 0.0, 1.0, NULL, NULL) );

   SCIP_CALL( SCIPaddBoolParam(origprob, "pricing/masterpricer/dispinfos",
         "should additional informations concerning the pricing process be displayed?",
         &pricerdata->dispinfos, FALSE, DEFAULT_DISPINFOS, NULL, NULL) );

   SCIP_CALL( SCIPaddIntParam(origprob, "pricing/masterpricer/sorting",
         "which sorting method should be used to sort the pricing problems (0 = order of pricing problems, 1 = according to dual solution of convexity constraint, 2 = according to reliability from previous round)",
         &pricerdata->sorting, FALSE, DEFAULT_SORTING, 0, 5, NULL, NULL) );

   SCIP_CALL( SCIPaddIntParam(origprob, "pricing/masterpricer/threads",
         "how many threads should be used to concurrently solve the pricing problem (0 to guess threads by OpenMP)",
         &ObjPricerGcg::threads, FALSE, DEFAULT_THREADS, 0, 4096, NULL, NULL) );

   SCIP_CALL( SCIPaddBoolParam(origprob, "pricing/masterpricer/stabilization",
         "should stabilization be performed?",
         &pricerdata->stabilization, FALSE, DEFAULT_STABILIZATION, NULL, NULL) );

   SCIP_CALL( SCIPaddBoolParam(origprob, "pricing/masterpricer/stabilization/hybridascent",
         "should hybridization of smoothing with an ascent method be enabled?",
         &pricerdata->hybridascent, FALSE, DEFAULT_HYBRIDASCENT, NULL, NULL) );

   SCIP_CALL( SCIPaddIntParam(origprob, "pricing/masterpricer/colpoolsize", "actual size is"
      "maxvarsround * npricingprobsnotnull * colpoolsize", &pricerdata->colpoolsize, FALSE,
      DEFAULT_COLPOOL_COLPOOLSIZE, 0, 100, NULL, NULL) );

   SCIP_CALL( SCIPaddIntParam(origprob, "pricing/masterpricer/colpoolagelimit", "maximum age of cols in colpool"
      "(if age limit is set to 0, no columns are stored from the last pricing round)",
         &pricerdata->colpoolagelimit, FALSE, DEFAULT_COLPOOL_AGELIMIT, 0, 100, NULL, NULL) );

   SCIP_CALL( SCIPsetIntParam(scip, "lp/disablecutoff", DEFAULT_DISABLECUTOFF) );
   SCIP_CALL( SCIPaddIntParam(origprob, "pricing/masterpricer/disablecutoff",
         "should the cutoffbound be applied in master LP solving (0: on, 1:off, 2:auto)?",
         &pricerdata->disablecutoff, FALSE, DEFAULT_DISABLECUTOFF, 0, 2, paramChgdDisablecutoff, NULL) );

   SCIP_CALL( SCIPaddIntParam(origprob, "pricing/masterpricer/eagerfreq",
            "frequency at which all pricingproblems should be solved (0 to disable)",
            &pricerdata->eagerfreq, FALSE, DEFAULT_EAGERFREQ, 0, INT_MAX, NULL, NULL) );

   return SCIP_OKAY;
}

/** returns the pointer to the scip instance representing the original problem */
extern "C"
SCIP* GCGmasterGetOrigprob(
   SCIP*                 scip                /**< SCIP data structure */
   )
{
   ObjPricerGcg* pricer;

   assert(scip != NULL);

   pricer = static_cast<ObjPricerGcg*>(SCIPfindObjPricer(scip, PRICER_NAME));
   assert(pricer != NULL);

   return pricer->getOrigprob();
}

/** returns the array of variables that were priced in during the solving process */
extern "C"
SCIP_VAR** GCGmasterGetPricedvars(
   SCIP*                 scip                /**< SCIP data structure */
   )
{
   ObjPricerGcg* pricer;
   SCIP_PRICERDATA* pricerdata;

   assert(scip != NULL);

   pricer = static_cast<ObjPricerGcg*>(SCIPfindObjPricer(scip, PRICER_NAME));
   assert(pricer != NULL);

   pricerdata = pricer->getPricerdata();
   assert(pricerdata != NULL);

   return pricerdata->pricedvars;
}

/** returns the number of variables that were priced in during the solving process */
extern "C"
int GCGmasterGetNPricedvars(
   SCIP*                 scip                /**< SCIP data structure */
   )
{
   ObjPricerGcg* pricer;
   SCIP_PRICERDATA* pricerdata;

   assert(scip != NULL);

   pricer = static_cast<ObjPricerGcg*>(SCIPfindObjPricer(scip, PRICER_NAME));
   assert(pricer != NULL);

   pricerdata = pricer->getPricerdata();
   assert(pricerdata != NULL);

   return pricerdata->npricedvars;
}


/** adds the given constraint and the given position to the hashmap of the pricer */
extern "C"
SCIP_RETCODE GCGmasterAddMasterconsToHashmap(
   SCIP*                 scip,               /**< SCIP data structure */
   SCIP_CONS*            cons,               /**< the constraint that should be added */
   int                   pos                 /**< the position of the constraint in the relaxator's masterconss array */
   )
{
   ObjPricerGcg* pricer;
   SCIP_PRICERDATA* pricerdata;

   assert(scip != NULL);
   assert(cons != NULL);
   assert(pos >= 0);

   pricer = static_cast<ObjPricerGcg*>(SCIPfindObjPricer(scip, PRICER_NAME));
   assert(pricer != NULL);

   pricerdata = pricer->getPricerdata();
   assert(pricerdata != NULL);

   SCIP_CALL( SCIPhashmapInsert(pricerdata->mapcons2idx, cons, (void*)(size_t)pos) );
   assert((int)(size_t)SCIPhashmapGetImage(pricerdata->mapcons2idx, cons) == pos); /*lint !e507*/

   SCIPdebugMessage("Added cons %s (%p) to hashmap with index %d\n", SCIPconsGetName(cons), (void*) cons, pos);

   return SCIP_OKAY;
}

/** sets the optimal LP solution in the pricerdata */
extern "C"
SCIP_RETCODE GCGmasterSetRootLPSol(
   SCIP*                 scip,               /**< SCIP data structure */
   SCIP_SOL**            sol                 /**< pointer to optimal solution to root LP */
   )
{
   ObjPricerGcg* pricer;
   SCIP_PRICERDATA* pricerdata;

   assert(scip != NULL);

   pricer = static_cast<ObjPricerGcg*>(SCIPfindObjPricer(scip, PRICER_NAME));
   assert(pricer != NULL);

   pricerdata = pricer->getPricerdata();
   assert(pricerdata != NULL);

   pricerdata->rootlpsol = *sol;

   return SCIP_OKAY;
}

/** gets the optimal LP solution in the pricerdata */
extern "C"
SCIP_SOL* GCGmasterGetRootLPSol(
   SCIP*                 scip                /**< SCIP data structure */
   )
{
   ObjPricerGcg* pricer;
   SCIP_PRICERDATA* pricerdata;

   assert(scip != NULL);

   pricer = static_cast<ObjPricerGcg*>(SCIPfindObjPricer(scip, PRICER_NAME));
   assert(pricer != NULL);

   pricerdata = pricer->getPricerdata();
   assert(pricerdata != NULL);

   return pricerdata->rootlpsol;
}


/** includes a solver into the pricer data */
extern "C"
SCIP_RETCODE GCGpricerIncludeSolver(
   SCIP*                 scip,               /**< SCIP data structure */
   const char*           name,               /**< name of solver */
   const char*           description,        /**< description of solver */
   int                   priority,           /**< priority of solver */
   SCIP_Bool             enabled,            /**< flag to indicate whether the solver is enabled */
   GCG_DECL_SOLVERSOLVE  ((*solversolve)),   /**< solving method for solver */
   GCG_DECL_SOLVERSOLVEHEUR((*solveheur)),   /**< heuristic solving method for solver */
   GCG_DECL_SOLVERFREE   ((*solverfree)),    /**< free method of solver */
   GCG_DECL_SOLVERINIT   ((*solverinit)),    /**< init method of solver */
   GCG_DECL_SOLVEREXIT   ((*solverexit)),    /**< exit method of solver */
   GCG_DECL_SOLVERINITSOL((*solverinitsol)), /**< initsol method of solver */
   GCG_DECL_SOLVEREXITSOL((*solverexitsol)), /**< exitsol method of solver */
   GCG_SOLVERDATA*       solverdata          /**< solverdata data structure */
   )
{
   int pos;
   char paramname[SCIP_MAXSTRLEN];
   ObjPricerGcg* pricer;
   SCIP_PRICERDATA* pricerdata;

   assert(scip != NULL);

   pricer = static_cast<ObjPricerGcg*>(SCIPfindObjPricer(scip, PRICER_NAME));
   assert(pricer != NULL);

   pricerdata = pricer->getPricerdata();
   assert(pricerdata != NULL);


   SCIP_CALL( pricer->ensureSizeSolvers() );

   /* solvers array is sorted decreasingly wrt. the priority, find right position and shift solvers with smaller priority */
   pos = pricerdata->nsolvers;
   while( pos >= 1 && pricerdata->solvers[pos-1]->priority < priority )
   {
      pricerdata->solvers[pos] = pricerdata->solvers[pos-1];
      pos--;
   }
   SCIP_CALL( SCIPallocMemory(scip, &(pricerdata->solvers[pos])) ); /*lint !e866*/

   SCIP_ALLOC( BMSduplicateMemoryArray(&pricerdata->solvers[pos]->name, name, strlen(name)+1) );
   SCIP_ALLOC( BMSduplicateMemoryArray(&pricerdata->solvers[pos]->description, description, strlen(description)+1) );

   pricerdata->solvers[pos]->enabled = enabled;
   pricerdata->solvers[pos]->priority = priority;
   pricerdata->solvers[pos]->solversolve = solversolve;
   pricerdata->solvers[pos]->solversolveheur = solveheur;
   pricerdata->solvers[pos]->solverfree = solverfree;
   pricerdata->solvers[pos]->solverinit = solverinit;
   pricerdata->solvers[pos]->solverexit = solverexit;
   pricerdata->solvers[pos]->solverinitsol = solverinitsol;
   pricerdata->solvers[pos]->solverexitsol = solverexitsol;
   pricerdata->solvers[pos]->solverdata = solverdata;


   SCIP_CALL( SCIPcreateCPUClock(scip, &(pricerdata->solvers[pos]->optfarkasclock)) );
   SCIP_CALL( SCIPcreateCPUClock(scip, &(pricerdata->solvers[pos]->optredcostclock)) );
   SCIP_CALL( SCIPcreateCPUClock(scip, &(pricerdata->solvers[pos]->heurfarkasclock)) );
   SCIP_CALL( SCIPcreateCPUClock(scip, &(pricerdata->solvers[pos]->heurredcostclock)) );

   pricerdata->solvers[pos]->optfarkascalls = 0;
   pricerdata->solvers[pos]->optredcostcalls = 0;
   pricerdata->solvers[pos]->heurfarkascalls = 0;
   pricerdata->solvers[pos]->heurredcostcalls = 0;

   (void) SCIPsnprintf(paramname, SCIP_MAXSTRLEN, "pricingsolver/%s/enabled", name);

   SCIP_CALL( SCIPaddBoolParam(GCGmasterGetOrigprob(scip), paramname,
           "flag to indicate whether the solver is enabled",
           &(pricerdata->solvers[pos]->enabled), FALSE, enabled, NULL, NULL));

   pricerdata->nsolvers++;

   return SCIP_OKAY;
}

/** returns the solverdata of a solver */
extern "C"
GCG_SOLVERDATA* GCGsolverGetSolverdata(
   GCG_SOLVER*           solver              /**< pointer so solver */
   )
{
   assert(solver != NULL);

   return solver->solverdata;
}

/** sets solver data of specific solver */
extern "C"
void GCGsolverSetSolverdata(
   GCG_SOLVER*           solver,             /**< pointer to solver  */
   GCG_SOLVERDATA*       solverdata          /**< solverdata data structure */
   )
{
   assert(solver != NULL);

   solver->solverdata = solverdata;
}

/** writes out a list of all pricing problem solvers */
extern "C"
void GCGpricerPrintListOfSolvers(
   SCIP*                 scip                /**< SCIP data structure */
   )
{

   ObjPricerGcg* pricer;
   SCIP_PRICERDATA* pricerdata;
   int nsolvers;
   int i;

   assert(scip != NULL);

   pricer = static_cast<ObjPricerGcg*>(SCIPfindObjPricer(scip, PRICER_NAME));
   assert(pricer != NULL);

   pricerdata = pricer->getPricerdata();
   assert(pricerdata != NULL);

   assert((pricerdata->solvers == NULL) == (pricerdata->nsolvers == 0));

   nsolvers = pricerdata->nsolvers;

   SCIPdialogMessage(scip, NULL, " solver               priority description\n --------------       -------- -----------\n");

   for( i = 0; i < nsolvers; ++i )
   {
      SCIPdialogMessage(scip, NULL,  " %-20s", pricerdata->solvers[i]->name);
      SCIPdialogMessage(scip, NULL,  " %8d", pricerdata->solvers[i]->priority);
      SCIPdialogMessage(scip, NULL,  " %s\n", pricerdata->solvers[i]->description);
   }
}

/** prints pricing solver statistics */
extern "C"
void GCGpricerPrintPricingStatistics(
   SCIP*                 scip,               /**< SCIP data structure */
   FILE*                 file                /**< output file */
)
{
   ObjPricerGcg* pricer;
   SCIP_PRICERDATA* pricerdata;

   assert(scip != NULL);

   pricer = static_cast<ObjPricerGcg*>(SCIPfindObjPricer(scip, PRICER_NAME));
   assert(pricer != NULL);

   pricerdata = pricer->getPricerdata();
   assert(pricerdata != NULL);

   /**@todo add constraint statistics: how many constraints (instead of cuts) have been added? */
   SCIPmessageFPrintInfo(SCIPgetMessagehdlr(scip), file,
         "Pricing Solver     : #HeurFarkas  #OptFarkas  #HeurRedcost #OptRedcost Time: HeurFarkas  OptFarkas  HeurRedcost OptRedcost\n");
   for( int i = 0; i < pricerdata->nsolvers; ++i )
   {
      GCG_SOLVER* solver;
      solver = pricerdata->solvers[i];
      assert(solver != NULL);

      SCIPmessageFPrintInfo(SCIPgetMessagehdlr(scip), file, "  %-17.17s:",
            solver->name);
      SCIPmessageFPrintInfo(SCIPgetMessagehdlr(scip), file,
            " %11d %11d   %11d %11d       %10.2f %10.2f   %10.2f %10.2f \n",
            solver->heurfarkascalls, solver->optfarkascalls,
            solver->heurredcostcalls, solver->optredcostcalls,
            SCIPgetClockTime(scip, solver->heurfarkasclock),
            SCIPgetClockTime(scip, solver->optfarkasclock),
            SCIPgetClockTime(scip, solver->heurredcostclock),
            SCIPgetClockTime(scip, solver->optredcostclock));
   }
}

/** prints pricer statistics */
extern "C"
void GCGpricerPrintStatistics(
   SCIP*                 scip,               /**< SCIP data structure */
   FILE*                 file                /**< output file */
   )
{
   ObjPricerGcg* pricer;
   SCIP_PRICERDATA* pricerdata;
   const PricingType* farkas;
   const PricingType* redcost;
   int i;
   double start;
   double end;

   assert(scip != NULL);

   pricer = static_cast<ObjPricerGcg*>(SCIPfindObjPricer(scip, PRICER_NAME));
   assert(pricer != NULL);

   pricerdata = pricer->getPricerdata();
   assert(pricerdata != NULL);

   /**@todo add constraint statistics: how many constraints (instead of cuts) have been added? */

   /* print of Pricing Statistics */

   SCIPmessageFPrintInfo(SCIPgetMessagehdlr(scip), file, "Farkas pricing Statistic:\nno.\t#Calls\t\t#Vars\t\ttime(s)\n");

   for( i = 0; i < pricerdata->npricingprobs; i++ )
   {
      SCIPmessageFPrintInfo(SCIPgetMessagehdlr(scip), file, "%d  \t %d \t\t %d \t\t %.2f \n", i, pricerdata->farkascallsdist[i],
         pricerdata->farkasfoundvars[i], pricerdata->farkasnodetimedist[i]);

   }

   SCIPmessageFPrintInfo(SCIPgetMessagehdlr(scip), file, "Reduced Cost pricing Statistic:\nno.\t#Calls\t\t#Vars\t\ttime(s)\n");

   for( i = 0; i < pricerdata->npricingprobs; i++ )
   {
      SCIPmessageFPrintInfo(SCIPgetMessagehdlr(scip), file, "%d  \t %d \t\t %d \t\t %.2f \n", i, pricerdata->redcostcallsdist[i],
         pricerdata->redcostfoundvars[i], pricerdata->redcostnodetimedist[i]);

   }

   /* print of Histogram Buckets !=0      */

   SCIPmessageFPrintInfo(SCIPgetMessagehdlr(scip), file, "Histogram Time\n");
   for( i = 0; i < PRICER_STAT_ARRAYLEN_TIME; i++ )
   {
      start = (1.0 * i * PRICER_STAT_BUCKETSIZE_TIME)/1000.0;
      end = start + PRICER_STAT_BUCKETSIZE_TIME/1000.0;

      if( pricerdata->nodetimehist[i] != 0 )
         SCIPmessageFPrintInfo(SCIPgetMessagehdlr(scip), file, "From\t%.4f\t-\t%.4f\ts:\t\t%d \n", start, end, pricerdata->nodetimehist[i]);
   }

   SCIPmessageFPrintInfo(SCIPgetMessagehdlr(scip), file, "Histogram Found Vars\n");

   for( i = 0; i < PRICER_STAT_ARRAYLEN_VARS; i++ )
   {
      start = i * PRICER_STAT_BUCKETSIZE_VARS;
      end = start + PRICER_STAT_BUCKETSIZE_VARS;

      if( pricerdata->foundvarshist[i] != 0 )
         SCIPmessageFPrintInfo(SCIPgetMessagehdlr(scip), file, "From\t%.0f\t-\t%.0f\tvars:\t\t%d \n", start, end, pricerdata->foundvarshist[i]);
   }


   SCIPmessageFPrintInfo(SCIPgetMessagehdlr(scip), file, "Root bounds \niter\tpb\tdb\ttime\tdualdiff\tdualoptdiff\n");

   for( i = 0; i < pricerdata->nrootbounds; i++ )
   {
      SCIP_Real pb;
      SCIP_Real db;
      SCIP_Real time;
      SCIP_Real dualdiff;
      SCIP_Real dualoptdiff;

      pb = pricerdata->rootpbs[i];
      db = pricerdata->rootdbs[i];
      time = pricerdata->roottimes[i];
      dualdiff = pricerdata->rootdualdiffs[i];
      pricer->computeDualDiff(pricerdata->dualvalues[i], pricerdata->dualsolconvs[i], pricerdata->dualvalues[pricerdata->nrootbounds - 1], pricerdata->dualsolconvs[pricerdata->nrootbounds - 1], &dualoptdiff);

      SCIPmessageFPrintInfo(SCIPgetMessagehdlr(scip), file, "%d\t%.5f\t%.5f\t%.5f\t%.5f\t%.5f\n", i, pb, db, time, dualdiff, dualoptdiff);
   }


   redcost = pricer->getReducedCostPricing();
   assert( redcost != NULL );
   farkas = pricer->getFarkasPricing();
   assert( farkas != NULL );

   SCIPmessageFPrintInfo(SCIPgetMessagehdlr(scip), file, "Pricing Summary:\n");
   SCIPmessageFPrintInfo(SCIPgetMessagehdlr(scip), file, "Calls                            : %d\n", pricerdata->calls);
   SCIPmessageFPrintInfo(SCIPgetMessagehdlr(scip), file, "Farkas Pricing Calls             : %d\n", farkas->getCalls());
   SCIPmessageFPrintInfo(SCIPgetMessagehdlr(scip), file, "Farkas Pricing Time              : %f\n", farkas->getClockTime());
   SCIPmessageFPrintInfo(SCIPgetMessagehdlr(scip), file, "Reduced Cost Pricing Calls       : %d\n", redcost->getCalls());
   SCIPmessageFPrintInfo(SCIPgetMessagehdlr(scip), file, "Reduced Cost Pricing Time        : %f\n", redcost->getClockTime());
   SCIPmessageFPrintInfo(SCIPgetMessagehdlr(scip), file, "Solved subMIPs Heuristic Pricing : %d\n", pricerdata->solvedsubmipsheur);
   SCIPmessageFPrintInfo(SCIPgetMessagehdlr(scip), file, "Solved subMIPs Optimal Pricing   : %d\n", pricerdata->solvedsubmipsoptimal);
   SCIPmessageFPrintInfo(SCIPgetMessagehdlr(scip), file, "Time for transformation          : %f\n", SCIPgetClockTime(scip, pricerdata->transformclock));
   SCIPmessageFPrintInfo(SCIPgetMessagehdlr(scip), file, "Time for freeing subMIPs         : %f\n", SCIPgetClockTime(scip, pricerdata->freeclock));

}

/** method to get existence of rays */
extern "C"
SCIP_RETCODE GCGpricerExistRays(
   SCIP*                 scip,               /**< SCIP data structure */
   SCIP_Bool*            exist               /**< pointer to store if there exists any ray */
   )
{
   int prob;

   ObjPricerGcg* pricer;
   SCIP_PRICERDATA* pricerdata;

   assert(scip != NULL);

   pricer = static_cast<ObjPricerGcg*>(SCIPfindObjPricer(scip, PRICER_NAME));
   assert(pricer != NULL);

   pricerdata = pricer->getPricerdata();
   assert(pricerdata != NULL);

   *exist = FALSE;

   for( prob = 0; prob < pricerdata->npricingprobs; ++prob )
   {
      if( pricerdata->nraysprob[prob] > 0 )
      {
         *exist = TRUE;
         break;
      }
   }

   return SCIP_OKAY;
}

/** transfers a primal solution of the original problem into the master variable space,
 *  i.e. creates one master variable for each block and adds the solution to the master problem  */
extern "C"
SCIP_RETCODE GCGmasterTransOrigSolToMasterVars(
   SCIP*                 scip,               /**< SCIP data structure */
   SCIP_SOL*             origsol,            /**< the solution that should be transferred */
   SCIP_Bool*            stored              /**< pointer to store if transferred solution is feasible (or NULL) */
   )
{
   ObjPricerGcg* pricer;
   SCIP_PRICERDATA* pricerdata;
   SCIP_SOL* mastersol;
   SCIP_VAR* newvar;
   SCIP* origprob;
   SCIP_Bool added;
   int prob;
   int i;
   int j;

   SCIP_VAR** origvars;
   SCIP_Real* origsolvals;
   int norigvars;

   SCIP_VAR*** pricingvars;
   SCIP_Real** pricingvals;
   int* npricingvars;

   assert(scip != NULL);

   pricer = static_cast<ObjPricerGcg*>(SCIPfindObjPricer(scip, PRICER_NAME));
   assert(pricer != NULL);

   pricerdata = pricer->getPricerdata();
   assert(pricerdata != NULL);

   origprob = GCGmasterGetOrigprob(scip);
   assert(origprob != NULL);

   /* now compute coefficients of the master variables in the master constraint */
   origvars = SCIPgetVars(origprob);
   norigvars = SCIPgetNVars(origprob);

   /* allocate memory for storing variables and solution values from the solution */
   SCIP_CALL( SCIPallocBufferArray(scip, &origsolvals, norigvars) ); /*lint !e530*/
   SCIP_CALL( SCIPallocBufferArray(scip, &pricingvars, pricerdata->npricingprobs) ); /*lint !e530*/
   SCIP_CALL( SCIPallocBufferArray(scip, &pricingvals, pricerdata->npricingprobs) ); /*lint !e530*/
   SCIP_CALL( SCIPallocBufferArray(scip, &npricingvars, pricerdata->npricingprobs) ); /*lint !e530*/

   for( i = 0; i < pricerdata->npricingprobs; i++ )
   {
      int representative;
      representative = GCGgetBlockRepresentative(origprob, i);
      npricingvars[i] = 0;

      SCIP_CALL( SCIPallocBufferArray(scip, &pricingvars[i], SCIPgetNVars(pricerdata->pricingprobs[representative])) ); /*lint !e866*/
      SCIP_CALL( SCIPallocBufferArray(scip, &pricingvals[i], SCIPgetNVars(pricerdata->pricingprobs[representative])) ); /*lint !e866*/
   }

   /* get solution values */
   SCIP_CALL( SCIPgetSolVals(scip, origsol, norigvars, origvars, origsolvals) );
   SCIP_CALL( SCIPcreateSol(scip, &mastersol, NULL) );

   /* store variables and solutions into arrays */
   for( i = 0; i < norigvars; i++ )
   {
      int blocknr;
      assert(GCGvarIsOriginal(origvars[i]));
      blocknr = GCGvarGetBlock(origvars[i]);
      assert(blocknr < 0 || GCGoriginalVarGetPricingVar(origvars[i]) != NULL);

      if( blocknr >= 0 )
      {
         if( !SCIPisZero(scip, origsolvals[i]) )
         {
            pricingvars[blocknr][npricingvars[blocknr]] = GCGoriginalVarGetPricingVar(origvars[i]);
            pricingvals[blocknr][npricingvars[blocknr]] = origsolvals[i];
            npricingvars[blocknr]++;
         }
      }
      else
      {
         SCIP_VAR* mastervar;

         assert((GCGoriginalVarGetNMastervars(origvars[i]) == 1) || (GCGoriginalVarIsLinking(origvars[i])));
         assert(GCGoriginalVarGetMastervars(origvars[i])[0] != NULL);

         mastervar = GCGoriginalVarGetMastervars(origvars[i])[0];

         if( SCIPisEQ(scip, SCIPvarGetUbGlobal(mastervar), SCIPvarGetLbGlobal(mastervar)) )
         {
            SCIP_CALL( SCIPsetSolVal(scip, mastersol, mastervar, SCIPvarGetUbGlobal(mastervar)) );
         }
         else
         {
            SCIP_CALL( SCIPsetSolVal(scip, mastersol, mastervar, origsolvals[i]) );
         }

         if( GCGoriginalVarIsLinking(origvars[i]) )
         {
            if( !SCIPisZero(scip, origsolvals[i]) )
            {
               int* blocks;
               int nblocks = GCGlinkingVarGetNBlocks(origvars[i]);
               SCIP_CALL( SCIPallocBufferArray(scip, &blocks, nblocks) ); /*lint !e530*/
               SCIP_CALL( GCGlinkingVarGetBlocks(origvars[i], nblocks, blocks) );
               for ( j = 0; j < nblocks; ++j)
               {
                  prob = blocks[j];

                  pricingvars[prob][npricingvars[prob]] = GCGlinkingVarGetPricingVars(origvars[i])[prob];
                  pricingvals[prob][npricingvars[prob]] = origsolvals[i];
                  npricingvars[prob]++;
               }
               SCIPfreeBufferArray(scip, &blocks);

            }
         }
      }
   }

   /* create variables in the master problem */
   for( prob = 0; prob < pricerdata->npricingprobs; prob++ )
   {
      int representative;

      representative = GCGgetBlockRepresentative(origprob, prob);

      SCIP_CALL( pricer->createNewMasterVar(scip, NULL, NULL, pricingvars[prob], pricingvals[prob], npricingvars[prob], FALSE, representative, TRUE, &added, &newvar) );
      assert(added);

      SCIP_CALL( SCIPsetSolVal(scip, mastersol, newvar, 1.0) );
   }

#ifdef SCIP_DEBUG
   SCIP_CALL( SCIPtrySolFree(scip, &mastersol, TRUE, TRUE, TRUE, TRUE, TRUE, &added) );
#else
   SCIP_CALL( SCIPtrySolFree(scip, &mastersol, FALSE, FALSE, TRUE, TRUE, TRUE, &added) );
#endif

   /* set external pointer if it is not NULL */
   if( stored != NULL )
      *stored = added;

   /* free memory for storing variables and solution values from the solution */
   for( i = pricerdata->npricingprobs - 1; i>= 0; i-- )
   {
      SCIPfreeBufferArray(scip, &pricingvals[i]);
      SCIPfreeBufferArray(scip, &pricingvars[i]);
   }

   SCIPfreeBufferArray(scip, &npricingvars);
   SCIPfreeBufferArray(scip, &pricingvals);
   SCIPfreeBufferArray(scip, &pricingvars);
   SCIPfreeBufferArray(scip, &origsolvals);

   return SCIP_OKAY;
}


/** create initial master variables */
extern "C"
SCIP_RETCODE GCGmasterCreateInitialMastervars(
   SCIP*                 scip                /**< master SCIP data structure */
   )
{
   ObjPricerGcg* pricer;
   int i;
   SCIP* origprob;
   SCIP_VAR** vars;
   int nvars;
   int npricingprobs;
   int v;

   assert(scip != NULL);

   pricer = static_cast<ObjPricerGcg*>(SCIPfindObjPricer(scip, PRICER_NAME));
   assert(pricer != NULL);

   origprob = pricer->getOrigprob();
   assert(origprob != NULL);

   npricingprobs = GCGgetNPricingprobs(origprob);
   assert(npricingprobs >= 0);

   /* for variables in the original problem that do not belong to any block,
    * create the corresponding variable in the master problem
    */
   vars = SCIPgetVars(origprob);
   nvars = SCIPgetNVars(origprob);
   for( v = 0; v < nvars; v++ )
   {
      SCIP_Real* coefs;
      int blocknr;
      int ncoefs;
      SCIP_VAR* var;

      /* var = SCIPvarGetProbvar(vars[v]); */
      var = vars[v];
      blocknr = GCGvarGetBlock(var);
      coefs = GCGoriginalVarGetCoefs(var);
      ncoefs = GCGoriginalVarGetNCoefs(var);

      assert(GCGvarIsOriginal(var));
      if( blocknr < 0 )
      {
         SCIP_CONS** linkconss;
         SCIP_VAR* newvar;

         SCIP_CALL( GCGcreateInitialMasterVar(scip, var, &newvar) );
         SCIP_CALL( SCIPaddVar(scip, newvar) );

         SCIP_CALL( GCGoriginalVarAddMasterVar(origprob, var, newvar, 1.0) );

         linkconss = GCGoriginalVarGetMasterconss(var);

         /* add variable in the master to the master constraints it belongs to */
         for( i = 0; i < ncoefs; i++ )
         {
            assert(!SCIPisZero(scip, coefs[i]));

            SCIP_CALL( SCIPaddCoefLinear(scip, linkconss[i], newvar, coefs[i]) );
         }

         /* we copied a linking variable into the master, add it to the linkcons */
         if( GCGoriginalVarIsLinking(var) )
         {
            SCIP_CONS** linkingconss;
            linkingconss = GCGlinkingVarGetLinkingConss(var);

            for( i = 0; i < npricingprobs; i++ )
            {
               if( linkingconss[i] != NULL )
               {
                  SCIP_CALL( SCIPaddCoefLinear(scip, linkingconss[i], newvar, 1.0) );
               }
            }
         }

         SCIP_CALL( SCIPreleaseVar(scip, &newvar) );
      }
   }
   return SCIP_OKAY;
}

/** get root node degeneracy */
extern "C"
SCIP_Real GCGmasterGetDegeneracy(
   SCIP*                 scip                /**< SCIP data structure */
   )
{
   ObjPricerGcg* pricer;
   SCIP_PRICERDATA* pricerdata;

   assert(scip != NULL);

   pricer = static_cast<ObjPricerGcg*>(SCIPfindObjPricer(scip, PRICER_NAME));
   assert(pricer != NULL);

   pricerdata = pricer->getPricerdata();
   assert(pricerdata != NULL);

   if( SCIPgetStage(scip) >= SCIP_STAGE_INITPRESOLVE && SCIPgetStage(scip) <= SCIP_STAGE_SOLVING && GCGisRootNode(scip) )
   {
      return pricerdata->avgrootnodedegeneracy;
   }
   else
      return SCIPinfinity(scip);
}

/* get number of iterations in pricing problems */
extern "C"
SCIP_Longint GCGmasterGetPricingSimplexIters(
   SCIP*                 scip                /**< SCIP data structure */
   )
{
   ObjPricerGcg* pricer;
   SCIP_PRICERDATA* pricerdata;

   assert(scip != NULL);

   pricer = static_cast<ObjPricerGcg*>(SCIPfindObjPricer(scip, PRICER_NAME));
   assert(pricer != NULL);

   pricerdata = pricer->getPricerdata();
   assert(pricerdata != NULL);

   return pricerdata->pricingiters;
}

/** print simplex iteration statistics */
extern "C"
SCIP_RETCODE GCGmasterPrintSimplexIters(
   SCIP*                 scip,               /**< SCIP data structure */
   FILE*                 file                /**< output file */
   )
{
   ObjPricerGcg* pricer;
   SCIP_PRICERDATA* pricerdata;

   assert(scip != NULL);

   pricer = static_cast<ObjPricerGcg*>(SCIPfindObjPricer(scip, PRICER_NAME));
   assert(pricer != NULL);

   pricerdata = pricer->getPricerdata();
   assert(pricerdata != NULL);

   SCIPmessageFPrintInfo(SCIPgetMessagehdlr(scip), file, "Simplex iterations :       iter\n");
   if( SCIPgetStage(scip) >= SCIP_STAGE_SOLVING )
   {
      SCIPmessageFPrintInfo(SCIPgetMessagehdlr(scip), file, "  Master LP        : %10lld\n", SCIPgetNLPIterations(scip));
   }
   else
   {
      SCIPmessageFPrintInfo(SCIPgetMessagehdlr(scip), file, "  Master LP        : %10lld\n", 0);
   }
   SCIPmessageFPrintInfo(SCIPgetMessagehdlr(scip), file, "  Pricing LP       : %10lld\n", pricerdata->pricingiters);

   if( SCIPgetStage(pricer->getOrigprob()) >= SCIP_STAGE_SOLVING )
   {
      SCIPmessageFPrintInfo(SCIPgetMessagehdlr(scip), file, "  Original LP      : %10lld\n", SCIPgetNLPIterations(pricer->getOrigprob()));
   }
   else
   {
      SCIPmessageFPrintInfo(SCIPgetMessagehdlr(scip), file, "  Original LP      : %10lld\n", 0);
   }

   return SCIP_OKAY;
}<|MERGE_RESOLUTION|>--- conflicted
+++ resolved
@@ -2478,13 +2478,7 @@
          SCIP_CALL( stabilization->updateHybrid() );
       }
 
-<<<<<<< HEAD
-//      SCIPinfoMessage(scip_, NULL, "stab = %d\n",stabilized);
-
-      stabilized = stabilized && stabilization->isStabilized();
-=======
       stabilized = enablestab && stabilization->isStabilized();
->>>>>>> d4b602e6
 
 //      SCIPinfoMessage(scip_, NULL, "stab = %d\n",stabilized);
 

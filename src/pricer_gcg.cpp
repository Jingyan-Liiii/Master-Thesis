--- conflicted
+++ resolved
@@ -2243,13 +2243,9 @@
       beststabobj = 0.0;
       *bestredcostvalid = isMasterLPOptimal() && optimal && !GCGisBranchruleGeneric( GCGconsMasterbranchGetBranchrule(GCGconsMasterbranchGetActiveCons(scip_)));
 
-<<<<<<< HEAD
-      stabilized = optimal && pricerdata->stabilization && pricetype->getType() == GCG_PRICETYPE_REDCOST && !GCGisBranchruleGeneric( GCGconsMasterbranchGetBranchrule(GCGconsMasterbranchGetActiveCons(scip_)));
-=======
       stabilized = optimal && pricerdata->stabilization && pricetype->getType() == GCG_PRICETYPE_REDCOST
-         && !GCGisBranchruleGeneric( GCGconsMasterbranchGetbranchrule(GCGconsMasterbranchGetActiveCons(scip_)))
+         && !GCGisBranchruleGeneric( GCGconsMasterbranchGetBranchrule(GCGconsMasterbranchGetActiveCons(scip_)))
          /*&& GCGgetNLinkingvars(origprob) == 0 */&& GCGgetNTransvars(origprob) == 0;
->>>>>>> 2ccd05dd
 
       if( stabilized )
          stabilization->updateNode();

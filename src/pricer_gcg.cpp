--- conflicted
+++ resolved
@@ -95,11 +95,6 @@
 #define DEFAULT_HYBRIDASCENT             FALSE      /**< should hybridization of smoothing with an ascent method be enabled */
 #define DEFAULT_HYBRIDASCENT_NOAGG       FALSE      /**< should hybridization of smoothing with an ascent method be enabled
                                                      *   if pricing problems cannot be aggregation */
-<<<<<<< HEAD
-#define DEFAULT_COLPOOL_AGELIMIT         10         /**< maximum age of columns in column pool */
-#define DEFAULT_COLPOOL_COLPOOLSIZE      10         /**< actual size of colpool is maxcolsround * npricingprobsnotnull * colpoolsize */
-=======
-#define DEFAULT_EAGERFREQ                10         /**< frequency at which all pricingproblems should be solved (0 to disable) */
 #define DEFAULT_USECOLPOOL               TRUE       /**< should the colpool be checked for negative redcost cols before solving the pricing problems? */
 #define DEFAULT_COLPOOL_AGELIMIT         100        /**< default age limit for columns in column pool */
 
@@ -109,7 +104,6 @@
 #define DEFAULT_PRICE_MINCOLORTH 0.0
 #define DEFAULT_PRICE_EFFICIACYCHOICE 0
 
->>>>>>> 6f116bd9
 
 #define EVENTHDLR_NAME         "probdatavardeleted"
 #define EVENTHDLR_DESC         "event handler for variable deleted event"
@@ -2941,26 +2935,14 @@
       if( !colpoolupdated && pricerdata->usecolpool )
       {
          /* update reduced cost of cols in colpool */
-<<<<<<< HEAD
-         updateRedcostColumnPool(pricetype);
-
-         SCIP_CALL( colpool->resortColumns() );
-=======
          SCIP_CALL( GCGcolpoolUpdateRedcost(colpool) );
->>>>>>> 6f116bd9
 
          colpoolupdated = TRUE;
       }
 
-<<<<<<< HEAD
       // @todo: maybe put 'bestobjvals' and 'bestredcosts' completely to the pricing controller or pricing jobs
       pricingcontroller->setupPriorityQueue(pricerdata->dualsolconv, maxcols, bestobjvals, bestredcosts);
 
-      /* perform all pricing jobs */
-      #pragma omp parallel for ordered firstprivate(pricingjob) private(oldnfoundvars) shared(retcode, optimal, cols, ncols, maxcols, pricetype, bestredcost, beststabobj, bestredcostvalid, nfoundvars, nsuccessfulprobs, pricinghaserror) reduction(+:nsolvedprobs) schedule(static,1)
-      /* @todo: check abortion criterion here; pricingjob must be private? */
-      while( (pricingjob = pricingcontroller->getNextPricingjob()) != NULL )
-=======
       /* check if colpool already contains columns with negative reduced cost */
       if( pricerdata->usecolpool )
       {
@@ -2979,9 +2961,10 @@
          }
       }
 
-      #pragma omp parallel for ordered firstprivate(pricinglowerbound) shared(retcode, optimal, cols, ncols, maxcols,pricetype,bestredcost, beststabobj,bestredcostvalid,nfoundvars,successfulmips,infeasible,pricinghaserror) reduction(+:solvedmips) schedule(static,1)
-      for( i = 0; i < pricerdata->npricingprobs; i++ )
->>>>>>> 6f116bd9
+      /* perform all pricing jobs */
+      #pragma omp parallel for ordered firstprivate(pricingjob) private(oldnfoundvars) shared(retcode, optimal, cols, ncols, maxcols, pricetype, bestredcost, beststabobj, bestredcostvalid, nfoundvars, nsuccessfulprobs, pricinghaserror) reduction(+:nsolvedprobs) schedule(static,1)
+      /* @todo: check abortion criterion here; pricingjob must be private? */
+      while( (pricingjob = pricingcontroller->getNextPricingjob()) != NULL )
       {
          SCIP_RETCODE private_retcode;
 
@@ -3190,24 +3173,13 @@
       /* if no column has negative reduced cost, add columns to colpool or free them */
       if( nfoundvars == 0 )
       {
-         SCIP_CALL( pricingcontroller->moveColsToColpool(colpool) );
-
-<<<<<<< HEAD
+         if( pricerdata->usecolpool )
+         {
+            SCIP_CALL( pricingcontroller->moveColsToColpool(colpool, pricestore, pricerdata->usecolpool, FALSE) );
+         }
+
          if( !stabilized )
             nextchunk = pricingcontroller->checkNextChunk();
-=======
-               if( pricerdata->usecolpool )
-                  SCIP_CALL( GCGcolpoolAddCol(colpool, cols[i][j], &success) );
-
-               if( !success )
-               {
-                  GCGfreeGcgCol(&cols[i][j]);
-                  SCIPdebugMessage("Freeing column %d of prob %d.\n", j, i);
-               }
-            }
-            ncols[i] = 0;
-         }
->>>>>>> 6f116bd9
       }
 
       /** @todo perhaps solve remaining pricing problems, if only few left? */
@@ -3219,74 +3191,7 @@
    SCIPdebugMessage("Pricing loop finished, number of threads = %d\n", omp_get_num_threads());
 #endif
 
-<<<<<<< HEAD
-   SCIP_CALL( pricingcontroller->moveColsToColpool(colpool) );
-=======
-   /** @todo perhaps solve remaining pricing problems, if only few left? */
-   /** @todo solve all pricing problems all k iterations? */
-   nfoundvars = 0;
-
-   for( i = 0; i < pricerdata->npricingprobs; ++i )
-   {
-      int prob;
-      prob = pricerdata->permu[i];
-      if( pricerdata->pricingprobs[prob] == NULL )
-         continue;
-
-      nfoundvarsprob = 0;
-
-      for( j = 0; j < ncols[prob]; ++j )
-      {
-         /** add variable only if we cannot abort */
-         if( !infeasible &&
-             (nfoundvarsprob <= pricerdata->maxsolsprob &&
-             (pricetype->getType() == GCG_PRICETYPE_REDCOST || nfoundvarsprob < pricetype->getMaxvarsround()) &&
-             (pricetype->getType() == GCG_PRICETYPE_FARKAS || ((nfoundvarsprob < pricetype->getMaxvarsround() || GCGisRootNode(scip_) ) &&
-             (nfoundvarsprob < reducedcostpricing->getMaxvarsroundroot() || !GCGisRootNode(scip_))))) )
-         {
-            SCIPdebugMessage("Solution %d/%d of prob %d: ", j+1, ncols[prob], prob);
-
-            added = FALSE;
-
-            if( SCIPisDualfeasNegative(scip_, GCGcolGetRedcost(cols[prob][j])) )
-            {
-               SCIP_CALL( computeColMastercoefs(cols[prob][j]) );
-               SCIP_CALL( computeColMastercuts(cols[prob][j]) );
-
-               SCIP_CALL( GCGpricestoreAddCol(scip_, pricestore, cols[prob][j], FALSE) );
-               added = TRUE;
-            }
-            else if( pricerdata->usecolpool )
-            {
-               SCIP_CALL( GCGcolpoolAddCol(colpool, cols[prob][j], &added) );
-            }
-            else
-            {
-               added = FALSE;
-            }
-
-            if( !added )
-            {
-               GCGfreeGcgCol( &cols[prob][j]);
-               SCIPdebugPrintf("not added.\n");
-            }
-            else
-            {
-               SCIPdebugPrintf("added to column pool or price store.\n");
-            }
-         }
-         else
-         {
-            GCGfreeGcgCol(&cols[prob][j]);
-         }
-      }
-
-   }
-
-   assert(oldnfoundvars >= nfoundvars);
->>>>>>> 6f116bd9
-
-   nfoundvars = 0;
+   SCIP_CALL( pricingcontroller->moveColsToColpool(colpool, pricestore, pricerdata->usecolpool, TRUE) );
 
    SCIP_CALL( GCGpricestoreApplyCols(pricestore, &nfoundvars) );
 
@@ -3364,93 +3269,6 @@
 
    return SCIP_OKAY;
 }
-
-<<<<<<< HEAD
-/** update reduced cost of columns in column pool */
-void ObjPricerGcg::updateRedcostColumnPool(
-   PricingType*          pricetype           /**< type of pricing: reduced cost or Farkas */
-   )
-{
-   updateRedcosts(pricetype, colpool->getCols(), colpool->getNCols());
-}
-
-/** method to price new columns from Column Pool */
-SCIP_RETCODE ObjPricerGcg::priceColumnPool(
-   PricingType*          pricetype,          /**< type of pricing: reduced cost or Farkas */
-   int*                  pnfoundvars         /**< pointer to store number of priced variables */
-   )
-{
-   int* nfoundvarsprob;
-   int nfoundvars;
-
-   int npricingprobs;
-
-   int i;
-
-   npricingprobs = pricerdata->npricingprobs;
-   nfoundvars = 0;
-
-   SCIP_CALL( SCIPallocBufferArray(scip_, &nfoundvarsprob, npricingprobs) );  /*lint !e530*/
-
-   for( i = 0; i < npricingprobs; ++i )
-   {
-      nfoundvarsprob[i] = 0;
-   }
-
-   SCIPdebugMessage("Price variables from column pool\n");
-
-   while( (colpool->getNCols() > 0 &&
-      (pricetype->getType() == GCG_PRICETYPE_REDCOST || nfoundvars < pricetype->getMaxcolsround()) &&
-      (pricetype->getType() == GCG_PRICETYPE_FARKAS || ((nfoundvars < pricetype->getMaxcolsround() || GCGisRootNode(scip_) ) &&
-      (nfoundvars < reducedcostpricing->getMaxcolsroundroot() || !GCGisRootNode(scip_))))) )
-   {
-
-      SCIP_Real redcost;
-      int probnr;
-
-      redcost = colpool->getBestColRedcost();
-      probnr = colpool->getBestColProbNr();
-
-      SCIPdebugMessage("  bestredcost = %g\n", redcost);
-
-      /** add variable only if we cannot abort */
-      if( nfoundvarsprob[probnr] <= pricerdata->maxvarsprob && SCIPisDualfeasNegative(scip_, redcost) )
-      {
-         SCIP_Bool added;
-         GCG_COL* gcgcol;
-
-         SCIP_CALL( colpool->getBestCol(&gcgcol) );
-
-         SCIPdebugMessage("  (prob %d) column <%p>:\n", probnr, (void*) gcgcol);
-
-         /* todo: get column and add it */
-         SCIP_CALL( createNewMasterVarFromGcgCol(scip_, pricetype, gcgcol, FALSE, &added, NULL) );
-
-         assert(added);
-         ++(nfoundvarsprob[probnr]);
-         ++nfoundvars;
-
-         GCGfreeGcgCol(&gcgcol);
-
-         SCIPdebugMessage("  added variable, freed column\n");
-      }
-      else
-      {
-         SCIPdebugMessage("no more column\n");
-         break;
-      }
-   }
-
-   SCIPfreeBufferArray(scip_, &nfoundvarsprob);
-
-   SCIPdebugMessage("--> %d new variables\n", nfoundvars);
-
-   *pnfoundvars = nfoundvars;
-
-   return SCIP_OKAY;
-}
-=======
->>>>>>> 6f116bd9
 
 /** set pricing objectives */
 extern "C"
@@ -3658,11 +3476,7 @@
     int                priority,           /**< priority of the variable pricer */
     SCIP_Bool          delay,
     SCIP_PRICERDATA*   p_pricerdata
-<<<<<<< HEAD
-    ) : ObjPricer(scip, name, desc, priority, delay), colpool(NULL), reducedcostpricing(NULL), farkaspricing(NULL), pricingcontroller(NULL), stabilization(NULL)
-=======
-    ) : ObjPricer(scip, name, desc, priority, delay), colpool(NULL), pricestore(NULL), reducedcostpricing(NULL), farkaspricing(NULL), stabilization(NULL)
->>>>>>> 6f116bd9
+    ) : ObjPricer(scip, name, desc, priority, delay), colpool(NULL), pricestore(NULL), reducedcostpricing(NULL), farkaspricing(NULL), pricingcontroller(NULL), stabilization(NULL)
  {
 
     assert(origscip!= NULL);
@@ -4130,36 +3944,21 @@
 
 SCIP_RETCODE ObjPricerGcg::createColpool()
 {
-<<<<<<< HEAD
-   int actualsize;
-   int hardlimit;
-   int maxcolsround;
-
-=======
->>>>>>> 6f116bd9
    assert(farkaspricing != NULL);
    assert(reducedcostpricing != NULL);
    assert(pricerdata != NULL);
 
-<<<<<<< HEAD
-   maxcolsround = MAX(MAX(farkaspricing->getMaxcolsround(),reducedcostpricing->getMaxcolsround()), reducedcostpricing->getMaxcolsroundroot()); /*lint !e666*/
-
-   actualsize = maxcolsround * pricerdata->npricingprobsnotnull * pricerdata->colpoolsize;
-
-   hardlimit = actualsize + maxcolsround * pricerdata->npricingprobsnotnull;
-=======
    SCIP_CALL( GCGcolpoolCreate(scip_, &colpool, pricerdata->colpoolagelimit) );
 
    return SCIP_OKAY;
 }
->>>>>>> 6f116bd9
 
 SCIP_RETCODE ObjPricerGcg::createPricestore()
 {
    SCIP_CALL( GCGpricestoreCreate(scip_, &pricestore,
       pricerdata->redcostfac, pricerdata->objparalfac, pricerdata->orthofac,
       pricerdata->mincolorth,
-      reducedcostpricing->getMaxvarsroundroot(), reducedcostpricing->getMaxvarsround(), farkaspricing->getMaxvarsround(),
+      reducedcostpricing->getMaxcolsroundroot(), reducedcostpricing->getMaxcolsround(), farkaspricing->getMaxcolsround(),
       pricerdata->efficiacychoice) );
 
    return SCIP_OKAY;
@@ -4238,29 +4037,12 @@
          "should hybridization of smoothing with an ascent method be enabled if pricing problems cannot be aggregation?",
          &pricerdata->hybridascentnoagg, FALSE, DEFAULT_HYBRIDASCENT_NOAGG, NULL, NULL) );
 
-<<<<<<< HEAD
-   SCIP_CALL( SCIPaddIntParam(origprob, "pricing/masterpricer/colpoolsize", "actual size is"
-      "maxcolsround * npricingprobsnotnull * colpoolsize", &pricerdata->colpoolsize, FALSE,
-      DEFAULT_COLPOOL_COLPOOLSIZE, 0, 100, NULL, NULL) );
-
-   SCIP_CALL( SCIPaddIntParam(origprob, "pricing/masterpricer/colpoolagelimit", "maximum age of cols in colpool"
-      "(if age limit is set to 0, no columns are stored from the last pricing round)",
-         &pricerdata->colpoolagelimit, FALSE, DEFAULT_COLPOOL_AGELIMIT, 0, 100, NULL, NULL) );
-
-=======
->>>>>>> 6f116bd9
    SCIP_CALL( SCIPsetIntParam(scip, "lp/disablecutoff", DEFAULT_DISABLECUTOFF) );
 
    SCIP_CALL( SCIPaddIntParam(origprob, "pricing/masterpricer/disablecutoff",
          "should the cutoffbound be applied in master LP solving (0: on, 1:off, 2:auto)?",
          &pricerdata->disablecutoff, FALSE, DEFAULT_DISABLECUTOFF, 0, 2, paramChgdDisablecutoff, NULL) );
 
-<<<<<<< HEAD
-=======
-   SCIP_CALL( SCIPaddIntParam(origprob, "pricing/masterpricer/eagerfreq",
-            "frequency at which all pricingproblems should be solved (0 to disable)",
-            &pricerdata->eagerfreq, FALSE, DEFAULT_EAGERFREQ, 0, INT_MAX, NULL, NULL) );
-
    SCIP_CALL( SCIPaddIntParam(origprob, "pricing/masterpricer/colpool/agelimit",
          "age limit for columns in column pool? (-1 for no limit)",
          &pricerdata->colpoolagelimit, FALSE, DEFAULT_COLPOOL_AGELIMIT, -1, INT_MAX, NULL, NULL) );
@@ -4286,7 +4068,6 @@
             (int*)&pricerdata->efficiacychoice, FALSE, DEFAULT_PRICE_EFFICIACYCHOICE, 0, 2, NULL, NULL) );
 
 
->>>>>>> 6f116bd9
    return SCIP_OKAY;
 }
 

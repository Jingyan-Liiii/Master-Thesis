/* * * * * * * * * * * * * * * * * * * * * * * * * * * * * * * * * * * * * * */
/*                                                                           */
/*                  This file is part of the program                         */
/*          GCG --- Generic Column Generation                                */
/*                  a Dantzig-Wolfe decomposition based extension            */
/*                  of the branch-cut-and-price framework                    */
/*         SCIP --- Solving Constraint Integer Programs                      */
/*                                                                           */
/* Copyright (C) 2010-2012 Operations Research, RWTH Aachen University       */
/*                         Zuse Institute Berlin (ZIB)                       */
/*                                                                           */
/* This program is free software; you can redistribute it and/or             */
/* modify it under the terms of the GNU Lesser General Public License        */
/* as published by the Free Software Foundation; either version 3            */
/* of the License, or (at your option) any later version.                    */
/*                                                                           */
/* This program is distributed in the hope that it will be useful,           */
/* but WITHOUT ANY WARRANTY; without even the implied warranty of            */
/* MERCHANTABILITY or FITNESS FOR A PARTICULAR PURPOSE.  See the             */
/* GNU Lesser General Public License for more details.                       */
/*                                                                           */
/* You should have received a copy of the GNU Lesser General Public License  */
/* along with this program; if not, write to the Free Software               */
/* Foundation, Inc., 51 Franklin St, Fifth Floor, Boston, MA 02110-1301, USA.*/
/*                                                                           */
/* * * * * * * * * * * * * * * * * * * * * * * * * * * * * * * * * * * * * * */

/**@file   reader_ref.c
 * @brief  REF file reader for structure information
 * @author Gerald Gamrath
 * @author Christian Puchert
 * @author Martin Bergner
 */

/*---+----1----+----2----+----3----+----4----+----5----+----6----+----7----+----8----+----9----+----0----+----1----+----2*/

#include <stdlib.h>
#include <assert.h>
#include <string.h>
#if defined(_WIN32) || defined(_WIN64)
#else
#include <strings.h> /*lint --e{766}*/ /* needed for strcasecmp() */
#endif
#include <ctype.h>

#include "reader_ref.h"
#include "relax_gcg.h"
#include "scip/cons_linear.h"
#include "pub_gcgvar.h"
#include "pub_decomp.h"
#include "cons_decomp.h"

#define READER_NAME             "refreader"
#define READER_DESC             "file reader for blocks corresponding to a mip in lpb format"
#define READER_EXTENSION        "ref"

/*
 * Data structures
 */
#define REF_MAX_LINELEN       65536
#define REF_MAX_PUSHEDTOKENS  2

/** section in REF File */
enum RefSection
{
   REF_START, REF_NBLOCKS, REF_BLOCKSIZES, REF_BLOCKS, REF_END
};
typedef enum RefSection REFSECTION;

enum RefExpType
{
   REF_EXP_NONE, REF_EXP_UNSIGNED, REF_EXP_SIGNED
};
typedef enum RefExpType REFEXPTYPE;


/** REF reading data */
struct RefInput
{
   SCIP_FILE*            file;               /**< file to read */
   char                  linebuf[REF_MAX_LINELEN]; /**< line buffer */
   char*                 token;              /**< current token */
   char*                 tokenbuf;           /**< token buffer */
   char*                 pushedtokens[REF_MAX_PUSHEDTOKENS]; /**< token stack */
   int                   npushedtokens;      /**< size of token stack */
   int                   linenumber;         /**< current line number */
   int                   linepos;            /**< current line position (column) */
   int                   nblocks;            /**< number of blocks */
   int                   blocknr;            /**< current block number */
   int                   nassignedvars;      /**< number of assigned variables */
   int*                  blocksizes;         /**< array of block sizes */
   int                   totalconss;         /**< total number of constraints */
   int                   totalreadconss;     /**< total number of read constraints */
   SCIP_CONS**           masterconss;        /**< array of constraints to be in the master */
   int                   nmasterconss;       /**< number of constraints to be in the master */
   REFSECTION            section;            /**< current section */
   SCIP_Bool             haserror;           /**< flag to indicate an error occurence */
   SCIP_HASHMAP*         vartoblock;         /**< hashmap mapping variables to blocks (1..nblocks) */
   SCIP_HASHMAP*         constoblock;        /**< hashmap mapping constraints to blocks (1..nblocks) */
};
typedef struct RefInput REFINPUT;

static const char delimchars[] = " \f\n\r\t\v";
static const char tokenchars[] = "-+:<>=";
static const char commentchars[] = "\\";


/*
 * Local methods (for reading)
 */

/** issues an error message and marks the REF data to have errors */
static
void syntaxError(
   SCIP*                 scip,               /**< SCIP data structure */
   REFINPUT*             refinput,           /**< REF reading data */
   const char*           msg                 /**< error message */
   )
{
   char formatstr[256];

   assert(refinput != NULL);

   SCIPverbMessage(scip, SCIP_VERBLEVEL_MINIMAL, NULL, "Syntax error in line %d: %s ('%s')\n",
      refinput->linenumber, msg, refinput->token);
   if( refinput->linebuf[strlen(refinput->linebuf)-1] == '\n' )
   {
      SCIPverbMessage(scip, SCIP_VERBLEVEL_MINIMAL, NULL, "  input: %s", refinput->linebuf);
   }
   else
   {
      SCIPverbMessage(scip, SCIP_VERBLEVEL_MINIMAL, NULL, "  input: %s\n", refinput->linebuf);
   }
   (void) SCIPsnprintf(formatstr, 256, "         %%%ds\n", refinput->linepos);
   SCIPverbMessage(scip, SCIP_VERBLEVEL_MINIMAL, NULL, formatstr, "^");
   refinput->section  = REF_END;
   refinput->haserror = TRUE;
}

/** returns whether a syntax error was detected */
static
SCIP_Bool hasError(
   REFINPUT*             refinput            /**< REF reading data */
   )
{
   assert(refinput != NULL);

   return refinput->haserror;
}

/** returns whether the given character is a token delimiter */
static
SCIP_Bool isDelimChar(
   char                  c                   /**< input character */
   )
{
   return (c == '\0') || (strchr(delimchars, c) != NULL);
}

/** returns whether the given character is a single token */
static
SCIP_Bool isTokenChar(
   char                  c                   /**< input character */
   )
{
   return (strchr(tokenchars, c) != NULL);
}

/** returns whether the current character is member of a value string */
static
SCIP_Bool isValueChar(
   char                  c,                  /**< input character */
   char                  nextc,              /**< next input character */
   SCIP_Bool             firstchar,          /**< is the given character the first char of the token? */
   SCIP_Bool*            hasdot,             /**< pointer to update the dot flag */
   REFEXPTYPE*           exptype             /**< pointer to update the exponent type */
   )
{
   assert(hasdot != NULL);
   assert(exptype != NULL);

   if( isdigit(c) )
      return TRUE;
   else if( (*exptype == REF_EXP_NONE) && !(*hasdot) && (c == '.') )
   {
      *hasdot = TRUE;
      return TRUE;
   }
   else if( !firstchar && (*exptype == REF_EXP_NONE) && (c == 'e' || c == 'E') )
   {
      if( nextc == '+' || nextc == '-' )
      {
         *exptype = REF_EXP_SIGNED;
         return TRUE;
      }
      else if( isdigit(nextc) )
      {
         *exptype = REF_EXP_UNSIGNED;
         return TRUE;
      }
   }
   else if( (*exptype == REF_EXP_SIGNED) && (c == '+' || c == '-') )
   {
      *exptype = REF_EXP_UNSIGNED;
      return TRUE;
   }

   return FALSE;
}

/** reads the next line from the input file into the line buffer; skips comments;
 *  returns whether a line could be read
 */
static
SCIP_Bool getNextLine(
   REFINPUT*             refinput            /**< REF reading data */
   )
{
   int i;

   assert(refinput != NULL);

   /* clear the line */
   BMSclearMemoryArray(refinput->linebuf, REF_MAX_LINELEN);

   /* read next line */
   refinput->linepos = 0;
   refinput->linebuf[REF_MAX_LINELEN-2] = '\0';
   if( SCIPfgets(refinput->linebuf, sizeof(refinput->linebuf), refinput->file) == NULL )
      return FALSE;
   refinput->linenumber++;
   if( refinput->linebuf[REF_MAX_LINELEN-2] != '\0' )
   {
      SCIPerrorMessage("Error: line %d exceeds %d characters\n", refinput->linenumber, REF_MAX_LINELEN-2);
      refinput->haserror = TRUE;
      return FALSE;
   }
   refinput->linebuf[REF_MAX_LINELEN-1] = '\0';
   refinput->linebuf[REF_MAX_LINELEN-2] = '\0'; /* we want to use lookahead of one char -> we need two \0 at the end */

   /* skip characters after comment symbol */
   for( i = 0; commentchars[i] != '\0'; ++i )
   {
      char* commentstart;

      commentstart = strchr(refinput->linebuf, commentchars[i]);
      if( commentstart != NULL )
      {
         *commentstart = '\0';
         *(commentstart+1) = '\0'; /* we want to use lookahead of one char -> we need two \0 at the end */
      }
   }

   return TRUE;
}

/** reads the next token from the input file into the token buffer; returns whether a token was read */
static
SCIP_Bool getNextToken(
   REFINPUT*             refinput            /**< REF reading data */
   )
{
   SCIP_Bool hasdot;
   REFEXPTYPE exptype;
   char* buf;
   int tokenlen;

   assert(refinput != NULL);
   assert(refinput->linepos < REF_MAX_LINELEN);

   /* check the token stack */
   if( refinput->npushedtokens > 0 )
   {
      SCIPswapPointers((void**)&refinput->token, (void**)&refinput->pushedtokens[refinput->npushedtokens-1]);
      refinput->npushedtokens--;
      SCIPdebugMessage("(line %d) read token again: '%s'\n", refinput->linenumber, refinput->token);
      return TRUE;
   }

   /* skip delimiters */
   buf = refinput->linebuf;
   while( isDelimChar(buf[refinput->linepos]) )
   {
      if( buf[refinput->linepos] == '\0' )
      {
         if( !getNextLine(refinput) )
         {
            refinput->section = REF_END;
            refinput->blocknr++;
            SCIPdebugMessage("(line %d) end of file\n", refinput->linenumber);
            return FALSE;
         }
         else
         {
            if( refinput->section == REF_START )
               refinput->section = REF_NBLOCKS;
            else if( refinput->section == REF_BLOCKSIZES )
            {
               refinput->section = REF_BLOCKS;
               refinput->blocknr = 0;
            }
            return FALSE;
         }
      }
      else
         refinput->linepos++;
   }
   assert(refinput->linepos < REF_MAX_LINELEN);
   assert(!isDelimChar(buf[refinput->linepos]));

   /* check if the token is a value */
   hasdot = FALSE;
   exptype = REF_EXP_NONE;
   if( isValueChar(buf[refinput->linepos], buf[refinput->linepos+1], TRUE, &hasdot, &exptype) ) /*lint !e679*/
   {
      /* read value token */
      tokenlen = 0;
      do
      {
         assert(tokenlen < REF_MAX_LINELEN);
         assert(!isDelimChar(buf[refinput->linepos]));
         refinput->token[tokenlen] = buf[refinput->linepos];
         ++tokenlen;
         ++(refinput->linepos);
         assert(refinput->linepos < REF_MAX_LINELEN);
      }
      while( isValueChar(buf[refinput->linepos], buf[refinput->linepos+1], FALSE, &hasdot, &exptype) ); /*lint !e679*/
   }
   else
   {
      /* read non-value token */
      tokenlen = 0;
      do
      {
         assert(tokenlen < REF_MAX_LINELEN);
         refinput->token[tokenlen] = buf[refinput->linepos];
         tokenlen++;
         refinput->linepos++;
         if( tokenlen == 1 && isTokenChar(refinput->token[0]) )
            break;
      }
      while( !isDelimChar(buf[refinput->linepos]) && !isTokenChar(buf[refinput->linepos]) );

      /* if the token is an equation sense '<', '>', or '=', skip a following '='
       * if the token is an equality token '=' and the next character is a '<' or '>', replace the token by the inequality sense
       */
      if( tokenlen >= 1
         && (refinput->token[tokenlen-1] == '<' || refinput->token[tokenlen-1] == '>' || refinput->token[tokenlen-1] == '=')
         && buf[refinput->linepos] == '=' )
      {
         refinput->linepos++;
      }
      else if( refinput->token[tokenlen-1] == '=' && (buf[refinput->linepos] == '<' || buf[refinput->linepos] == '>') )
      {
         refinput->token[tokenlen-1] = buf[refinput->linepos];
         refinput->linepos++;
      }
   }
   assert(tokenlen < REF_MAX_LINELEN);
   refinput->token[tokenlen] = '\0';

   return TRUE;
}

/** returns whether the current token is a value */
static
SCIP_Bool isInt(
   SCIP*                 scip,               /**< SCIP data structure */
   REFINPUT*             refinput,           /**< REF reading data */
   int*                  value               /**< pointer to store the value (unchanged, if token is no value) */
   )
{
   long val;
   char* endptr;

   assert(refinput != NULL);
   assert(value != NULL);
   assert(!strcasecmp(refinput->token, "INFINITY") == 0 && !strcasecmp(refinput->token, "INF") == 0 );

   val = strtol(refinput->token, &endptr, 0);
   if( endptr != refinput->token && *endptr == '\0' )
   {
      if( val < INT_MIN || val > INT_MAX ) /*lint !e685*/
         return FALSE;

      *value = (int) val;
      return TRUE;
   }


   return FALSE;
}

/** reads the header of the file */
static
SCIP_RETCODE readStart(
   SCIP*                 scip,               /**< SCIP data structure */
   REFINPUT*             refinput            /**< REF reading data */
   )
{
   assert(refinput != NULL);

   (void) getNextToken(refinput);

   return SCIP_OKAY;
}

/** reads the nblocks section */
static
SCIP_RETCODE readNBlocks(
   SCIP*                 scip,               /**< SCIP data structure */
   REFINPUT*             refinput            /**< REF reading data */
   )
{
   int nblocks;

   assert(refinput != NULL);

   if( getNextToken(refinput) )
   {
      /* read number of blocks */
      if( isInt(scip, refinput, &nblocks) )
      {
         if( refinput->nblocks == -1 )
         {
            refinput->nblocks = nblocks;
            SCIP_CALL( SCIPallocBufferArray(scip, &refinput->blocksizes, nblocks) );
         }
         SCIPdebugMessage("Number of blocks = %d\n", refinput->nblocks);
      }
      else
         syntaxError(scip, refinput, "NBlocks: Value not an integer.\n");
   }
   else
      syntaxError(scip, refinput, "Could not read number of blocks.\n");

   refinput->section = REF_BLOCKSIZES;

   return SCIP_OKAY;
}

/** reads the blocksizes section */
static
SCIP_RETCODE readBlockSizes(
   SCIP*                 scip,               /**< SCIP data structure */
   REFINPUT*             refinput            /**< REF reading data */
   )
{
   int blocknr;
   int blocksize;

   assert(refinput != NULL);

   for( blocknr = 0; getNextToken(refinput) && blocknr < refinput->nblocks; blocknr++ )
   {
      if( isInt(scip, refinput, &blocksize) )
      {
         refinput->blocksizes[blocknr] = blocksize;
         refinput->totalconss += blocksize;
      }
      else
         syntaxError(scip, refinput, "Blocksize: Value not integer.\n");
   }
   if( blocknr != refinput->nblocks )
      syntaxError(scip, refinput, "Could not get sizes for all blocks.\n");

   return SCIP_OKAY;
}

/** reads the blocks section */
static
SCIP_RETCODE readBlocks(
   SCIP*                 scip,               /**< SCIP data structure */
   REFINPUT*             refinput            /**< REF reading data */
   )
{
   SCIP_CONS** conss;
   SCIP_CONS* cons;
   SCIP_VAR* var;
   int consctr;
   int v;

   assert(refinput != NULL);

   consctr = 0;

   while( refinput->blocknr < refinput->nblocks )
   {
      SCIPdebugMessage("Reading constraints of block %d/%d\n", refinput->blocknr + 1, refinput->nblocks);
      while( getNextToken(refinput) )
      {
         SCIP_CONSHDLR* conshdlr;
         SCIP_VAR** vars;
         int consnr;
         int nvars;

         conss = SCIPgetConss(scip);

         if( isInt(scip, refinput, &consnr) )
         {
            SCIPdebugMessage("  -> constraint %d\n", consnr);

            cons = conss[consnr];
            conshdlr = SCIPconsGetHdlr(cons);

            if( strcmp(SCIPconshdlrGetName(conshdlr), "linear") == 0 )
            {
               vars = SCIPgetVarsLinear(scip, cons);
               nvars = SCIPgetNVarsLinear(scip, cons);
            }
            else
            {
               SCIPdebugMessage("    constraint of unknown type.\n");
               continue;
            }

            SCIP_CALL( SCIPhashmapSetImage(refinput->constoblock, cons, (void*) (size_t) (refinput->blocknr+1) ) );

            for( v = 0; v < nvars; v++ )
            {
               var = vars[v];

               SCIPdebugMessage("    -> variable %s\n", SCIPvarGetName(var));

               /* set the block number of the variable to the number of the current block */
               if( SCIPhashmapExists(refinput->vartoblock, var) )
               {
                  int block;
                  block = (int)(size_t) SCIPhashmapGetImage(refinput->vartoblock, var); /*lint !e507*/
                  if( block != refinput->blocknr+1 && block != refinput->nblocks+1 )
                  {
                     SCIP_CALL( SCIPhashmapRemove(refinput->vartoblock, var) );
                     SCIP_CALL( SCIPhashmapSetImage(refinput->vartoblock, var, (void*) (size_t) (refinput->nblocks+1)) );
                  }
               }
               else
               {
                  SCIP_CALL( SCIPhashmapSetImage(refinput->vartoblock, var, (void*) (size_t) (refinput->blocknr+1)) );
               }
               refinput->nassignedvars++;
            }
            consctr++;
            refinput->totalreadconss++;
         }
         else
            syntaxError(scip, refinput, "ConsNr: Value not an integer.\n");
      }

      if( consctr == refinput->blocksizes[refinput->blocknr] )
      {
         refinput->blocknr++;
         consctr = 0;
      }
   }

   return SCIP_OKAY;
}


/** reads an REF file */
static
SCIP_RETCODE readREFFile(
   SCIP*                 scip,               /**< SCIP data structure */
   SCIP_READER*          reader,             /**< reader data structure */
   REFINPUT*             refinput,           /**< REF reading data */
   DEC_DECOMP*           decomp,             /**< decomposition structure */
   const char*           filename            /**< name of the input file */
   )
{
   SCIP_Bool valid;

   assert(scip != NULL);
   assert(reader != NULL);
   assert(refinput != NULL);
   assert(filename != NULL);

   if( SCIPgetStage(scip) < SCIP_STAGE_TRANSFORMED )
      SCIP_CALL( SCIPtransformProb(scip) );

   /* open file */
   refinput->file = SCIPfopen(filename, "r");
   if( refinput->file == NULL )
   {
      SCIPerrorMessage("cannot open file <%s> for reading\n", filename);
      SCIPprintSysError(filename);
      return SCIP_NOFILE;
   }

   if( SCIPgetStage(scip) >= SCIP_STAGE_PRESOLVED )
   {
      SCIPverbMessage(scip, SCIP_VERBLEVEL_MINIMAL, NULL, "Reader 'ref' can only read in unpresolved structures.\n Please re-read the problem and read the decomposition again.\n");
      return SCIP_OKAY;
   }

   /* parse the file */
   refinput->section = REF_START;
   while( refinput->section != REF_END && !hasError(refinput) )
   {
      switch( refinput->section )
      {
      case REF_START:
         SCIP_CALL( readStart(scip, refinput) );
         break;

      case REF_NBLOCKS:
         SCIP_CALL( readNBlocks(scip, refinput) );
         DECdecompSetNBlocks(decomp, refinput->nblocks);
         break;

      case REF_BLOCKSIZES:
         SCIP_CALL( readBlockSizes(scip, refinput) );
         break;

      case REF_BLOCKS:
         SCIP_CALL( readBlocks(scip, refinput) );
         break;

      case REF_END: /* this is already handled in the while() loop */
      default:
         SCIPerrorMessage("invalid REF file section <%d>\n", refinput->section);
         return SCIP_INVALIDDATA;
      }
   }

   /* close file */
   SCIPfclose(refinput->file);

   /* copy information to decomp */
   SCIP_CALL( DECfillOutDecdecompFromHashmaps(scip, decomp, refinput->vartoblock, refinput->constoblock,
         refinput->nblocks, SCIPgetVars(scip), SCIPgetNVars(scip), SCIPgetConss(scip), SCIPgetNConss(scip), &valid, FALSE) );
<<<<<<< HEAD
=======

   DECdecompSetPresolved(decomp, FALSE);
   DECdecompSetDetector(decomp, NULL);
>>>>>>> f01f10e7

   assert(valid);

   return SCIP_OKAY;
}

/** writes a Ref file */
static
SCIP_RETCODE writeREFFile(
   SCIP*                 scip,               /**< SCIP data structure */
   SCIP_READER*          reader,             /**< ref reader */
   FILE*                 file                /**< target file */

   )
{
   SCIP_HASHMAP *cons2origindex;
   DEC_DECOMP* decomp;

   SCIP_CONS** conss;
   int nconss;
   SCIP_CONS*** subscipconss;
   int* nsubscipconss;
   int i;
   int j;
   int nblocks;
   assert(scip != NULL);
   assert(reader != NULL);
   assert(file != NULL);

   decomp = DECgetBestDecomp(scip);

   if( decomp == NULL )
   {
      decomp = GCGgetStructDecdecomp(scip);
   }

   if( decomp == NULL )
   {
      SCIPwarningMessage(scip, "No reformulation exists, cannot write reformulation file!\n");
      return SCIP_OKAY;
   }
   nblocks = DECdecompGetNBlocks(decomp);
   conss = SCIPgetOrigConss(scip);
   nconss = SCIPgetNOrigConss(scip);

   SCIP_CALL( SCIPhashmapCreate(&cons2origindex, SCIPblkmem(scip), 2*nconss) );
   for( i = 0; i < nconss; ++i )
   {
      int ind;
      SCIP_CONS* cons;

      ind = i+1;

      assert(ind > 0);
      assert(ind <= nconss);
      cons = SCIPfindCons(scip, SCIPconsGetName(conss[i]));

      SCIPdebugMessage("cons added: %d\t%p\t%s\n", ind, cons, SCIPconsGetName(cons));
      SCIP_CALL( SCIPhashmapInsert(cons2origindex, cons, (void*)(size_t)(ind)) ); /* shift by 1 to enable error checking */
   }

   subscipconss = DECdecompGetSubscipconss(decomp);
   nsubscipconss = DECdecompGetNSubscipconss(decomp);
   SCIPinfoMessage(scip, file, "%d ", nblocks);

   assert(nsubscipconss != NULL);
   assert(subscipconss != NULL);

   for( i = 0; i < nblocks; ++i )
   {
      SCIPinfoMessage(scip, file, "%d ", nsubscipconss[i]);
   }
   SCIPinfoMessage(scip, file, "\n", nblocks);

   for( i = 0; i < nblocks; ++i )
   {
      for( j = 0; j < nsubscipconss[i]; ++j )
      {
         int ind;
         SCIP_CONS* cons;

         cons = SCIPfindCons(scip, SCIPconsGetName(subscipconss[i][j]));
         ind = (int)(size_t) SCIPhashmapGetImage(cons2origindex, cons); /*lint !e507*/
         SCIPdebugMessage("cons retrieve (o): %d\t%p\t%s\n", ind, cons, SCIPconsGetName(cons));

         assert(ind > 0); /* shift by 1 */
         assert(ind <= nconss); /* shift by 1 */
         SCIPinfoMessage(scip, file, "%d ", ind-1);
      }
      SCIPinfoMessage(scip, file, "\n", nblocks);
   }
   SCIPhashmapFree(&cons2origindex);
   return SCIP_OKAY;
}


/*
 * Callback methods of reader
 */

/** destructor of reader to free user data (called when SCIP is exiting) */
#define readerFreeRef NULL

/** problem reading method of reader */
static
SCIP_DECL_READERREAD(readerReadRef)
{
   if( SCIPgetStage(scip) == SCIP_STAGE_INIT || SCIPgetNVars(scip) == 0 || SCIPgetNConss(scip) == 0 )
   {
      SCIPverbMessage(scip, SCIP_VERBLEVEL_DIALOG, NULL, "No problem exists, will not detect structure!\n");
      return SCIP_OKAY;
   }

   SCIP_CALL( SCIPreadRef(scip, reader, filename, result) );

   return SCIP_OKAY;
}


/** problem writing method of reader */
static
SCIP_DECL_READERWRITE(readerWriteRef)
{
   /*lint --e{715}*/
   SCIP_CALL( writeREFFile(scip, reader, file) );
   *result = SCIP_SUCCESS;
   return SCIP_OKAY;
}

/*
 * reader specific interface methods
 */

/** includes the ref file reader in SCIP */
SCIP_RETCODE SCIPincludeReaderRef(
   SCIP*                 scip                /**< SCIP data structure */
   )
{
   assert(scip != NULL);
   /* include lp reader */
   SCIP_CALL( SCIPincludeReader(scip, READER_NAME, READER_DESC, READER_EXTENSION,
         NULL, readerFreeRef, readerReadRef, readerWriteRef, NULL) );

   return SCIP_OKAY;
}


/** reads problem from file */
SCIP_RETCODE SCIPreadRef(
   SCIP*                 scip,               /**< SCIP data structure */
   SCIP_READER*          reader,             /**< the file reader itself */
   const char*           filename,           /**< full path and name of file to read, or NULL if stdin should be used */
   SCIP_RESULT*          result              /**< pointer to store the result of the file reading call */
   )
{
   REFINPUT refinput;
   DEC_DECOMP* decomp;
   int i;
#ifdef SCIP_DEBUG
   SCIP_VAR** vars;
   int nvars;
#endif

   /* initialize REF input data */
   refinput.file = NULL;
   refinput.linebuf[0] = '\0';
   SCIP_CALL( SCIPallocMemoryArray(scip, &refinput.token, REF_MAX_LINELEN) ); /*lint !e506*/
   refinput.token[0] = '\0';
   SCIP_CALL( SCIPallocMemoryArray(scip, &refinput.tokenbuf, REF_MAX_LINELEN) ); /*lint !e506*/
   refinput.tokenbuf[0] = '\0';
   for( i = 0; i < REF_MAX_PUSHEDTOKENS; ++i )
   {
      SCIP_CALL( SCIPallocMemoryArray(scip, &refinput.pushedtokens[i], REF_MAX_LINELEN) ); /*lint !e506 !e866*/
   }
   SCIP_CALL( SCIPallocBufferArray(scip, &refinput.masterconss, 1) );

   refinput.npushedtokens = 0;
   refinput.linenumber = 0;
   refinput.linepos = 0;
   refinput.nblocks = -1;
   refinput.blocknr = -2;
   refinput.totalconss = 0;
   refinput.totalreadconss = 0;
   refinput.nassignedvars = 0;
   refinput.nmasterconss = 0;
   refinput.haserror = FALSE;

   SCIP_CALL( SCIPhashmapCreate(&refinput.vartoblock, SCIPblkmem(scip), SCIPgetNVars(scip)) );
   SCIP_CALL( SCIPhashmapCreate(&refinput.constoblock, SCIPblkmem(scip), SCIPgetNConss(scip)) );

   /* read the file */
   SCIP_CALL( DECdecompCreate(scip, &decomp) );

   SCIP_CALL( readREFFile(scip, reader, &refinput, decomp, filename) );

   SCIP_CALL( SCIPconshdlrDecompAddDecdecomp(scip, decomp) );

   SCIPdebugMessage("Read %d/%d conss in ref-file\n", refinput.totalreadconss, refinput.totalconss);
   SCIPdebugMessage("Assigned %d variables to %d blocks.\n", refinput.nassignedvars, refinput.nblocks);

#ifdef SCIP_DEBUG
   SCIP_CALL( SCIPgetVarsData(scip, &vars, &nvars, NULL, NULL, NULL, NULL) );

   for( i = 0; i < nvars; i++ )
   {
      if( GCGvarGetBlock(vars[i]) == -1 )
      {
         SCIPdebugMessage("  -> not assigned: variable %s\n", SCIPvarGetName(vars[i]));
      }
   }
#endif

   /* free dynamically allocated memory */
   SCIPfreeMemoryArray(scip, &refinput.token);
   SCIPfreeMemoryArray(scip, &refinput.tokenbuf);
   for( i = 0; i < REF_MAX_PUSHEDTOKENS; ++i )
   {
      SCIPfreeMemoryArray(scip, &refinput.pushedtokens[i]);
   }
   SCIPfreeBufferArray(scip, &refinput.masterconss);
   SCIPfreeBufferArray(scip, &refinput.blocksizes);

   /* evaluate the result */
   if( refinput.haserror )
      return SCIP_READERROR;
   else
   {
      *result = SCIP_SUCCESS;
   }

   return SCIP_OKAY;
}<|MERGE_RESOLUTION|>--- conflicted
+++ resolved
@@ -628,12 +628,9 @@
    /* copy information to decomp */
    SCIP_CALL( DECfillOutDecdecompFromHashmaps(scip, decomp, refinput->vartoblock, refinput->constoblock,
          refinput->nblocks, SCIPgetVars(scip), SCIPgetNVars(scip), SCIPgetConss(scip), SCIPgetNConss(scip), &valid, FALSE) );
-<<<<<<< HEAD
-=======
 
    DECdecompSetPresolved(decomp, FALSE);
    DECdecompSetDetector(decomp, NULL);
->>>>>>> f01f10e7
 
    assert(valid);
 

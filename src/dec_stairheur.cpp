--- conflicted
+++ resolved
@@ -54,10 +54,7 @@
 #include "gcg.h"
 #include "class_seeed.h"
 #include "class_seeedpool.h"
-<<<<<<< HEAD
-=======
 #include "scip/clock.h"
->>>>>>> 2309cea4
 
 #define DEC_DETECTORNAME      "stairheur"    /**< name of the detector */
 #define DEC_DESC              "detects staircase matrices via matrix reordering" /**< detector description */
@@ -66,7 +63,7 @@
 #define DEC_MAXCALLROUND         INT_MAX     /** last round the detector gets called                              */
 #define DEC_MINCALLROUND         0           /** first round the detector gets called                              */
 #define DEC_DECCHAR           's'            /**< display character of detector */
-#define DEC_ENABLED           TRUE          /**< should detector be called by default */
+#define DEC_ENABLED           FALSE          /**< should detector be called by default */
 #define DEC_SKIP              FALSE          /**< should detector be skipped if others found detections */
 #define DEC_USEFULRECALL      FALSE          /**< is it useful to call this detector on a descendant of the propagated seeed */
 
@@ -2062,11 +2059,6 @@
    gcg::Seeedpool*       seeedpool,          /**< */
    gcg::Seeed***         newSeeeds,          /**< array of seeeds */
    int*                  nNewSeeeds,         /**< size of seeeds array */
-<<<<<<< HEAD
-   SCIP_RESULT*          result              /**< pointer to store result */
-   )
-{
-=======
    SCIP_Real             time,               /**< previous time */
    SCIP_RESULT*          result              /**< pointer to store result */
    )
@@ -2075,7 +2067,6 @@
    SCIP_CALL_ABORT( SCIPcreateClock(scip, &temporaryClock) );
    SCIP_CALL_ABORT( SCIPstartClock(scip, temporaryClock) );
 
->>>>>>> 2309cea4
    int tau = 1; /*  desired number of blocks */
    int ncons = seeed->getNOpenconss();
    int nvars = seeed->getNOpenvars();
@@ -2104,11 +2095,8 @@
          if( tau < 2 )
          {
             *result = SCIP_DIDNOTFIND;
-<<<<<<< HEAD
-=======
             SCIP_CALL_ABORT( SCIPstopClock(scip, temporaryClock) );
             SCIP_CALL_ABORT(SCIPfreeClock(scip, &temporaryClock) );
->>>>>>> 2309cea4
             return SCIP_OKAY;
          }
       }
@@ -2118,54 +2106,38 @@
       }
    }
 
-<<<<<<< HEAD
-=======
    SCIP_CALL_ABORT( SCIPstopClock(scip, temporaryClock) );
    SCIP_Real tempTime = SCIPclockGetTime(temporaryClock);
    SCIP_CALL_ABORT( SCIPresetClock(scip, temporaryClock) );
->>>>>>> 2309cea4
    /* variant 2 */
    /* dynamic blocking */
    if( detectordata->dynamicblocking )
    {
-<<<<<<< HEAD
-=======
       SCIP_CALL_ABORT( SCIPstartClock(scip, temporaryClock) );
->>>>>>> 2309cea4
       SCIPdebugMessage("detectordata->enableblockingdynamic = 1.\n");
       SCIP_CALL( rowsWithConstriction(scip, seeed, detectordata) );
 
       SCIPdebugMessage("detectordata->enablemultipledecomps = %ud.\n", detectordata->multipledecomps);
 
-<<<<<<< HEAD
-=======
       SCIP_CALL_ABORT( SCIPstopClock(scip, temporaryClock) );
       SCIP_Real tempTimeDynamicBlocking = SCIPclockGetTime(temporaryClock);
       SCIP_CALL_ABORT( SCIPresetClock(scip, temporaryClock) );
 
->>>>>>> 2309cea4
       if( detectordata->multipledecomps )
       {
          for( tau = detectordata->minblocks; tau <= detectordata->maxblocks; ++tau )
          {
-<<<<<<< HEAD
-=======
             SCIP_CALL_ABORT( SCIPstartClock(scip, temporaryClock) );
->>>>>>> 2309cea4
             SCIPdebugMessage("tau = %i, dec = %i\n", tau, *nNewSeeeds);
             SCIP_CALL( resetDetectordata(scip, detectordata) );
 
             SCIP_CALL( blockingDynamic(scip, seeed, detectordata, tau, nvars) );
             if( detectordata->blocks <= 1 )
-<<<<<<< HEAD
-               continue;
-=======
             {
                SCIP_CALL_ABORT( SCIPstopClock(scip, temporaryClock) );
                SCIP_CALL_ABORT( SCIPresetClock(scip, temporaryClock) );
                continue;
             }
->>>>>>> 2309cea4
 
             (*newSeeeds[*nNewSeeeds]) = new gcg::Seeed(seeed, seeedpool);
             SCIP_CALL((*newSeeeds[*nNewSeeeds])->assignSeeedFromConstoblock(detectordata->constoblock, detectordata->blocks, seeedpool) );
@@ -2173,22 +2145,16 @@
 
     //        detectordata->constoblock = NULL;
 
-<<<<<<< HEAD
-=======
             SCIP_CALL_ABORT( SCIPstopClock(scip, temporaryClock) );
             (*newSeeeds[*nNewSeeeds])->addClockTime( time + tempTime + tempTimeDynamicBlocking + SCIPclockGetTime(temporaryClock) );
             SCIP_CALL_ABORT( SCIPresetClock(scip, temporaryClock) );
 
->>>>>>> 2309cea4
             (*nNewSeeeds) += 1;
          }
       }
       else
       {
-<<<<<<< HEAD
-=======
          SCIP_CALL_ABORT( SCIPstartClock(scip, temporaryClock) );
->>>>>>> 2309cea4
          SCIPdebugMessage("tau = %i, dec = %i\n", tau, *nNewSeeeds);
          SCIP_CALL( resetDetectordata(scip, detectordata) );
 
@@ -2200,10 +2166,6 @@
             (*newSeeeds[*nNewSeeeds])->assignCurrentStairlinking(seeedpool);
  //           detectordata->constoblock = NULL;
 
-<<<<<<< HEAD
-            (*nNewSeeeds) += 1;
-         }
-=======
             SCIP_CALL_ABORT( SCIPstopClock(scip, temporaryClock) );
             (*newSeeeds[*nNewSeeeds])->addClockTime( time + tempTime + tempTimeDynamicBlocking + SCIPclockGetTime(temporaryClock) );
             SCIP_CALL_ABORT( SCIPresetClock(scip, temporaryClock) );
@@ -2215,7 +2177,6 @@
             SCIP_CALL_ABORT( SCIPstopClock(scip, temporaryClock) );
             SCIP_CALL_ABORT( SCIPresetClock(scip, temporaryClock) );
          }
->>>>>>> 2309cea4
       }
    }
 
@@ -2224,10 +2185,7 @@
 
    if( detectordata->staticblocking )
    {
-<<<<<<< HEAD
-=======
       SCIP_CALL_ABORT( SCIPstartClock(scip, temporaryClock) );
->>>>>>> 2309cea4
       SCIPdebugMessage("nconssperblock = %i, dec = %i\n", detectordata->nconssperblock, *nNewSeeeds);
 
       SCIP_CALL( resetDetectordata(scip, detectordata) );
@@ -2240,10 +2198,6 @@
          (*newSeeeds[*nNewSeeeds])->assignCurrentStairlinking(seeedpool);
 //         detectordata->constoblock = NULL;
 
-<<<<<<< HEAD
-         (*nNewSeeeds) += 1;
-      }
-=======
          SCIP_CALL_ABORT( SCIPstopClock(scip, temporaryClock) );
          (*newSeeeds[*nNewSeeeds])->addClockTime( time + tempTime + SCIPclockGetTime(temporaryClock) );
          SCIP_CALL_ABORT( SCIPresetClock(scip, temporaryClock) );
@@ -2255,7 +2209,6 @@
          SCIP_CALL_ABORT( SCIPstopClock(scip, temporaryClock) );
          SCIP_CALL_ABORT( SCIPresetClock(scip, temporaryClock) );
       }
->>>>>>> 2309cea4
    }
 
    /* blocking ASAP */
@@ -2267,46 +2220,33 @@
       {
          for( tau = detectordata->minblocks; tau <= detectordata->maxblocks; ++tau )
          {
-<<<<<<< HEAD
-=======
             SCIP_CALL_ABORT( SCIPstartClock(scip, temporaryClock) );
->>>>>>> 2309cea4
             SCIPdebugMessage("tau = %i, dec = %i\n", tau, *nNewSeeeds);
             SCIP_CALL( resetDetectordata(scip, detectordata) );
 
             SCIP_CALL( blockingAsSoonAsPossible(scip, detectordata, tau, nvars) );
             if( detectordata->blocks <= 1)
-<<<<<<< HEAD
-               continue;
-=======
             {
                SCIP_CALL_ABORT( SCIPstopClock(scip, temporaryClock) );
                SCIP_CALL_ABORT( SCIPresetClock(scip, temporaryClock) );
                continue;
             }
->>>>>>> 2309cea4
 
             (*newSeeeds[*nNewSeeeds]) = new gcg::Seeed(seeed, seeedpool);
             SCIP_CALL((*newSeeeds[*nNewSeeeds])->assignSeeedFromConstoblock(detectordata->constoblock, detectordata->blocks, seeedpool) );
             (*newSeeeds[*nNewSeeeds])->assignCurrentStairlinking(seeedpool);
  //           detectordata->constoblock = NULL;
 
-<<<<<<< HEAD
-=======
             SCIP_CALL_ABORT( SCIPstopClock(scip, temporaryClock) );
             (*newSeeeds[*nNewSeeeds])->addClockTime( time + tempTime + SCIPclockGetTime(temporaryClock) );
             SCIP_CALL_ABORT( SCIPresetClock(scip, temporaryClock) );
 
->>>>>>> 2309cea4
             *nNewSeeeds += 1;
          }
       }
       else
       {
-<<<<<<< HEAD
-=======
          SCIP_CALL_ABORT( SCIPstartClock(scip, temporaryClock) );
->>>>>>> 2309cea4
          SCIPdebugMessage("tau = %i, dec = %i\n", tau, *nNewSeeeds);
          SCIP_CALL( resetDetectordata(scip, detectordata) );
          SCIP_CALL( blockingAsSoonAsPossible(scip, detectordata, tau, nvars) );
@@ -2317,12 +2257,6 @@
             (*newSeeeds[*nNewSeeeds])->assignCurrentStairlinking(seeedpool);
             detectordata->constoblock = NULL;
 
-<<<<<<< HEAD
-            *nNewSeeeds += 1;
-         }
-      }
-   }
-=======
             SCIP_CALL_ABORT( SCIPstopClock(scip, temporaryClock) );
             (*newSeeeds[*nNewSeeeds])->addClockTime( time + tempTime + SCIPclockGetTime(temporaryClock) );
             SCIP_CALL_ABORT( SCIPresetClock(scip, temporaryClock) );
@@ -2337,7 +2271,6 @@
       }
    }
    SCIP_CALL_ABORT(SCIPfreeClock(scip, &temporaryClock) );
->>>>>>> 2309cea4
    return SCIP_OKAY;
 }
 
@@ -2517,27 +2450,15 @@
    DEC_DETECTORDATA* detectordata = DECdetectorGetData(detector);
    gcg::Seeed* seeed;
 
-<<<<<<< HEAD
-=======
    SCIP_CLOCK* temporaryClock;
    SCIP_CALL_ABORT(SCIPcreateClock(scip, &temporaryClock) );
    SCIP_CALL_ABORT( SCIPstartClock(scip, temporaryClock) );
 
->>>>>>> 2309cea4
    seeed = new gcg::Seeed(seeedPropagationData->seeedToPropagate, seeedPropagationData->seeedpool);
    seeed->refineToMaster(seeedPropagationData->seeedpool);
 
 #ifdef WRITEALLOUTPUT
    int ROC_iterations;
-<<<<<<< HEAD
-   assert(false); //not implemented for seeeds
-#endif
-
-   if(seeed->getNOpenconss() == 0)
-   {
-      delete seeed;
-      seeedPropagationData->nNewSeeeds = 0;
-=======
    SCIPwarningMessage(scip, "WRITEALLOUTPUT in detector stairheur is not implemented for seeeds.\n");
 #endif
 
@@ -2547,7 +2468,6 @@
       seeedPropagationData->nNewSeeeds = 0;
       SCIP_CALL_ABORT( SCIPstopClock(scip, temporaryClock ) );
       SCIP_CALL_ABORT(SCIPfreeClock(scip, &temporaryClock) );
->>>>>>> 2309cea4
       *result = SCIP_SUCCESS;
       return SCIP_OKAY;
    }
@@ -2574,14 +2494,8 @@
 
 #ifdef WRITEALLOUTPUT
    {
-<<<<<<< HEAD
-      char filename[256];
-      sprintf(filename, "%s_initial_problem", getProbNameWithoutPath(scip));
-      //plotInitialProblem(scip, detectordata, filename);
-=======
       //char filename[256];
       //sprintf(filename, "%s_initial_problem", getProbNameWithoutPath(scip));
->>>>>>> 2309cea4
    }
 #endif
 
@@ -2603,17 +2517,10 @@
    SCIP_CALL( rankOrderClustering(scip, seeed, seeedPropagationData->seeedpool, detectordata, detectordata->maxiterationsROC, &ROC_iterations) );
 
    /* check conditions for arrays ibegin and jbegin: ibegin[i]<=ibegin[i+k] for all positive k */
-<<<<<<< HEAD
-   if( ROC_iterations < detectordata->maxiterationsROC || detectordata->maxiterationsROC  == -1 )
-   {
-      checkConsistencyOfIndexarrays(detectordata, seeed->getNOpenvars(), nconss);
-   }
-=======
    //if( ROC_iterations < detectordata->maxiterationsROC || detectordata->maxiterationsROC  == -1 )
    //{
    //   checkConsistencyOfIndexarrays(detectordata, seeed->getNOpenvars(), nconss);
    //}
->>>>>>> 2309cea4
 #else
    SCIP_CALL( rankOrderClustering(scip, seeed, seeedPropagationData->seeedpool, detectordata, detectordata->maxiterationsROC, NULL) );
 #endif
@@ -2633,15 +2540,6 @@
    /* =====BLOCKING======= */
    /* ==================== */
 
-<<<<<<< HEAD
-   SCIP_CALL( blocking(scip, detectordata, seeed, seeedPropagationData->seeedpool, &(seeedPropagationData->newSeeeds), &(seeedPropagationData->nNewSeeeds),result) );
-   SCIPverbMessage(scip, SCIP_VERBLEVEL_NORMAL, NULL, " found %d seeeds.\n", seeedPropagationData->nNewSeeeds);
-   #ifdef WRITEALLOUTPUT
-   {
-      char filename[256];
-      sprintf(filename, "%s_ROC", getProbNameWithoutPath(scip));
-      plotInitialProblem(scip, detectordata, filename);
-=======
    SCIP_CALL_ABORT( SCIPstopClock(scip, temporaryClock ) );
    SCIP_CALL( blocking(scip, detectordata, seeed, seeedPropagationData->seeedpool, &(seeedPropagationData->newSeeeds), &(seeedPropagationData->nNewSeeeds), SCIPclockGetTime(temporaryClock), result) );
    SCIP_CALL_ABORT(SCIPfreeClock(scip, &temporaryClock) );
@@ -2651,7 +2549,6 @@
       //char filename[256];
       //sprintf(filename, "%s_ROC", getProbNameWithoutPath(scip));
       //plotInitialProblem(scip, detectordata, filename);
->>>>>>> 2309cea4
    }
 #endif
    for( i = 0; i < seeedPropagationData->nNewSeeeds; ++i )

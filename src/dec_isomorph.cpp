/* * * * * * * * * * * * * * * * * * * * * * * * * * * * * * * * * * * * * * */
/*                                                                           */
/*                  This file is part of the program                         */
/*          GCG --- Generic Column Generation                                */
/*                  a Dantzig-Wolfe decomposition based extension            */
/*                  of the branch-cut-and-price framework                    */
/*         SCIP --- Solving Constraint Integer Programs                      */
/*                                                                           */
/* Copyright (C) 2010-2018 Operations Research, RWTH Aachen University       */
/*                         Zuse Institute Berlin (ZIB)                       */
/*                                                                           */
/* This program is free software; you can redistribute it and/or             */
/* modify it under the terms of the GNU Lesser General Public License        */
/* as published by the Free Software Foundation; either version 3            */
/* of the License, or (at your option) any later version.                    */
/*                                                                           */
/* This program is distributed in the hope that it will be useful,           */
/* but WITHOUT ANY WARRANTY; without even the implied warranty of            */
/* MERCHANTABILITY or FITNESS FOR A PARTICULAR PURPOSE.  See the             */
/* GNU Lesser General Public License for more details.                       */
/*                                                                           */
/* You should have received a copy of the GNU Lesser General Public License  */
/* along with this program; if not, write to the Free Software               */
/* Foundation, Inc., 51 Franklin St, Fifth Floor, Boston, MA 02110-1301, USA.*/
/*                                                                           */
/* * * * * * * * * * * * * * * * * * * * * * * * * * * * * * * * * * * * * * */

/**@file   dec_isomorph.cpp
 * @ingroup DETECTORS
 * @brief  detector for pricing problems that can be aggregated (uses bliss)
 * @author Martin Bergner
 * @author Daniel Peters
 * @author Jonas Witt
<<<<<<< HEAD
=======
 * @author Michael Bastubbe
>>>>>>> 42ca66a8
 *
 * This detector finds subproblems that can be aggregated thus reducing the symmetry of the problem using color preserving
 * automorphisms and bliss.
 */

/*---+----1----+----2----+----3----+----4----+----5----+----6----+----7----+----8----+----9----+----0----+----1----+----2*/
/* #define SCIP_DEBUG */

#include "dec_isomorph.h"
#include "pub_decomp.h"
#include "cons_decomp.h"
#include "scip_misc.h"
#include "gcg.h"
#include "class_seeed.h"
#include "class_seeedpool.h"
#include "scip/clock.h"

#include "graph.hh"
#include "pub_gcgvar.h"
#include <cstring>
#include <cassert>
#include <algorithm>
#include <iostream>

#include "pub_bliss.h"

/* constraint handler properties */
#define DEC_DETECTORNAME          "isomorph"  /**< name of detector */
#define DEC_DESC                  "Detector for pricing problems suitable for aggregation" /**< description of detector*/
#define DEC_FREQCALLROUND         1           /** frequency the detector gets called in detection loop ,ie it is called in round r if and only if minCallRound <= r <= maxCallRound AND  (r - minCallRound) mod freqCallRound == 0 */
#define DEC_MAXCALLROUND          0           /** last round the detector gets called                              */
#define DEC_MINCALLROUND          0           /** first round the detector gets called                              */
#define DEC_FREQCALLROUNDORIGINAL 1           /** frequency the detector gets called in detection loop while detecting the original problem   */
#define DEC_MAXCALLROUNDORIGINAL  0     /** last round the detector gets called while detecting the original problem                            */
#define DEC_MINCALLROUNDORIGINAL  0           /** first round the detector gets called while detecting the original problem    */
#define DEC_PRIORITY              100         /**< priority of the constraint handler for separation */
#define DEC_DECCHAR               'I'         /**< display character of detector */

#define DEC_ENABLED               FALSE        /**< should the detection be enabled */
#define DEC_ENABLEDORIGINAL       FALSE        /**< should the detection of the original problem be enabled */
#define DEC_ENABLEDFINISHING      FALSE       /**< should the finishing be enabled */
#define DEC_ENABLEDPOSTPROCESSING FALSE          /**< should the postprocessing be enabled */
#define DEC_SKIP                  TRUE        /**< should the detector be skipped if others found decompositions */
#define DEC_USEFULRECALL          FALSE       /**< is it useful to call this detector on a descendant of the propagated seeed */
#define DEC_LEGACYMODE            TRUE       /**< should (old) DETECTSTRUCTURE method also be used for detection */

<<<<<<< HEAD
#define DEFAULT_MAXDECOMPS       1          /**< default maximum number of decompositions */
#define DEFAULT_EXACT            TRUE       /**< default value using exact coefficients for detection */
#define DEFAULT_EXTEND           FALSE      /**< default value for extending detection by using the sign of the coefficients instead of the coefficients */
=======

#define DEFAULT_MAXDECOMPSEXACT  6           /**< default maximum number of decompositions */
#define DEFAULT_MAXDECOMPSEXTEND 4           /**< default maximum number of decompositions */

#define DEFAULT_LEGACYEXACT       TRUE       /**< is exact version activated when doing legacy mode  */
#define DEFAULT_LEGACYEXTEND      FALSE      /**< is extended version activated when doing legacy mode */


#define SET_MULTIPLEFORSIZETRANSF 12500
>>>>>>> 42ca66a8

/*
 * Data structures
 */

/** detector data */
struct DEC_DetectorData
{
<<<<<<< HEAD
   SCIP_RESULT          result;             /**< result pointer to indicate success or failure */
   int                  maxdecomps;         /**< maximum number of decompositions */
   SCIP_Bool            exact;              /**< Use exact coefficients for detection? */
   SCIP_Bool            extend;             /**< Extend detection by using the sign of the coefficients instead of the coefficients? */
=======
   SCIP_RESULT          result;            /**< result pointer to indicate success or failure */
   int                  maxdecompsexact;   /**< maximum number of decompositions for exact emthod */
   int                  maxdecompsextend;  /**< maximum number of decompositions for extend method*/
   SCIP_Bool            legacyextend;      /**< legacy parameter if extend mode is activated when doing legacy mode*/
   SCIP_Bool            legacyexact;       /**< legacy parameter if exact mode is activated when doing legacy mode*/
>>>>>>> 42ca66a8
};

typedef struct struct_hook AUT_HOOK;

/** saves information of the permutation */
struct struct_hook
{
   SCIP_Bool aut;                            /**< true if there is an automorphism */
   unsigned int n;                           /**< number of permutations */
   SCIP* scip;                               /**< scip to search for automorphisms */
   int* conssperm;                           /**< permutations of conss*/
   gcg::Seeed* seeed;                        /**< seeed to propagate */
   gcg::Seeedpool* seeedpool;                /**< seeedpool */

   /** constructor for the hook struct*/
   struct_hook(SCIP_Bool aut,  /**< true if there is an automorphism */
      unsigned int       n,                  /**< number of permutations */
      SCIP*              scip                /**< scip to search for automorphisms */
   );

   /** constructor for the hook struct with a seeed */
   struct_hook(SCIP_Bool aut,  /**< true if there is an automorphism */
      unsigned int       n,                  /**< number of permutations */
      SCIP*              scip,               /**< scip to search for automorphisms */
      gcg::Seeed*        seeed,              /**< seeed to propagate */
      gcg::Seeedpool*    seeedpool           /**< seeedpool */
   );

   ~struct_hook();
   /** getter for the bool aut */
   SCIP_Bool getBool();

   /** setter for the bool aut */
   void setBool(SCIP_Bool aut);

   /** getter for the SCIP */
   SCIP* getScip();

   /** getter for the seeed */
   gcg::Seeed* getSeeed();

   /** getter for the seeedpool */
   gcg::Seeedpool* getSeeedpool();
};

SCIP* struct_hook::getScip()
{
   return this->scip;
}

gcg::Seeed* struct_hook::getSeeed()
{
   return this->seeed;
}

gcg::Seeedpool* struct_hook::getSeeedpool()
{
   return this->seeedpool;
}

SCIP_Bool struct_hook::getBool()
{
   return aut;
}

void struct_hook::setBool( SCIP_Bool aut_ )
{
   aut = aut_;
}




/** methode to calculate the greates common divisor */

int gcd(int a, int b) {
    return b == 0 ? a : gcd(b, a % b);
}

/** constructor of the hook struct */
struct_hook::struct_hook(
   SCIP_Bool             aut_,               /**< true if there is an automorphism */
   unsigned int          n_,                 /**< number of permutations */
   SCIP*                 scip_               /**< array of scips to search for automorphisms */
   ) : conssperm(NULL)
{
   aut = aut_;
   n = n_;
   scip = scip_;
   SCIP_CALL_ABORT( SCIPallocMemoryArray(scip, &conssperm, SCIPgetNConss(scip)) ); /*lint !e666*/
   seeed = NULL;
   seeedpool = NULL;
}

/** constructor of the hook struct */
struct_hook::struct_hook(
   SCIP_Bool             aut_,               /**< true if there is an automorphism */
   unsigned int          n_,                 /**< number of permutations */
   SCIP*                 scip_,              /**< array of scips to search for automorphisms */
   gcg::Seeed*           seeed_,             /**< seeed to Propagate */
   gcg::Seeedpool*       seeedpool_          /**< seeedpool */
   ) : conssperm(NULL)
{
   aut = aut_;
   n = n_;
   scip = scip_;
   SCIP_CALL_ABORT( SCIPallocMemoryArray(scip, &conssperm, seeedpool_->getNConss() ) ); /*lint !e666*/
   seeed = seeed_;
   seeedpool = seeedpool_;
}

struct_hook::~struct_hook()
{   /*lint -esym(1540,struct_hook::conssperm) */
   if( conssperm != NULL )
      SCIPfreeMemoryArrayNull(scip, &conssperm);
   conssperm  = NULL;
   scip = NULL;
}
/** hook function to save the permutation of the graph */
static
void fhook(
   void*                 user_param,         /**< data structure to save hashmaps with permutation */
   unsigned int          N,                  /**< number of permutations */
   const unsigned int*   aut                 /**< array of permutations */
   )
{ /*lint -e715*/
   int i;
   int nconss;
   SCIP_CONS** conss;
   AUT_HOOK* hook = (AUT_HOOK*) user_param;
   int auti;
   int ind;

   nconss = SCIPgetNConss(hook->getScip());
   assert(nconss == SCIPgetNConss(hook->getScip()));
   conss = SCIPgetConss(hook->getScip());

   for( i = 0; i < nconss; i++ )
   {
      assert(aut[i] < INT_MAX);
      if( (size_t) i != aut[i])
      {
         auti = (int) aut[i];

         SCIPdebugMessage("%d <%s> <-> %d <%s>\n", i, SCIPconsGetName(conss[i]), auti, SCIPconsGetName(conss[auti]));

         ind = MIN(i, auti);

         if( hook->conssperm[i] != -1)
            ind = MIN(ind, hook->conssperm[i]);
         if( hook->conssperm[auti] != -1 )
            ind = MIN(ind, hook->conssperm[auti]);

         hook->conssperm[i] = ind;
         hook->conssperm[auti] = ind;
         hook->setBool(TRUE);
      }
   }
}

/** hook function to save the permutation of the graph */
static
void fhookForSeeeds(
   void*                 user_param,         /**< data structure to save hashmaps with permutation */
   unsigned int          N,                  /**< number of permutations */
   const unsigned int*   aut                 /**< array of permutations */
   )
{ /*lint -e715*/
   int i;
   int nconss;
   AUT_HOOK* hook = (AUT_HOOK*) user_param;
   int auti;
   int ind;
   gcg::Seeed*  seeed;
   gcg::Seeedpool*       seeedpool;

   seeed = hook->getSeeed();
   seeedpool = hook->getSeeedpool() ;
   assert(seeed != NULL);
   assert(seeedpool != NULL);
   nconss = seeed->getNOpenconss();

   for( i = 0; i < nconss; i++ )
   {
      SCIP_CONS* cons = seeedpool->getConsForIndex(seeed->getOpenconss()[i]);
      assert(aut[i] < INT_MAX);
      if( (size_t) i != aut[i])
      {
         auti = (int) aut[i];

         SCIPdebugMessage("%d <%s> <-> %d <%s>\n", i, SCIPconsGetName(cons), auti, SCIPconsGetName(seeedpool->getConsForIndex(seeed->getOpenconss()[auti])));

         ind = MIN(i, auti);

         if( hook->conssperm[i] != -1)
            ind = MIN(ind, hook->conssperm[i]);
         if( hook->conssperm[auti] != -1 )
            ind = MIN(ind, hook->conssperm[auti]);

         hook->conssperm[i] = ind;
         hook->conssperm[auti] = ind;
         hook->setBool(TRUE);
      }
   }
}

static
SCIP_RETCODE allocMemory(
    SCIP*                scip,               /**< SCIP data structure */
    AUT_COLOR*           colorinfo,          /**< struct to save intermediate information */
    int                  nconss,             /**< number of constraints */
    int                  nvars               /**< number of variables */
    )
{
   SCIP_CALL( SCIPallocMemoryArray(scip, &colorinfo->ptrarraycoefs, nvars) );
   SCIP_CALL( SCIPallocMemoryArray(scip, &colorinfo->ptrarrayvars, nvars) );
   SCIP_CALL( SCIPallocMemoryArray(scip, &colorinfo->ptrarrayconss, nconss) );
   colorinfo->alloccoefsarray = nvars;
   return SCIP_OKAY;
}

/** destructor for colorinfo */
static
void freeMemory(
   SCIP*                 scip,               /**< SCIP data structure */
   AUT_COLOR*            colorinfo           /**< struct to save intermediate information */
)
{
   int i;

   for( i = 0; i < colorinfo->lenvarsarray; i++ )
   {
      AUT_VAR* svar = (AUT_VAR*) colorinfo->ptrarrayvars[i];
      delete svar;
   }
   for( i = 0; i < colorinfo->lenconssarray; i++ )
   {
      AUT_CONS* scons = (AUT_CONS*) colorinfo->ptrarrayconss[i];
      delete scons;
   }
   for( i = 0; i < colorinfo->lencoefsarray; i++ )
   {
      AUT_COEF* scoef = (AUT_COEF*) colorinfo->ptrarraycoefs[i];
      delete scoef;
   }

   SCIPfreeMemoryArray(scip, &colorinfo->ptrarraycoefs);
   SCIPfreeMemoryArray(scip, &colorinfo->ptrarrayconss);
   SCIPfreeMemoryArray(scip, &colorinfo->ptrarrayvars);
}

/** set up a help structure for graph creation */
static
SCIP_RETCODE setupArrays(
   SCIP*                 scip,               /**< SCIP to compare */
   AUT_COLOR*            colorinfo,          /**< data structure to save intermediate data */
   SCIP_RESULT*          result              /**< result pointer to indicate success or failure */
   )
{ /*lint -esym(593,scoef) */
   int i;
   int j;
   int nconss;
   int nvars;
   SCIP_CONS** conss;
   SCIP_VAR** vars;
   AUT_COEF* scoef;
   AUT_CONS* scons;
   SCIP_Bool added;
   SCIP_Bool onlysign;

   //allocate max n of coefarray, varsarray, and boundsarray in scip
   nconss = SCIPgetNConss(scip);
   nvars = SCIPgetNVars(scip);
   SCIP_CALL( allocMemory(scip, colorinfo, nconss, nvars) );

   conss = SCIPgetConss(scip);
   vars = SCIPgetVars(scip);

   onlysign = colorinfo->getOnlySign();

   //save the properties of variables in a struct array and in a sorted pointer array
   for( i = 0; i < nvars; i++ )
   {
      AUT_VAR* svar = new AUT_VAR(scip, vars[i]);
      //add to pointer array iff it doesn't exist
      SCIP_CALL( colorinfo->insert(svar, &added) );
      SCIPdebugMessage("%s color %d %d\n", SCIPvarGetName(vars[i]), colorinfo->get(*svar), colorinfo->color);
      //otherwise free allocated memory
      if( !added )
         delete svar;
   }

   //save the properties of constraints in a struct array and in a sorted pointer array
   for( i = 0; i < nconss && *result == SCIP_SUCCESS; i++ )
   {
      SCIP_Real* curvals = NULL;
      SCIP_VAR** curvars = NULL;

      int ncurvars = GCGconsGetNVars(scip, conss[i]);
      if( ncurvars == 0 )
         continue;
      scons = new AUT_CONS(scip, conss[i]);
      //add to pointer array iff it doesn't exist
      SCIPdebugMessage("nconss %d %d\n", nconss, *result);
      SCIP_CALL( colorinfo->insert(scons, &added) );
      SCIPdebugMessage("%s color %d %d\n", SCIPconsGetName(conss[i]), colorinfo->get(*scons), colorinfo->color);
      //otherwise free allocated memory
      if( !added )
         delete scons;

<<<<<<< HEAD
      SCIP_CALL( SCIPallocBufferArray(scip, &curvars, ncurvars) );
      SCIP_CALL( SCIPallocBufferArray(scip, &curvals, ncurvars) );
=======
      SCIP_CALL( SCIPallocMemoryArray(scip, &curvars, ncurvars) );
      SCIP_CALL( SCIPallocMemoryArray(scip, &curvals, ncurvars) );
>>>>>>> 42ca66a8

      SCIP_CALL( GCGconsGetVars(scip, conss[i], curvars, ncurvars) );
      SCIP_CALL( GCGconsGetVals(scip, conss[i], curvals, ncurvars) );

<<<<<<< HEAD
=======
   //save the properties of variables of the constraints in a struct array and in a sorted pointer array
   for( j = 0; j < ncurvars; j++ )
   {
      SCIP_Real constant;
      added = FALSE;

      if( SCIPgetStage(scip) >= SCIP_STAGE_TRANSFORMED)
         SCIPgetProbvarSum(scip, &(curvars[j]), &(curvals[j]), &constant);

      if( !onlysign )
      {
         scoef = new AUT_COEF(scip, curvals[j]);
      }
      else
      {
         if( SCIPisPositive(scip, curvals[j]) )
            scoef = new AUT_COEF(scip, 1.0);
         else if( SCIPisNegative(scip, curvals[j]) )
            scoef = new AUT_COEF(scip, -1.0);
         else
            scoef = new AUT_COEF(scip, 0.0);
      }

      //test, whether the coefficient is not zero
      if( !SCIPisZero(scip, scoef->getVal()) )
      {
         //add to pointer array iff it doesn't exist
         SCIP_CALL( colorinfo->insert(scoef, &added) );
         SCIPdebugMessage("%f color %d %d\n", scoef->getVal(), colorinfo->get(*scoef), colorinfo->color);
      }
      //otherwise free allocated memory
      if( !added )
         delete scoef;

   }
   SCIPfreeMemoryArray(scip, &curvars);
   SCIPfreeMemoryArray(scip, &curvals);
}
   return SCIP_OKAY;
}

/** set up a help structure for graph creation (for seeeeds) */
static
SCIP_RETCODE setupArrays(
   SCIP*                 scip,               /**< SCIP to compare */
   AUT_COLOR*            colorinfo,          /**< data structure to save intermediate data */
   SCIP_RESULT*          result,             /**< result pointer to indicate success or failure */
   gcg::Seeed*           seeed,              /**< seeed to propagate */
   gcg::Seeedpool*       seeedpool           /**< seeedpool */
   )
{ /*lint -esym(593,scoef) */
   int i;
   int j;
   int nconss;
   int nvars;
   AUT_COEF* scoef;
   AUT_CONS* scons;
   SCIP_Bool added;
   SCIP_Bool onlysign;

   //allocate max n of coefarray, varsarray, and boundsarray in scip
   nconss = seeed->getNOpenconss();
   nvars = seeed->getNVars();
   SCIP_CALL( allocMemory(scip, colorinfo, nconss, nvars) );

   onlysign = colorinfo->getOnlySign();

   //save the properties of variables in a struct array and in a sorted pointer array
   for( i = 0; i < nvars; i++ )
   {
      SCIP_VAR* var = seeedpool->getVarForIndex(i);
      AUT_VAR* svar = new AUT_VAR(scip, var);
      //add to pointer array iff it doesn't exist
      SCIP_CALL( colorinfo->insert(svar, &added) );
      SCIPdebugMessage("%s color %d %d\n", SCIPvarGetName(var), colorinfo->get(*svar), colorinfo->color);
      //otherwise free allocated memory
      if( !added )
         delete svar;
   }

   //save the properties of constraints in a struct array and in a sorted pointer array
   for( i = 0; i < nconss && *result == SCIP_SUCCESS; i++ )
   {
      int consindex = seeed->getOpenconss()[i];
      SCIP_CONS* cons = seeedpool->getConsForIndex(consindex);

      int ncurvars = seeedpool->getNVarsForCons(consindex);
      if( ncurvars == 0 )
         continue;

      scons = new AUT_CONS(scip, cons);
      //add to pointer array iff it doesn't exist
      SCIPdebugMessage("nconss %d %d\n", nconss, *result);
      SCIP_CALL( colorinfo->insert(scons, &added) );
      SCIPdebugMessage("%s color %d %d\n", SCIPconsGetName(cons), colorinfo->get(*scons), colorinfo->color);
      //otherwise free allocated memory
      if( !added )
         delete scons;

>>>>>>> 42ca66a8
      //save the properties of variables of the constraints in a struct array and in a sorted pointer array
      for( j = 0; j < ncurvars; j++ )
      {
         SCIP_Real constant;
         added = FALSE;

<<<<<<< HEAD
         if( SCIPgetStage(scip) >= SCIP_STAGE_TRANSFORMED)
            SCIPgetProbvarSum(scip, &(curvars[j]), &(curvals[j]), &constant);

         if( !onlysign )
         {
            scoef = new AUT_COEF(scip, curvals[j]);
         }
         else
         {
            if( SCIPisPositive(scip, curvals[j]) )
               scoef = new AUT_COEF(scip, 1.0);
            else if( SCIPisNegative(scip, curvals[j]) )
=======
         if( !onlysign )
         {
            scoef = new AUT_COEF(scip, seeedpool->getValsForCons(consindex)[j]);
         }
         else
         {
            if( SCIPisPositive(scip, seeedpool->getValsForCons(consindex)[j]) )
               scoef = new AUT_COEF(scip, 1.0);
            else if( SCIPisNegative(scip, seeedpool->getValsForCons(consindex)[j]) )
>>>>>>> 42ca66a8
               scoef = new AUT_COEF(scip, -1.0);
            else
               scoef = new AUT_COEF(scip, 0.0);
         }

         //test, whether the coefficient is not zero
         if( !SCIPisZero(scip, scoef->getVal()) )
         {
            //add to pointer array iff it doesn't exist
            SCIP_CALL( colorinfo->insert(scoef, &added) );
            SCIPdebugMessage("%f color %d %d\n", scoef->getVal(), colorinfo->get(*scoef), colorinfo->color);
         }
         //otherwise free allocated memory
         if( !added )
            delete scoef;

      }
<<<<<<< HEAD
      SCIPfreeBufferArray(scip, &curvars);
      SCIPfreeBufferArray(scip, &curvals);
=======
>>>>>>> 42ca66a8
   }
   return SCIP_OKAY;
}

/** create a graph out of an array of scips */
static
SCIP_RETCODE createGraph(
   SCIP*                 scip,               /**< SCIP to compare */
   AUT_COLOR             colorinfo,          /**< data structure to save intermediate data */
   bliss::Graph*         graph,              /**< graph needed for discovering isomorphism */
   SCIP_RESULT*          result              /**< result pointer to indicate success or failure */
   )
{
   int i;
   int j;
   int z;
   int nvars;
   int nconss;
   int ncurvars;
   int curvar;
   int color;
   SCIP_CONS** conss;
   SCIP_VAR** vars;
   SCIP_VAR** curvars = NULL;
   SCIP_Real* curvals = NULL;
   unsigned int nnodes;
   SCIP_Bool onlysign;

   nnodes = 0;
   //building the graph out of the arrays
   bliss::Graph* h = graph;
   nconss = SCIPgetNConss(scip);
   nvars = SCIPgetNVars(scip);
   conss = SCIPgetConss(scip);
   vars = SCIPgetVars(scip);
   z = 0;
   onlysign = colorinfo.getOnlySign();

   //add a node for every constraint
   for( i = 0; i < nconss && *result == SCIP_SUCCESS; i++ )
   {
      ncurvars = GCGconsGetNVars(scip, conss[i]);

      AUT_CONS scons(scip, conss[i]);
      color = colorinfo.get(scons);

      if( color == -1 )
      {
         *result = SCIP_DIDNOTFIND;
         break;
      }

      assert(color >= 0);
      (void)h->add_vertex((unsigned int) color);
      nnodes++;
   }
   //add a node for every variable
   for( i = 0; i < nvars && *result == SCIP_SUCCESS; i++ )
   {
      AUT_VAR svar(scip, vars[i]);
      color = colorinfo.get(svar);

      if( color == -1 )
      {
         *result = SCIP_DIDNOTFIND;
         break;
      }
      (void) h->add_vertex((unsigned int) (colorinfo.getLenCons() + color));
      nnodes++;
   }
   //connecting the nodes with an additional node in the middle
   //it is necessary, since only nodes have colors
   for( i = 0; i < nconss && *result == SCIP_SUCCESS; i++ )
   {
      AUT_CONS scons(scip, conss[i]);
      ncurvars = GCGconsGetNVars(scip, conss[i]);
      if( ncurvars == 0 )
         continue;
      SCIP_CALL( SCIPallocMemoryArray(scip, &curvars, ncurvars) );
      SCIP_CALL( GCGconsGetVars(scip, conss[i], curvars, ncurvars) );
      SCIP_CALL( SCIPallocMemoryArray(scip, &curvals, ncurvars) );
      SCIP_CALL( GCGconsGetVals(scip, conss[i], curvals, ncurvars) );

      for( j = 0; j < ncurvars; j++ )
      {
         SCIP_Real constant;

         if( SCIPgetStage(scip) >= SCIP_STAGE_TRANSFORMED)
            SCIPgetProbvarSum(scip, &(curvars[j]), &(curvals[j]), &constant);

         SCIP_Real val;

         if( !onlysign )
         {
            val = curvals[j];
         }
         else
         {
            if( SCIPisPositive(scip, curvals[j]) )
               val = 1.0;
            else if( SCIPisNegative(scip, curvals[j]) )
               val = -1.0;
            else
               val = 0.0;
         }

         AUT_COEF scoef(scip, val);
         AUT_VAR svar(scip, curvars[j]);

         color = colorinfo.get(scoef);

         if( color == -1 )
         {
            *result = SCIP_DIDNOTFIND;

            break;
         }
         curvar = SCIPvarGetProbindex(curvars[j]);
         (void) h->add_vertex((unsigned int) (colorinfo.getLenCons() + colorinfo.getLenVar() + color)); /*lint !e864 */
         nnodes++;
         h->add_edge((unsigned int)i, (unsigned int) (nconss + nvars + z));
         h->add_edge((unsigned int) (nconss + nvars + z), (unsigned int) (nconss + curvar));
         SCIPdebugMessage(
               "nz: c <%s> (id: %d, colour: %d) -> nz (id: %d) (value: %f, colour: %d) -> var <%s> (id: %d, colour: %d) \n",
               SCIPconsGetName(conss[i]), i, colorinfo.get(scons),
               nconss + nvars + z, scoef.getVal(),
               color + colorinfo.getLenCons() + colorinfo.getLenVar(), /*lint !e864 */
               SCIPvarGetName(curvars[j]), nconss + curvar,
               colorinfo.get(svar) + colorinfo.getLenCons());  /*lint !e864 */
         z++;

      }

      SCIPfreeMemoryArray(scip, &curvals);
      SCIPfreeMemoryArray(scip, &curvars);

   }
   SCIPdebugMessage("Iteration 1: nnodes = %ud, Cons = %d, Vars = %d\n", nnodes, colorinfo.getLenCons(), colorinfo.getLenVar()); /*lint !e864 */
   assert(*result == SCIP_SUCCESS && nnodes == h->get_nof_vertices());

   //free all allocated memory
   freeMemory(scip, &colorinfo);
   return SCIP_OKAY;
}

/** create a graph out of an array of scips (for seeeds) */
static
SCIP_RETCODE createGraph(
   SCIP*                 scip,               /**< SCIP to compare */
   AUT_COLOR             colorinfo,          /**< data structure to save intermediate data */
   bliss::Graph*         graph,              /**< graph needed for discovering isomorphism */
   SCIP_RESULT*          result,             /**< result pointer to indicate success or failure */
   gcg::Seeed*           seeed,
   gcg::Seeedpool*       seeedpool
   )
{
   int i;
   int j;
   int z;
   int nvars;
   int nconss;
   int ncurvars;
   int curvar;
   int color;
   unsigned int nnodes;
   SCIP_Bool onlysign;
   nnodes = 0;
   //building the graph out of the arrays
   bliss::Graph* h = graph;
   nconss = seeed->getNOpenconss();
   nvars = seeed->getNVars();
   z = 0;
   onlysign = colorinfo.getOnlySign();

   //add a node for every constraint
   for( i = 0; i < nconss && *result == SCIP_SUCCESS; i++ )
   {
      ncurvars = seeedpool->getNVarsForCons(seeed->getOpenconss()[i]);
      SCIP_CONS* cons = seeedpool->getConsForIndex(seeed->getOpenconss()[i]);

      AUT_CONS scons(scip, cons);
      color = colorinfo.get(scons);

      if( color == -1 )
      {
         *result = SCIP_DIDNOTFIND;
         break;
      }

      assert(color >= 0);
      (void)h->add_vertex((unsigned int) color);
      nnodes++;
   }
   //add a node for every variable
   for( i = 0; i < nvars && *result == SCIP_SUCCESS; i++ )
   {
      SCIP_VAR* var = seeedpool->getVarForIndex(i);
      AUT_VAR svar(scip, var);
      color = colorinfo.get(svar);

      if( color == -1 )
      {
         *result = SCIP_DIDNOTFIND;
         break;
      }
      (void) h->add_vertex((unsigned int) (colorinfo.getLenCons() + color));
      nnodes++;
   }
   //connecting the nodes with an additional node in the middle
   //it is necessary, since only nodes have colors
   for( i = 0; i < nconss && *result == SCIP_SUCCESS; i++ )
   {
      int consindex = seeed->getOpenconss()[i];
      SCIP_CONS* cons = seeedpool->getConsForIndex(consindex);
      AUT_CONS scons(scip, cons);
      ncurvars = seeedpool->getNVarsForCons(seeed->getOpenconss()[i]);
      if( ncurvars == 0 )
         continue;

      for( j = 0; j < ncurvars; j++ )
      {
         int varindex = seeedpool->getVarsForCons(consindex)[j];
         SCIP_VAR* var = seeedpool->getVarForIndex(varindex);


//              if( SCIPgetStage(scip) >= SCIP_STAGE_TRANSFORMED)
//                 SCIPgetProbvarSum(scip, &(curvars[j]), &(curvals[j]), &constant);

         SCIP_Real val;

         if( !onlysign )
         {
            val = seeedpool->getValsForCons(consindex)[j];
         }
         else
         {
            if( SCIPisPositive(scip, seeedpool->getValsForCons(consindex)[j]) )
               val = 1.0;
            else if( SCIPisNegative(scip, seeedpool->getValsForCons(consindex)[j]) )
               val = -1.0;
            else
               val = 0.0;
         }
         *result = SCIP_SUCCESS;

         AUT_COEF scoef(scip, val);
         AUT_VAR svar(scip, var);

         color = colorinfo.get(scoef);

         if( color == -1 )
         {
            *result = SCIP_DIDNOTFIND;
            break;
         }

         curvar = SCIPvarGetProbindex(var);
         (void) h->add_vertex((unsigned int) (colorinfo.getLenCons() + colorinfo.getLenVar() + color)); /*lint !e864 */
         nnodes++;
         h->add_edge((unsigned int)i, (unsigned int) (nconss + nvars + z));
              h->add_edge((unsigned int) (nconss + nvars + z), (unsigned int) (nconss + curvar));
              SCIPdebugMessage(
                    "nz: c <%s> (id: %d, colour: %d) -> nz (id: %d) (value: %f, colour: %d) -> var <%s> (id: %d, colour: %d) \n",
                    SCIPconsGetName(cons), i, colorinfo.get(scons),
                    nconss + nvars + z, scoef.getVal(),
                    color + colorinfo.getLenCons() + colorinfo.getLenVar(), /*lint !e864 */
                    SCIPvarGetName(var), nconss + curvar,
                    colorinfo.get(svar) + colorinfo.getLenCons());  /*lint !e864 */
              z++;

      }


   }
   SCIPdebugMessage("Iteration 1: nnodes = %ud, Cons = %d, Vars = %d\n", nnodes, colorinfo.getLenCons(), colorinfo.getLenVar()); /*lint !e864 */
   assert(*result == SCIP_SUCCESS && nnodes == h->get_nof_vertices());

   //free all allocated memory
   freeMemory(scip, &colorinfo);
   return SCIP_OKAY;
}


/** creates a seeed with provided constraints in the master
 * The function will put the remaining constraints in one or more pricing problems
 * depending on whether the subproblems decompose with no variables in common.
 */
SCIP_RETCODE createSeeedFromMasterconss(
   SCIP*                 scip,                /**< SCIP data structure */
   gcg::Seeed**          newSeeed,            /**< seeed data structure */
   int*                  masterconss,         /**< constraints to be put in the master */
   int                   nmasterconss,        /**< number of constraints in the master */
   gcg::Seeed*           seeed,               /**< seeed to propagate */
   gcg::Seeedpool*       seeedpool,            /**< seeedpool */
   SCIP_Bool             exact                /** does this seeed stems from exact graph construction ( or was onlysign = TRUE ) was used */
   )
{


   char decinfo[SCIP_MAXSTRLEN];
   int nconss;
   int nvars;
   int nblocks;
   int* blockrepresentative;
   int nextblock = 1;
   SCIP_Bool* consismaster;
   int i, j;
   int* vartoblock;
   int ncurvars;

   std::vector<int> constoblock( seeedpool->getNConss(), -1);
   std::vector<int> newconstoblock( seeedpool->getNConss(), -1);

   assert(scip != NULL);
   assert(nmasterconss == 0 || masterconss != NULL);
   assert(SCIPgetStage(scip) >= SCIP_STAGE_TRANSFORMED);

   nconss = seeed->getNOpenconss();
   nvars = seeed->getNVars();

   assert( nmasterconss <= nconss );

   nblocks = nconss-nmasterconss+1;
   assert(nblocks > 0);

   SCIP_CALL( SCIPallocMemoryArray(scip, &blockrepresentative, nblocks) );
   SCIP_CALL( SCIPallocMemoryArray(scip, &consismaster, nconss) );
   SCIP_CALL( SCIPallocMemoryArray(scip, &vartoblock, nvars) );

   for( i = 0; i < nmasterconss; ++i )
   {
      constoblock[masterconss[i]]  = nblocks+1;
   }

   for( i = 0; i < nconss; ++i )
   {
      consismaster[i] = ( constoblock[seeed->getOpenconss()[i]] != -1 );
   }

   for( i = 0; i < nvars; ++i )
   {
      vartoblock[i] = -1;
   }

   for( i = 0; i < nblocks; ++i )
   {
      blockrepresentative[i] = -1;
   }

   /* assign constraints to representatives */

   /* go through the all constraints */
   for( i = 0; i < nconss; ++i )
   {
      int consblock;
      int cons = seeed->getOpenconss()[i];

      if( consismaster[i] )
         continue;

      /* get variables of constraint; ignore empty constraints */
      ncurvars = seeedpool->getNVarsForCons(seeed->getOpenconss()[i]);
      assert(ncurvars >= 0);

      assert( constoblock[cons] == -1 );

      /* if there are no variables, put it in the first block, otherwise put it in the next block */
      if( ncurvars == 0 )
         consblock = -1;
      else
         consblock = nextblock;

      /* go through all variables */
      for( j = 0; j < ncurvars; ++j )
      {
         int var;
         int varblock;
         var = seeedpool->getVarsForCons(cons)[j];

         assert(var >= 0);

         /** @todo what about deleted variables? */
         /* get block of variable */
         varblock = vartoblock[var];

         /* if variable is already assigned to a block, assign constraint to that block */
         if( varblock > -1 && varblock != consblock )
         {
            consblock = MIN(consblock, blockrepresentative[varblock]);
            SCIPdebugPrintf("still in block %d.\n", varblock);
         }
         else if( varblock == -1 )
         {
            /* if variable is free, assign it to the new block for this constraint */
            varblock = consblock;
            assert(varblock > 0);
            assert(varblock <= nextblock);
            vartoblock[var] = varblock;
            SCIPdebugPrintf("new in block %d.\n", varblock);
         }
         else
         {
            assert((varblock > 0) && (consblock == varblock));
            SCIPdebugPrintf("no change.\n");
         }

         SCIPdebugPrintf("VARINDEX: %d (%d)\n", var, vartoblock[var]);
      }

      /* if the constraint belongs to a new block, mark it as such */
      if( consblock == nextblock )
      {
         assert(consblock > 0);
         blockrepresentative[consblock] = consblock;
         assert(blockrepresentative[consblock] > 0);
         assert(blockrepresentative[consblock] <= nextblock);
         ++(nextblock);
      }

      SCIPdebugMessage("Cons %s will be in block %d (next %d)\n", SCIPconsGetName(seeedpool->getConsForIndex(cons)), consblock, nextblock);

      for( j = 0; j < ncurvars; ++j )
      {
         int var;
         int oldblock;
         var = seeedpool->getVarsForCons(cons)[j];

         oldblock = vartoblock[var];
         assert((oldblock > 0) && (oldblock <= nextblock));

         SCIPdebugMessage("\tVar %s ", SCIPvarGetName(seeedpool->getVarForIndex(var)));
         if( oldblock != consblock )
         {
            SCIPdebugPrintf("reset from %d to block %d.\n", oldblock, consblock);
            vartoblock[var] = consblock;
            SCIPdebugPrintf("VARINDEX: %d (%d)\n", var, consblock);

            if( (blockrepresentative[oldblock] != -1) && (blockrepresentative[oldblock] > blockrepresentative[consblock]) )
            {
               int oldrepr;
               oldrepr = blockrepresentative[oldblock];
               SCIPdebugMessage("\t\tBlock representative from block %d changed from %d to %d.\n", oldblock, blockrepresentative[oldblock], consblock);
               assert(consblock > 0);
               blockrepresentative[oldblock] = consblock;
               if( (oldrepr != consblock) && (oldrepr != oldblock) )
               {
                  blockrepresentative[oldrepr] = consblock;
                  SCIPdebugMessage("\t\tBlock representative from block %d changed from %d to %d.\n", oldrepr, blockrepresentative[oldrepr], consblock);
               }
            }
         }
         else
         {
            SCIPdebugPrintf("will not be changed from %d to %d.\n", oldblock, consblock);
         }
      }
      assert(consblock >= 1 || consblock == -1);
      assert(consblock <= nextblock);

      /* store the constraint block */
      if( consblock != -1 )
      {
         SCIPdebugMessage("cons %s in block %d\n", SCIPconsGetName(seeedpool->getConsForIndex(cons)), consblock);
         constoblock[cons] = consblock;
      }
      else
      {
         SCIPdebugMessage("ignoring %s\n", SCIPconsGetName(seeedpool->getConsForIndex(cons)));
      }
   }

   /* postprocess blockrepresentatives */

   int tempblock = 1;
   int maxblock = nextblock;

   assert(maxblock >= 1);
   assert(blockrepresentative != NULL );
   //SCIPdebugPrintf("Blocks: ");

   for( i = 1; i < maxblock; ++i )
   {
      /* forward replace the representatives */
      assert(blockrepresentative[i] >= 0);
      assert(blockrepresentative[i] < maxblock);
      if( blockrepresentative[i] != i )
         blockrepresentative[i] = blockrepresentative[blockrepresentative[i]];
      else
      {
         blockrepresentative[i] = tempblock;
         ++tempblock;
      }
      /* It is crucial that this condition holds */
      assert(blockrepresentative[i] <= i);
 //     SCIPdebugPrintf("%d ", blockrepresentative[i]);
   }
//   SCIPdebugPrintf("\n");

   /* convert temporary data to detectordata */

   /* fillout Constoblock */
   /* convert temporary data to detectordata */
   for( i = 0; i < nconss; ++i )
   {
      int consblock;

      int cons = seeed->getOpenconss()[i];

      if( consismaster[i] )
      {
         /* notation is misleading: masterconss are only potential master constraints */
         /* SCIP_CALL( SCIPhashmapInsert(newconstoblock, (void*) (size_t) cons, (void*) (size_t) (nblocks+1)) ); */
         continue;
      }

      if( constoblock[cons] == -1)
               continue;

      consblock = constoblock[cons]; /*lint !e507*/
      assert(consblock > 0);
      consblock = blockrepresentative[consblock];
      assert(consblock <= nblocks);
      newconstoblock[cons] = consblock;
      SCIPdebugMessage("%d %s\n", consblock, SCIPconsGetName(seeedpool->getConsForIndex(cons)));
   }
   (*newSeeed) = new gcg::Seeed(seeed);
   SCIP_CALL( (*newSeeed)->assignSeeedFromConstoblockVector(newconstoblock, nblocks, seeedpool) );

   (*newSeeed)->considerImplicits(seeedpool);
   (*newSeeed)->refineToBlocks(seeedpool);

   if( exact )
      (void) SCIPsnprintf(decinfo, SCIP_MAXSTRLEN, "isomorph\\_exact");
   else
      (void) SCIPsnprintf(decinfo, SCIP_MAXSTRLEN, "isomorph\\_extended" );
   (*newSeeed)->addDetectorChainInfo(decinfo);



   //(*newSeeed)->showScatterPlot(seeedpool);

   SCIPfreeMemoryArray(scip, &vartoblock);
   SCIPfreeMemoryArray(scip, &consismaster);
   SCIPfreeMemoryArray(scip, &blockrepresentative);

   return SCIP_OKAY;
}

/** destructor of detector to free user data (called when GCG is exiting) */
static
DEC_DECL_FREEDETECTOR(detectorFreeIsomorph)
{ /*lint --e{715}*/
   DEC_DETECTORDATA *detectordata;

   assert(scip != NULL);
   assert(detector != NULL);

   assert(strcmp(DECdetectorGetName(detector), DEC_DETECTORNAME) == 0);

   detectordata = DECdetectorGetData(detector);
   assert(detectordata != NULL);

   SCIPfreeMemory(scip, &detectordata);

   return SCIP_OKAY;
}

/** detector initialization method (called after problem was transformed) */
static
DEC_DECL_INITDETECTOR(detectorInitIsomorph)
{ /*lint --e{715}*/
   DEC_DETECTORDATA *detectordata;

   assert(scip != NULL);
   assert(detector != NULL);

   assert(strcmp(DECdetectorGetName(detector), DEC_DETECTORNAME) == 0);

   detectordata = DECdetectorGetData(detector);
   assert(detectordata != NULL);

   detectordata->result = SCIP_SUCCESS;

   return SCIP_OKAY;
}

/** renumbers the permutations from 0 to n-1 and returns the number of permutations
 * @return the number of permutations
 */
int renumberPermutations(
   int*                  permutation,        /**< the permutation */
   int                   permsize            /**< size of the permutation */
)
{
   // renumbering from 0 to number of permutations
   int nperms = -1;

   for( int i = 0; i < permsize; i++ )
   {
      SCIPdebugMessage("%d: %d -> ", i, permutation[i]);
      if( permutation[i] == -1 )
      {
         SCIPdebugPrintf("%d\n", permutation[i]);
         continue;
      }

      if( permutation[i] > nperms && permutation[permutation[i]] > nperms )
      {
         nperms++;
         permutation[i] = nperms;
      }
      else
      {
         permutation[i] = permutation[permutation[i]];
      }
      SCIPdebugPrintf("%d\n", permutation[i]);
   }

   return nperms+1;
}

/** collapses the permutation, if possible */
void collapsePermutation(
   int*                  permutation,        /**< the permutation */
   int                   permsize            /**< size of the permutation */
)
{
   int tmp = 0;
   // assign to a permutation circle only one number
   for( int i = 0; i < permsize; i++ )
   {
      if( permutation[i] != -1 && permutation[i] != i )
      {
         tmp = permutation[i];
         permutation[i] = permutation[tmp];
      }
      SCIPdebugMessage("%d %d\n",i, permutation[i]);

   }
}

/** method to enumerate all subsets */
static
std::vector< std::vector<int> > getAllSubsets(std::vector<int> set)
{
    std::vector< std::vector<int> > subset;
    std::vector<int> empty;
    subset.push_back( empty );

    for ( size_t i = 0; i < set.size(); ++i )
    {
        std::vector< std::vector<int> > subsetTemp = subset;

        for (size_t j = 0; j < subsetTemp.size(); ++j)
            subsetTemp[j].push_back( set[i] );

        for (size_t j = 0; j < subsetTemp.size(); ++j)
            subset.push_back( subsetTemp[j] );
    }
    return subset;
}

/** reorder such that the best permutation is represented by 0, the second best by 1, etc. */
SCIP_RETCODE reorderPermutations(
   SCIP*                 scip,               /**< SCIP data structure */
   gcg::Seeedpool*       seeedpool,          /**< seeedpool */
   int*                  permutation,        /**< the permutation */
   int                   permsize,           /**< size of the permutation */
   int                   nperms              /**< number of permutations */
)
{
   int i;
   int* count;
   int* order;
   int* invorder;

   assert(scip != NULL);
   assert(permutation != NULL);
   assert(permsize > 0);
   assert(nperms > 0);

   SCIP_CALL( SCIPallocMemoryArray(scip, &count, nperms) );
   SCIP_CALL( SCIPallocMemoryArray(scip, &order, nperms) );
   SCIP_CALL( SCIPallocMemoryArray(scip, &invorder, nperms) );
   BMSclearMemoryArray(count, nperms);
   BMSclearMemoryArray(order, nperms);
   BMSclearMemoryArray(invorder, nperms);

   /* initialize order array that will give a mapping from new to old representatives */
   for( i = 0; i < nperms; ++i )
   {
      order[i] = i;
   }

   /* count sizes of orbits */
   for( i = 0; i < permsize; ++i )
   {
      if( permutation[i] >= 0 )
      {
         count[permutation[i]] += 1;

         SCIPdebugMessage("permutation[i] = %d; count %d\n", permutation[i], count[permutation[i]]);
      }
   }

   /* sort count and order array */
   SCIPsortDownIntInt(count, order, nperms);

#ifdef SCIP_DEBUG

   for( i = 0; i < nperms; ++i )
   {
      SCIPdebugMessage("count[%d] = %d, order[%d] = %d\n", i, count[i], i, order[i]);
   }
#endif

   /* compute invorder array that gives a mapping from old to new representatives */
   for( i = 0; i < nperms; ++i )
   {
      invorder[order[i]] = i;
      SCIPdebugMessage("invorder[%d] = %d\n", order[i], invorder[order[i]]);
   }

   SCIPdebugMessage("Best permutation with orbit of size %d, best %d\n", count[0], order[0]);

   /* update representatives of constraints */
   for( i = 0; i < permsize; ++i )
   {
      if( permutation[i] >= 0 )
         permutation[i] = invorder[permutation[i]];
   }


   std::vector<int> orbitsizes(0);

   /* compute invorder array that gives a mapping from old to new representatives */
   for( i = 0; i < nperms; ++i )
   {
      int orbitsize;
      orbitsize = count[i];

      /** find orbitsize or not */
      std::vector<int>::const_iterator orbitsizesIter = orbitsizes.begin();
      for(; orbitsizesIter != orbitsizes.end(); ++orbitsizesIter)
      {
        if(*orbitsizesIter == orbitsize)
           break;
      }

      if( orbitsizesIter  == orbitsizes.end()  )
      {
         seeedpool->addCandidatesNBlocks(orbitsize);

         orbitsizes.push_back(orbitsize);
      }
   }
   std::vector< std::vector<int> > subsetsOfOrbitsizes = getAllSubsets(orbitsizes);

   for(size_t subset = 0; subset < subsetsOfOrbitsizes.size(); ++subset)
   {
      int greatestCD = 1;

      if(subsetsOfOrbitsizes[subset].size() == 0 || subsetsOfOrbitsizes[subset].size() == 1)
           continue;

      greatestCD = gcd(subsetsOfOrbitsizes[subset][0], subsetsOfOrbitsizes[subset][1]  );

      for( size_t j = 2; j < subsetsOfOrbitsizes[subset].size() ; ++j)
      {
         greatestCD = gcd( greatestCD, subsetsOfOrbitsizes[subset][j] );
      }

      seeedpool->addCandidatesNBlocks(greatestCD);
   }


   SCIPfreeMemoryArray(scip, &count);
   SCIPfreeMemoryArray(scip, &order);
   SCIPfreeMemoryArray(scip, &invorder);

   return SCIP_OKAY;
}

/** detection function of isomorph detector */
static
SCIP_RETCODE detectIsomorph(
   SCIP*                 scip,               /**< SCIP data structure */
   int*                  ndecdecomps,        /**< pointer to store number of decompositions */
   DEC_DECOMP***         decdecomps,         /**< pointer to store decompositions */
   DEC_DETECTORDATA*     detectordata,       /**< detector data structure */
   SCIP_RESULT*          result,             /**< pointer to store result */
<<<<<<< HEAD
   SCIP_Bool             onlysign            /**< use only sign of coefficients instead of coefficients? */
=======
   SCIP_Bool             onlysign,           /**< use only sign of coefficients instead of coefficients? */
   int                   maxdecomps          /**< maximum number of new decompositions */
>>>>>>> 42ca66a8
)
{
   bliss::Graph graph;
   bliss::Stats bstats;
   AUT_HOOK *ptrhook;
   AUT_COLOR *colorinfo;

   int nconss = SCIPgetNConss(scip);
   int i;
   int unique;
   int oldndecdecomps;

   oldndecdecomps = *ndecdecomps;

   detectordata->result = SCIP_SUCCESS;

   colorinfo = new AUT_COLOR();

   colorinfo->setOnlySign(onlysign);

   if( !onlysign )
      SCIPverbMessage(scip, SCIP_VERBLEVEL_NORMAL, NULL, "Detecting aggregatable structure: ");
   else
      SCIPverbMessage(scip, SCIP_VERBLEVEL_NORMAL, NULL, "Detecting almost aggregatable structure: ");

   SCIP_CALL( setupArrays(scip, colorinfo, &detectordata->result) );
   SCIP_CALL( createGraph(scip, *colorinfo, &graph, &detectordata->result) );

   ptrhook = new AUT_HOOK(FALSE, graph.get_nof_vertices(), scip);
   for( i = 0; i < nconss; i++ )
   {
      ptrhook->conssperm[i] = -1;
   }

   graph.find_automorphisms(bstats, fhook, ptrhook);

   if( !ptrhook->getBool() )
      detectordata->result = SCIP_DIDNOTFIND;

   if( detectordata->result == SCIP_SUCCESS )
   {
      int nperms;
      DEC_DECOMP* newdecomp;
      int nmasterconss;
      SCIP_CONS** masterconss = NULL;
      int p;

      // assign to a permutation circle only one number
      collapsePermutation(ptrhook->conssperm, nconss);
      // renumbering from 0 to number of permutations
      nperms = renumberPermutations(ptrhook->conssperm, nconss);

      // reorder decomposition (corresponding to orbit size)
<<<<<<< HEAD
      SCIP_CALL( reorderPermutations(scip, ptrhook->conssperm, nconss, nperms) );

      if( *ndecdecomps == 0 )
         SCIP_CALL( SCIPallocMemoryArray(scip, decdecomps, *ndecdecomps + MIN(detectordata->maxdecomps, nperms)) ); /*lint !e506*/
      else
         SCIP_CALL( SCIPreallocMemoryArray(scip, decdecomps, *ndecdecomps + MIN(detectordata->maxdecomps, nperms)) ); /*lint !e506*/

      int pos = *ndecdecomps;
      for( p = *ndecdecomps; p < *ndecdecomps + nperms && pos < detectordata->maxdecomps; ++p )
=======
      //SCIP_CALL( reorderPermutations(scip, ptrhook->conssperm, nconss, nperms) );

      if( *ndecdecomps == 0 )
         SCIP_CALL( SCIPallocMemoryArray(scip, decdecomps, *ndecdecomps + MIN(maxdecomps, nperms)) ); /*lint !e506*/
      else
         SCIP_CALL( SCIPreallocMemoryArray(scip, decdecomps, *ndecdecomps + MIN(maxdecomps, nperms)) ); /*lint !e506*/

      int pos = *ndecdecomps;
      for( p = *ndecdecomps; p < *ndecdecomps + MIN(maxdecomps, nperms); ++p )
>>>>>>> 42ca66a8
      {
         SCIP_CALL( SCIPallocMemoryArray(scip, &masterconss, nconss) );

         SCIPdebugMessage("masterconss of decomp %d:\n", p);

         nmasterconss = 0;
         for( i = 0; i < nconss; i++ )
         {
            if( p - *ndecdecomps != ptrhook->conssperm[i] )
            {
               masterconss[nmasterconss] = SCIPgetConss(scip)[i];
               SCIPdebugMessage("%s\n", SCIPconsGetName(masterconss[nmasterconss]));
               nmasterconss++;
            }
         }
         SCIPdebugMessage("%d\n", nmasterconss);

         if( nmasterconss < SCIPgetNConss(scip) )
         {
            SCIP_CALL( DECcreateDecompFromMasterconss(scip, &((*decdecomps)[pos]), masterconss, nmasterconss) );

            SCIPfreeMemoryArray(scip, &masterconss);
         }
         else
         {
            SCIPfreeMemoryArray(scip, &masterconss);

            continue;
         }


         SCIP_CALL( DECcreatePolishedDecomp(scip, (*decdecomps)[pos], &newdecomp) );
         if( newdecomp != NULL )
         {
            SCIP_CALL( DECdecompFree(scip, &((*decdecomps)[pos])) );
            (*decdecomps)[pos] = newdecomp;
         }

         ++pos;
      }
      *ndecdecomps = pos;

      if( *ndecdecomps > 0 )
      {
         unique = DECfilterSimilarDecompositions(scip, *decdecomps, *ndecdecomps);
      }
      else
      {
         unique = *ndecdecomps;
      }

      for( p = unique; p < *ndecdecomps; ++p )
      {
         SCIP_CALL( DECdecompFree(scip, &((*decdecomps)[p])) );
         (*decdecomps)[p] = NULL;
      }

      *ndecdecomps = unique;

      if( *ndecdecomps > 0 )
      {
         SCIP_CALL( SCIPreallocMemoryArray(scip, decdecomps, *ndecdecomps) );
      }

      SCIPverbMessage(scip, SCIP_VERBLEVEL_NORMAL, NULL, "found %d (new) decompositions.\n", *ndecdecomps - oldndecdecomps);
   }
   else
   {
      SCIPverbMessage(scip, SCIP_VERBLEVEL_NORMAL, NULL, "not found.\n");
   }

   if( *ndecdecomps == 0 )
   {
      SCIPfreeMemoryArrayNull(scip, decdecomps);
   }

<<<<<<< HEAD
   delete colorinfo;

=======
   delete colorinfo;

   delete ptrhook;

   *result = detectordata->result;

   return SCIP_OKAY;
}

/** detection function of isomorph detector for seeeds */
static
SCIP_RETCODE detectIsomorph(
   SCIP*                 scip,               /**< SCIP data structure */
   gcg::Seeed*           seeed,              /**< seeed to propagate */
   gcg::Seeedpool*       seeedpool,          /**< seeedpool */
   int*                  nNewSeeeds,         /**< pointer to store number of seeeds */
   gcg::Seeed***         newSeeeds,          /**< pointer to store seeeds */
   DEC_DETECTORDATA*     detectordata,       /**< detector data structure */
   SCIP_RESULT*          result,             /**< pointer to store result */
   SCIP_Bool             onlysign,           /**< use only sign of coefficients instead of coefficients? */
   int                   maxdecomps          /**< maximum number of new decompositions */
)
{
   SCIP_CLOCK* temporaryClock;
   SCIP_CALL_ABORT( SCIPcreateClock(scip, &temporaryClock) );
   SCIP_CALL_ABORT( SCIPstartClock(scip, temporaryClock) );

   bliss::Graph graph;
   bliss::Stats bstats;
   AUT_HOOK *ptrhook;
   AUT_COLOR *colorinfo;

   int nconss = seeed->getNOpenconss();
   int i;
   int oldnseeeds;

   oldnseeeds = *nNewSeeeds;

   detectordata->result = SCIP_SUCCESS;

   colorinfo = new AUT_COLOR();

   colorinfo->setOnlySign(onlysign);


   if( !onlysign )
      SCIPverbMessage(scip, SCIP_VERBLEVEL_NORMAL, NULL, "Detecting aggregatable structure: ");
   else
      SCIPverbMessage(scip, SCIP_VERBLEVEL_NORMAL, NULL, "Detecting almost aggregatable structure: ");

   SCIP_CALL( setupArrays(scip, colorinfo, &detectordata->result, seeed, seeedpool) );
   SCIP_CALL( createGraph(scip, *colorinfo, &graph, &detectordata->result, seeed, seeedpool) );

   ptrhook = new AUT_HOOK(FALSE, graph.get_nof_vertices(), scip, seeed, seeedpool);
   for( i = 0; i < nconss; i++ )
   {
      ptrhook->conssperm[i] = -1;
   }

   graph.find_automorphisms(bstats, fhookForSeeeds, ptrhook);

   if( !ptrhook->getBool() )
      detectordata->result = SCIP_DIDNOTFIND;

   if( detectordata->result == SCIP_SUCCESS )
   {
      int nperms;
      int nmasterconss;
      int* masterconss = NULL;
      int p;

      // assign to a permutation circle only one number
      collapsePermutation(ptrhook->conssperm, nconss);
      // renumbering from 0 to number of permutations
      nperms = renumberPermutations(ptrhook->conssperm, nconss);

      // reorder decomposition (corresponding to orbit size)
      SCIP_CALL( reorderPermutations(scip, seeedpool, ptrhook->conssperm, nconss, nperms) );

      if( *nNewSeeeds == 0 )
         SCIP_CALL( SCIPallocMemoryArray(scip, newSeeeds, *nNewSeeeds + MIN(maxdecomps, nperms)) ); /*lint !e506*/
      else
         SCIP_CALL( SCIPreallocMemoryArray(scip, newSeeeds, *nNewSeeeds + MIN(maxdecomps, nperms)) ); /*lint !e506*/

      int pos = *nNewSeeeds;

      SCIP_CALL_ABORT( SCIPstopClock(scip, temporaryClock ) );
      SCIP_Real tempTime = SCIPclockGetTime(temporaryClock);

      for( p = *nNewSeeeds; p < *nNewSeeeds + nperms && pos < *nNewSeeeds + maxdecomps; ++p )
      {
         SCIP_CALL_ABORT( SCIPresetClock(scip, temporaryClock ) );
         SCIP_CALL_ABORT( SCIPstartClock(scip, temporaryClock) );
         SCIP_CALL( SCIPallocMemoryArray(scip, &masterconss, nconss) );

         SCIPdebugMessage("masterconss of seeed %d:\n", p);

         nmasterconss = 0;
         for( i = 0; i < nconss; i++ )
         {
            if( p - *nNewSeeeds != ptrhook->conssperm[i] )
            {
               masterconss[nmasterconss] = seeed->getOpenconss()[i];
               SCIPdebugMessage("%s\n", SCIPconsGetName(seeedpool->getConsForIndex(masterconss[nmasterconss])));
               nmasterconss++;
            }
         }
         SCIPdebugMessage("%d\n", nmasterconss);

         if( nmasterconss < nconss )
         {
            SCIP_Bool isduplicate;
            int q;

            SCIP_CALL( createSeeedFromMasterconss(scip, &((*newSeeeds)[pos]), masterconss, nmasterconss, seeed, seeedpool, !onlysign) );

            ((*newSeeeds)[pos])->calcHashvalue();
            SCIP_CALL_ABORT( SCIPstopClock(scip, temporaryClock ) );
            (*newSeeeds)[pos]->addClockTime( tempTime + SCIPclockGetTime(temporaryClock) );

            isduplicate = FALSE;

            for( q = 0; q < pos && !isduplicate; ++q )
            {
               SCIP_CALL( ((*newSeeeds)[pos])->isEqual((*newSeeeds)[q], &isduplicate, TRUE) );
            }


            if( isduplicate )
            {
               delete (*newSeeeds)[pos];
            }
            else
            {
               ++pos;
            }

            SCIPfreeMemoryArray(scip, &masterconss);


         }

         else
         {
            SCIPfreeMemoryArray(scip, &masterconss);

            SCIP_CALL_ABORT( SCIPstopClock(scip, temporaryClock ) );

            continue;
         }
      }
      *nNewSeeeds = pos;

      if( *nNewSeeeds > 0 )
      {
         SCIP_CALL( SCIPreallocMemoryArray(scip, newSeeeds, *nNewSeeeds) );
      }

      SCIPverbMessage(scip, SCIP_VERBLEVEL_NORMAL, NULL, "found %d (new) decompositions.\n", *nNewSeeeds - oldnseeeds);
   }
   else
   {
      SCIPverbMessage(scip, SCIP_VERBLEVEL_NORMAL, NULL, "not found.\n");
   }

   if( *nNewSeeeds == 0 )
   {
      SCIPfreeMemoryArrayNull(scip, newSeeeds);
   }


   delete colorinfo;


>>>>>>> 42ca66a8
   delete ptrhook;

   *result = detectordata->result;

   SCIP_CALL_ABORT(SCIPfreeClock(scip, &temporaryClock) );

   return SCIP_OKAY;
}


//#define detectorPropagateSeeedIsomorph NULL
DEC_DECL_PROPAGATESEEED(detectorPropagateSeeedIsomorph)
{
   *result = SCIP_DIDNOTFIND;
   DEC_DETECTORDATA* detectordata = DECdetectorGetData(detector);
   gcg::Seeed* seeed =  seeedPropagationData->seeedToPropagate ;

   seeedPropagationData->nNewSeeeds = 0;
   seeedPropagationData->newSeeeds = NULL;

   if(seeed->getNBlocks() != 0 || seeed->getNOpenvars() != seeed->getNVars())
   {
      *result = SCIP_SUCCESS;
      return SCIP_OKAY;
   }

   if( detectordata->maxdecompsextend > 0 )
      SCIP_CALL( detectIsomorph(scip, seeed, seeedPropagationData->seeedpool, &(seeedPropagationData->nNewSeeeds), &(seeedPropagationData->newSeeeds), detectordata, result, TRUE, detectordata->maxdecompsextend) );

   if( detectordata->maxdecompsexact > 0 )
      SCIP_CALL( detectIsomorph(scip, seeed, seeedPropagationData->seeedpool, &(seeedPropagationData->nNewSeeeds), &(seeedPropagationData->newSeeeds), detectordata, result, FALSE, detectordata->maxdecompsexact) );

   for( int i = 0; i < seeedPropagationData->nNewSeeeds; ++i )
   {
      seeedPropagationData->newSeeeds[i]->setDetectorPropagated(detector);
      seeedPropagationData->newSeeeds[i]->refineToMaster(seeedPropagationData->seeedpool);
   }

   return SCIP_OKAY;
}
#define detectorExitIsomorph NULL


/** detection function of detector */
static DEC_DECL_DETECTSTRUCTURE(detectorDetectIsomorph)
{ /*lint -esym(429,ptrhook)*/

   *result = SCIP_DIDNOTFIND;

   *ndecdecomps = 0;
   *decdecomps = NULL;


   if( detectordata->legacyextend)
      SCIP_CALL( detectIsomorph(scip, ndecdecomps, decdecomps, detectordata, result, TRUE, detectordata->maxdecompsextend) );

   /** do exact detection */
   if( detectordata->legacyexact)
      SCIP_CALL( detectIsomorph(scip, ndecdecomps, decdecomps, detectordata, result, FALSE, detectordata->maxdecompsexact) );

   return SCIP_OKAY;
}
#define detectorFinishSeeedIsomorph NULL

#define detectorPostprocessSeeedIsomorph NULL

static
DEC_DECL_SETPARAMAGGRESSIVE(setParamAggressiveIsomorph)
{
   char setstr[SCIP_MAXSTRLEN];
   const char* name = DECdetectorGetName(detector);
   int newval;
   SCIP_Real modifier;

   (void) SCIPsnprintf(setstr, SCIP_MAXSTRLEN, "detection/detectors/%s/enabled", name);
   SCIP_CALL( SCIPsetBoolParam(scip, setstr, TRUE) );

   (void) SCIPsnprintf(setstr, SCIP_MAXSTRLEN, "detection/detectors/%s/origenabled", name);
   SCIP_CALL( SCIPsetBoolParam(scip, setstr, TRUE) );

   (void) SCIPsnprintf(setstr, SCIP_MAXSTRLEN, "detection/detectors/%s/finishingenabled", name);
   SCIP_CALL( SCIPsetBoolParam(scip, setstr, TRUE ) );

     (void) SCIPsnprintf(setstr, SCIP_MAXSTRLEN, "detection/detectors/%s/maxcallround", name);
   SCIP_CALL( SCIPgetIntParam(scip, setstr, &newval) );
   ++newval;
   SCIP_CALL( SCIPsetIntParam(scip, setstr, newval ) );
   SCIPinfoMessage(scip, NULL, "After Setting %s = %d\n", setstr, newval);


   (void) SCIPsnprintf(setstr, SCIP_MAXSTRLEN, "detection/detectors/%s/origmaxcallround", name);
   SCIP_CALL( SCIPgetIntParam(scip, setstr, &newval) );
   ++newval;
   SCIP_CALL( SCIPsetIntParam(scip, setstr, newval ) );
   SCIPinfoMessage(scip, NULL, "%s = %d\n", setstr, newval);

   /* check if no problem is read */
   if( SCIPgetStage(scip) < SCIP_STAGE_PROBLEM )
   {
      newval = MAX( 0, DEFAULT_MAXDECOMPSEXACT   );
      (void) SCIPsnprintf(setstr, SCIP_MAXSTRLEN, "detection/detectors/%s/maxdecompsexact", name);
      SCIP_CALL( SCIPsetIntParam(scip, setstr, newval ) );
      SCIPinfoMessage(scip, NULL, "%s = %d\n", setstr, newval);

      newval = MAX( 0, DEFAULT_MAXDECOMPSEXTEND  );
      (void) SCIPsnprintf(setstr, SCIP_MAXSTRLEN, "detection/detectors/%s/maxdecompsextend", name);
      SCIP_CALL( SCIPsetIntParam(scip, setstr, newval ) );
      SCIPinfoMessage(scip, NULL, "%s = %d\n", setstr, newval);
      return SCIP_OKAY;
   }

   modifier = ( (SCIP_Real)SCIPgetNConss(scip) + (SCIP_Real)SCIPgetNVars(scip) ) / SET_MULTIPLEFORSIZETRANSF;

   modifier = log(modifier) / log(2);

   if (!SCIPisFeasPositive(scip, modifier) )
      modifier = -1.;

   modifier = SCIPfloor(scip, modifier);
   modifier += 0;

   newval = MAX( 0, DEFAULT_MAXDECOMPSEXACT - modifier );
   (void) SCIPsnprintf(setstr, SCIP_MAXSTRLEN, "detection/detectors/%s/maxdecompsexact", name);
   SCIP_CALL( SCIPsetIntParam(scip, setstr, newval ) );
   SCIPinfoMessage(scip, NULL, "%s = %d\n", setstr, newval);

   newval = MAX( 0, DEFAULT_MAXDECOMPSEXTEND - modifier );
   (void) SCIPsnprintf(setstr, SCIP_MAXSTRLEN, "detection/detectors/%s/maxdecompsextend", name);
   SCIP_CALL( SCIPsetIntParam(scip, setstr, newval ) );
   SCIPinfoMessage(scip, NULL, "%s = %d\n", setstr, newval);

   return SCIP_OKAY;

}


static
DEC_DECL_SETPARAMDEFAULT(setParamDefaultIsomorph)
{
   char setstr[SCIP_MAXSTRLEN];
   int newval;
   SCIP_Real modifier;

   const char* name = DECdetectorGetName(detector);

   (void) SCIPsnprintf(setstr, SCIP_MAXSTRLEN, "detection/detectors/%s/enabled", name);
   SCIP_CALL( SCIPsetBoolParam(scip, setstr, DEC_ENABLED) );

   (void) SCIPsnprintf(setstr, SCIP_MAXSTRLEN, "detection/detectors/%s/origenabled", name);
   SCIP_CALL( SCIPsetBoolParam(scip, setstr, DEC_ENABLEDORIGINAL) );

   (void) SCIPsnprintf(setstr, SCIP_MAXSTRLEN, "detection/detectors/%s/finishingenabled", name);
   SCIP_CALL( SCIPsetBoolParam(scip, setstr, DEC_ENABLEDFINISHING ) );


   /* check if no problem is read */
   if( SCIPgetStage(scip) < SCIP_STAGE_PROBLEM )
   {
      newval = MAX( 0, DEFAULT_MAXDECOMPSEXACT   );
      (void) SCIPsnprintf(setstr, SCIP_MAXSTRLEN, "detection/detectors/%s/maxdecompsexact", name);
      SCIP_CALL( SCIPsetIntParam(scip, setstr, newval ) );
      SCIPinfoMessage(scip, NULL, "%s = %d\n", setstr, newval);

      newval = MAX( 0, DEFAULT_MAXDECOMPSEXTEND  );
      (void) SCIPsnprintf(setstr, SCIP_MAXSTRLEN, "detection/detectors/%s/maxdecompsextend", name);
      SCIP_CALL( SCIPsetIntParam(scip, setstr, newval ) );
      SCIPinfoMessage(scip, NULL, "%s = %d\n", setstr, newval);
      return SCIP_OKAY;
   }


   modifier = ( (SCIP_Real)SCIPgetNConss(scip) + (SCIP_Real)SCIPgetNVars(scip) ) / SET_MULTIPLEFORSIZETRANSF;

   modifier = log(modifier) / log(2);

   if (!SCIPisFeasPositive(scip, modifier) )
      modifier = -1.;

   modifier = SCIPfloor(scip, modifier);
   modifier += 2;

   newval = MAX( 0, DEFAULT_MAXDECOMPSEXACT - modifier );
   (void) SCIPsnprintf(setstr, SCIP_MAXSTRLEN, "detection/detectors/%s/maxdecompsexact", name);
   SCIP_CALL( SCIPsetIntParam(scip, setstr, newval ) );
   SCIPinfoMessage(scip, NULL, "%s = %d\n", setstr, newval);

   newval = MAX( 0, DEFAULT_MAXDECOMPSEXTEND - modifier );
   (void) SCIPsnprintf(setstr, SCIP_MAXSTRLEN, "detection/detectors/%s/maxdecompsextend", name);
   SCIP_CALL( SCIPsetIntParam(scip, setstr, newval ) );
   SCIPinfoMessage(scip, NULL, "%s = %d\n", setstr, newval);



   return SCIP_OKAY;

}

<<<<<<< HEAD

/** detection function of detector */
static DEC_DECL_DETECTSTRUCTURE(detectorDetectIsomorph)
{ /*lint -esym(429,ptrhook)*/

   *result = SCIP_DIDNOTFIND;

   *ndecdecomps = 0;
   *decdecomps = NULL;

   if( detectordata->extend )
      SCIP_CALL( detectIsomorph(scip, ndecdecomps, decdecomps, detectordata, result, TRUE) );

   if( detectordata->exact )
      SCIP_CALL( detectIsomorph(scip, ndecdecomps, decdecomps, detectordata, result, FALSE) );

   return SCIP_OKAY;
}

=======
static
DEC_DECL_SETPARAMFAST(setParamFastIsomorph)
{
   char setstr[SCIP_MAXSTRLEN];
   int newval;

   const char* name = DECdetectorGetName(detector);

   (void) SCIPsnprintf(setstr, SCIP_MAXSTRLEN, "detection/detectors/%s/enabled", name);
   SCIP_CALL( SCIPsetBoolParam(scip, setstr, FALSE) );

   (void) SCIPsnprintf(setstr, SCIP_MAXSTRLEN, "detection/detectors/%s/origenabled", name);
   SCIP_CALL( SCIPsetBoolParam(scip, setstr, FALSE) );

   (void) SCIPsnprintf(setstr, SCIP_MAXSTRLEN, "detection/detectors/%s/finishingenabled", name);
   SCIP_CALL( SCIPsetBoolParam(scip, setstr, FALSE ) );

   /* check if no problem is read */
   if( SCIPgetStage(scip) < SCIP_STAGE_PROBLEM )
   {
      newval = MAX( 0, DEFAULT_MAXDECOMPSEXACT   );
      (void) SCIPsnprintf(setstr, SCIP_MAXSTRLEN, "detection/detectors/%s/maxdecompsexact", name);
      SCIP_CALL( SCIPsetIntParam(scip, setstr, newval ) );
      SCIPinfoMessage(scip, NULL, "%s = %d\n", setstr, newval);

      newval = MAX( 0, DEFAULT_MAXDECOMPSEXTEND  );
      (void) SCIPsnprintf(setstr, SCIP_MAXSTRLEN, "detection/detectors/%s/maxdecompsextend", name);
      SCIP_CALL( SCIPsetIntParam(scip, setstr, newval ) );
      SCIPinfoMessage(scip, NULL, "%s = %d\n", setstr, newval);
      return SCIP_OKAY;
   }



   newval = ( (SCIP_Real)SCIPgetNConss(scip) + (SCIP_Real)SCIPgetNVars(scip) >  SET_MULTIPLEFORSIZETRANSF) ? 0 : 1;
   (void) SCIPsnprintf(setstr, SCIP_MAXSTRLEN, "detection/detectors/%s/maxdecompsexact", name);
   SCIP_CALL( SCIPsetIntParam(scip, setstr, newval ) );
   SCIPinfoMessage(scip, NULL, "%s = %d\n", setstr, newval);

   newval = 0;
   (void) SCIPsnprintf(setstr, SCIP_MAXSTRLEN, "detection/detectors/%s/maxdecompsextend", name);
   SCIP_CALL( SCIPsetIntParam(scip, setstr, newval ) );
   SCIPinfoMessage(scip, NULL, "%s = %d\n", setstr, newval);


   return SCIP_OKAY;

}


>>>>>>> 42ca66a8
/*
 * detector specific interface methods
 */


/** creates the handler for isomorph subproblems and includes it in SCIP */
extern "C"
SCIP_RETCODE SCIPincludeDetectorIsomorphism(
   SCIP*                 scip                /**< SCIP data structure */
   )
{
   DEC_DETECTORDATA* detectordata;

   detectordata = NULL;

   SCIP_CALL( SCIPallocMemory(scip, &detectordata) );
   assert(detectordata != NULL);



   SCIP_CALL( DECincludeDetector(scip, DEC_DETECTORNAME, DEC_DECCHAR, DEC_DESC, DEC_FREQCALLROUND, DEC_MAXCALLROUND, DEC_MINCALLROUND, DEC_FREQCALLROUNDORIGINAL, DEC_MAXCALLROUNDORIGINAL, DEC_MINCALLROUNDORIGINAL, DEC_PRIORITY, DEC_ENABLED, DEC_ENABLEDORIGINAL, DEC_ENABLEDFINISHING,DEC_ENABLEDPOSTPROCESSING, DEC_SKIP, DEC_USEFULRECALL, DEC_LEGACYMODE,
      detectordata, detectorDetectIsomorph, detectorFreeIsomorph, detectorInitIsomorph, detectorExitIsomorph, detectorPropagateSeeedIsomorph, detectorFinishSeeedIsomorph, detectorPostprocessSeeedIsomorph, setParamAggressiveIsomorph, setParamDefaultIsomorph, setParamFastIsomorph) );

   /* add isomorph constraint handler parameters */
<<<<<<< HEAD
   SCIP_CALL( SCIPaddIntParam(scip, "detectors/isomorph/maxdecomps",
      "Maximum number of solutions/decompositions", &detectordata->maxdecomps, FALSE,
      DEFAULT_MAXDECOMPS, 1, INT_MAX, NULL, NULL) );
   SCIP_CALL( SCIPaddBoolParam(scip, "detectors/isomorph/exact",
      "Use exact coefficients for detection?", &detectordata->exact, FALSE,
         DEFAULT_EXACT, NULL, NULL) );
   SCIP_CALL( SCIPaddBoolParam(scip, "detectors/isomorph/extend",
      "Extend detection by using the sign of the coefficients instead of the coefficients?", &detectordata->extend, FALSE,
      DEFAULT_EXTEND, NULL, NULL) );
=======
   SCIP_CALL( SCIPaddIntParam(scip, "detection/detectors/isomorph/maxdecompsexact",
      "Maximum number of solutions/decompositions with exact detection", &detectordata->maxdecompsexact, FALSE,
      DEFAULT_MAXDECOMPSEXACT, 0, INT_MAX, NULL, NULL) );

   SCIP_CALL( SCIPaddIntParam(scip, "detection/detectors/isomorph/maxdecompsextend",
      "Maximum number of solutions/decompositions with extended detection", &detectordata->maxdecompsextend, FALSE,
      DEFAULT_MAXDECOMPSEXTEND, 0, INT_MAX, NULL, NULL) );

   SCIP_CALL( SCIPaddBoolParam(scip, "detection/detectors/isomorph/legacyextend",
      "is extended detection activated when doing legacy detection", &detectordata->legacyextend, FALSE,
      DEFAULT_LEGACYEXTEND, NULL, NULL) );

   SCIP_CALL( SCIPaddBoolParam(scip, "detection/detectors/isomorph/legacyexact",
         "is exact detection activated when doing legacy detection", &detectordata->legacyexact, FALSE,
         DEFAULT_LEGACYEXACT, NULL, NULL) );

>>>>>>> 42ca66a8

   return SCIP_OKAY;
}<|MERGE_RESOLUTION|>--- conflicted
+++ resolved
@@ -31,10 +31,7 @@
  * @author Martin Bergner
  * @author Daniel Peters
  * @author Jonas Witt
-<<<<<<< HEAD
-=======
  * @author Michael Bastubbe
->>>>>>> 42ca66a8
  *
  * This detector finds subproblems that can be aggregated thus reducing the symmetry of the problem using color preserving
  * automorphisms and bliss.
@@ -81,11 +78,6 @@
 #define DEC_USEFULRECALL          FALSE       /**< is it useful to call this detector on a descendant of the propagated seeed */
 #define DEC_LEGACYMODE            TRUE       /**< should (old) DETECTSTRUCTURE method also be used for detection */
 
-<<<<<<< HEAD
-#define DEFAULT_MAXDECOMPS       1          /**< default maximum number of decompositions */
-#define DEFAULT_EXACT            TRUE       /**< default value using exact coefficients for detection */
-#define DEFAULT_EXTEND           FALSE      /**< default value for extending detection by using the sign of the coefficients instead of the coefficients */
-=======
 
 #define DEFAULT_MAXDECOMPSEXACT  6           /**< default maximum number of decompositions */
 #define DEFAULT_MAXDECOMPSEXTEND 4           /**< default maximum number of decompositions */
@@ -95,7 +87,6 @@
 
 
 #define SET_MULTIPLEFORSIZETRANSF 12500
->>>>>>> 42ca66a8
 
 /*
  * Data structures
@@ -104,18 +95,11 @@
 /** detector data */
 struct DEC_DetectorData
 {
-<<<<<<< HEAD
-   SCIP_RESULT          result;             /**< result pointer to indicate success or failure */
-   int                  maxdecomps;         /**< maximum number of decompositions */
-   SCIP_Bool            exact;              /**< Use exact coefficients for detection? */
-   SCIP_Bool            extend;             /**< Extend detection by using the sign of the coefficients instead of the coefficients? */
-=======
    SCIP_RESULT          result;            /**< result pointer to indicate success or failure */
    int                  maxdecompsexact;   /**< maximum number of decompositions for exact emthod */
    int                  maxdecompsextend;  /**< maximum number of decompositions for extend method*/
    SCIP_Bool            legacyextend;      /**< legacy parameter if extend mode is activated when doing legacy mode*/
    SCIP_Bool            legacyexact;       /**< legacy parameter if exact mode is activated when doing legacy mode*/
->>>>>>> 42ca66a8
 };
 
 typedef struct struct_hook AUT_HOOK;
@@ -426,19 +410,12 @@
       if( !added )
          delete scons;
 
-<<<<<<< HEAD
-      SCIP_CALL( SCIPallocBufferArray(scip, &curvars, ncurvars) );
-      SCIP_CALL( SCIPallocBufferArray(scip, &curvals, ncurvars) );
-=======
       SCIP_CALL( SCIPallocMemoryArray(scip, &curvars, ncurvars) );
       SCIP_CALL( SCIPallocMemoryArray(scip, &curvals, ncurvars) );
->>>>>>> 42ca66a8
 
       SCIP_CALL( GCGconsGetVars(scip, conss[i], curvars, ncurvars) );
       SCIP_CALL( GCGconsGetVals(scip, conss[i], curvals, ncurvars) );
 
-<<<<<<< HEAD
-=======
    //save the properties of variables of the constraints in a struct array and in a sorted pointer array
    for( j = 0; j < ncurvars; j++ )
    {
@@ -538,27 +515,11 @@
       if( !added )
          delete scons;
 
->>>>>>> 42ca66a8
       //save the properties of variables of the constraints in a struct array and in a sorted pointer array
       for( j = 0; j < ncurvars; j++ )
       {
-         SCIP_Real constant;
          added = FALSE;
 
-<<<<<<< HEAD
-         if( SCIPgetStage(scip) >= SCIP_STAGE_TRANSFORMED)
-            SCIPgetProbvarSum(scip, &(curvars[j]), &(curvals[j]), &constant);
-
-         if( !onlysign )
-         {
-            scoef = new AUT_COEF(scip, curvals[j]);
-         }
-         else
-         {
-            if( SCIPisPositive(scip, curvals[j]) )
-               scoef = new AUT_COEF(scip, 1.0);
-            else if( SCIPisNegative(scip, curvals[j]) )
-=======
          if( !onlysign )
          {
             scoef = new AUT_COEF(scip, seeedpool->getValsForCons(consindex)[j]);
@@ -568,7 +529,6 @@
             if( SCIPisPositive(scip, seeedpool->getValsForCons(consindex)[j]) )
                scoef = new AUT_COEF(scip, 1.0);
             else if( SCIPisNegative(scip, seeedpool->getValsForCons(consindex)[j]) )
->>>>>>> 42ca66a8
                scoef = new AUT_COEF(scip, -1.0);
             else
                scoef = new AUT_COEF(scip, 0.0);
@@ -586,11 +546,6 @@
             delete scoef;
 
       }
-<<<<<<< HEAD
-      SCIPfreeBufferArray(scip, &curvars);
-      SCIPfreeBufferArray(scip, &curvals);
-=======
->>>>>>> 42ca66a8
    }
    return SCIP_OKAY;
 }
@@ -1382,12 +1337,8 @@
    DEC_DECOMP***         decdecomps,         /**< pointer to store decompositions */
    DEC_DETECTORDATA*     detectordata,       /**< detector data structure */
    SCIP_RESULT*          result,             /**< pointer to store result */
-<<<<<<< HEAD
-   SCIP_Bool             onlysign            /**< use only sign of coefficients instead of coefficients? */
-=======
    SCIP_Bool             onlysign,           /**< use only sign of coefficients instead of coefficients? */
    int                   maxdecomps          /**< maximum number of new decompositions */
->>>>>>> 42ca66a8
 )
 {
    bliss::Graph graph;
@@ -1441,17 +1392,6 @@
       nperms = renumberPermutations(ptrhook->conssperm, nconss);
 
       // reorder decomposition (corresponding to orbit size)
-<<<<<<< HEAD
-      SCIP_CALL( reorderPermutations(scip, ptrhook->conssperm, nconss, nperms) );
-
-      if( *ndecdecomps == 0 )
-         SCIP_CALL( SCIPallocMemoryArray(scip, decdecomps, *ndecdecomps + MIN(detectordata->maxdecomps, nperms)) ); /*lint !e506*/
-      else
-         SCIP_CALL( SCIPreallocMemoryArray(scip, decdecomps, *ndecdecomps + MIN(detectordata->maxdecomps, nperms)) ); /*lint !e506*/
-
-      int pos = *ndecdecomps;
-      for( p = *ndecdecomps; p < *ndecdecomps + nperms && pos < detectordata->maxdecomps; ++p )
-=======
       //SCIP_CALL( reorderPermutations(scip, ptrhook->conssperm, nconss, nperms) );
 
       if( *ndecdecomps == 0 )
@@ -1461,7 +1401,6 @@
 
       int pos = *ndecdecomps;
       for( p = *ndecdecomps; p < *ndecdecomps + MIN(maxdecomps, nperms); ++p )
->>>>>>> 42ca66a8
       {
          SCIP_CALL( SCIPallocMemoryArray(scip, &masterconss, nconss) );
 
@@ -1538,10 +1477,6 @@
       SCIPfreeMemoryArrayNull(scip, decdecomps);
    }
 
-<<<<<<< HEAD
-   delete colorinfo;
-
-=======
    delete colorinfo;
 
    delete ptrhook;
@@ -1716,7 +1651,6 @@
    delete colorinfo;
 
 
->>>>>>> 42ca66a8
    delete ptrhook;
 
    *result = detectordata->result;
@@ -1914,27 +1848,6 @@
 
 }
 
-<<<<<<< HEAD
-
-/** detection function of detector */
-static DEC_DECL_DETECTSTRUCTURE(detectorDetectIsomorph)
-{ /*lint -esym(429,ptrhook)*/
-
-   *result = SCIP_DIDNOTFIND;
-
-   *ndecdecomps = 0;
-   *decdecomps = NULL;
-
-   if( detectordata->extend )
-      SCIP_CALL( detectIsomorph(scip, ndecdecomps, decdecomps, detectordata, result, TRUE) );
-
-   if( detectordata->exact )
-      SCIP_CALL( detectIsomorph(scip, ndecdecomps, decdecomps, detectordata, result, FALSE) );
-
-   return SCIP_OKAY;
-}
-
-=======
 static
 DEC_DECL_SETPARAMFAST(setParamFastIsomorph)
 {
@@ -1985,7 +1898,6 @@
 }
 
 
->>>>>>> 42ca66a8
 /*
  * detector specific interface methods
  */
@@ -2010,17 +1922,6 @@
       detectordata, detectorDetectIsomorph, detectorFreeIsomorph, detectorInitIsomorph, detectorExitIsomorph, detectorPropagateSeeedIsomorph, detectorFinishSeeedIsomorph, detectorPostprocessSeeedIsomorph, setParamAggressiveIsomorph, setParamDefaultIsomorph, setParamFastIsomorph) );
 
    /* add isomorph constraint handler parameters */
-<<<<<<< HEAD
-   SCIP_CALL( SCIPaddIntParam(scip, "detectors/isomorph/maxdecomps",
-      "Maximum number of solutions/decompositions", &detectordata->maxdecomps, FALSE,
-      DEFAULT_MAXDECOMPS, 1, INT_MAX, NULL, NULL) );
-   SCIP_CALL( SCIPaddBoolParam(scip, "detectors/isomorph/exact",
-      "Use exact coefficients for detection?", &detectordata->exact, FALSE,
-         DEFAULT_EXACT, NULL, NULL) );
-   SCIP_CALL( SCIPaddBoolParam(scip, "detectors/isomorph/extend",
-      "Extend detection by using the sign of the coefficients instead of the coefficients?", &detectordata->extend, FALSE,
-      DEFAULT_EXTEND, NULL, NULL) );
-=======
    SCIP_CALL( SCIPaddIntParam(scip, "detection/detectors/isomorph/maxdecompsexact",
       "Maximum number of solutions/decompositions with exact detection", &detectordata->maxdecompsexact, FALSE,
       DEFAULT_MAXDECOMPSEXACT, 0, INT_MAX, NULL, NULL) );
@@ -2037,7 +1938,6 @@
          "is exact detection activated when doing legacy detection", &detectordata->legacyexact, FALSE,
          DEFAULT_LEGACYEXACT, NULL, NULL) );
 
->>>>>>> 42ca66a8
 
    return SCIP_OKAY;
 }
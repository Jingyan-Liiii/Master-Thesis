/* * * * * * * * * * * * * * * * * * * * * * * * * * * * * * * * * * * * * * */
/*                                                                           */
/*                  This file is part of the program                         */
/*          GCG --- Generic Column Generation                                */
/*                  a Dantzig-Wolfe decomposition based extension            */
/*                  of the branch-cut-and-price framework                    */
/*         SCIP --- Solving Constraint Integer Programs                      */
/*                                                                           */
/* Copyright (C) 2010-2016 Operations Research, RWTH Aachen University       */
/*                         Zuse Institute Berlin (ZIB)                       */
/*                                                                           */
/* This program is free software; you can redistribute it and/or             */
/* modify it under the terms of the GNU Lesser General Public License        */
/* as published by the Free Software Foundation; either version 3            */
/* of the License, or (at your option) any later version.                    */
/*                                                                           */
/* This program is distributed in the hope that it will be useful,           */
/* but WITHOUT ANY WARRANTY; without even the implied warranty of            */
/* MERCHANTABILITY or FITNESS FOR A PARTICULAR PURPOSE.  See the             */
/* GNU Lesser General Public License for more details.                       */
/*                                                                           */
/* You should have received a copy of the GNU Lesser General Public License  */
/* along with this program; if not, write to the Free Software               */
/* Foundation, Inc., 51 Franklin St, Fifth Floor, Boston, MA 02110-1301, USA.*/
/*                                                                           */
/* * * * * * * * * * * * * * * * * * * * * * * * * * * * * * * * * * * * * * */

/**@file   dec_isomorph.cpp
 * @ingroup DETECTORS
 * @brief  detector for pricing problems that can be aggregated (uses bliss)
 * @author Martin Bergner
 * @author Daniel Peters
 * @author Jonas Witt
 *
 * This detector finds subproblems that can be aggregated thus reducing the symmetry of the problem using color preserving
 * automorphisms and bliss.
 */

/*---+----1----+----2----+----3----+----4----+----5----+----6----+----7----+----8----+----9----+----0----+----1----+----2*/
/* #define SCIP_DEBUG */

#include "dec_isomorph.h"
#include "pub_decomp.h"
#include "cons_decomp.h"
#include "scip_misc.h"

#include "graph.hh"
#include "pub_gcgvar.h"
#include <cstring>
#include <cassert>
#include <algorithm>

#include "pub_bliss.h"

/* constraint handler properties */
#define DEC_DETECTORNAME         "isomorph"  /**< name of detector */
#define DEC_DESC                 "Detector for pricing problems suitable for aggregation" /**< description of detector*/
#define DEC_PRIORITY             100         /**< priority of the constraint handler for separation */
#define DEC_DECCHAR              'I'         /**< display character of detector */

#define DEC_ENABLED              TRUE        /**< should the detection be enabled */
#define DEC_SKIP                 TRUE        /**< should the detector be skipped if others found decompositions */

<<<<<<< HEAD
#define DEFAULT_MAXDECOMPS       1          /**< default maximum number of decompositions */
#define DEFAULT_EXACT            TRUE       /**< default value using exact coefficients for detection */
#define DEFAULT_EXTEND           FALSE      /**< default value for extending detection by using the sign of the coefficients instead of the coefficients */
=======
#define DEFAULT_MAXDECOMPS       1           /**< default maximum number of decompositions */
>>>>>>> 75dde3ac

/*
 * Data structures
 */

/** detector data */
struct DEC_DetectorData
{
<<<<<<< HEAD
   SCIP_RESULT          result;             /**< result pointer to indicate success or failure */
   int                  maxdecomps;         /**< maximum number of decompositions */
   SCIP_Bool            exact;              /**< Use exact coefficients for detection? */
   SCIP_Bool            extend;             /**< Extend detection by using the sign of the coefficients instead of the coefficients? */
=======
   SCIP_RESULT result;                       /**< result pointer to indicate success or failure */
   int maxdecomps;                           /**< maximum number of decompositions */

>>>>>>> 75dde3ac
};

typedef struct struct_hook AUT_HOOK;

/** saves information of the permutation */
struct struct_hook
{
   SCIP_Bool aut;                            /**< true if there is an automorphism */
   unsigned int n;                           /**< number of permutations */
   SCIP* scip;                               /**< scip to search for automorphisms */
   int* conssperm;                           /**< permutations of conss*/

   /** constructor for the hook struct*/
   struct_hook(SCIP_Bool aut,  /**< true if there is an automorphism */
      unsigned int       n,                  /**< number of permutations */
      SCIP*              scip                /**< scip to search for automorphisms */
   );

   ~struct_hook();
   /** getter for the bool aut */
   SCIP_Bool getBool();

   /** setter for the bool aut */
   void setBool(SCIP_Bool aut);

   /** getter for the SCIP */
   SCIP* getScip();
};

SCIP* struct_hook::getScip()
{
   return this->scip;
}


/** constructor of the hook struct */
struct_hook::struct_hook(
   SCIP_Bool             aut_,               /**< true if there is an automorphism */
   unsigned int          n_,                 /**< number of permutations */
   SCIP*                 scip_               /**< array of scips to search for automorphisms */
   ) : conssperm(NULL)
{
   aut = aut_;
   n = n_;
   scip = scip_;
   SCIP_CALL_ABORT( SCIPallocMemoryArray(scip, &conssperm, SCIPgetNConss(scip)) ); /*lint !e666*/

}
struct_hook::~struct_hook()
{   /*lint -esym(1540,struct_hook::conssperm) */
   SCIPfreeMemoryArrayNull(scip, &conssperm);
   scip = NULL;
}
/** hook function to save the permutation of the graph */
static
void fhook(
   void*                 user_param,         /**< data structure to save hashmaps with permutation */
   unsigned int          N,                  /**< number of permutations */
   const unsigned int*   aut                 /**< array of permutations */
   )
{ /*lint -e715*/
   int i;
   int nconss;
   SCIP_CONS** conss;
   AUT_HOOK* hook = (AUT_HOOK*) user_param;
   int auti;
   int ind;

   nconss = SCIPgetNConss(hook->getScip());
   assert(nconss == SCIPgetNConss(hook->getScip()));
   conss = SCIPgetConss(hook->getScip());

   for( i = 0; i < nconss; i++ )
   {
      assert(aut[i] < INT_MAX);
      if( (size_t) i != aut[i])
      {
         auti = (int) aut[i];

         SCIPdebugMessage("%d <%s> <-> %d <%s>\n", i, SCIPconsGetName(conss[i]), auti, SCIPconsGetName(conss[auti]));

         ind = MIN(i, auti);

         if( hook->conssperm[i] != -1)
            ind = MIN(ind, hook->conssperm[i]);
         if( hook->conssperm[auti] != -1 )
            ind = MIN(ind, hook->conssperm[auti]);

         hook->conssperm[i] = ind;
         hook->conssperm[auti] = ind;
         hook->setBool(TRUE);
      }
   }
}

static
SCIP_RETCODE allocMemory(
    SCIP*                scip,               /**< SCIP data structure */
    AUT_COLOR*           colorinfo,          /**< struct to save intermediate information */
    int                  nconss,             /**< number of constraints */
    int                  nvars               /**< number of variables */
    )
{
   SCIP_CALL( SCIPallocMemoryArray(scip, &colorinfo->ptrarraycoefs, nvars) );
   SCIP_CALL( SCIPallocMemoryArray(scip, &colorinfo->ptrarrayvars, nvars) );
   SCIP_CALL( SCIPallocMemoryArray(scip, &colorinfo->ptrarrayconss, nconss) );
   colorinfo->alloccoefsarray = nvars;
   return SCIP_OKAY;
}

/** destructor for colorinfo */
static
void freeMemory(
   SCIP*                 scip,               /**< SCIP data structure */
   AUT_COLOR*            colorinfo           /**< struct to save intermediate information */
)
{
   int i;

   for( i = 0; i < colorinfo->lenvarsarray; i++ )
   {
      AUT_VAR* svar = (AUT_VAR*) colorinfo->ptrarrayvars[i];
      delete svar;
   }
   for( i = 0; i < colorinfo->lenconssarray; i++ )
   {
      AUT_CONS* scons = (AUT_CONS*) colorinfo->ptrarrayconss[i];
      delete scons;
   }
   for( i = 0; i < colorinfo->lencoefsarray; i++ )
   {
      AUT_COEF* scoef = (AUT_COEF*) colorinfo->ptrarraycoefs[i];
      delete scoef;
   }

   SCIPfreeMemoryArray(scip, &colorinfo->ptrarraycoefs);
   SCIPfreeMemoryArray(scip, &colorinfo->ptrarrayconss);
   SCIPfreeMemoryArray(scip, &colorinfo->ptrarrayvars);
}

/** set up a help structure for graph creation */
static
SCIP_RETCODE setupArrays(
   SCIP*                 scip,               /**< SCIP to compare */
   AUT_COLOR*            colorinfo,          /**< data structure to save intermediate data */
   SCIP_RESULT*          result              /**< result pointer to indicate success or failure */
   )
{ /*lint -esym(593,scoef) */
   int i;
   int j;
   int nconss;
   int nvars;
   SCIP_CONS** conss;
   SCIP_VAR** vars;
   AUT_COEF* scoef;
   AUT_CONS* scons;
   SCIP_Bool added;
   SCIP_Bool onlysign;

   //allocate max n of coefarray, varsarray, and boundsarray in scip
   nconss = SCIPgetNConss(scip);
   nvars = SCIPgetNVars(scip);
   SCIP_CALL( allocMemory(scip, colorinfo, nconss, nvars) );

   conss = SCIPgetConss(scip);
   vars = SCIPgetVars(scip);

   onlysign = colorinfo->getOnlySign();

   //save the properties of variables in a struct array and in a sorted pointer array
   for( i = 0; i < nvars; i++ )
   {
      AUT_VAR* svar = new AUT_VAR(scip, vars[i]);
      //add to pointer array iff it doesn't exist
      SCIP_CALL( colorinfo->insert(svar, &added) );
      SCIPdebugMessage("%s color %d %d\n", SCIPvarGetName(vars[i]), colorinfo->get(*svar), colorinfo->color);
      //otherwise free allocated memory
      if( !added )
         delete svar;
   }

   //save the properties of constraints in a struct array and in a sorted pointer array
   for( i = 0; i < nconss && *result == SCIP_SUCCESS; i++ )
   {
      SCIP_Real* curvals = NULL;
      SCIP_VAR** curvars = NULL;

      int ncurvars = GCGconsGetNVars(scip, conss[i]);
      if( ncurvars == 0 )
         continue;
      scons = new AUT_CONS(scip, conss[i]);
      //add to pointer array iff it doesn't exist
      SCIPdebugMessage("nconss %d %d\n", nconss, *result);
      SCIP_CALL( colorinfo->insert(scons, &added) );
      SCIPdebugMessage("%s color %d %d\n", SCIPconsGetName(conss[i]), colorinfo->get(*scons), colorinfo->color);
      //otherwise free allocated memory
      if( !added )
         delete scons;

      SCIP_CALL( SCIPallocBufferArray(scip, &curvars, ncurvars) );
      SCIP_CALL( SCIPallocBufferArray(scip, &curvals, ncurvars) );

      SCIP_CALL( GCGconsGetVars(scip, conss[i], curvars, ncurvars) );
      SCIP_CALL( GCGconsGetVals(scip, conss[i], curvals, ncurvars) );

      //save the properties of variables of the constraints in a struct array and in a sorted pointer array
      for( j = 0; j < ncurvars; j++ )
      {
         SCIP_Real constant;
         added = FALSE;

         if( SCIPgetStage(scip) >= SCIP_STAGE_TRANSFORMED)
            SCIPgetProbvarSum(scip, &(curvars[j]), &(curvals[j]), &constant);

         if( !onlysign )
         {
            scoef = new AUT_COEF(scip, curvals[j]);
         }
         else
         {
            if( SCIPisPositive(scip, curvals[j]) )
               scoef = new AUT_COEF(scip, 1.0);
            else if( SCIPisNegative(scip, curvals[j]) )
               scoef = new AUT_COEF(scip, -1.0);
            else
               scoef = new AUT_COEF(scip, 0.0);
         }

         //test, whether the coefficient is not zero
         if( !SCIPisZero(scip, scoef->getVal()) )
         {
            //add to pointer array iff it doesn't exist
            SCIP_CALL( colorinfo->insert(scoef, &added) );
            SCIPdebugMessage("%f color %d %d\n", scoef->getVal(), colorinfo->get(*scoef), colorinfo->color);
         }
         //otherwise free allocated memory
         if( !added )
            delete scoef;

      }
      SCIPfreeBufferArray(scip, &curvars);
      SCIPfreeBufferArray(scip, &curvals);
   }
   return SCIP_OKAY;
}

/** create a graph out of an array of scips */
static
SCIP_RETCODE createGraph(
   SCIP*                 scip,               /**< SCIP to compare */
   AUT_COLOR             colorinfo,          /**< data structure to save intermediate data */
   bliss::Graph*         graph,              /**< graph needed for discovering isomorphism */
   SCIP_RESULT*          result              /**< result pointer to indicate success or failure */
   )
{
   int i;
   int j;
   int z;
   int nvars;
   int nconss;
   int ncurvars;
   int curvar;
   int color;
   SCIP_CONS** conss;
   SCIP_VAR** vars;
   SCIP_VAR** curvars = NULL;
   SCIP_Real* curvals = NULL;
   unsigned int nnodes;
   SCIP_Bool onlysign;

   nnodes = 0;
   //building the graph out of the arrays
   bliss::Graph* h = graph;
   nconss = SCIPgetNConss(scip);
   nvars = SCIPgetNVars(scip);
   conss = SCIPgetConss(scip);
   vars = SCIPgetVars(scip);
   z = 0;
   onlysign = colorinfo.getOnlySign();

   //add a node for every constraint
   for( i = 0; i < nconss && *result == SCIP_SUCCESS; i++ )
   {
      ncurvars = GCGconsGetNVars(scip, conss[i]);

      AUT_CONS scons(scip, conss[i]);
      color = colorinfo.get(scons);

      if( color == -1 )
      {
         *result = SCIP_DIDNOTFIND;
         break;
      }

      assert(color >= 0);
      (void)h->add_vertex((unsigned int) color);
      nnodes++;
   }
   //add a node for every variable
   for( i = 0; i < nvars && *result == SCIP_SUCCESS; i++ )
   {
      AUT_VAR svar(scip, vars[i]);
      color = colorinfo.get(svar);

      if( color == -1 )
      {
         *result = SCIP_DIDNOTFIND;
         break;
      }
      (void) h->add_vertex((unsigned int) (colorinfo.getLenCons() + color));
      nnodes++;
   }
   //connecting the nodes with an additional node in the middle
   //it is necessary, since only nodes have colors
   for( i = 0; i < nconss && *result == SCIP_SUCCESS; i++ )
   {
      AUT_CONS scons(scip, conss[i]);
      ncurvars = GCGconsGetNVars(scip, conss[i]);
      if( ncurvars == 0 )
         continue;
      SCIP_CALL( SCIPallocBufferArray(scip, &curvars, ncurvars) );
      SCIP_CALL( GCGconsGetVars(scip, conss[i], curvars, ncurvars) );
      SCIP_CALL( SCIPallocBufferArray(scip, &curvals, ncurvars) );
      SCIP_CALL( GCGconsGetVals(scip, conss[i], curvals, ncurvars) );

      for( j = 0; j < ncurvars; j++ )
      {
         SCIP_Real constant;

         if( SCIPgetStage(scip) >= SCIP_STAGE_TRANSFORMED)
            SCIPgetProbvarSum(scip, &(curvars[j]), &(curvals[j]), &constant);

         SCIP_Real val;

         if( !onlysign )
         {
            val = curvals[j];
         }
         else
         {
            if( SCIPisPositive(scip, curvals[j]) )
               val = 1.0;
            else if( SCIPisNegative(scip, curvals[j]) )
               val = -1.0;
            else
               val = 0.0;
         }

         AUT_COEF scoef(scip, val);
         AUT_VAR svar(scip, curvars[j]);

         color = colorinfo.get(scoef);

         if( color == -1 )
         {
            *result = SCIP_DIDNOTFIND;

            break;
         }
         curvar = SCIPvarGetProbindex(curvars[j]);
         (void) h->add_vertex((unsigned int) (colorinfo.getLenCons() + colorinfo.getLenVar() + color)); /*lint !e864 */
         nnodes++;
         h->add_edge((unsigned int)i, (unsigned int) (nconss + nvars + z));
         h->add_edge((unsigned int) (nconss + nvars + z), (unsigned int) (nconss + curvar));
         SCIPdebugMessage(
               "nz: c <%s> (id: %d, colour: %d) -> nz (id: %d) (value: %f, colour: %d) -> var <%s> (id: %d, colour: %d) \n",
               SCIPconsGetName(conss[i]), i, colorinfo.get(scons),
               nconss + nvars + z, scoef.getVal(),
               color + colorinfo.getLenCons() + colorinfo.getLenVar(), /*lint !e864 */
               SCIPvarGetName(curvars[j]), nconss + curvar,
               colorinfo.get(svar) + colorinfo.getLenCons());  /*lint !e864 */
         z++;

      }

      SCIPfreeBufferArray(scip, &curvals);
      SCIPfreeBufferArray(scip, &curvars);

   }
   SCIPdebugMessage("Iteration 1: nnodes = %ud, Cons = %d, Vars = %d\n", nnodes, colorinfo.getLenCons(), colorinfo.getLenVar()); /*lint !e864 */
   assert(*result == SCIP_SUCCESS && nnodes == h->get_nof_vertices());

   //free all allocated memory
   freeMemory(scip, &colorinfo);
   return SCIP_OKAY;
}

/** destructor of detector to free user data (called when GCG is exiting) */
static
DEC_DECL_FREEDETECTOR(detectorFreeIsomorph)
{ /*lint --e{715}*/
   DEC_DETECTORDATA *detectordata;

   assert(scip != NULL);
   assert(detector != NULL);

   assert(strcmp(DECdetectorGetName(detector), DEC_DETECTORNAME) == 0);

   detectordata = DECdetectorGetData(detector);
   assert(detectordata != NULL);

   SCIPfreeMemory(scip, &detectordata);

   return SCIP_OKAY;
}

/** detector initialization method (called after problem was transformed) */
static
DEC_DECL_INITDETECTOR(detectorInitIsomorph)
{ /*lint --e{715}*/
   DEC_DETECTORDATA *detectordata;

   assert(scip != NULL);
   assert(detector != NULL);

   assert(strcmp(DECdetectorGetName(detector), DEC_DETECTORNAME) == 0);

   detectordata = DECdetectorGetData(detector);
   assert(detectordata != NULL);

   detectordata->result = SCIP_SUCCESS;

   return SCIP_OKAY;
}

/** renumbers the permutations from 0 to n-1 and returns the number of permutations
 * @return the number of permutations
 */
int renumberPermutations(
   int*                  permutation,        /**< the permutation */
   int                   permsize            /**< size of the permutation */
)
{
   // renumbering from 0 to number of permutations
   int nperms = -1;

   for( int i = 0; i < permsize; i++ )
   {
      SCIPdebugMessage("%d: %d -> ", i, permutation[i]);
      if( permutation[i] == -1 )
      {
         SCIPdebugPrintf("%d\n", permutation[i]);
         continue;
      }

      if( permutation[i] > nperms && permutation[permutation[i]] > nperms )
      {
         nperms++;
         permutation[i] = nperms;
      }
      else
      {
         permutation[i] = permutation[permutation[i]];
      }
      SCIPdebugPrintf("%d\n", permutation[i]);
   }

   return nperms+1;
}

/** collapses the permutation, if possible */
void collapsePermutation(
   int*                  permutation,        /**< the permutation */
   int                   permsize            /**< size of the permutation */
)
{
   int tmp = 0;
   // assign to a permutation circle only one number
   for( int i = 0; i < permsize; i++ )
   {
      if( permutation[i] != -1 && permutation[i] != i )
      {
         tmp = permutation[i];
         permutation[i] = permutation[tmp];
      }
      SCIPdebugMessage("%d %d\n",i, permutation[i]);

   }
}

/** reorder such that the best permutation is represented by 0, the second best by 1, etc. */
SCIP_RETCODE reorderPermutations(
   SCIP*                 scip,               /**< SCIP data structure */
   int*                  permutation,        /**< the permutation */
   int                   permsize,           /**< size of the permutation */
   int                   nperms              /**< number of permutations */
)
{
   int i;
   int* count;
   int* order;
   int* invorder;

   assert(scip != NULL);
   assert(permutation != NULL);
   assert(permsize > 0);
   assert(nperms > 0);

   SCIP_CALL( SCIPallocBufferArray(scip, &count, nperms) );
   SCIP_CALL( SCIPallocBufferArray(scip, &order, nperms) );
   SCIP_CALL( SCIPallocBufferArray(scip, &invorder, nperms) );
   BMSclearMemoryArray(count, nperms);
   BMSclearMemoryArray(order, nperms);
   BMSclearMemoryArray(invorder, nperms);

   /* initialize order array that will give a mapping from new to old representatives */
   for( i = 0; i < nperms; ++i )
   {
      order[i] = i;
   }

   /* count sizes of orbits */
   for( i = 0; i < permsize; ++i )
   {
      if( permutation[i] >= 0 )
      {
         count[permutation[i]] += 1;

         SCIPdebugMessage("permutation[i] = %d; count %d\n", permutation[i], count[permutation[i]]);
      }
   }

   /* sort count and order array */
   SCIPsortDownIntInt(count, order, nperms);

#ifdef SCIP_DEBUG

   for( i = 0; i < nperms; ++i )
   {
      SCIPdebugMessage("count[%d] = %d, order[%d] = %d\n", i, count[i], i, order[i]);
   }
#endif

   /* compute invorder array that gives a mapping from old to new representatives */
   for( i = 0; i < nperms; ++i )
   {
      invorder[order[i]] = i;
      SCIPdebugMessage("invorder[%d] = %d\n", order[i], invorder[order[i]]);
   }

   SCIPdebugMessage("Best permutation with orbit of size %d, best %d\n", count[0], order[0]);

   /* update representatives of constraints */
   for( i = 0; i < permsize; ++i )
   {
      if( permutation[i] >= 0 )
         permutation[i] = invorder[permutation[i]];
   }

   SCIPfreeBufferArray(scip, &count);
   SCIPfreeBufferArray(scip, &order);
   SCIPfreeBufferArray(scip, &invorder);

   return SCIP_OKAY;
}

/** detection function of isomorph detector */
static
SCIP_RETCODE detectIsomorph(
   SCIP*                 scip,               /**< SCIP data structure */
   int*                  ndecdecomps,        /**< pointer to store number of decompositions */
   DEC_DECOMP***         decdecomps,         /**< pointer to store decompositions */
   DEC_DETECTORDATA*     detectordata,       /**< detector data structure */
   SCIP_RESULT*          result,             /**< pointer to store result */
   SCIP_Bool             onlysign            /**< use only sign of coefficients instead of coefficients? */
)
{
   bliss::Graph graph;
   bliss::Stats bstats;
   AUT_HOOK *ptrhook;
   AUT_COLOR *colorinfo;

   int nconss = SCIPgetNConss(scip);
   int i;
   int unique;
   int oldndecdecomps;

   oldndecdecomps = *ndecdecomps;

   detectordata->result = SCIP_SUCCESS;

   colorinfo = new AUT_COLOR();

   colorinfo->setOnlySign(onlysign);

   if( !onlysign )
      SCIPverbMessage(scip, SCIP_VERBLEVEL_NORMAL, NULL, "Detecting aggregatable structure: ");
   else
      SCIPverbMessage(scip, SCIP_VERBLEVEL_NORMAL, NULL, "Detecting almost aggregatable structure: ");

   SCIP_CALL( setupArrays(scip, colorinfo, &detectordata->result) );
   SCIP_CALL( createGraph(scip, *colorinfo, &graph, &detectordata->result) );

   ptrhook = new AUT_HOOK(FALSE, graph.get_nof_vertices(), scip);
   for( i = 0; i < nconss; i++ )
   {
      ptrhook->conssperm[i] = -1;
   }

   graph.find_automorphisms(bstats, fhook, ptrhook);

   if( !ptrhook->getBool() )
      detectordata->result = SCIP_DIDNOTFIND;

   if( detectordata->result == SCIP_SUCCESS )
   {
      int nperms;
      DEC_DECOMP* newdecomp;
      int nmasterconss;
      SCIP_CONS** masterconss = NULL;
      int p;

      // assign to a permutation circle only one number
      collapsePermutation(ptrhook->conssperm, nconss);
      // renumbering from 0 to number of permutations
      nperms = renumberPermutations(ptrhook->conssperm, nconss);

      // filter decomposition with largest orbit
<<<<<<< HEAD
      if( detectordata->maxdecomps == 1)
         SCIP_CALL( filterPermutation(scip, ptrhook->conssperm, nconss, nperms) );

      if( *ndecdecomps == 0 )
         SCIP_CALL( SCIPallocMemoryArray(scip, decdecomps, *ndecdecomps + MIN(detectordata->maxdecomps, nperms)) ); /*lint !e506*/
      else
         SCIP_CALL( SCIPreallocMemoryArray(scip, decdecomps, *ndecdecomps + MIN(detectordata->maxdecomps, nperms)) ); /*lint !e506*/

      int pos = *ndecdecomps;
      for( p = *ndecdecomps; p < *ndecdecomps + nperms && pos < detectordata->maxdecomps; ++p )
=======
      SCIP_CALL( reorderPermutations(scip, ptrhook->conssperm, nconss, nperms) );

      SCIP_CALL( SCIPallocMemoryArray(scip, decdecomps, MIN(detectordata->maxdecomps, nperms)) ); /*lint !e506*/

      int pos = 0;
      for( p = 0; p < nperms && pos < detectordata->maxdecomps; ++p )
>>>>>>> 75dde3ac
      {
         SCIP_CALL( SCIPallocMemoryArray(scip, &masterconss, nconss) );

         SCIPdebugMessage("masterconss of decomp %d:\n", p);

         nmasterconss = 0;
         for( i = 0; i < nconss; i++ )
         {
            if( p - *ndecdecomps != ptrhook->conssperm[i] )
            {
               masterconss[nmasterconss] = SCIPgetConss(scip)[i];
               SCIPdebugMessage("%s\n", SCIPconsGetName(masterconss[nmasterconss]));
               nmasterconss++;
            }
         }
         SCIPdebugMessage("%d\n", nmasterconss);

         if( nmasterconss < SCIPgetNConss(scip) )
         {
            SCIP_CALL( DECcreateDecompFromMasterconss(scip, &((*decdecomps)[pos]), masterconss, nmasterconss) );

            SCIPfreeMemoryArray(scip, &masterconss);
         }
         else
         {
            SCIPfreeMemoryArray(scip, &masterconss);

            continue;
         }


         SCIP_CALL( DECcreatePolishedDecomp(scip, (*decdecomps)[pos], &newdecomp) );
         if( newdecomp != NULL )
         {
            SCIP_CALL( DECdecompFree(scip, &((*decdecomps)[pos])) );
            (*decdecomps)[pos] = newdecomp;
         }

         ++pos;
      }
      *ndecdecomps = pos;

      if( *ndecdecomps > 0 )
      {
         unique = DECfilterSimilarDecompositions(scip, *decdecomps, *ndecdecomps);
      }
      else
      {
         unique = *ndecdecomps;
      }

      for( p = unique; p < *ndecdecomps; ++p )
      {
         SCIP_CALL( DECdecompFree(scip, &((*decdecomps)[p])) );
         (*decdecomps)[p] = NULL;
      }

      *ndecdecomps = unique;

      if( *ndecdecomps > 0 )
      {
         SCIP_CALL( SCIPreallocMemoryArray(scip, decdecomps, *ndecdecomps) );
      }

      SCIPverbMessage(scip, SCIP_VERBLEVEL_NORMAL, NULL, "found %d (new) decompositions.\n", *ndecdecomps - oldndecdecomps);
   }
   else
   {
      SCIPverbMessage(scip, SCIP_VERBLEVEL_NORMAL, NULL, "not found.\n");
   }

   if( *ndecdecomps == 0 )
   {
      SCIPfreeMemoryArrayNull(scip, decdecomps);
   }

   delete colorinfo;

   delete ptrhook;

   *result = detectordata->result;

   return SCIP_OKAY;
}


/** detection function of detector */
static DEC_DECL_DETECTSTRUCTURE(detectorDetectIsomorph)
{ /*lint -esym(429,ptrhook)*/

   *result = SCIP_DIDNOTFIND;

   *ndecdecomps = 0;
   *decdecomps = NULL;

   if( detectordata->extend )
      SCIP_CALL( detectIsomorph(scip, ndecdecomps, decdecomps, detectordata, result, TRUE) );

   if( detectordata->exact )
      SCIP_CALL( detectIsomorph(scip, ndecdecomps, decdecomps, detectordata, result, FALSE) );

   return SCIP_OKAY;
}

/*
 * detector specific interface methods
 */

/** creates the handler for isomorph subproblems and includes it in SCIP */
extern "C"
SCIP_RETCODE SCIPincludeDetectorIsomorphism(
   SCIP*                 scip                /**< SCIP data structure */
   )
{
   DEC_DETECTORDATA* detectordata;

   detectordata = NULL;

   SCIP_CALL( SCIPallocMemory(scip, &detectordata) );
   assert(detectordata != NULL);

   SCIP_CALL( DECincludeDetector(scip, DEC_DETECTORNAME, DEC_DECCHAR, DEC_DESC, DEC_PRIORITY, DEC_ENABLED, DEC_SKIP,
      detectordata, detectorDetectIsomorph, detectorFreeIsomorph, detectorInitIsomorph, NULL) );

   /* add isomorph constraint handler parameters */
   SCIP_CALL( SCIPaddIntParam(scip, "detectors/isomorph/maxdecomps",
<<<<<<< HEAD
      "Maximum number of solutions/decompositions", &detectordata->maxdecomps, FALSE,
      DEFAULT_MAXDECOMPS, 1, INT_MAX, NULL, NULL) );
   SCIP_CALL( SCIPaddBoolParam(scip, "detectors/isomorph/exact",
      "Use exact coefficients for detection?", &detectordata->exact, FALSE,
         DEFAULT_EXACT, NULL, NULL) );
   SCIP_CALL( SCIPaddBoolParam(scip, "detectors/isomorph/extend",
      "Extend detection by using the sign of the coefficients instead of the coefficients?", &detectordata->extend, FALSE,
      DEFAULT_EXTEND, NULL, NULL) );
=======
      "Maximum number of decompositions", &detectordata->maxdecomps, FALSE,
      DEFAULT_MAXDECOMPS, 0, INT_MAX, NULL, NULL) );
>>>>>>> 75dde3ac

   return SCIP_OKAY;
}<|MERGE_RESOLUTION|>--- conflicted
+++ resolved
@@ -61,13 +61,9 @@
 #define DEC_ENABLED              TRUE        /**< should the detection be enabled */
 #define DEC_SKIP                 TRUE        /**< should the detector be skipped if others found decompositions */
 
-<<<<<<< HEAD
 #define DEFAULT_MAXDECOMPS       1          /**< default maximum number of decompositions */
 #define DEFAULT_EXACT            TRUE       /**< default value using exact coefficients for detection */
 #define DEFAULT_EXTEND           FALSE      /**< default value for extending detection by using the sign of the coefficients instead of the coefficients */
-=======
-#define DEFAULT_MAXDECOMPS       1           /**< default maximum number of decompositions */
->>>>>>> 75dde3ac
 
 /*
  * Data structures
@@ -76,16 +72,10 @@
 /** detector data */
 struct DEC_DetectorData
 {
-<<<<<<< HEAD
    SCIP_RESULT          result;             /**< result pointer to indicate success or failure */
    int                  maxdecomps;         /**< maximum number of decompositions */
    SCIP_Bool            exact;              /**< Use exact coefficients for detection? */
    SCIP_Bool            extend;             /**< Extend detection by using the sign of the coefficients instead of the coefficients? */
-=======
-   SCIP_RESULT result;                       /**< result pointer to indicate success or failure */
-   int maxdecomps;                           /**< maximum number of decompositions */
-
->>>>>>> 75dde3ac
 };
 
 typedef struct struct_hook AUT_HOOK;
@@ -703,10 +693,8 @@
       // renumbering from 0 to number of permutations
       nperms = renumberPermutations(ptrhook->conssperm, nconss);
 
-      // filter decomposition with largest orbit
-<<<<<<< HEAD
-      if( detectordata->maxdecomps == 1)
-         SCIP_CALL( filterPermutation(scip, ptrhook->conssperm, nconss, nperms) );
+      // reorder decomposition (corresponding to orbit size)
+      SCIP_CALL( reorderPermutations(scip, ptrhook->conssperm, nconss, nperms) );
 
       if( *ndecdecomps == 0 )
          SCIP_CALL( SCIPallocMemoryArray(scip, decdecomps, *ndecdecomps + MIN(detectordata->maxdecomps, nperms)) ); /*lint !e506*/
@@ -715,14 +703,6 @@
 
       int pos = *ndecdecomps;
       for( p = *ndecdecomps; p < *ndecdecomps + nperms && pos < detectordata->maxdecomps; ++p )
-=======
-      SCIP_CALL( reorderPermutations(scip, ptrhook->conssperm, nconss, nperms) );
-
-      SCIP_CALL( SCIPallocMemoryArray(scip, decdecomps, MIN(detectordata->maxdecomps, nperms)) ); /*lint !e506*/
-
-      int pos = 0;
-      for( p = 0; p < nperms && pos < detectordata->maxdecomps; ++p )
->>>>>>> 75dde3ac
       {
          SCIP_CALL( SCIPallocMemoryArray(scip, &masterconss, nconss) );
 
@@ -849,7 +829,6 @@
 
    /* add isomorph constraint handler parameters */
    SCIP_CALL( SCIPaddIntParam(scip, "detectors/isomorph/maxdecomps",
-<<<<<<< HEAD
       "Maximum number of solutions/decompositions", &detectordata->maxdecomps, FALSE,
       DEFAULT_MAXDECOMPS, 1, INT_MAX, NULL, NULL) );
    SCIP_CALL( SCIPaddBoolParam(scip, "detectors/isomorph/exact",
@@ -858,10 +837,6 @@
    SCIP_CALL( SCIPaddBoolParam(scip, "detectors/isomorph/extend",
       "Extend detection by using the sign of the coefficients instead of the coefficients?", &detectordata->extend, FALSE,
       DEFAULT_EXTEND, NULL, NULL) );
-=======
-      "Maximum number of decompositions", &detectordata->maxdecomps, FALSE,
-      DEFAULT_MAXDECOMPS, 0, INT_MAX, NULL, NULL) );
->>>>>>> 75dde3ac
 
    return SCIP_OKAY;
 }
--- conflicted
+++ resolved
@@ -46,10 +46,7 @@
 #include "gcg.h"
 #include "class_seeed.h"
 #include "class_seeedpool.h"
-<<<<<<< HEAD
-=======
 #include "scip/clock.h"
->>>>>>> 2309cea4
 
 #include "graph.hh"
 #include "pub_gcgvar.h"
@@ -64,11 +61,7 @@
 #define DEC_DETECTORNAME         "isomorph"  /**< name of detector */
 #define DEC_DESC                 "Detector for pricing problems suitable for aggregation" /**< description of detector*/
 #define DEC_FREQCALLROUND        1           /** frequency the detector gets called in detection loop ,ie it is called in round r if and only if minCallRound <= r <= maxCallRound AND  (r - minCallRound) mod freqCallRound == 0 */
-<<<<<<< HEAD
-#define DEC_MAXCALLROUND         INT_MAX     /** last round the detector gets called                              */
-=======
 #define DEC_MAXCALLROUND         0           /** last round the detector gets called                              */
->>>>>>> 2309cea4
 #define DEC_MINCALLROUND         0           /** first round the detector gets called                              */
 #define DEC_PRIORITY             100         /**< priority of the constraint handler for separation */
 #define DEC_DECCHAR              'I'         /**< display character of detector */
@@ -78,11 +71,7 @@
 #define DEC_USEFULRECALL         FALSE       /**< is it useful to call this detector on a descendant of the propagated seeed */
 
 
-<<<<<<< HEAD
-#define DEFAULT_MAXDECOMPSEXACT  1           /**< default maximum number of decompositions */
-=======
 #define DEFAULT_MAXDECOMPSEXACT  5           /**< default maximum number of decompositions */
->>>>>>> 2309cea4
 #define DEFAULT_MAXDECOMPSEXTEND 5           /**< default maximum number of decompositions */
 
 /*
@@ -154,15 +143,12 @@
 {
    return this->seeedpool;
 }
-<<<<<<< HEAD
-=======
 
 /** methode to calculate the greates common divisor */
 
 int gcd(int a, int b) {
     return b == 0 ? a : gcd(b, a % b);
 }
->>>>>>> 2309cea4
 
 /** constructor of the hook struct */
 struct_hook::struct_hook(
@@ -679,7 +665,6 @@
 }
 
 /** create a graph out of an array of scips (for seeeds) */
-<<<<<<< HEAD
 static
 SCIP_RETCODE createGraph(
    SCIP*                 scip,               /**< SCIP to compare */
@@ -1042,7 +1027,8 @@
 
       if( consismaster[i] )
       {
-         SCIP_CALL( SCIPhashmapInsert(newconstoblock, (void*) (size_t) cons, (void*) (size_t) (nblocks+1)) );
+         /* notation is misleading: masterconss are only potential master constraints */
+         /* SCIP_CALL( SCIPhashmapInsert(newconstoblock, (void*) (size_t) cons, (void*) (size_t) (nblocks+1)) ); */
          continue;
       }
 
@@ -1059,6 +1045,11 @@
    (*newSeeed) = new gcg::Seeed(seeed, seeedpool);
    SCIP_CALL( (*newSeeed)->assignSeeedFromConstoblock(newconstoblock, nblocks, seeedpool) );
 
+   (*newSeeed)->considerImplicits(seeedpool);
+   (*newSeeed)->assignAllDependent(seeedpool);
+
+   //(*newSeeed)->showScatterPlot(seeedpool);
+
    SCIPfreeBufferArray(scip, &vartoblock);
    SCIPfreeBufferArray(scip, &consismaster);
    SCIPfreeBufferArray(scip, &blockrepresentative);
@@ -1069,405 +1060,6 @@
 }
 
 /** destructor of detector to free user data (called when GCG is exiting) */
-=======
->>>>>>> 2309cea4
-static
-SCIP_RETCODE createGraph(
-   SCIP*                 scip,               /**< SCIP to compare */
-   AUT_COLOR             colorinfo,          /**< data structure to save intermediate data */
-   bliss::Graph*         graph,              /**< graph needed for discovering isomorphism */
-   SCIP_RESULT*          result,             /**< result pointer to indicate success or failure */
-   gcg::Seeed*           seeed,
-   gcg::Seeedpool*       seeedpool
-   )
-{
-   int i;
-   int j;
-   int z;
-   int nvars;
-   int nconss;
-   int ncurvars;
-   int curvar;
-   int color;
-   unsigned int nnodes;
-   SCIP_Bool onlysign;
-   nnodes = 0;
-   //building the graph out of the arrays
-   bliss::Graph* h = graph;
-   nconss = seeed->getNOpenconss();
-   nvars = seeed->getNVars();
-   z = 0;
-   onlysign = colorinfo.getOnlySign();
-
-   //add a node for every constraint
-   for( i = 0; i < nconss && *result == SCIP_SUCCESS; i++ )
-   {
-      ncurvars = seeedpool->getNVarsForCons(seeed->getOpenconss()[i]);
-      SCIP_CONS* cons = seeedpool->getConsForIndex(seeed->getOpenconss()[i]);
-
-      AUT_CONS scons(scip, cons);
-      color = colorinfo.get(scons);
-
-      if( color == -1 )
-      {
-         *result = SCIP_DIDNOTFIND;
-         break;
-      }
-
-      assert(color >= 0);
-      (void)h->add_vertex((unsigned int) color);
-      nnodes++;
-   }
-   //add a node for every variable
-   for( i = 0; i < nvars && *result == SCIP_SUCCESS; i++ )
-   {
-      SCIP_VAR* var = seeedpool->getVarForIndex(i);
-      AUT_VAR svar(scip, var);
-      color = colorinfo.get(svar);
-
-      if( color == -1 )
-      {
-         *result = SCIP_DIDNOTFIND;
-         break;
-      }
-      (void) h->add_vertex((unsigned int) (colorinfo.getLenCons() + color));
-      nnodes++;
-   }
-   //connecting the nodes with an additional node in the middle
-   //it is necessary, since only nodes have colors
-   for( i = 0; i < nconss && *result == SCIP_SUCCESS; i++ )
-   {
-      int consindex = seeed->getOpenconss()[i];
-      SCIP_CONS* cons = seeedpool->getConsForIndex(consindex);
-      AUT_CONS scons(scip, cons);
-      ncurvars = seeedpool->getNVarsForCons(seeed->getOpenconss()[i]);
-      if( ncurvars == 0 )
-         continue;
-
-      for( j = 0; j < ncurvars; j++ )
-      {
-         int varindex = seeedpool->getVarsForCons(consindex)[j];
-         SCIP_VAR* var = seeedpool->getVarForIndex(varindex);
-
-
-//              if( SCIPgetStage(scip) >= SCIP_STAGE_TRANSFORMED)
-//                 SCIPgetProbvarSum(scip, &(curvars[j]), &(curvals[j]), &constant);
-
-         SCIP_Real val;
-
-<<<<<<< HEAD
-=======
-         if( !onlysign )
-         {
-            val = seeedpool->getValsForCons(consindex)[j];
-         }
-         else
-         {
-            if( SCIPisPositive(scip, seeedpool->getValsForCons(consindex)[j]) )
-               val = 1.0;
-            else if( SCIPisNegative(scip, seeedpool->getValsForCons(consindex)[j]) )
-               val = -1.0;
-            else
-               val = 0.0;
-         }
-         *result = SCIP_SUCCESS;
-
-         AUT_COEF scoef(scip, val);
-         AUT_VAR svar(scip, var);
-
-         color = colorinfo.get(scoef);
-
-         if( color == -1 )
-         {
-            *result = SCIP_DIDNOTFIND;
-            break;
-         }
-
-         curvar = SCIPvarGetProbindex(var);
-         (void) h->add_vertex((unsigned int) (colorinfo.getLenCons() + colorinfo.getLenVar() + color)); /*lint !e864 */
-         nnodes++;
-         h->add_edge((unsigned int)i, (unsigned int) (nconss + nvars + z));
-              h->add_edge((unsigned int) (nconss + nvars + z), (unsigned int) (nconss + curvar));
-              SCIPdebugMessage(
-                    "nz: c <%s> (id: %d, colour: %d) -> nz (id: %d) (value: %f, colour: %d) -> var <%s> (id: %d, colour: %d) \n",
-                    SCIPconsGetName(cons), i, colorinfo.get(scons),
-                    nconss + nvars + z, scoef.getVal(),
-                    color + colorinfo.getLenCons() + colorinfo.getLenVar(), /*lint !e864 */
-                    SCIPvarGetName(var), nconss + curvar,
-                    colorinfo.get(svar) + colorinfo.getLenCons());  /*lint !e864 */
-              z++;
-
-      }
-
-
-   }
-   SCIPdebugMessage("Iteration 1: nnodes = %ud, Cons = %d, Vars = %d\n", nnodes, colorinfo.getLenCons(), colorinfo.getLenVar()); /*lint !e864 */
-   assert(*result == SCIP_SUCCESS && nnodes == h->get_nof_vertices());
-
-   //free all allocated memory
-   freeMemory(scip, &colorinfo);
-   return SCIP_OKAY;
-}
-
-
-/** creates a seeed with provided constraints in the master
- * The function will put the remaining constraints in one or more pricing problems
- * depending on whether the subproblems decompose with no variables in common.
- */
-SCIP_RETCODE createSeeedFromMasterconss(
-   SCIP*                 scip,                /**< SCIP data structure */
-   gcg::Seeed**          newSeeed,            /**< seeed data structure */
-   int*                  masterconss,         /**< constraints to be put in the master */
-   int                   nmasterconss,        /**< number of constraints in the master */
-   gcg::Seeed*           seeed,               /**< seeed to propagate */
-   gcg::Seeedpool*       seeedpool            /**< seeedpool */
-   )
-{
-
-   SCIP_HASHMAP* constoblock;
-   SCIP_HASHMAP* newconstoblock;
-   int nconss;
-   int nvars;
-   int nblocks;
-   int* blockrepresentative;
-   int nextblock = 1;
-   SCIP_Bool* consismaster;
-   int i, j;
-   int* vartoblock;
-   int ncurvars;
-
-   assert(scip != NULL);
-   assert(nmasterconss == 0 || masterconss != NULL);
-   assert(SCIPgetStage(scip) >= SCIP_STAGE_TRANSFORMED);
-
-   nconss = seeed->getNOpenconss();
-   nvars = seeed->getNVars();
-
-   assert( nmasterconss <= nconss );
-
-   nblocks = nconss-nmasterconss+1;
-   assert(nblocks > 0);
-
-   SCIP_CALL( SCIPallocBufferArray(scip, &blockrepresentative, nblocks) );
-   SCIP_CALL( SCIPallocBufferArray(scip, &consismaster, nconss) );
-   SCIP_CALL( SCIPallocBufferArray(scip, &vartoblock, nvars) );
-   SCIP_CALL( SCIPhashmapCreate(&constoblock, SCIPblkmem(scip), nconss) );
-   SCIP_CALL( SCIPhashmapCreate(&newconstoblock, SCIPblkmem(scip), nconss) );
-
-   for( i = 0; i < nmasterconss; ++i )
-   {
-      SCIP_CALL( SCIPhashmapInsert(constoblock,(void*) (size_t)masterconss[i], (void*) (size_t) (nblocks+1)) );
-   }
-
-   for( i = 0; i < nconss; ++i )
-   {
-      consismaster[i] = SCIPhashmapExists(constoblock, (void*) (size_t) seeed->getOpenconss()[i]);
-   }
-
-   for( i = 0; i < nvars; ++i )
-   {
-      vartoblock[i] = -1;
-   }
-
-   for( i = 0; i < nblocks; ++i )
-   {
-      blockrepresentative[i] = -1;
-   }
-
-   /* assign constraints to representatives */
-
-   /* go through the all constraints */
-   for( i = 0; i < nconss; ++i )
-   {
-      int consblock;
-      int cons = seeed->getOpenconss()[i];
-
-      if( consismaster[i] )
-         continue;
-
-      /* get variables of constraint; ignore empty constraints */
-      ncurvars = seeedpool->getNVarsForCons(seeed->getOpenconss()[i]);
-      assert(ncurvars >= 0);
-
-      assert(SCIPhashmapGetImage(constoblock, (void*) (size_t) cons) == NULL);
-
-      /* if there are no variables, put it in the first block, otherwise put it in the next block */
-      if( ncurvars == 0 )
-         consblock = -1;
-      else
-         consblock = nextblock;
-
-      /* go through all variables */
-      for( j = 0; j < ncurvars; ++j )
-      {
-         int var;
-         int varblock;
-         var = seeedpool->getVarsForCons(cons)[j];
-
-         assert(var >= 0);
-
-         /** @todo what about deleted variables? */
-         /* get block of variable */
-         varblock = vartoblock[var];
-
-         /* if variable is already assigned to a block, assign constraint to that block */
-         if( varblock > -1 && varblock != consblock )
-         {
-            consblock = MIN(consblock, blockrepresentative[varblock]);
-            SCIPdebugPrintf("still in block %d.\n", varblock);
-         }
-         else if( varblock == -1 )
-         {
-            /* if variable is free, assign it to the new block for this constraint */
-            varblock = consblock;
-            assert(varblock > 0);
-            assert(varblock <= nextblock);
-            vartoblock[var] = varblock;
-            SCIPdebugPrintf("new in block %d.\n", varblock);
-         }
-         else
-         {
-            assert((varblock > 0) && (consblock == varblock));
-            SCIPdebugPrintf("no change.\n");
-         }
-
-         SCIPdebugPrintf("VARINDEX: %d (%d)\n", var, vartoblock[var]);
-      }
-
-      /* if the constraint belongs to a new block, mark it as such */
-      if( consblock == nextblock )
-      {
-         assert(consblock > 0);
-         blockrepresentative[consblock] = consblock;
-         assert(blockrepresentative[consblock] > 0);
-         assert(blockrepresentative[consblock] <= nextblock);
-         ++(nextblock);
-      }
-
-      SCIPdebugMessage("Cons %s will be in block %d (next %d)\n", SCIPconsGetName(seeedpool->getConsForIndex(cons)), consblock, nextblock);
-
-      for( j = 0; j < ncurvars; ++j )
-      {
-         int var;
-         int oldblock;
-         var = seeedpool->getVarsForCons(cons)[j];
-
-         oldblock = vartoblock[var];
-         assert((oldblock > 0) && (oldblock <= nextblock));
-
-         SCIPdebugMessage("\tVar %s ", SCIPvarGetName(seeedpool->getVarForIndex(var)));
-         if( oldblock != consblock )
-         {
-            SCIPdebugPrintf("reset from %d to block %d.\n", oldblock, consblock);
-            vartoblock[var] = consblock;
-            SCIPdebugPrintf("VARINDEX: %d (%d)\n", var, consblock);
-
-            if( (blockrepresentative[oldblock] != -1) && (blockrepresentative[oldblock] > blockrepresentative[consblock]) )
-            {
-               int oldrepr;
-               oldrepr = blockrepresentative[oldblock];
-               SCIPdebugMessage("\t\tBlock representative from block %d changed from %d to %d.\n", oldblock, blockrepresentative[oldblock], consblock);
-               assert(consblock > 0);
-               blockrepresentative[oldblock] = consblock;
-               if( (oldrepr != consblock) && (oldrepr != oldblock) )
-               {
-                  blockrepresentative[oldrepr] = consblock;
-                  SCIPdebugMessage("\t\tBlock representative from block %d changed from %d to %d.\n", oldrepr, blockrepresentative[oldrepr], consblock);
-               }
-            }
-         }
-         else
-         {
-            SCIPdebugPrintf("will not be changed from %d to %d.\n", oldblock, consblock);
-         }
-      }
-      assert(consblock >= 1 || consblock == -1);
-      assert(consblock <= nextblock);
-
-      /* store the constraint block */
-      if( consblock != -1 )
-      {
-         SCIPdebugMessage("cons %s in block %d\n", SCIPconsGetName(seeedpool->getConsForIndex(cons)), consblock);
-         SCIP_CALL( SCIPhashmapInsert(constoblock, (void*) (size_t) cons, (void*)(size_t)consblock) );
-      }
-      else
-      {
-         SCIPdebugMessage("ignoring %s\n", SCIPconsGetName(seeedpool->getConsForIndex(cons)));
-      }
-   }
-
-   /* postprocess blockrepresentatives */
-
-   int tempblock = 1;
-   int maxblock = nextblock;
-
-   assert(maxblock >= 1);
-   assert(blockrepresentative != NULL );
-   //SCIPdebugPrintf("Blocks: ");
-
-   for( i = 1; i < maxblock; ++i )
-   {
-      /* forward replace the representatives */
-      assert(blockrepresentative[i] >= 0);
-      assert(blockrepresentative[i] < maxblock);
-      if( blockrepresentative[i] != i )
-         blockrepresentative[i] = blockrepresentative[blockrepresentative[i]];
-      else
-      {
-         blockrepresentative[i] = tempblock;
-         ++tempblock;
-      }
-      /* It is crucial that this condition holds */
-      assert(blockrepresentative[i] <= i);
- //     SCIPdebugPrintf("%d ", blockrepresentative[i]);
-   }
-//   SCIPdebugPrintf("\n");
-
-   /* convert temporary data to detectordata */
-
-   /* fillout Constoblock */
-   /* convert temporary data to detectordata */
-   for( i = 0; i < nconss; ++i )
-   {
-      int consblock;
-
-      int cons = seeed->getOpenconss()[i];
-
-      if( consismaster[i] )
-      {
-         /* notation is misleading: masterconss are only potential master constraints */
-         /* SCIP_CALL( SCIPhashmapInsert(newconstoblock, (void*) (size_t) cons, (void*) (size_t) (nblocks+1)) ); */
-         continue;
-      }
-
-      if( !SCIPhashmapExists(constoblock, (void*) (size_t) cons) )
-         continue;
-
-      consblock = (int) (size_t) SCIPhashmapGetImage(constoblock, (void*) (size_t) cons); /*lint !e507*/
-      assert(consblock > 0);
-      consblock = blockrepresentative[consblock];
-      assert(consblock <= nblocks);
-      SCIP_CALL( SCIPhashmapInsert(newconstoblock, (void*) (size_t) cons, (void*)(size_t)consblock) );
-      SCIPdebugMessage("%d %s\n", consblock, SCIPconsGetName(seeedpool->getConsForIndex(cons)));
-   }
-   (*newSeeed) = new gcg::Seeed(seeed, seeedpool);
-   SCIP_CALL( (*newSeeed)->assignSeeedFromConstoblock(newconstoblock, nblocks, seeedpool) );
-
-   (*newSeeed)->considerImplicits(seeedpool);
-   (*newSeeed)->assignAllDependent(seeedpool);
-
-   //(*newSeeed)->showScatterPlot(seeedpool);
-
-   SCIPfreeBufferArray(scip, &vartoblock);
-   SCIPfreeBufferArray(scip, &consismaster);
-   SCIPfreeBufferArray(scip, &blockrepresentative);
-   SCIPhashmapFree(&constoblock);
-   SCIPhashmapFree(&newconstoblock);
-
-   return SCIP_OKAY;
-}
-
-/** destructor of detector to free user data (called when GCG is exiting) */
 static
 DEC_DECL_FREEDETECTOR(detectorFreeIsomorph)
 { /*lint --e{715}*/
@@ -1500,7 +1092,6 @@
    detectordata = DECdetectorGetData(detector);
    assert(detectordata != NULL);
 
->>>>>>> 2309cea4
    detectordata->result = SCIP_SUCCESS;
 
    return SCIP_OKAY;
@@ -1765,28 +1356,16 @@
       // renumbering from 0 to number of permutations
       nperms = renumberPermutations(ptrhook->conssperm, nconss);
 
-<<<<<<< HEAD
-      // filter decomposition with largest orbit
-      if( maxdecomps == 1)
-         SCIP_CALL( filterPermutation(scip, ptrhook->conssperm, nconss, nperms) );
+      // reorder decomposition (corresponding to orbit size)
+      //SCIP_CALL( reorderPermutations(scip, ptrhook->conssperm, nconss, nperms) );
+
+
 
       if( *ndecdecomps == 0 )
          SCIP_CALL( SCIPallocMemoryArray(scip, decdecomps, *ndecdecomps + MIN(maxdecomps, nperms)) ); /*lint !e506*/
       else
          SCIP_CALL( SCIPreallocMemoryArray(scip, decdecomps, *ndecdecomps + MIN(maxdecomps, nperms)) ); /*lint !e506*/
 
-=======
-      // reorder decomposition (corresponding to orbit size)
-      //SCIP_CALL( reorderPermutations(scip, ptrhook->conssperm, nconss, nperms) );
-
-
-
-      if( *ndecdecomps == 0 )
-         SCIP_CALL( SCIPallocMemoryArray(scip, decdecomps, *ndecdecomps + MIN(maxdecomps, nperms)) ); /*lint !e506*/
-      else
-         SCIP_CALL( SCIPreallocMemoryArray(scip, decdecomps, *ndecdecomps + MIN(maxdecomps, nperms)) ); /*lint !e506*/
-
->>>>>>> 2309cea4
       int pos = *ndecdecomps;
       for( p = *ndecdecomps; p < *ndecdecomps + MIN(maxdecomps, nperms); ++p )
       {
@@ -1865,10 +1444,6 @@
       SCIPfreeMemoryArrayNull(scip, decdecomps);
    }
 
-<<<<<<< HEAD
-   delete colorinfo;
-
-=======
    delete colorinfo;
 
    delete ptrhook;
@@ -2043,7 +1618,6 @@
    delete colorinfo;
 
 
->>>>>>> 2309cea4
    delete ptrhook;
 
    *result = detectordata->result;
@@ -2051,194 +1625,6 @@
    SCIP_CALL_ABORT(SCIPfreeClock(scip, &temporaryClock) );
 
    return SCIP_OKAY;
-}
-
-
-//#define detectorPropagateSeeedIsomorph NULL
-DEC_DECL_PROPAGATESEEED(detectorPropagateSeeedIsomorph)
-{
-   *result = SCIP_DIDNOTFIND;
-   DEC_DETECTORDATA* detectordata = DECdetectorGetData(detector);
-   gcg::Seeed* seeed = seeedPropagationData->seeedToPropagate;
-
-   seeedPropagationData->nNewSeeeds = 0;
-   seeedPropagationData->newSeeeds = NULL;
-
-   if(seeed->getNBlocks() != 0 || seeed->getNOpenvars() != seeed->getNVars())
-   {
-      *result = SCIP_SUCCESS;
-      return SCIP_OKAY;
-   }
-
-   if( detectordata->maxdecompsextend > 0 )
-      SCIP_CALL( detectIsomorph(scip, seeed, seeedPropagationData->seeedpool, &(seeedPropagationData->nNewSeeeds), &(seeedPropagationData->newSeeeds), detectordata, result, TRUE, detectordata->maxdecompsextend) );
-
-   if( detectordata->maxdecompsexact )
-      SCIP_CALL( detectIsomorph(scip, seeed, seeedPropagationData->seeedpool, &(seeedPropagationData->nNewSeeeds), &(seeedPropagationData->newSeeeds), detectordata, result, FALSE, detectordata->maxdecompsexact) );
-
-   for( int i = 0; i < seeedPropagationData->nNewSeeeds; ++i )
-   {
-      seeedPropagationData->newSeeeds[i]->setDetectorPropagated(seeedPropagationData->seeedpool->getIndexForDetector(detector));
-      seeedPropagationData->newSeeeds[i]->refineToMaster(seeedPropagationData->seeedpool);
-   }
-   return SCIP_OKAY;
-}
-#define detectorExitIsomorph NULL
-
-
-/** detection function of detector */
-static DEC_DECL_DETECTSTRUCTURE(detectorDetectIsomorph)
-{ /*lint -esym(429,ptrhook)*/
-
-   *result = SCIP_DIDNOTFIND;
-
-   *ndecdecomps = 0;
-   *decdecomps = NULL;
-
-   if( detectordata->maxdecompsextend > 0 )
-      SCIP_CALL( detectIsomorph(scip, ndecdecomps, decdecomps, detectordata, result, TRUE, detectordata->maxdecompsextend) );
-
-   if( detectordata->maxdecompsexact > 0 )
-      SCIP_CALL( detectIsomorph(scip, ndecdecomps, decdecomps, detectordata, result, FALSE, detectordata->maxdecompsexact) );
-
-   return SCIP_OKAY;
-}
-
-/** detection function of isomorph detector for seeeds */
-static
-SCIP_RETCODE detectIsomorph(
-   SCIP*                 scip,               /**< SCIP data structure */
-   gcg::Seeed*           seeed,              /**< seeed to propagate */
-   gcg::Seeedpool*       seeedpool,          /**< seeedpool */
-   int*                  nNewSeeeds,         /**< pointer to store number of seeeds */
-   gcg::Seeed***         newSeeeds,          /**< pointer to store seeeds */
-   DEC_DETECTORDATA*     detectordata,       /**< detector data structure */
-   SCIP_RESULT*          result,             /**< pointer to store result */
-   SCIP_Bool             onlysign,           /**< use only sign of coefficients instead of coefficients? */
-   int                   maxdecomps          /**< maximum number of new decompositions */
-)
-{
-   bliss::Graph graph;
-   bliss::Stats bstats;
-   AUT_HOOK *ptrhook;
-   AUT_COLOR *colorinfo;
-
-   int nconss = seeed->getNOpenconss();
-   int i;
-   int oldnseeeds;
-
-   oldnseeeds = *nNewSeeeds;
-
-   detectordata->result = SCIP_SUCCESS;
-
-   colorinfo = new AUT_COLOR();
-
-   colorinfo->setOnlySign(onlysign);
-
-
-   if( !onlysign )
-      SCIPverbMessage(scip, SCIP_VERBLEVEL_NORMAL, NULL, "Detecting aggregatable structure: ");
-   else
-      SCIPverbMessage(scip, SCIP_VERBLEVEL_NORMAL, NULL, "Detecting almost aggregatable structure: ");
-
-   SCIP_CALL( setupArrays(scip, colorinfo, &detectordata->result, seeed, seeedpool) );
-   SCIP_CALL( createGraph(scip, *colorinfo, &graph, &detectordata->result, seeed, seeedpool) );
-
-   ptrhook = new AUT_HOOK(FALSE, graph.get_nof_vertices(), scip, seeed, seeedpool);
-   for( i = 0; i < nconss; i++ )
-   {
-      ptrhook->conssperm[i] = -1;
-   }
-
-   graph.find_automorphisms(bstats, fhookForSeeeds, ptrhook);
-
-   if( !ptrhook->getBool() )
-      detectordata->result = SCIP_DIDNOTFIND;
-
-   if( detectordata->result == SCIP_SUCCESS )
-   {
-      int nperms;
-      int nmasterconss;
-      int* masterconss = NULL;
-      int p;
-
-      // assign to a permutation circle only one number
-      collapsePermutation(ptrhook->conssperm, nconss);
-      // renumbering from 0 to number of permutations
-      nperms = renumberPermutations(ptrhook->conssperm, nconss);
-
-      // filter decomposition with largest orbit
-      if( maxdecomps == 1)
-         SCIP_CALL( filterPermutation(scip, ptrhook->conssperm, nconss, nperms) );
-
-
-      if( *nNewSeeeds == 0 )
-         SCIP_CALL( SCIPallocMemoryArray(scip, newSeeeds, *nNewSeeeds + MIN(maxdecomps, nperms)) ); /*lint !e506*/
-      else
-         SCIP_CALL( SCIPreallocMemoryArray(scip, newSeeeds, *nNewSeeeds + MIN(maxdecomps, nperms)) ); /*lint !e506*/
-
-      int pos = *nNewSeeeds;
-      for( p = *nNewSeeeds; p < *nNewSeeeds + MIN(maxdecomps, nperms); ++p )
-      {
-         SCIP_CALL( SCIPallocMemoryArray(scip, &masterconss, nconss) );
-
-         SCIPdebugMessage("masterconss of seeed %d:\n", p);
-
-         nmasterconss = 0;
-         for( i = 0; i < nconss; i++ )
-         {
-            if( p - *nNewSeeeds != ptrhook->conssperm[i] )
-            {
-               masterconss[nmasterconss] = seeed->getOpenconss()[i];
-               SCIPdebugMessage("%s\n", SCIPconsGetName(seeedpool->getConsForIndex(masterconss[nmasterconss])));
-               nmasterconss++;
-            }
-         }
-         SCIPdebugMessage("%d\n", nmasterconss);
-
-         if( nmasterconss < nconss )
-         {
-            SCIP_CALL( createSeeedFromMasterconss(scip, &((*newSeeeds)[pos]), masterconss, nmasterconss, seeed, seeedpool) );
-
-            SCIPfreeMemoryArray(scip, &masterconss);
-         }
-
-         else
-         {
-            SCIPfreeMemoryArray(scip, &masterconss);
-
-            continue;
-         }
-
-         ++pos;
-      }
-      *nNewSeeeds = pos;
-
-      if( *nNewSeeeds > 0 )
-      {
-         SCIP_CALL( SCIPreallocMemoryArray(scip, newSeeeds, *nNewSeeeds) );
-      }
-
-      SCIPverbMessage(scip, SCIP_VERBLEVEL_NORMAL, NULL, "found %d (new) decompositions.\n", *nNewSeeeds - oldnseeeds);
-      }
-      else
-      {
-         SCIPverbMessage(scip, SCIP_VERBLEVEL_NORMAL, NULL, "not found.\n");
-      }
-
-      if( *nNewSeeeds == 0 )
-      {
-         SCIPfreeMemoryArrayNull(scip, newSeeeds);
-      }
-
-
-      delete colorinfo;
-
-      delete ptrhook;
-
-      *result = detectordata->result;
-
-      return SCIP_OKAY;
 }
 
 

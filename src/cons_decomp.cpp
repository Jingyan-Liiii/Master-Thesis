/* * * * * * * * * * * * * * * * * * * * * * * * * * * * * * * * * * * * * * */
/*                                                                           */
/*                  This file is part of the program                         */
/*          GCG --- Generic Column Generation                                */
/*                  a Dantzig-Wolfe decomposition based extension            */
/*                  of the branch-cut-and-price framework                    */
/*         SCIP --- Solving Constraint Integer Programs                      */
/*                                                                           */
/* Copyright (C) 2010-2017 Operations Research, RWTH Aachen University       */
/*                         Zuse Institute Berlin (ZIB)                       */
/*                                                                           */
/* This program is free software; you can redistribute it and/or             */
/* modify it under the terms of the GNU Lesser General Public License        */
/* as published by the Free Software Foundation; either version 3            */
/* of the License, or (at your option) any later version.                    */
/*                                                                           */
/* This program is distributed in the hope that it will be useful,           */
/* but WITHOUT ANY WARRANTY; without even the implied warranty of            */
/* MERCHANTABILITY or FITNESS FOR A PARTICULAR PURPOSE.  See the             */
/* GNU Lesser General Public License for more details.                       */
/*                                                                           */
/* You should have received a copy of the GNU Lesser General Public License  */
/* along with this program; if not, write to the Free Software               */
/* Foundation, Inc., 51 Franklin St, Fifth Floor, Boston, MA 02110-1301, USA.*/
/*                                                                           */
/* * * * * * * * * * * * * * * * * * * * * * * * * * * * * * * * * * * * * * */

/**@file   cons_decomp.c
 * @ingroup CONSHDLRS
 * @brief  constraint handler for structure detection
 * @author Martin Bergner
 * @author Christian Puchert
 * @author Michael Bastubbe
 *
 * This constraint handler will run all registered structure detectors in
 * increasing priority until the first detector finds a suitable structure.
 *
 */

/*---+----1----+----2----+----3----+----4----+----5----+----6----+----7----+----8----+----9----+----0----+----1----+----2*/

//#define SCIP_DEBUG

#include <assert.h>
#include <iostream>
#include <stdio.h>
#include <sstream>
#include <regex>

#include "cons_decomp.h"
#include "dec_connected.h"
#include "gcg.h"
#include "struct_detector.h"
#include "string.h"
#include "scip_misc.h"
#include "scip/clock.h"
#include "class_seeed.h"
#include "class_seeedpool.h"

#include <vector>
#include <iomanip>
#include <queue>
#include <fstream>
#include <algorithm>

#include <iterator>

typedef gcg::Seeed* SeeedPtr;


/* constraint handler properties */
#define CONSHDLR_NAME          "decomp"
#define CONSHDLR_DESC          "constraint handler for structure detection"
#define CONSHDLR_ENFOPRIORITY         0 /**< priority of the constraint handler for constraint enforcing */
#define CONSHDLR_CHECKPRIORITY        0 /**< priority of the constraint handler for checking feasibility */
#define CONSHDLR_EAGERFREQ           -1 /**< frequency for using all instead of only the useful constraints in separation,
                                          *   propagation and enforcement, -1 for no eager evaluations, 0 for first only */
#define CONSHDLR_NEEDSCONS        FALSE /**< should the constraint handler be skipped, if no constraints are available? */

#define MAXNDECOMPS 5000                /**< indicates whether to create a decomposition with all constraints in the master if no other specified */

#define DEFAULT_CREATEBASICDECOMP FALSE /**< indicates whether to create a decomposition with all constraints in the master if no other specified */
#define DEFAULT_MAXDETECTIONROUNDS 2    /**< maximal number of detection rounds */
#define DEFAULT_ENABLEORIGDETECTION TRUE /**< indicates whether to start detection for the original problem */
#define DEFAULT_ENABLEORIGCLASSIFICATION TRUE /**< indicates whether to start detection for the original problem */

#define DEFAULT_CONSSCLASSNNONZENABLED                TRUE    /**<  indicates whether constraint classifier for nonzero entries is enabled */
#define DEFAULT_CONSSCLASSNNONZENABLEDORIG            TRUE    /**<  indicates whether constraint classifier for nonzero entries is enabled for the original problem */

#define DEFAULT_CONSSCLASSSCIPCONSTYPEENABLED         TRUE    /**< indicates whether constraint classifier for scipconstype is enabled */
#define DEFAULT_CONSSCLASSSCIPCONSTYPEENABLEDORIG     TRUE    /**< indicates whether constraint classifier for scipconsstype is enabled for the original problem */

#define DEFAULT_CONSSCLASSMIPLIBCONSTYPEENABLED         TRUE    /**< indicates whether constraint classifier for miplib consstype is enabled */
#define DEFAULT_CONSSCLASSMIPLIBCONSTYPEENABLEDORIG     TRUE    /**< indicates whether constraint classifier for miplib consstype is enabled for the original problem */

#define DEFAULT_CONSSCLASSCONSNAMENONUMBERENABLED     FALSE    /**< indicates whether constraint classifier for constraint names (remove digits; check for identity) is enabled */
#define DEFAULT_CONSSCLASSCONSNAMENONUMBERENABLEDORIG TRUE     /**< indicates whether constraint classifier for constraint names (remove digits; check for identity) is enabled for the original problem */

#define DEFAULT_CONSSCLASSLEVENSHTEINENABLED          FALSE    /**< indicates whether constraint classifier for constraint names (according to levenshtein distance graph) is enabled */
#define DEFAULT_CONSSCLASSLEVENSHTEINENABLEDORIG      TRUE     /**< indicates whether constraint classifier for constraint names (according to levenshtein distance graph) is enabled for the original problem */

#define DEFAULT_VARCLASSSCIPVARTYPESENABLED           TRUE     /**< indicates whether variable classifier for scipvartypes is enabled */
#define DEFAULT_VARCLASSSCIPVARTYPESENABLEDORIG       TRUE     /**< indicates whether variable classifier for scipvartypes is enabled for the original problem */

#define DEFAULT_VARCLASSOBJVALSENABLED                TRUE     /**< indicates whether variable classifier for objective function values is enabled */
#define DEFAULT_VARCLASSOBJVALSENABLEDORIG            TRUE     /**< indicates whether variable classifier for objective function values is enabled for the original problem */

#define DEFAULT_VARCLASSOBJVALSIGNSENABLED            TRUE     /**< indicates whether variable classifier for objective function value signs is enabled */
#define DEFAULT_VARCLASSOBJVALSIGNSENABLEDORIG        TRUE     /**< indicates whether variable classifier for objective function value signs is enabled for the original problem */

#define DEFAULT_LEVENSHTEIN_MAXMATRIXHALFPERIMETER    10000    /**< deactivate levenshtein constraint classifier if nrows + ncols exceeds this value for emphasis default */
#define AGGRESSIVE_LEVENSHTEIN_MAXMATRIXHALFPERIMETER  80000   /**< deactivate levenshtein constraint classifier if nrows + ncols exceeds this value for emphasis aggressive */
#define FAST_LEVENSHTEIN_MAXMATRIXHALFPERIMETER       2000     /**< deactivate levenshtein constraint classifier if nrows + ncols exceeds this value for emphasis fast */

/*
 * Data structures
 */

/** constraint handler data */
struct SCIP_ConshdlrData
{
   DEC_DECOMP*           useddecomp;                        /**< decomposition structures that was/will be used*/
   DEC_DECOMP**          decdecomps;                        /**< array of decomposition structures */
   DEC_DETECTOR**        detectors;                         /**< array of structure detectors */
   int*                  priorities;                        /**< priorities of the detectors */
 //  std::vector<SCIP_HASHMAP*> initalpartialdecomps;                      /**< possible incomplete decompositions given by user */
   int                   ndetectors;                        /**< number of detectors */
   SCIP_CLOCK*           detectorclock;                     /**< clock to measure detection time */
   SCIP_Bool             hasrun;                            /**< flag to indicate whether we have already detected */
   int                   ndecomps;                          /**< number of decomposition structures  */
   int                   sizedecomps;                       /**< size of the decomp and complete seeeds array */
   int                   sizeincompleteseeeds;              /**< size of the incomplete seeeds array */
   int                   maxndetectionrounds;               /**< maximum number of detection loop rounds  */
   int                   weightinggpresolvedoriginaldecomps; /**< weighing method for comparing presovled and original decompositions (see corresponding enum)   */
   SCIP_Bool             createbasicdecomp;                 /**< indicates whether to create a decomposition with all constraints in the master if no other specified */
   SCIP_Bool             enableorigdetection;               /**< indicates whether to start detection for the original problem */
   SCIP_Bool             enableorigclassification;               /**< indicates whether to start constraint classification for the original problem */
      SCIP_Bool             conssclassnnonzenabled;            /**< indicates whether constraint classifier for nonzero entries is enabled */
   SCIP_Bool             conssclassnnonzenabledorig;        /**< indicates whether constraint classifier for nonzero entries is enabled for the original problem */
   SCIP_Bool             conssclassnconstypeenabled;        /**< indicates whether constraint classifier for scipconstype is enabled */
   SCIP_Bool             conssclassnconstypeenabledorig;    /**< indicates whether constraint classifier for scipconstype is enabled for the original problem */
   SCIP_Bool             conssclassnmiplibconstypeenabled;        /**< indicates whether constraint classifier for miplib constype is enabled */
   SCIP_Bool             conssclassnmiplibconstypeenabledorig;    /**< indicates whether constraint classifier for miplib constype is enabled for the original problem */
   SCIP_Bool             consnamenonumbersenabled;          /**< indicates whether constraint classifier for constraint names (remove digits; check for identity) is enabled */
   SCIP_Bool             consnamenonumbersenabledorig;      /**< indicates whether constraint classifier for constraint names (remove digits; check for identity) is enabled for the original problem */
   SCIP_Bool             conssclasslevenshteinabled;        /**< indicates whether constraint classifier for constraint names (according to levenshtein distance graph) is enabled */
   SCIP_Bool             conssclasslevenshteinenabledorig;  /**< indicates whether constraint classifier for constraint names (according to levenshtein distance graph) is enabled for the original problem */
   SCIP_Bool             varclassvartypesenabled;           /**< indicates whether variable classifier for scipvartypes is enabled */
   SCIP_Bool             varclassvartypesenabledorig;       /**< indicates whether variable classifier for scipvartypes is enabled for the original problem */
   SCIP_Bool             varclassobjvalsenabled;            /**< indicates whether variable classifier for objective function values is enabled */
   SCIP_Bool             varclassobjvalsenabledorig;        /**< indicates whether variable classifier for objective function values is enabled for the original problem */
   SCIP_Bool             varclassobjvalsignsenabled;        /**< indicates whether variable classifier for objective function value signs is enabled */
   SCIP_Bool             varclassobjvalsignsenabledorig;    /**< indicates whether variable classifier for objective function value signs is enabled for the original problem */

   int**                 candidatesNBlocks;                 /**< pointer to store candidates for number of blocks calculated by the seeedpool */
   int*                  nCandidates;
   SCIP_HASHMAP*         consToIndex;                       /**< hashmap from constraints to indices, to be filled */
   int*                  nConss;

   gcg::Seeedpool*		 seeedpool;                         /** seeedpool that manages the detection  process for the presolved transformed problem */
   gcg::Seeedpool*       seeedpoolunpresolved;              /** seeedpool that manages the deetction of the unpresolved problem */

   SeeedPtr*             allrelevantfinishedseeeds;         /** collection  of all relevant seeeds ( i.e. all seeeds w.r.t. copies ) */
   SeeedPtr*             incompleteseeeds;                  /** collection of incomplete seeeds originatging from incomplete decompostions given by the users */
   int                   nallrelevantseeeds;                /** number  of all relevant seeeds ( i.e. all seeeds w.r.t. copies ) */
   int                   nincompleteseeeds;                 /** number  of incomplete seeeds originatging from incomplete decompostions given by the users */

 //  SCIP_HASHMAP*         seeedtodecdecomp;                  /**< hashmap from seeeds to the corresponding decdecomp (or NULL if the seeed is incomplete)  */
//   SCIP_HASHMAP*         decdecomptoseeed;                  /**< hashmap from decompositions to the corresponding seeed */

   SeeedPtr              curruserseeed;
   SeeedPtr              lastuserseeed;
   SCIP_Bool             unpresolveduserseeedadded;         /**< stores whether or not an unpresolved user seeed was added */

   /** new data fields for selection management */
   int                    startidvisu;                       /** when displaying the list of decomps, this is the starting index */
   int                    selectvisulength;                  /** number of decompositions to be displayed at once */
   std::vector<SeeedPtr>* listall;                           /** vector containing the current list of decomps to visualize*/
   std::vector<int>*      selected;                          /** vector containing the indices of selected decompositions */
   SCIP_Bool              selectedexists;                    /** are there some selected decompositions */

   int                    seeedcounter;                      /** counts the number of seeeds, used for seeed ids */
   int                    helpvisucounter;                   /** help counter for family tree visualization to iterate the heights */

   std::vector<std::pair<SeeedPtr, SCIP_Real> >* candidates;

   int                    currscoretype;
   SCIP_Bool              resortcandidates;

   std::vector<int>*       userblocknrcandidates;

};

struct sort_pred {
    bool operator()(const std::pair<SeeedPtr, SCIP_Real> &left, const std::pair<SeeedPtr, SCIP_Real> &right) {
        return left.second < right.second;
    }
};

enum weightinggpresolvedoriginaldecomps{
   NO_MODIF = 0,
   FRACTION_OF_NNONZEROS,
   FRACTION_OF_NROWS,
   FAVOUR_PRESOLVED
};

/*
 * Local methods
 */

SCORETYPE SCIPconshdlrdataGetScoretype(
   SCIP_CONSHDLRDATA* conshdlrdata
)
{
   return  static_cast<scoretype>(conshdlrdata->currscoretype);
}



char*  SCIPconshdlrDecompGetScoretypeShortName(
   SCIP*       scip,
   SCORETYPE   sctype
   )
{
   char scoretypename[SCIP_MAXSTRLEN];
   char* copy;
   /** set detector chain info string */
   SCIPsnprintf( scoretypename, SCIP_MAXSTRLEN, "") ;


   if( sctype == scoretype::MAX_WHITE)
      SCIPsnprintf( scoretypename, SCIP_MAXSTRLEN, "maxwhi") ;

   if( sctype == scoretype::CLASSIC)
         SCIPsnprintf( scoretypename, SCIP_MAXSTRLEN, "classi") ;

   if( sctype == scoretype::BORDER_AREA)
         SCIPsnprintf( scoretypename, SCIP_MAXSTRLEN, "border") ;


   SCIP_CALL_ABORT ( SCIPduplicateBlockMemoryArray(scip, &copy, scoretypename, SCIP_MAXSTRLEN ) );

   return copy;

}

char*  SCIPconshdlrDecompGetScoretypeDescription(
   SCIP*       scip,
   SCORETYPE   sctype
      )
{
   char scoretypename[SCIP_MAXSTRLEN];
   char* copy;
      /** set detector chain info string */
      SCIPsnprintf( scoretypename, SCIP_MAXSTRLEN, "") ;


      if( sctype == scoretype::MAX_WHITE)
         SCIPsnprintf( scoretypename, SCIP_MAXSTRLEN, "maximum white area score (i.e. maximize fraction of white area score; white area is nonblock and nonborder area, stairlinking variables count as linking)") ;

      if( sctype == scoretype::CLASSIC)
            SCIPsnprintf( scoretypename, SCIP_MAXSTRLEN, "classical score") ;

      if( sctype == scoretype::BORDER_AREA)
            SCIPsnprintf( scoretypename, SCIP_MAXSTRLEN, "minimum border score (i.e. minimizes fraction of border area score; )")  ;


      SCIP_CALL_ABORT ( SCIPduplicateBlockMemoryArray(scip, &copy, scoretypename, SCIP_MAXSTRLEN ) );

      return copy;

}


SCIP_Bool unfinishedchildexists(std::vector<SCIP_Bool> const& childsfinished)
{
   for( size_t s = 0; s < childsfinished.size(); ++s )
   {
      if( !childsfinished[s] )
         return true;
   }
   return false;
}

int getfirstunfinishedchild(std::vector<SCIP_Bool> const& childsfinished, std::vector<int> const& childs)
{
   for( size_t s = 0; s < childsfinished.size(); ++s )
   {
      if( !childsfinished[s] )
         return childs[s];
   }
   return -1;
}

int getfirstunfinishedchildid(std::vector<SCIP_Bool> const& childsfinished, std::vector<int> const& childs)
{
   for( size_t s = 0; s < childsfinished.size(); ++s )
   {
      if( !childsfinished[s] )
         return (int)s;
   }
   return -1;
}


/**
 * @return is nextchild the last unfinished child
 */
SCIP_Bool finishnextchild( std::vector<int>& childs, std::vector<SCIP_Bool>& childsfinished, int child )
{
   for( size_t s = 0; s < childsfinished.size(); ++s )
   {
      if( !childsfinished[s] )
      {
         assert(childs[s] == child);
         childsfinished[s] = TRUE;
         return s == childsfinished.size() - 1;
      }
   }
   return FALSE;
}

<<<<<<< HEAD
=======
std::string writeSeeedDetectorChainInfoLatex( SeeedPtr seeed, int currheight, int visucounter )
{
   std::stringstream line;
   std::string relposition;
   int position = visucounter % 3;
   if( position == 0 )
      relposition = "above";
   else if ( position == 1)
      relposition = "";
   else if ( position == 2)
      relposition = "below";
   else
      relposition = "below left";

   if ( currheight != 1)
      relposition = "";

   if ( currheight >  seeed->getNDetectorchainInfo() )
      line << "edge from parent node [" << relposition << "] {no info" << seeed->getID() << "-" << currheight -1 << " } " ;
   else
   {
      std::string oldinfo = seeed->getDetectorchainInfo( currheight - 1 );
      /** take latexified detctorchaininfo */
      size_t index = 0;
      while (true) {
         /* Locate the substring to replace. */
         index = oldinfo.find("_", index);
         if (index == std::string::npos)
            break;
         if ( index > 0 &&   oldinfo.at(index-1) == '\\' )
         {
            ++index;
            continue;
         }

         /* Make the replacement. */
         oldinfo.replace(index, 1, "\\_");

         /* Advance index forward so the next iteration doesn't pick it up as well. */
         index += 2;
      }
      std::cout << "oldinfo: " << oldinfo << std::endl;

      line << "edge from parent node [" << relposition << "] {" << oldinfo <<"} " ;
   }


   return line.str();
}


std::string writeSeeedInfoLatex( SeeedPtr seeed )
{
   std::stringstream line;
   line << "\\node[below = \\belowcaptionskip of s" << seeed->getID() << "] (caps" << seeed->getID() << ") {\\scriptsize " << seeed->getShortCaption() << "}; " << std::endl;

   return line.str();
}


std::string writeSeeedIncludeLatex( SeeedPtr seeed, std::string workfolder )
{
   std::stringstream line;
   line << " (s" << seeed->getID() << ") { \\includegraphics[width=0.15\\textwidth]{" << getSeeedFolderLatex(seeed) << "} }" << std::endl;

   return line.str();
}
>>>>>>> 75762f45

/** local method to handle store a seeed in the correct seeedpool */
SCIP_RETCODE  SCIPconshdlrDecompAddCompleteSeeedForUnpresolved(
     SCIP* scip,
     SeeedPtr  seeed
   ){

      SCIP_CONSHDLR* conshdlr;
      SCIP_CONSHDLRDATA* conshdlrdata;
      SCIP_Bool success;
      conshdlr = SCIPfindConshdlr(scip, CONSHDLR_NAME);

      if( conshdlr == NULL )
      {
         SCIPerrorMessage("Decomp constraint handler is not included, cannot add detector!\n");
         return SCIP_ERROR;
      }

      conshdlrdata = SCIPconshdlrGetData(conshdlr);
      assert(conshdlrdata != NULL);

     assert( seeed->isComplete() );
     assert( seeed->isFromUnpresolved() );

     conshdlrdata->seeedpoolunpresolved->addSeeedToFinished(seeed, &success);


      return SCIP_OKAY;
   }

/** local method to handle store a seeed in the correct seeedpool */
SCIP_RETCODE  SCIPconshdlrDecompAddCompleteSeeedForPresolved(
     SCIP* scip,
     SeeedPtr  seeed
   ){

      SCIP_CONSHDLR* conshdlr;
      SCIP_CONSHDLRDATA* conshdlrdata;
      SCIP_Bool success;

      conshdlr = SCIPfindConshdlr(scip, CONSHDLR_NAME);

      if( conshdlr == NULL )
      {
         SCIPerrorMessage("Decomp constraint handler is not included, cannot add detector!\n");
         return SCIP_ERROR;
      }

      conshdlrdata = SCIPconshdlrGetData(conshdlr);
      assert(conshdlrdata != NULL);

     assert( seeed->isComplete() );
     assert( !seeed->isFromUnpresolved() );

     conshdlrdata->seeedpool->addSeeedToFinished(seeed, &success);


      return SCIP_OKAY;
   }

/** local method to handle store a seeed in the correct seeedpool */
SCIP_RETCODE  SCIPconshdlrDecompAddPartialSeeedForUnpresolved(
     SCIP* scip,
     SeeedPtr  seeed
   ){

      SCIP_CONSHDLR* conshdlr;
      SCIP_CONSHDLRDATA* conshdlrdata;
      SCIP_Bool success;

      conshdlr = SCIPfindConshdlr(scip, CONSHDLR_NAME);

      if( conshdlr == NULL )
      {
         SCIPerrorMessage("Decomp constraint handler is not included, cannot add detector!\n");
         return SCIP_ERROR;
      }

      conshdlrdata = SCIPconshdlrGetData(conshdlr);
      assert(conshdlrdata != NULL);

     assert( !seeed->isComplete() );
     assert( seeed->isFromUnpresolved() );

     conshdlrdata->seeedpoolunpresolved->addSeeedToIncomplete(seeed, &success);

      return SCIP_OKAY;
   }

/** local method to handle store a seeed in the correct seeedpool */
SCIP_RETCODE  SCIPconshdlrDecompAddPartialSeeedForPresolved(
     SCIP* scip,
     SeeedPtr  seeed
   ){

      SCIP_CONSHDLR* conshdlr;
      SCIP_CONSHDLRDATA* conshdlrdata;

      SCIP_Bool success;
      conshdlr = SCIPfindConshdlr(scip, CONSHDLR_NAME);

      if( conshdlr == NULL )
      {
         SCIPerrorMessage("Decomp constraint handler is not included, cannot add detector!\n");
         return SCIP_ERROR;
      }

      conshdlrdata = SCIPconshdlrGetData(conshdlr);
      assert(conshdlrdata != NULL);

     assert( !seeed->isComplete() );
     assert( !seeed->isFromUnpresolved() );

     conshdlrdata->seeedpool->addSeeedToIncomplete(seeed, &success);

      return SCIP_OKAY;
   }


/** local method to handle store a seeed in the correct seeedpool */
SCIP_RETCODE  SCIPconshdlrDecompAddSeeed(
     SCIP* scip,
     SeeedPtr  seeed
   ){

      SCIP_CONSHDLR* conshdlr;
      SCIP_CONSHDLRDATA* conshdlrdata;

      conshdlr = SCIPfindConshdlr(scip, CONSHDLR_NAME);

      if( conshdlr == NULL )
      {
         SCIPerrorMessage("Decomp constraint handler is not included, cannot add detector!\n");
         return SCIP_ERROR;
      }

      conshdlrdata = SCIPconshdlrGetData(conshdlr);
      assert(conshdlrdata != NULL);

      if( seeed->isComplete() )
      {
         if( seeed->isFromUnpresolved())
            SCIPconshdlrDecompAddCompleteSeeedForUnpresolved(scip, seeed);
         else
            SCIPconshdlrDecompAddCompleteSeeedForPresolved(scip, seeed);
      }
      else
      {
         if( seeed->isFromUnpresolved())
            SCIPconshdlrDecompAddPartialSeeedForUnpresolved(scip, seeed);
         else
            SCIPconshdlrDecompAddPartialSeeedForPresolved(scip, seeed);
      }

      return SCIP_OKAY;
   }

/** local method to find a seeed for a given id or NULL if no seeed with such id is found */
SeeedPtr  SCIPconshdlrDecompGetSeeedFromPresolved(
     SCIP* scip,
     int  seeedid
   ){

      SCIP_CONSHDLR* conshdlr;
      SCIP_CONSHDLRDATA* conshdlrdata;

      conshdlr = SCIPfindConshdlr(scip, CONSHDLR_NAME);

      if( conshdlr == NULL )
      {
         SCIPerrorMessage("Decomp constraint handler is not included, cannot find Seeed!\n");
         return NULL;
      }

      conshdlrdata = SCIPconshdlrGetData(conshdlr);
      assert(conshdlrdata != NULL);

      if( conshdlrdata->seeedpool == NULL )
         return NULL;

      for( int i = 0; i < conshdlrdata->seeedpool->getNAncestorSeeeds(); ++i)
      {
         if( conshdlrdata->seeedpool->getAncestorSeeed( i ) != NULL && conshdlrdata->seeedpool->getAncestorSeeed( i )->getID() == seeedid )
            return conshdlrdata->seeedpool->getAncestorSeeed( i );
      }

<<<<<<< HEAD
      for( size_t i = 0; i < conshdlrdata->seeedpool->incompleteSeeeds.size(); ++i)
=======

      for( int i = 0; i < conshdlrdata->seeedpool->getNIncompleteSeeeds(); ++i)
>>>>>>> 75762f45
      {
         if( conshdlrdata->seeedpool->getIncompleteSeeed( i )->getID() == seeedid )
            return conshdlrdata->seeedpool->getIncompleteSeeed( i );
      }

      for( int i = 0; i < conshdlrdata->seeedpool->getNFinishedSeeeds(); ++i)
      {
         if( conshdlrdata->seeedpool->getFinishedSeeed( i )->getID() == seeedid )
            return conshdlrdata->seeedpool->getFinishedSeeed( i );
      }

      return NULL;

}

/** local method to find a seeed for a given id or NULL if no seeed with such id is found */
SeeedPtr  SCIPconshdlrDecompGetSeeedFromUnpresolved(
     SCIP* scip,
     int  seeedid
   ){

      SCIP_CONSHDLR* conshdlr;
      SCIP_CONSHDLRDATA* conshdlrdata;

      conshdlr = SCIPfindConshdlr(scip, CONSHDLR_NAME);

      if( conshdlr == NULL )
      {
         SCIPerrorMessage("Decomp constraint handler is not included, cannot find Seeed!\n");
         return NULL;
      }

      conshdlrdata = SCIPconshdlrGetData(conshdlr);
      assert(conshdlrdata != NULL);

      for( int i = 0; i < conshdlrdata->seeedpoolunpresolved->getNIncompleteSeeeds(); ++i)
      {
         if(  conshdlrdata->seeedpoolunpresolved->getIncompleteSeeed( i )->getID() == seeedid )
            return conshdlrdata->seeedpoolunpresolved->getIncompleteSeeed( i );
      }

      for( int i = 0; i < conshdlrdata->seeedpoolunpresolved->getNAncestorSeeeds(); ++i)
          {
             if( conshdlrdata->seeedpoolunpresolved->getAncestorSeeed( i )!= NULL &&  conshdlrdata->seeedpoolunpresolved->getAncestorSeeed( i )->getID() == seeedid )
                return conshdlrdata->seeedpoolunpresolved->getAncestorSeeed( i );
          }

<<<<<<< HEAD
      for( size_t i = 0; i < conshdlrdata->seeedpoolunpresolved->finishedSeeeds.size(); ++i)
=======


      for( int i = 0; i < conshdlrdata->seeedpoolunpresolved->getNFinishedSeeeds(); ++i)
>>>>>>> 75762f45
      {
         if( conshdlrdata->seeedpoolunpresolved->getFinishedSeeed( i )->getID() == seeedid )
            return conshdlrdata->seeedpoolunpresolved->getFinishedSeeed( i );
      }

      return NULL;
}


/** local method to find a seeed for a given id or NULL if no seeed with such id is found */
SeeedPtr  SCIPconshdlrDecompGetSeeed(
     SCIP* scip,
     int  seeedid
   ){

      SCIP_CONSHDLR* conshdlr;
      SCIP_CONSHDLRDATA* conshdlrdata;

      SeeedPtr seeed = NULL;

      conshdlr = SCIPfindConshdlr(scip, CONSHDLR_NAME);

      if( conshdlr == NULL )
      {
         SCIPerrorMessage("Decomp constraint handler is not included, cannot find Seeed!\n");
         return NULL;
      }

      conshdlrdata = SCIPconshdlrGetData(conshdlr);
      assert(conshdlrdata != NULL);

      seeed =  SCIPconshdlrDecompGetSeeedFromPresolved(scip, seeedid);

      if( seeed == NULL)
         return SCIPconshdlrDecompGetSeeedFromUnpresolved(scip, seeedid);
      else
         return seeed;
}


<<<<<<< HEAD
/** local method to handle storage of finished decompositions and corresponding seeeds */
static
SCIP_RETCODE SCIPstoreSeeedAndDecomp(
  SCIP*                 scip,
  SeeedPtr              seeed,
  DEC_DECOMP*           dec
)
{
   SCIP_CONSHDLRDATA* conshdlrdata;
   SCIP_CONSHDLR*     conshdlr;

   assert(scip != NULL);

   conshdlr = SCIPfindConshdlr(scip, CONSHDLR_NAME);

   assert(conshdlr != NULL);

   conshdlrdata = SCIPconshdlrGetData(conshdlr);
   assert(conshdlrdata != NULL);

   /** check if reallocation is needed */
//   if ( conshdlrdata->ndecomps == conshdlrdata->sizedecomps )
//   {
//      conshdlrdata->sizedecomps  = SCIPcalcMemGrowSize(scip, conshdlrdata->sizedecomps + 1);
//
//      SCIP_CALL( SCIPreallocMemoryArray(scip, &conshdlrdata->decdecomps, (size_t) conshdlrdata->sizedecomps ) );
//
//   }
//
//   conshdlrdata->allrelevantfinishedseeeds[conshdlrdata->ndecomps] = seeed;
//   conshdlrdata->decdecomps[conshdlrdata->ndecomps] = dec;
//   ++conshdlrdata->ndecomps;
=======


>>>>>>> 75762f45



<<<<<<< HEAD
=======

struct sort_pred {
    bool operator()(const std::pair<SeeedPtr, SCIP_Real> &left, const std::pair<SeeedPtr, SCIP_Real> &right) {
        return left.second < right.second;
    }
};


#ifdef ADDONEBLOCKDECOMP
>>>>>>> 75762f45
/**
 * create a 'decomposition' consisting of only one single block; used if no other decomposition was found
 */
static
SCIP_RETCODE createOneBlockDecomp(
   SCIP*                 scip                /**< SCIP data structure */
   )
{
   SCIP_HASHMAP* newconstoblock;
   DEC_DECOMP* newdecomp;
   SCIP_CONS** conss;
   int nconss;
   int i;

   conss = SCIPgetConss(scip);
   nconss = SCIPgetNConss(scip);

   SCIP_CALL( SCIPhashmapCreate(&newconstoblock, SCIPblkmem(scip), nconss ) );

   /* assign each constraint to (the only) block 1 */
   for( i = 0; i < nconss; i++ )
   {
      assert(!SCIPhashmapExists(newconstoblock, conss[i]));
      SCIP_CALL( SCIPhashmapInsert(newconstoblock, conss[i], (void*) (size_t) 1) );
   }

   /* create the decomposition data structure and add it to SCIP */
   SCIP_CALL( DECdecompCreate(scip, &newdecomp) );
   assert(newdecomp != NULL);
   SCIP_CALL( DECfilloutDecompFromConstoblock(scip, newdecomp, newconstoblock, 1, FALSE) );

   SCIP_CALL( SCIPconshdlrDecompAddDecdecomp(scip, newdecomp) );

   return SCIP_OKAY;
}

#endif

/*
 * Callback methods of constraint handler
 */

/** initialization method of constraint handler (called after problem was transformed) */
static
SCIP_DECL_CONSINIT(consInitDecomp)
{ /*lint --e{715}*/
   SCIP_CONSHDLRDATA* conshdlrdata;
   int i;
   conshdlrdata = SCIPconshdlrGetData(conshdlr);
   assert(conshdlrdata != NULL);

   conshdlrdata->hasrun = FALSE;
   conshdlrdata->seeedpool = NULL;

   for( i = 0; i < conshdlrdata->ndetectors; ++i )
   {
      DEC_DETECTOR *detector;
      detector = conshdlrdata->detectors[i];
      assert(detector != NULL);

      detector->dectime = 0.;
      if( detector->initDetector != NULL )
      {
         SCIPdebugMessage("Calling initDetector of %s\n", detector->name);
         SCIP_CALL( (*detector->initDetector)(scip, detector) );
      }
   }

   return SCIP_OKAY;
}

/** deinitialization method of constraint handler (called before transformed problem is freed) */
static
SCIP_DECL_CONSEXIT(consExitDecomp)
{ /*lint --e{715}*/
   SCIP_CONSHDLRDATA* conshdlrdata;
   int i;

   assert(conshdlr != NULL);
   assert(scip != NULL);

   conshdlrdata = SCIPconshdlrGetData(conshdlr);
   assert(conshdlrdata != NULL);

   if( conshdlrdata->useddecomp != NULL )
      SCIP_CALL( DECdecompFree(scip, &conshdlrdata->useddecomp) );

//   if( conshdlrdata->ndecomps > 0 )
//   {
//      for( i = 0; i < conshdlrdata->ndecomps; ++i )
//      {
//         SCIP_CALL( DECdecompFree(scip, &conshdlrdata->decdecomps[i]) );
//      }
//      SCIPfreeMemoryArray(scip, &conshdlrdata->decdecomps);
//      conshdlrdata->decdecomps = NULL;
//      conshdlrdata->ndecomps = 0;
//   }

//   if( conshdlrdata->nallrelevantseeeds > 0 )
//   {
//      for( i = 0; i < conshdlrdata->nallrelevantseeeds; ++i )
//      {
//         delete conshdlrdata->allrelevantfinishedseeeds[i];
//      }
//
//   }
//
//   if( conshdlrdata->allrelevantfinishedseeeds != NULL )
//      SCIPfreeMemoryArray(scip, &conshdlrdata->allrelevantfinishedseeeds);
//   conshdlrdata->allrelevantfinishedseeeds = NULL;
//   conshdlrdata->nallrelevantseeeds = 0;

   conshdlrdata->hasrun = FALSE;

   for( i = 0; i < conshdlrdata->ndetectors; ++i )
   {
      DEC_DETECTOR *detector;
      detector = conshdlrdata->detectors[i];
      assert(detector != NULL);

//      detector->ndecomps = 0;
      SCIPfreeMemoryArrayNull(scip, &detector->decomps);
      if( detector->exitDetector != NULL )
      {
         SCIPdebugMessage("Calling exitDetector of %s\n", detector->name);
         SCIP_CALL( (*detector->exitDetector)(scip, detector) );
      }
   }


   delete conshdlrdata->seeedpool;

   conshdlrdata->seeedpool = NULL;
   return SCIP_OKAY;
}

/** destructor of constraint handler to free constraint handler data (called when SCIP is exiting) */
static
SCIP_DECL_CONSFREE(consFreeDecomp)
{
   SCIP_CONSHDLRDATA* conshdlrdata;
   int i;
   conshdlrdata = SCIPconshdlrGetData(conshdlr);
   assert(conshdlrdata != NULL);

   SCIP_CALL( SCIPfreeClock(scip, &conshdlrdata->detectorclock) );

   for( i = 0; i < conshdlrdata->ndetectors; ++i )
   {
      DEC_DETECTOR *detector;
      detector = conshdlrdata->detectors[i];
      assert(detector != NULL);

      if( detector->freeDetector != NULL )
      {
         SCIPdebugMessage("Calling freeDetector of %s\n", detector->name);
         SCIP_CALL( (*detector->freeDetector)(scip, detector) );
      }
      SCIPfreeBlockMemory(scip, &detector);
   }



   /* @todo: This is also done in consExitDecomp() and therefore probably makes no sense here. */
   if ( conshdlrdata->useddecomp != NULL )
      SCIP_CALL( DECdecompFree(scip, &conshdlrdata->useddecomp) );

   if( conshdlrdata->seeedpool != NULL )
      delete conshdlrdata->seeedpool;

   if( conshdlrdata->seeedpoolunpresolved != NULL )
      delete conshdlrdata->seeedpoolunpresolved;

   if( conshdlrdata->candidates != NULL )
         delete &conshdlrdata->candidates;

//   SCIPfreeMemoryArrayNull(scip, &conshdlrdata->incompleteseeeds );
//   SCIPfreeMemoryArrayNull( scip, &conshdlrdata->allrelevantfinishedseeeds) ;
   SCIPfreeMemoryArray(scip, &conshdlrdata->priorities);
   SCIPfreeMemoryArray(scip, &conshdlrdata->detectors);
//   SCIPfreeMemoryArrayNull(scip, &conshdlrdata->decdecomps);

   delete &conshdlrdata->selected;
   delete &conshdlrdata->listall;
   delete &conshdlrdata->userblocknrcandidates;

   SCIPfreeMemory(scip, &conshdlrdata);

   return SCIP_OKAY;
}

/** constraint enforcing method of constraint handler for LP solutions */
static
SCIP_DECL_CONSENFOLP(consEnfolpDecomp)
{  /*lint --e{715}*/
   *result = SCIP_FEASIBLE;
   return SCIP_OKAY;
}

/** constraint enforcing method of constraint handler for pseudo solutions */
static
SCIP_DECL_CONSENFOPS(consEnfopsDecomp)
{  /*lint --e{715}*/
   *result = SCIP_FEASIBLE;
   return SCIP_OKAY;
}

/** feasibility check method of constraint handler for integral solutions */
static
SCIP_DECL_CONSCHECK(consCheckDecomp)
{
   /*lint --e{715}*/
   *result = SCIP_FEASIBLE;
   return SCIP_OKAY;
}

/** variable rounding lock method of constraint handler */
static
SCIP_DECL_CONSLOCK(consLockDecomp)
{  /*lint --e{715}*/
   return SCIP_OKAY;
}

/*
 * constraint specific interface methods
 */

/** creates the handler for decomp constraints and includes it in SCIP */
SCIP_RETCODE SCIPincludeConshdlrDecomp(
   SCIP*                 scip                /**< SCIP data structure */
   )
{
   SCIP_CONSHDLR* conshdlr;
   SCIP_CONSHDLRDATA* conshdlrdata;

   /* create decomp constraint handler data */
   SCIP_CALL( SCIPallocMemory(scip, &conshdlrdata) );
   assert(conshdlrdata != NULL);

   conshdlrdata->useddecomp = NULL;
//   conshdlrdata->decdecomps = NULL;
//   conshdlrdata->ndecomps = 0;
   conshdlrdata->ndetectors = 0;
   conshdlrdata->priorities = NULL;
   conshdlrdata->detectors = NULL;
   conshdlrdata->hasrun = FALSE;
   conshdlrdata->maxndetectionrounds = 0;
   conshdlrdata->enableorigdetection = FALSE;
   conshdlrdata->seeedpoolunpresolved = NULL;
   conshdlrdata->seeedpool = NULL;
//   conshdlrdata->allrelevantfinishedseeeds = NULL;
//   conshdlrdata->incompleteseeeds = NULL;
//   conshdlrdata->nallrelevantseeeds = 0;
//   conshdlrdata->nincompleteseeeds = 0;
   conshdlrdata->curruserseeed = NULL;
   conshdlrdata->lastuserseeed = NULL;
   conshdlrdata->unpresolveduserseeedadded = FALSE;
   conshdlrdata->startidvisu = 0;
   conshdlrdata->selectvisulength = 10;
   conshdlrdata->listall = new std::vector<SeeedPtr>(0, NULL);
   conshdlrdata->selected = new std::vector<int>(0, -1);
   conshdlrdata->candidates = new std::vector<std::pair<SeeedPtr, SCIP_Real > >(0);
   conshdlrdata->selectedexists = FALSE;
   conshdlrdata->sizedecomps = 10;
 //  conshdlrdata->sizeincompleteseeeds = 10;
   conshdlrdata->seeedcounter = 0;
   conshdlrdata->currscoretype = scoretype::MAX_WHITE;
   conshdlrdata->resortcandidates = TRUE;
   conshdlrdata->userblocknrcandidates = new std::vector<int>(0);

 //  SCIP_CALL( SCIPallocMemoryArray( scip, &conshdlrdata->decdecomps, conshdlrdata->sizedecomps) );
 //  SCIP_CALL( SCIPallocMemoryArray( scip, &conshdlrdata->allrelevantfinishedseeeds, conshdlrdata->sizedecomps) );
//   SCIP_CALL( SCIPallocMemoryArray( scip, &conshdlrdata->incompleteseeeds, conshdlrdata->sizeincompleteseeeds) );

   SCIP_CALL( SCIPcreateWallClock(scip, &conshdlrdata->detectorclock) );

   /* include constraint handler */
   SCIP_CALL( SCIPincludeConshdlrBasic(scip, &conshdlr, CONSHDLR_NAME, CONSHDLR_DESC,
         CONSHDLR_ENFOPRIORITY, CONSHDLR_CHECKPRIORITY, CONSHDLR_EAGERFREQ, CONSHDLR_NEEDSCONS,
         consEnfolpDecomp, consEnfopsDecomp, consCheckDecomp, consLockDecomp,
         conshdlrdata) );
   assert(conshdlr != FALSE);

   SCIP_CALL( SCIPsetConshdlrFree(scip, conshdlr, consFreeDecomp) );
   SCIP_CALL( SCIPsetConshdlrInit(scip, conshdlr, consInitDecomp) );
   SCIP_CALL( SCIPsetConshdlrExit(scip, conshdlr, consExitDecomp) );

   SCIP_CALL( SCIPaddBoolParam(scip, "constraints/decomp/createbasicdecomp", "indicates whether to create a decomposition with all constraints in the master if no other specified", &conshdlrdata->createbasicdecomp, FALSE, DEFAULT_CREATEBASICDECOMP, NULL, NULL) );
   SCIP_CALL( SCIPaddBoolParam(scip, "detection/origprob/enabled", "indicates whether to start detection for the original problem", &conshdlrdata->enableorigdetection, FALSE, DEFAULT_ENABLEORIGDETECTION, NULL, NULL) );
   SCIP_CALL( SCIPaddBoolParam(scip, "detection/origprob/classificationenabled", "indicates whether to classify constraints and variables for the original problem", &conshdlrdata->enableorigclassification, FALSE, DEFAULT_ENABLEORIGCLASSIFICATION, NULL, NULL) );
   SCIP_CALL( SCIPaddBoolParam(scip, "detection/consclassifier/nnonzeros/enabled", "indicates whether constraint classifier for nonzero entries is enabled", &conshdlrdata->conssclassnnonzenabled, FALSE, DEFAULT_CONSSCLASSNNONZENABLED, NULL, NULL) );
   SCIP_CALL( SCIPaddBoolParam(scip, "detection/consclassifier/nnonzeros/origenabled", "indicates whether constraint classifier for nonzero entries is enabled for the original problem", &conshdlrdata->conssclassnnonzenabledorig, FALSE, DEFAULT_CONSSCLASSNNONZENABLEDORIG, NULL, NULL) );
   SCIP_CALL( SCIPaddBoolParam(scip, "detection/consclassifier/scipconstype/enabled", "indicates whether constraint classifier for scipconstype is enabled", &conshdlrdata->conssclassnconstypeenabled, FALSE, DEFAULT_CONSSCLASSSCIPCONSTYPEENABLED, NULL, NULL) );
   SCIP_CALL( SCIPaddBoolParam(scip, "detection/consclassifier/scipconstype/origenabled", "indicates whether constraint classifier for scipconsstype is enabled for the original problem", &conshdlrdata->conssclassnconstypeenabledorig, FALSE, DEFAULT_CONSSCLASSSCIPCONSTYPEENABLEDORIG, NULL, NULL) );
   SCIP_CALL( SCIPaddBoolParam(scip, "detection/consclassifier/miplibconstype/enabled", "indicates whether constraint classifier for miplib constypes is enabled", &conshdlrdata->conssclassnmiplibconstypeenabled, FALSE, DEFAULT_CONSSCLASSMIPLIBCONSTYPEENABLED, NULL, NULL) );
   SCIP_CALL( SCIPaddBoolParam(scip, "detection/consclassifier/miplibconstype/origenabled", "indicates whether constraint classifier for miplib consstype is enabled for the original problem", &conshdlrdata->conssclassnmiplibconstypeenabledorig, FALSE, DEFAULT_CONSSCLASSMIPLIBCONSTYPEENABLEDORIG, NULL, NULL) );
   SCIP_CALL( SCIPaddBoolParam(scip, "detection/consclassifier/consnamenonumbers/enabled", "indicates whether constraint classifier for constraint names (remove digits; check for identity) is enabled", &conshdlrdata->consnamenonumbersenabled, FALSE, DEFAULT_CONSSCLASSCONSNAMENONUMBERENABLED, NULL, NULL) );
   SCIP_CALL( SCIPaddBoolParam(scip, "detection/consclassifier/consnamenonumbers/origenabled", "indicates whether constraint classifier for constraint names (remove digits; check for identity) is enabled for the original problem", &conshdlrdata->consnamenonumbersenabledorig, FALSE, DEFAULT_CONSSCLASSCONSNAMENONUMBERENABLEDORIG, NULL, NULL) );
   SCIP_CALL( SCIPaddBoolParam(scip, "detection/consclassifier/consnamelevenshtein/enabled", "indicates whether constraint classifier for constraint names (according to levenshtein distance graph) is enabled", &conshdlrdata->conssclasslevenshteinabled, FALSE, DEFAULT_CONSSCLASSLEVENSHTEINENABLED, NULL, NULL) );
   SCIP_CALL( SCIPaddBoolParam(scip, "detection/consclassifier/consnamelevenshtein/origenabled", "indicates whether constraint classifier for constraint names (according to levenshtein distance graph) is enabled for the original problem", &conshdlrdata->conssclasslevenshteinenabledorig, FALSE, DEFAULT_CONSSCLASSLEVENSHTEINENABLEDORIG, NULL, NULL) );
   SCIP_CALL( SCIPaddBoolParam(scip, "detection/varclassifier/scipvartype/enabled", "indicates whether variable classifier for scipvartypes is enabled", &conshdlrdata->varclassvartypesenabled, FALSE, DEFAULT_VARCLASSSCIPVARTYPESENABLED, NULL, NULL) );
   SCIP_CALL( SCIPaddBoolParam(scip, "detection/varclassifier/scipvartype/origenabled", "indicates whether variable classifier for scipvartypes is enabled for the original problem", &conshdlrdata->varclassvartypesenabledorig, FALSE, DEFAULT_VARCLASSSCIPVARTYPESENABLEDORIG, NULL, NULL) );
   SCIP_CALL( SCIPaddBoolParam(scip, "detection/varclassifier/objectivevalues/enabled", "indicates whether variable classifier for objective function values is enabled", &conshdlrdata->varclassobjvalsenabled, FALSE, DEFAULT_VARCLASSOBJVALSENABLED, NULL, NULL) );
   SCIP_CALL( SCIPaddBoolParam(scip, "detection/varclassifier/objectivevalues/origenabled", "indicates whether variable classifier for objective function values is enabled for the original problem", &conshdlrdata->varclassobjvalsenabledorig, FALSE, DEFAULT_VARCLASSOBJVALSENABLEDORIG, NULL, NULL) );
   SCIP_CALL( SCIPaddBoolParam(scip, "detection/varclassifier/objectivevaluesigns/enabled", "indicates whether variable classifier for objective function value signs is enabled", &conshdlrdata->varclassobjvalsignsenabled, FALSE, DEFAULT_VARCLASSOBJVALSIGNSENABLED, NULL, NULL) );
   SCIP_CALL( SCIPaddBoolParam(scip, "detection/varclassifier/objectivevaluesigns/origenabled", "indicates whether variable classifier for objective function value signs is enabled for the original problem", &conshdlrdata->varclassobjvalsignsenabledorig, FALSE, DEFAULT_VARCLASSOBJVALSIGNSENABLEDORIG, NULL, NULL) );
   SCIP_CALL( SCIPaddIntParam(scip, "detection/maxrounds",
      "Maximum number of detection loop rounds", &conshdlrdata->maxndetectionrounds, FALSE,
      DEFAULT_MAXDETECTIONROUNDS, 0, INT_MAX, NULL, NULL) );
   SCIP_CALL( SCIPaddIntParam(scip, "detection/origprob/weightinggpresolvedoriginaldecomps",
      "Weighting method when comparing decompositions for presolved and unpresolved problem", &conshdlrdata->weightinggpresolvedoriginaldecomps, TRUE,
      NO_MODIF, 0, 3, NULL, NULL) );

   SCIP_CALL( SCIPaddIntParam(scip, "detection/scoretype",
         "indicates which score should be used for comparing (partial) decompositions (0:max white, 1: border area, 2:classic): ", &conshdlrdata->currscoretype, TRUE,
         scoretype::MAX_WHITE, 0, 2, NULL, NULL) );



   assert(conshdlrdata->candidates != NULL);

   return SCIP_OKAY;
}

SCIP_RETCODE SCIPconshdlrDecompShowListExtractHeader(
   SCIP*                   scip
   )
{
   SCIP_CONSHDLR* conshdlr;
   SCIP_CONSHDLRDATA* conshdlrdata;
   assert(scip != NULL);
   conshdlr = SCIPfindConshdlr(scip, CONSHDLR_NAME);
   assert( conshdlr != NULL );

   int ndetectedpresolved;
   int ndetectedunpresolved;
   int nuserpresolvedfull;
   int nuserpresolvedpartial;
   int nuserunpresolvedfull;
   int nuserunpresolvedpartial;

   char* scorename;

   size_t i;

   conshdlrdata = SCIPconshdlrGetData(conshdlr);
   assert(conshdlrdata != NULL);


   scorename = SCIPconshdlrDecompGetScoretypeShortName(scip, SCIPconshdlrdataGetScoretype(conshdlrdata) );

   ndetectedpresolved = 0;
   ndetectedunpresolved = 0;
   nuserpresolvedfull = 0;
   nuserpresolvedpartial = 0;
   nuserunpresolvedfull = 0;
   nuserunpresolvedpartial = 0;



   /** count corresponding seeeds */
   for ( i = 0; i < conshdlrdata->listall->size(); ++i )
   {
      SeeedPtr seeed;
      seeed = conshdlrdata->listall->at(i);
      if( seeed->isComplete() && seeed->getUsergiven() == gcg::USERGIVEN::NOT && !seeed->isFromUnpresolved() )
         ++ndetectedpresolved;
      if( seeed->isComplete() && seeed->getUsergiven() == gcg::USERGIVEN::NOT && seeed->isFromUnpresolved() )
         ++ndetectedunpresolved;
      if( seeed->isComplete() && ( seeed->getUsergiven() == gcg::USERGIVEN::COMPLETE || seeed->getUsergiven() == gcg::USERGIVEN::COMPLETED_CONSTOMASTER) && !seeed->isFromUnpresolved() )
         ++nuserpresolvedfull;
      if( !seeed->isComplete() && seeed->getUsergiven() == gcg::USERGIVEN::PARTIAL && !seeed->isFromUnpresolved() )
         ++nuserpresolvedpartial;
      if( seeed->isComplete() && ( seeed->getUsergiven() == gcg::USERGIVEN::COMPLETE || seeed->getUsergiven() == gcg::USERGIVEN::COMPLETED_CONSTOMASTER) && seeed->isFromUnpresolved() )
         ++nuserunpresolvedfull;
      if( !seeed->isComplete() && seeed->getUsergiven() == gcg::USERGIVEN::PARTIAL && seeed->isFromUnpresolved() )
         ++nuserunpresolvedpartial;

   }


   SCIPdialogMessage(scip, NULL, "\n");
   SCIPdialogMessage(scip, NULL, "============================================================================================= ");
   SCIPdialogMessage(scip, NULL, "\n");
   SCIPdialogMessage(scip, NULL, "Summary              presolved       original \n");
   SCIPdialogMessage(scip, NULL, "                     ---------       -------- \n");
   SCIPdialogMessage(scip, NULL, "detected             ");
   SCIPdialogMessage(scip, NULL, "%9d       ", ndetectedpresolved );
   SCIPdialogMessage(scip, NULL, "%8d\n", ndetectedunpresolved );
   SCIPdialogMessage(scip, NULL, "user given (partial) ");
   SCIPdialogMessage(scip, NULL, "%9d       ", nuserpresolvedpartial );
   SCIPdialogMessage(scip, NULL, "%8d\n", nuserunpresolvedpartial );
   SCIPdialogMessage(scip, NULL, "user given (full)    ");
   SCIPdialogMessage(scip, NULL, "%9d       ", nuserpresolvedfull );
   SCIPdialogMessage(scip, NULL, "%8d\n", nuserunpresolvedfull );

   SCIPdialogMessage(scip, NULL, "============================================================================================= \n");
   SCIPdialogMessage(scip, NULL, "   id   nbloc  nmacon  nlivar  nmavar  nstlva  %.6s  history  pre  nopcon  nopvar  usr  sel \n", scorename );
   SCIPdialogMessage(scip, NULL, " ----   -----  ------  ------  ------  ------  ------  -------  ---  ------  ------  ---  --- \n");

   SCIPfreeBlockMemoryArrayNull(scip, &scorename, SCIP_MAXSTRLEN);


   return SCIP_OKAY;
}


SCIP_RETCODE SCIPconshdlrDecompShowCurrUserSeeedInfo
(
   SCIP*                   scip
   )
{
   SCIP_CONSHDLR* conshdlr;
   SCIP_CONSHDLRDATA* conshdlrdata;
   assert(scip != NULL);
   conshdlr = SCIPfindConshdlr(scip, CONSHDLR_NAME);
   assert( conshdlr != NULL );

   conshdlrdata = SCIPconshdlrGetData(conshdlr);
   assert(conshdlrdata != NULL);

   if ( conshdlrdata->curruserseeed->isFromUnpresolved() )
      conshdlrdata->curruserseeed->displaySeeed(conshdlrdata->seeedpoolunpresolved);
   else
      conshdlrdata->curruserseeed->displaySeeed(conshdlrdata->seeedpool);


   return SCIP_OKAY;
}

/** sets (and adds) the decomposition structure;
 * this method should only be called if there is no seeed for this decomposition
 *
 * **/
SCIP_RETCODE SCIPconshdlrDecompShowListExtract(
   SCIP*                 scip               /**< SCIP data structure */
   )
{
   SCIP_CONSHDLR* conshdlr;
   SCIP_CONSHDLRDATA* conshdlrdata;
   assert(scip != NULL);
   conshdlr = SCIPfindConshdlr(scip, CONSHDLR_NAME);
   assert( conshdlr != NULL );

   conshdlrdata = SCIPconshdlrGetData(conshdlr);
   assert(conshdlrdata != NULL);


   size_t i;

   for( i = conshdlrdata->startidvisu; i < (size_t) conshdlrdata->startidvisu + (size_t) conshdlrdata->selectvisulength && i < conshdlrdata->listall->size(); ++i)
   {
      SeeedPtr seeed;

      seeed = conshdlrdata->listall->at(i);

      assert( seeed->checkConsistency( seeed->isFromUnpresolved() ? conshdlrdata->seeedpoolunpresolved
                                                                  : conshdlrdata->seeedpool ) );

      SCIPdialogMessage(scip, NULL, " %4d   ", i );
      SCIPdialogMessage(scip, NULL, "%5d  ", seeed->getNBlocks() );
      SCIPdialogMessage(scip, NULL, "%6d  ", seeed->getNMasterconss() );
      SCIPdialogMessage(scip, NULL, "%6d  ", seeed->getNLinkingvars() );
      SCIPdialogMessage(scip, NULL, "%6d  ", seeed->getNMastervars() );
      SCIPdialogMessage(scip, NULL, "%6d  ", seeed->getNTotalStairlinkingvars() );
      if( seeed->isComplete() )
         SCIPdialogMessage(scip, NULL, "%.4f  ", 1. - seeed->getScore(SCIPconshdlrdataGetScoretype(conshdlrdata)) );
      else
         SCIPdialogMessage(scip, NULL, "<=%.2f  ", 1. - seeed->getScore(SCIPconshdlrdataGetScoretype(conshdlrdata)) );
      SCIPdialogMessage(scip, NULL, "%7s  ", seeed->getDetectorChainString() );
      SCIPdialogMessage(scip, NULL, "%3s  ", (seeed->isFromUnpresolved() ? "no" : "yes")  );
      SCIPdialogMessage(scip, NULL, "%6d  ", seeed->getNOpenconss() );
      SCIPdialogMessage(scip, NULL, "%6d  ", seeed->getNOpenvars() );
      SCIPdialogMessage(scip, NULL, "%3s  ", (seeed->getUsergiven() == gcg::USERGIVEN::NOT ? "no" : "yes")   );
      SCIPdialogMessage(scip, NULL, "%3s  \n", (seeed->isSelected() ? "yes" : "no")  );
   }

   SCIPdialogMessage(scip, NULL, "============================================================================================= \n");

   return SCIP_OKAY;
}


/** sets (and adds) the decomposition structure;
 * this method should only be called if there is no seeed for this decomposition
 *
 * **/
SCIP_RETCODE SCIPconshdlrDecompAddDecdecomp(
   SCIP*                 scip,               /**< SCIP data structure */
   DEC_DECOMP*           decdecomp           /**< DEC_DECOMP data structure */
   )
{
   SCIP_CONSHDLR* conshdlr;
   SCIP_CONSHDLRDATA* conshdlrdata;
   assert(scip != NULL);
   conshdlr = SCIPfindConshdlr(scip, CONSHDLR_NAME);
   assert( conshdlr != NULL );

   conshdlrdata = SCIPconshdlrGetData(conshdlr);
   assert(conshdlrdata != NULL);

   SeeedPtr seeed;

   SCIP_CALL( conshdlrdata->seeedpool->createSeeedFromDecomp(decdecomp, &seeed) );

   SCIP_CALL( SCIPconshdlrDecompAddSeeed(scip, seeed) );

   return SCIP_OKAY;
}

///** sets (and adds) the decomposition structure **/
//SCIP_RETCODE SCIPconshdlrDecompAddConsToBlock(
//   SCIP*                 scip,               /**< SCIP data structure */
//   SCIP_HASHMAP*         consToBlock,        /**< possible incomplete detection info */
//   SCIP_HASHMAP*         varsToBlock        /**< possible incomplete detection info stored as two hashmaps*/
//   )
//{
//   SCIP_CONSHDLR* conshdlr;
//   SCIP_CONSHDLRDATA* conshdlrdata;
//   assert(scip != NULL);
//   conshdlr = SCIPfindConshdlr(scip, CONSHDLR_NAME);
//   assert( conshdlr != NULL );
//
//   conshdlrdata = SCIPconshdlrGetData(conshdlr);
//   assert(conshdlrdata != NULL);
//
//   return SCIP_ERROR;
//
////   conshdlrdata->initalpartialdecomps.push_back(consToBlock);
//
//      }

SCIP_RETCODE SCIPconshdlrDecompShowLegend(
   SCIP* scip
   )
{

   SCIP_CONSHDLR* conshdlr;
   SCIP_CONSHDLRDATA* conshdlrdata;
   assert(scip != NULL);
   conshdlr = SCIPfindConshdlr(scip, CONSHDLR_NAME);
   assert( conshdlr != NULL );
   char * scorename;
   char * scoredescr;

   conshdlrdata = SCIPconshdlrGetData(conshdlr);
   assert(conshdlrdata != NULL);

   scorename = SCIPconshdlrDecompGetScoretypeShortName(scip, SCIPconshdlrdataGetScoretype(conshdlrdata) );
   scoredescr = SCIPconshdlrDecompGetScoretypeDescription(scip, SCIPconshdlrdataGetScoretype(conshdlrdata) );


   SCIPdialogMessage(scip, NULL, "List of included detectors for decompositions histories: \n" );

   SCIPdialogMessage(scip, NULL, "\n%30s    %4s\n", "detector" , "char"  );
   SCIPdialogMessage(scip, NULL, "%30s    %4s\n", "--------" , "----"  );

   for( int det = 0; det < conshdlrdata->ndetectors; ++det )
   {
      DEC_DETECTOR* detector;

      detector = conshdlrdata->detectors[det];

      SCIPdialogMessage(scip, NULL, "%30s    %4c\n", DECdetectorGetName(detector), DECdetectorGetChar(detector)  );
   }
   SCIPdialogMessage(scip, NULL, "%30s    %4s\n", "given by user" , "U"  );

   SCIPdialogMessage(scip, NULL, "\n" );

   SCIPdialogMessage(scip, NULL, "============================================================================================= \n");

//   SCIPdialogMessage(scip, NULL, "   id   nbloc  nmacon  nlivar  nmavar  nstlva  maxwhi  history  pre  nopcon  nopvar"
//      "  usr"
//      "  sel \n");
//   SCIPdialogMessage(scip, NULL, " ----   -----  ------  ------  ------  ------  ------  -------  ---  ------  ------"
//      "  ---"
//      "  --- \n");

   SCIPdialogMessage(scip, NULL, "\n" );

   SCIPdialogMessage(scip, NULL, "List of abbreviations of decomposition table \n" );
   SCIPdialogMessage(scip, NULL, "\n" );
   SCIPdialogMessage(scip, NULL, "%30s     %s\n", "abbreviation", "description");
   SCIPdialogMessage(scip, NULL, "%30s     %s\n", "------------", "-----------");
   SCIPdialogMessage(scip, NULL, "%30s     %s\n", "id", "id of the decomposition");
   SCIPdialogMessage(scip, NULL, "%30s     %s\n", "nbloc", "number of blocks");
   SCIPdialogMessage(scip, NULL, "%30s     %s\n", "nmacon", "number of master constraints");
   SCIPdialogMessage(scip, NULL, "%30s     %s\n", "nlivar", "number of linking variables");
   SCIPdialogMessage(scip, NULL, "%30s     %s\n", "nmavar", "number of master variables (do not occur in blocks)");
   SCIPdialogMessage(scip, NULL, "%30s     %s\n", "nstlva", "number of stairlinking variables (disjoint from linking variables)");
   SCIPdialogMessage(scip, NULL, "%30s     %s\n", scorename, scoredescr);
   SCIPdialogMessage(scip, NULL, "%30s     %s\n", "history", "list of detector chars worked on this decomposition ");
   SCIPdialogMessage(scip, NULL, "%30s     %s\n", "pre", "is this decomposition for the presolved problem");
   SCIPdialogMessage(scip, NULL, "%30s     %s\n", "nopcon", "number of open constraints");
   SCIPdialogMessage(scip, NULL, "%30s     %s\n", "nopvar", "number of open variables");
   SCIPdialogMessage(scip, NULL, "%30s     %s\n", "usr", "was this decomposition given by the user");
   SCIPdialogMessage(scip, NULL, "%30s     %s\n", "sel", "is this decomposition selected at the moment");

   SCIPdialogMessage(scip, NULL, "\n============================================================================================= \n");


SCIPfreeBlockMemoryArrayNull(scip, &scorename, SCIP_MAXSTRLEN);
SCIPfreeBlockMemoryArrayNull(scip, &scoredescr, SCIP_MAXSTRLEN);

return SCIP_OKAY;
}

SCIP_RETCODE SCIPconshdlrDecompShowToolboxInfo(
   SCIP* scip
   )
{

   SCIP_CONSHDLR* conshdlr;
   SCIP_CONSHDLRDATA* conshdlrdata;
   assert(scip != NULL);
   conshdlr = SCIPfindConshdlr(scip, CONSHDLR_NAME);
   assert( conshdlr != NULL );

   conshdlrdata = SCIPconshdlrGetData(conshdlr);
   assert(conshdlrdata != NULL);

   SCIPdialogMessage(scip, NULL, "Options to proceed: \n" );



   SCIPdialogMessage(scip, NULL, "\n" );
   SCIPdialogMessage(scip, NULL, "%30s     %s\n", "option", "description");
   SCIPdialogMessage(scip, NULL, "%30s     %s\n", "------", "-----------");
   SCIPdialogMessage(scip, NULL, "%30s     %s\n", "conss", "assign unassigned constraints to master/blocks");
   SCIPdialogMessage(scip, NULL, "%30s     %s\n", "vars", "assign unassigned variables to master(only)/linking/blocks");
   SCIPdialogMessage(scip, NULL, "%30s     %s\n", "refine ", "refine implicit constraint and variables assignments");
   SCIPdialogMessage(scip, NULL, "%30s     %s\n", "finish by detector", "choose a finishing detector that completes the decomposition");
   SCIPdialogMessage(scip, NULL, "%30s     %s\n", "quit", "quit the modification process and returns to main menu");
   SCIPdialogMessage(scip, NULL, "%30s     %s\n", "undo", "last modification is undone (atm only the last modification can be undone)");
   SCIPdialogMessage(scip, NULL, "%30s     %s\n", "visualize", "shows a visualization of the current decomposition ");

   SCIPdialogMessage(scip, NULL, "\n============================================================================================= \n");



return SCIP_OKAY;
}



SCIP_RETCODE SCIPconshdlrDecompModifyNVisualized(
   SCIP*                   scip,
   SCIP_DIALOGHDLR*        dialoghdlr,
   SCIP_DIALOG*            dialog
   )
{
   SCIP_CONSHDLR* conshdlr;
   SCIP_CONSHDLRDATA* conshdlrdata;
   char* ntovisualize;
   SCIP_Bool endoffile;
   int newval;

   int commandlen;

   assert(scip != NULL);
   conshdlr = SCIPfindConshdlr(scip, CONSHDLR_NAME);
   assert( conshdlr != NULL );

   conshdlrdata = SCIPconshdlrGetData(conshdlr);
   assert(conshdlrdata != NULL);

   SCIPdialogMessage(scip, NULL, "Please specify the maximum number of decompositions displayed at once in the table [%d]:\n", conshdlrdata->selectvisulength );
   SCIP_CALL( SCIPdialoghdlrGetWord(dialoghdlr, dialog, " ", &ntovisualize, &endoffile) );
   commandlen = strlen(ntovisualize);

   newval = conshdlrdata->selectvisulength;
   if( commandlen != 0)
      newval = atoi(ntovisualize);

   if (newval != 0)
      conshdlrdata->selectvisulength = newval;

   return SCIP_OKAY;
}

SCIP_RETCODE SCIPconshdlrDecompSelectVisualize(
   SCIP*                   scip,
   SCIP_DIALOGHDLR*        dialoghdlr,
   SCIP_DIALOG*            dialog
   )
{
   SCIP_CONSHDLR* conshdlr;
   SCIP_CONSHDLRDATA* conshdlrdata;
   char* ntovisualize;
   SCIP_Bool endoffile;
   int idtovisu;

   int commandlen;

   assert(scip != NULL);
   conshdlr = SCIPfindConshdlr(scip, CONSHDLR_NAME);
   assert( conshdlr != NULL );

   conshdlrdata = SCIPconshdlrGetData(conshdlr);
   assert(conshdlrdata != NULL);

   SCIPdialogMessage(scip, NULL, "Please specify the id of the decomposition to be visualized:\n", conshdlrdata->selectvisulength );
   SCIP_CALL( SCIPdialoghdlrGetWord(dialoghdlr, dialog, " ", &ntovisualize, &endoffile) );
   commandlen = strlen(ntovisualize);

   idtovisu = conshdlrdata->selectvisulength;
   if( commandlen != 0)
      idtovisu = atoi(ntovisualize);

   gcg::Seeedpool* seeedpool = (conshdlrdata->listall->at(idtovisu)->isFromUnpresolved() ? conshdlrdata->seeedpoolunpresolved : conshdlrdata->seeedpool );
   conshdlrdata->listall->at(idtovisu)->showVisualisation(seeedpool);

   return SCIP_OKAY;
}


SCIP_RETCODE SCIPconshdlrDecompSelectVisualizeCurrentUserSeeed
(
   SCIP*                   scip,
   SCIP_DIALOGHDLR*        dialoghdlr,
   SCIP_DIALOG*            dialog
   )
{
   SCIP_CONSHDLR* conshdlr;
   SCIP_CONSHDLRDATA* conshdlrdata;

   assert(scip != NULL);
   conshdlr = SCIPfindConshdlr(scip, CONSHDLR_NAME);
   assert( conshdlr != NULL );

   conshdlrdata = SCIPconshdlrGetData(conshdlr);
   assert(conshdlrdata != NULL);


   gcg::Seeedpool* seeedpool = (conshdlrdata->curruserseeed->isFromUnpresolved() ? conshdlrdata->seeedpoolunpresolved : conshdlrdata->seeedpool );
   conshdlrdata->curruserseeed->showVisualisation(seeedpool);

   return SCIP_OKAY;
}

SCIP_RETCODE SCIPconshdlrDecompToolboxChoose(
   SCIP*                   scip,
   SCIP_DIALOGHDLR*        dialoghdlr,
   SCIP_DIALOG*            dialog
   )
{
   SCIP_CONSHDLR* conshdlr;
   SCIP_CONSHDLRDATA* conshdlrdata;
   char* ntochoose;
   SCIP_Bool endoffile;
   int idtochoose;

   int commandlen;

   assert(scip != NULL);
   conshdlr = SCIPfindConshdlr(scip, CONSHDLR_NAME);
   assert( conshdlr != NULL );

   conshdlrdata = SCIPconshdlrGetData(conshdlr);
   assert(conshdlrdata != NULL);

   SCIPdialogMessage(scip, NULL, "Please specify the id of the (partial) decomposition to be chosen for modification:\n", conshdlrdata->selectvisulength );
   SCIP_CALL( SCIPdialoghdlrGetWord(dialoghdlr, dialog, " ", &ntochoose, &endoffile) );
   commandlen = strlen(ntochoose);

   idtochoose = conshdlrdata->selectvisulength;
   if( commandlen != 0)
      idtochoose = atoi(ntochoose);

   if( conshdlrdata->curruserseeed != NULL )
      delete conshdlrdata->curruserseeed;

   conshdlrdata->curruserseeed = new gcg::Seeed( conshdlrdata->listall->at(idtochoose) );

   return SCIP_OKAY;
}




SCIP_RETCODE SCIPconshdlrDecompSelectSelect(
   SCIP*                   scip,
   SCIP_DIALOGHDLR*        dialoghdlr,
   SCIP_DIALOG*            dialog
   )
{
   SCIP_CONSHDLR* conshdlr;
   SCIP_CONSHDLRDATA* conshdlrdata;
   char* ntovisualize;
   SCIP_Bool endoffile;
   int idtovisu;
   SeeedPtr toselect;

   int commandlen;

   assert(scip != NULL);
   conshdlr = SCIPfindConshdlr(scip, CONSHDLR_NAME);
   assert( conshdlr != NULL );

   conshdlrdata = SCIPconshdlrGetData(conshdlr);
   assert(conshdlrdata != NULL);

   SCIPdialogMessage(scip, NULL, "Please specify the id of the decomposition to be visualized:\n", conshdlrdata->selectvisulength );
   SCIP_CALL( SCIPdialoghdlrGetWord(dialoghdlr, dialog, " ", &ntovisualize, &endoffile) );
   commandlen = strlen(ntovisualize);

   idtovisu = conshdlrdata->selectvisulength;
   if( commandlen != 0)
      idtovisu = atoi(ntovisualize);

//   seeedpool = (conshdlrdata->listall->at(idtovisu)->isFromUnpresolved() ? conshdlrdata->seeedpoolunpresolved : conshdlrdata->seeedpool );
   toselect = conshdlrdata->listall->at(idtovisu);

   toselect->setSelected(!toselect->isSelected() );

   if( !toselect->isSelected() )
   {
      conshdlrdata->selected->erase(  find( conshdlrdata->selected->begin(), conshdlrdata->selected->end(), idtovisu) );
   }
   else
   {
      conshdlrdata->selected->push_back(idtovisu);
   }

   conshdlrdata->selectedexists = (conshdlrdata->selected->size() > 0);

   return SCIP_OKAY;
}


SCIP_RETCODE SCIPconshdlrDecompShowHelp(
   SCIP* scip
   )
{

   SCIP_CONSHDLR* conshdlr;
   SCIP_CONSHDLRDATA* conshdlrdata;
   assert(scip != NULL);
   conshdlr = SCIPfindConshdlr(scip, CONSHDLR_NAME);
   assert( conshdlr != NULL );

   conshdlrdata = SCIPconshdlrGetData(conshdlr);
   assert(conshdlrdata != NULL);


   SCIPdialogMessage(scip, NULL, "============================================================================================= \n");

//   SCIPdialogMessage(scip, NULL, "   id   nbloc  nmacon  nlivar  nmavar  nstlva  maxwhi  history  pre  nopcon  nopvar"
//      "  usr"
//      "  sel \n");
//   SCIPdialogMessage(scip, NULL, " ----   -----  ------  ------  ------  ------  ------  -------  ---  ------  ------"
//      "  ---"
//      "  --- \n");

   SCIPdialogMessage(scip, NULL, "\n" );

   SCIPdialogMessage(scip, NULL, "List of selection commands \n" );
   SCIPdialogMessage(scip, NULL, "\n" );
   SCIPdialogMessage(scip, NULL, "%30s     %s\n", "command", "description");
   SCIPdialogMessage(scip, NULL, "%30s     %s\n", "-------", "-----------");
   SCIPdialogMessage(scip, NULL, "%30s     %s\n", "select", "selects/unselects decomposition with given id");
   SCIPdialogMessage(scip, NULL, "%30s     %s\n", "back", "displays the preceding decompositions (if there are some)");
   SCIPdialogMessage(scip, NULL, "%30s     %s\n", "next", "displays the subsequent decompositions (if there are some)");
   SCIPdialogMessage(scip, NULL, "%30s     %s\n", "top", "displays the first decompositions");
   SCIPdialogMessage(scip, NULL, "%30s     %s\n", "end", "displays the last decompositions");
   SCIPdialogMessage(scip, NULL, "%30s     %s\n", "legend", "displays the legend for table header and history abbreviations");
   SCIPdialogMessage(scip, NULL, "%30s     %s\n", "help", "displays this help");
   SCIPdialogMessage(scip, NULL, "%30s     %s\n", "modify", "modifies the number of displayed decompositions ");
   SCIPdialogMessage(scip, NULL, "%30s     %s\n", "quit", "finishes selection and goes back to main menu");
   SCIPdialogMessage(scip, NULL, "%30s     %s\n", "visualize", "experimental feature: visualizes the specified decomposition ");

   SCIPdialogMessage(scip, NULL, "\n============================================================================================= \n");


   return SCIP_OKAY;
}

SCIP_Bool SCIPconshdlrDecompIsBestCandidateUnpresolved(
   SCIP*                   scip
   )
{

   SCIP_CONSHDLR* conshdlr;
   SCIP_CONSHDLRDATA* conshdlrdata;


   assert(scip != NULL);
   conshdlr = SCIPfindConshdlr(scip, CONSHDLR_NAME);
   assert( conshdlr != NULL );

   conshdlrdata = SCIPconshdlrGetData(conshdlr);
   assert(conshdlrdata != NULL);

   if( conshdlrdata->candidates->size() == 0 )
      return FALSE;

   return conshdlrdata->candidates->at(0).first->isFromUnpresolved();
}


SCIP_RETCODE SCIPconshdlrDecompExecSelect(
   SCIP*                   scip,
   SCIP_DIALOGHDLR*        dialoghdlr,
   SCIP_DIALOG*            dialog )
{

   SCIP_CONSHDLR* conshdlr;
   SCIP_CONSHDLRDATA* conshdlrdata;
   SCIP_Bool         finished;
   char* command;
   SCIP_Bool endoffile;

   assert(scip != NULL);
   conshdlr = SCIPfindConshdlr(scip, CONSHDLR_NAME);
   assert( conshdlr != NULL );
   finished = FALSE;

   conshdlrdata = SCIPconshdlrGetData(conshdlr);
   assert(conshdlrdata != NULL);

   /** 1) update list of interesting seeeds */

   SCIP_CALL( SCIPconshdlrDecompUpdateSeeedlist(scip) );


   /** 2) while user has not aborted: show current list extract */

   while ( !finished )
   {
      int commandlen;

      SCIP_CALL( SCIPconshdlrDecompShowListExtractHeader(scip) );

      SCIP_CALL( SCIPconshdlrDecompShowListExtract(scip) );



      SCIP_CALL( SCIPdialoghdlrGetWord(dialoghdlr, dialog, "Please enter selection command or decomposition id to select (or \"h\" for help) : \nGCG/select> ", &command, &endoffile) );

      commandlen = strlen(command);

      /** case distinction: */
      if( strncmp( command, "back", commandlen) == 0 )
      {
         conshdlrdata->startidvisu -= conshdlrdata->selectvisulength;
         if(conshdlrdata->startidvisu < 0 )
            conshdlrdata->startidvisu = 0;
         continue;
      }
      if( strncmp( command, "next", commandlen) == 0 )
      {
         conshdlrdata->startidvisu += conshdlrdata->selectvisulength;
         if( conshdlrdata->startidvisu > (int) conshdlrdata->listall->size() - conshdlrdata->selectvisulength )
            conshdlrdata->startidvisu = conshdlrdata->listall->size() - conshdlrdata->selectvisulength ;
         continue;
      }
      if( strncmp( command, "top", commandlen) == 0 )
      {
         conshdlrdata->startidvisu = 0;
         continue;
      }
      if( strncmp( command, "end", commandlen) == 0 )
      {
         conshdlrdata->startidvisu = conshdlrdata->listall->size() - conshdlrdata->selectvisulength ;
         continue;
      }

      if( strncmp( command, "quit", commandlen) == 0 )
      {
         finished = TRUE;
         SCIP_CALL(SCIPconshdlrDecompChooseCandidatesFromSelected(scip, FALSE) );
         continue;
      }

      if( strncmp( command, "legend", commandlen) == 0 )
      {
         SCIP_CALL(SCIPconshdlrDecompShowLegend(scip) );
         continue;
      }

      if( strncmp( command, "modify", commandlen) == 0 )
      {
         SCIP_CALL(SCIPconshdlrDecompModifyNVisualized(scip, dialoghdlr, dialog) );
         continue;
      }

      if( strncmp( command, "help", commandlen) == 0 )
      {
         SCIP_CALL(SCIPconshdlrDecompShowHelp(scip) );
         continue;
      }

      if( strncmp( command, "visualize", commandlen) == 0 )
      {
         SCIP_CALL(SCIPconshdlrDecompSelectVisualize(scip, dialoghdlr, dialog ) );
         continue;
      }

      if( strncmp( command, "select", commandlen) == 0 )
      {
         SCIP_CALL(SCIPconshdlrDecompSelectSelect(scip, dialoghdlr, dialog ) );
         continue;
      }
   }

   return SCIP_OKAY;
}

SCIP_RETCODE SCIPconshdlrDecompToolboxModifyConss(
SCIP*                   scip,
SCIP_DIALOGHDLR*        dialoghdlr,
SCIP_DIALOG*            dialog )
{

   SCIP_CONSHDLR* conshdlr;
    SCIP_CONSHDLRDATA* conshdlrdata;
    SCIP_Bool         matching;
    char* consregex;
    char* command;
    char* command2;
    SCIP_Bool endoffile;
    int commandlen;

    assert(scip != NULL);
    conshdlr = SCIPfindConshdlr(scip, CONSHDLR_NAME);
    assert( conshdlr != NULL );
    matching = FALSE;


    conshdlrdata = SCIPconshdlrGetData(conshdlr);
    assert(conshdlrdata != NULL);

    SeeedPtr seeed  = conshdlrdata->curruserseeed;
    gcg::Seeedpool* seeedpool;
    std::vector<int> matchingconss  = std::vector<int>(0);

    seeedpool = seeed->isFromUnpresolved() ? conshdlrdata->seeedpoolunpresolved : conshdlrdata->seeedpool;
    /** Do user want to modify existing or create a new partial decomposition ?*/
    SCIP_CALL( SCIPdialoghdlrGetWord(dialoghdlr, dialog, "Please specify a regular expression (modified ECMAScript regular expression grammar) matching the names of unassigned constraints you want to assign : \nGCG/toolbox : ", &consregex, &endoffile) );

    /** case distinction: */

    std::regex expr;
    try  {
       expr = std::regex(consregex);//, std::regex_constants::extended);
    }
    catch (const std::regex_error& e) {
       std::cout << "regex_error caught: " << e.what() << '\n';
       if (e.code() == std::regex_constants::error_brack) {
          std::cout << "The code was error_brack\n";
       }
    }

    for( int oc = 0; oc < seeed->getNOpenconss(); ++oc )
    {
       const char* consname;

       consname = SCIPconsGetName(  seeedpool->getConsForIndex(seeed->getOpenconss()[oc] ) );


       if( std::regex_match(consname, expr) )
       {
          matching = TRUE;
          matchingconss.push_back(seeed->getOpenconss()[oc]);
          SCIPdebugMessage(" consname %s matches regex %s \n", consname, consregex );
       } else
          SCIPdebugMessage(" consname %s does not match regex %s \n", consname, consregex);
    }

    if( !matching )
    {
       SCIPdialogMessage(scip, NULL, " There are no unassigned constraints with names matching given regular expression. Return to toolbox main menu.\n");
       return SCIP_OKAY;
    }

    if( conshdlrdata->lastuserseeed != NULL)
       delete conshdlrdata->lastuserseeed;
    conshdlrdata->lastuserseeed = new gcg::Seeed( conshdlrdata->curruserseeed) ;


    if( matchingconss.size() > 10 )
       SCIPdebugMessage(" There are %d unassigned constraints with names matching given regular expression. Showing the first 10:\n", (int) matchingconss.size());
    else
       SCIPdebugMessage(" There are %d unassigned constraints with names matching given regular expression: \n", (int) matchingconss.size());

    for( size_t mc = 0 ; mc < 10 && mc < matchingconss.size(); ++mc )
       SCIPdialogMessage(scip, NULL, " %s \n", SCIPconsGetName( seeedpool->getConsForIndex( matchingconss[mc] ) ));

    SCIPdialogMessage(scip, NULL, "\n Should these constraints be added to: \n");
    SCIPdialogMessage(scip, NULL, " master \n");
    SCIPdialogMessage(scip, NULL, " block (to be specified) \n");
    SCIPdialogMessage(scip, NULL, " nothing (return to toolbox main menu)? \n");


    SCIP_CALL( SCIPdialoghdlrGetWord(dialoghdlr, dialog, "Please specify how to proceed: \nGCG/toolbox> ", &command, &endoffile) );

    commandlen = strlen(command);

    /** case distinction: */
    if( strncmp( command, "master", commandlen) == 0 )
    {
       for( size_t mc = 0 ;  mc < matchingconss.size(); ++mc )
       {
          seeed->bookAsMasterCons( matchingconss[mc] );
       }
    }
    else if( strncmp( command, "block", commandlen) == 0 )
    {
       SCIP_CALL( SCIPdialoghdlrGetWord(dialoghdlr, dialog, "Please specify the block number these constraints should be assigned to: \nGCG/toolbox> ", &command2, &endoffile) );
       char* tail;
       int blockid = strtol(command2, &tail, 10);
       for( size_t mc = 0 ;  mc < matchingconss.size(); ++mc )
       {
          seeed->bookAsBlockCons( matchingconss[mc], blockid );
       }
    }
    else
       return SCIP_OKAY;

    seeed->flushBooked();


   return SCIP_OKAY;
}

SCIP_RETCODE SCIPconshdlrDecompToolboxModifyFinish
(
SCIP*                   scip,
SCIP_DIALOGHDLR*        dialoghdlr,
SCIP_DIALOG*            dialog )
{

   SCIP_CONSHDLR* conshdlr;
    SCIP_CONSHDLRDATA* conshdlrdata;
    SCIP_Bool         choosenfinisher;

   char* command;
    SCIP_Bool endoffile;
    char* tail;
    int finisherid;
    SEEED_PROPAGATION_DATA* seeedPropData;
    DEC_DETECTOR* finisher;
    SCIP_Result result;

    assert(scip != NULL);
    conshdlr = SCIPfindConshdlr(scip, CONSHDLR_NAME);
    assert( conshdlr != NULL );

    conshdlrdata = SCIPconshdlrGetData(conshdlr);
    assert(conshdlrdata != NULL);

    SeeedPtr seeed  = conshdlrdata->curruserseeed;
    gcg::Seeedpool* seeedpool;
    std::vector<int> matchingvars  = std::vector<int>(0);

    seeedpool = seeed->isFromUnpresolved() ? conshdlrdata->seeedpoolunpresolved : conshdlrdata->seeedpool;
    choosenfinisher = FALSE;
    while ( !choosenfinisher )
    {
       SCIPdialogMessage(scip, NULL, " Available finisher: \n");
       /** 1) print out available finisher */
       SCIPdialogMessage(scip, NULL, "%d :  %s \n", -1, "abort" );
       for( int fi = 0; fi < seeedpool->getNFinishingDetectors(); ++fi )
       {
          SCIPdialogMessage(scip, NULL, "%d :  %s \n", fi, DECdetectorGetName(seeedpool->getFinishingDetectorForIndex(fi) ) );
       }

       /** Do user want to modify existing or create a new partial decomposition ?*/
       SCIP_CALL( SCIPdialoghdlrGetWord(dialoghdlr, dialog, "Please specify the index of the finisher to use : \nGCG/toolbox : ", &command, &endoffile) );

       finisherid = strtol(command, &tail, 10);

       if( finisherid >= seeedpool->getNFinishingDetectors() || finisherid < -1 )
       {
          SCIPdialogMessage(scip, NULL, "The specified id is invalid \n"  );
          continue;
       }
       choosenfinisher = TRUE;
    }

    seeedPropData = new SEEED_PROPAGATION_DATA();
    seeedPropData->seeedpool = seeedpool;
    seeedPropData->nNewSeeeds = 0;
    seeedPropData->seeedToPropagate = new gcg::Seeed(conshdlrdata->curruserseeed);

    if( conshdlrdata->lastuserseeed != NULL)
           delete conshdlrdata->lastuserseeed;
    conshdlrdata->lastuserseeed = new gcg::Seeed( conshdlrdata->curruserseeed) ;

    finisher = seeedpool->getFinishingDetectorForIndex(finisherid);
    finisher->finishSeeed(scip, finisher, seeedPropData, &result);

    delete conshdlrdata->curruserseeed;

    conshdlrdata->curruserseeed = new gcg::Seeed( seeedPropData->newSeeeds[0] );
    conshdlrdata->curruserseeed->setID( seeedpool->getNewIdForSeeed() );
    conshdlrdata->curruserseeed->sort();
    conshdlrdata->curruserseeed->calcHashvalue();
    conshdlrdata->curruserseeed->setUsergiven(gcg::USERGIVEN::COMPLETE);
    conshdlrdata->curruserseeed->setFinishedByFinisher( true );

    for( int i = 0; i <  seeedPropData->nNewSeeeds; ++i)
    {
       delete seeedPropData->newSeeeds[i];
    }

    delete seeedPropData->seeedToPropagate;
    delete seeedPropData;

   return SCIP_OKAY;
}


SCIP_RETCODE SCIPconshdlrDecompToolboxModifyVars(
SCIP*                   scip,
SCIP_DIALOGHDLR*        dialoghdlr,
SCIP_DIALOG*            dialog )
{

   SCIP_CONSHDLR* conshdlr;
    SCIP_CONSHDLRDATA* conshdlrdata;
    SCIP_Bool         matching;
    char* varregex;
    char* command;
    char* command2;
    SCIP_Bool endoffile;
    int commandlen;

    assert(scip != NULL);
    conshdlr = SCIPfindConshdlr(scip, CONSHDLR_NAME);
    assert( conshdlr != NULL );
    matching = FALSE;


    conshdlrdata = SCIPconshdlrGetData(conshdlr);
    assert(conshdlrdata != NULL);

    SeeedPtr seeed  = conshdlrdata->curruserseeed;
    gcg::Seeedpool* seeedpool;
    std::vector<int> matchingvars  = std::vector<int>(0);

    seeedpool = seeed->isFromUnpresolved() ? conshdlrdata->seeedpoolunpresolved : conshdlrdata->seeedpool;
    /** Do user want to modify existing or create a new partial decomposition ?*/
    SCIP_CALL( SCIPdialoghdlrGetWord(dialoghdlr, dialog, "Please specify a regular expression (modified ECMAScript regular expression grammar) matching the names of unassigned variables you want to assign : \nGCG/toolbox : ", &varregex, &endoffile) );


    /** case distinction: */

    std::regex expr;
    try  {
       expr = std::regex(varregex);//, std::regex_constants::extended);
    }
    catch (const std::regex_error& e) {
       std::cout << "regex_error caught: " << e.what() << '\n';
       if (e.code() == std::regex_constants::error_brack) {
          SCIPdebugMessage("The code was error_brack\n");
       }
    }

    for( int oc = 0; oc < seeed->getNOpenvars(); ++oc )
    {
       const char* varname;

       varname = SCIPvarGetName(  seeedpool->getVarForIndex(seeed->getOpenvars()[oc] ) );


       if( std::regex_match(varname, expr) )
       {
          matching = TRUE;
          matchingvars.push_back(seeed->getOpenconss()[oc]);
          SCIPdebugMessage( " varname %s matches regex %s \n", varname, varregex );
       } else
          SCIPdebugMessage(" varname %s does not match regex %s \n", varname, varregex);
    }

    if( !matching )
    {
       SCIPdialogMessage(scip, NULL, " There are no unassigned constraints with names matching given regular expression. Return to toolbox main menu.\n");
       return SCIP_OKAY;
    }

    if( conshdlrdata->lastuserseeed != NULL)
       delete conshdlrdata->lastuserseeed;
    conshdlrdata->lastuserseeed = new gcg::Seeed( conshdlrdata->curruserseeed) ;


    if( matchingvars.size() > 10 )
       SCIPdialogMessage(scip, NULL, " There are %d unassigned constraints with names matching given regular expression. Showing the first 10:\n", matchingvars.size());
    else
       SCIPdialogMessage(scip, NULL, " There are %d unassigned constraints with names matching given regular expression: \n", matchingvars.size());

    for( size_t mc = 0 ; mc < 10 && mc < matchingvars.size(); ++mc )
       SCIPdialogMessage(scip, NULL, " %s \n", SCIPvarGetName( seeedpool->getVarForIndex( matchingvars[mc] ) ));

    SCIPdialogMessage(scip, NULL, "\n Should these constraints be added to: \n");
    SCIPdialogMessage(scip, NULL, " master \n");
    SCIPdialogMessage(scip, NULL, " block (to be specified) \n");
    SCIPdialogMessage(scip, NULL, " nothing (return to toolbox main menu)? \n");


    SCIP_CALL( SCIPdialoghdlrGetWord(dialoghdlr, dialog, "Please specify how to proceed: \nGCG/toolbox> ", &command, &endoffile) );

    commandlen = strlen(command);

    /** case distinction: */
    if( strncmp( command, "master", commandlen) == 0 )
    {
       for( size_t mc = 0 ;  mc < matchingvars.size(); ++mc )
       {
          seeed->bookAsMasterVar( matchingvars[mc] );
       }
    } else
       if( strncmp( command, "linking", commandlen) == 0 )
           {
              for( size_t mc = 0 ;  mc < matchingvars.size(); ++mc )
              {
                 seeed->bookAsLinkingVar( matchingvars[mc] );
              }
           }
    else if( strncmp( command, "block", commandlen) == 0 )
    {
       SCIP_CALL( SCIPdialoghdlrGetWord(dialoghdlr, dialog, "Please specify the block number these variables should be assigned to: \nGCG/toolbox> ", &command2, &endoffile) );
       char* tail;
       int blockid = strtol(command2, &tail, 10);
       for( size_t mc = 0 ;  mc < matchingvars.size(); ++mc )
       {
          seeed->bookAsBlockVar( matchingvars[mc], blockid );
       }
    }
    else
       return SCIP_OKAY;

    seeed->flushBooked();
    seeed->deleteEmptyBlocks(true);


   return SCIP_OKAY;
}




SCIP_RETCODE SCIPconshdlrDecompExecToolbox(
   SCIP*                   scip,
   SCIP_DIALOGHDLR*        dialoghdlr,
   SCIP_DIALOG*            dialog )
{

   SCIP_CONSHDLR* conshdlr;
   SCIP_CONSHDLRDATA* conshdlrdata;
   SCIP_Bool         finished;
   char* command;
   SCIP_Bool endoffile;
   int commandlen;

   assert(scip != NULL);
   conshdlr = SCIPfindConshdlr(scip, CONSHDLR_NAME);
   assert( conshdlr != NULL );
   finished = FALSE;


   conshdlrdata = SCIPconshdlrGetData(conshdlr);
   assert(conshdlrdata != NULL);


   /** Do user want to modify existing or create a new partial decomposition ?*/
   SCIP_CALL( SCIPdialoghdlrGetWord(dialoghdlr, dialog, "Do you want to modify an existing (\"yes\") or create a new partial decomposition (\"no\")? : \nGCG/toolbox : ", &command, &endoffile) );

   commandlen = strlen(command);

   /** case distinction: */
   if( strncmp( command, "yes", commandlen) == 0 )
   {
      /** 1) update list of interesting seeeds */

         SCIP_CALL( SCIPconshdlrDecompUpdateSeeedlist(scip) );


         /** 2) while user has not aborted: show current list extract */

         while ( !finished )
         {
            int commandlen2;

            SCIP_CALL( SCIPconshdlrDecompShowListExtractHeader(scip) );

            SCIP_CALL( SCIPconshdlrDecompShowListExtract(scip) );

            SCIP_CALL( SCIPdialoghdlrGetWord(dialoghdlr, dialog, "Please choose an existing partial decomposition for modification (type \"choose <id>\" or \"h\" for help) : \nGCG/toolbox> ", &command, &endoffile) );

            commandlen2 = strlen(command);

            /** case distinction: */
            if( strncmp( command, "back", commandlen2) == 0 )
            {
               conshdlrdata->startidvisu -= conshdlrdata->selectvisulength;
               if(conshdlrdata->startidvisu < 0 )
                  conshdlrdata->startidvisu = 0;
               continue;
            }
            if( strncmp( command, "next", commandlen2) == 0 )
            {
               conshdlrdata->startidvisu += conshdlrdata->selectvisulength;
               if( conshdlrdata->startidvisu > (int) conshdlrdata->listall->size() - conshdlrdata->selectvisulength )
                  conshdlrdata->startidvisu = conshdlrdata->listall->size() - conshdlrdata->selectvisulength ;
               continue;
            }
            if( strncmp( command, "top", commandlen2) == 0 )
            {
               conshdlrdata->startidvisu = 0;
               continue;
            }
            if( strncmp( command, "end", commandlen2) == 0 )
            {
               conshdlrdata->startidvisu = conshdlrdata->listall->size() - conshdlrdata->selectvisulength ;
               continue;
            }

            if( strncmp( command, "choose", commandlen2) == 0 )
            {
               SCIP_CALL(SCIPconshdlrDecompToolboxChoose(scip, dialoghdlr, dialog ) );
               finished = TRUE;
               break;
            }


            if( strncmp( command, "abort", commandlen2) == 0 )
            {
               finished = TRUE;
               continue;
            }

            if( strncmp( command, "change number displayed", commandlen2) == 0 )
            {
               SCIP_CALL(SCIPconshdlrDecompModifyNVisualized(scip, dialoghdlr, dialog) );
               continue;
            }

            if( strncmp( command, "help", commandlen2) == 0 )
            {
               SCIP_CALL(SCIPconshdlrDecompShowHelp(scip) );
               continue;
            }

            if( strncmp( command, "visualize", commandlen2) == 0 )
            {
               SCIP_CALL(SCIPconshdlrDecompSelectVisualize(scip, dialoghdlr, dialog ) );
               continue;
            }
         }
   } /* finished yes == modify */
   else
   {
      /* create new decomposition */
      SCIP_CALL( SCIPdialoghdlrGetWord(dialoghdlr, dialog, "Should the new partial decomposition be for the presolved or the unpresolved problem? (or \"h\" for help) : \nGCG/toolbox> ", &command, &endoffile) );
      commandlen = strlen(command);

      if( conshdlrdata->curruserseeed != NULL )
         delete conshdlrdata->curruserseeed;

      gcg::Seeedpool* seeedpool;
      SCIP_Bool isfromunpresolved;

      /** case distinction: */
      if( strncmp( command, "presolved", commandlen) == 0 )
      {
         isfromunpresolved = FALSE;
         if (conshdlrdata->seeedpool != NULL )
            seeedpool = conshdlrdata->seeedpool;
         else
         {
            SCIPdebugMessagePrint(scip, "create seeedpool for transformed problem, n detectors: %d \n", conshdlrdata->ndetectors);

            conshdlrdata->seeedpool = new gcg::Seeedpool(scip, CONSHDLR_NAME, TRUE);
            seeedpool = conshdlrdata->seeedpool;
         }
      }
      else
      {
         isfromunpresolved = TRUE;
         seeedpool = conshdlrdata->seeedpoolunpresolved;
      }
      conshdlrdata->curruserseeed = new gcg::Seeed( scip, SCIPconshdlrDecompGetNextSeeedID(scip), seeedpool->getNConss(), seeedpool->getNVars() );
      conshdlrdata->curruserseeed->setIsFromUnpresolved(isfromunpresolved);
   }

   /** curruserseeed is ready to modify */

   finished = FALSE;
   while ( !finished )
   {
      int commandlen2;
      SCIP_Bool success;

      SCIP_CALL( SCIPconshdlrDecompShowCurrUserSeeedInfo(scip) );

      SCIP_CALL( SCIPconshdlrDecompShowToolboxInfo(scip) );

      SCIP_CALL( SCIPdialoghdlrGetWord(dialoghdlr, dialog, "How do you want to proceed the with the current decomposition? (or \"h\" for help) : \nGCG/toolbox> ", &command, &endoffile) );

      commandlen2 = strlen(command);

      /** case distinction: */
      if( strncmp( command, "conss", commandlen2) == 0 )
      {
         SCIPconshdlrDecompToolboxModifyConss(scip, dialoghdlr, dialog);
         continue;
      }
      if( strncmp( command, "vars", commandlen2) == 0 )
      {
         SCIPconshdlrDecompToolboxModifyVars(scip, dialoghdlr, dialog);
         continue;
      }
      if( strncmp( command, "finish by detector", commandlen2) == 0 )
      {
         SCIPconshdlrDecompToolboxModifyFinish(scip, dialoghdlr, dialog);
         continue;
      }
      if( strncmp( command, "refine implicit constraint and variables assignments", commandlen2) == 0 )
      {
         gcg::Seeedpool* seeedpool;
         if( conshdlrdata->curruserseeed->isFromUnpresolved() )
            seeedpool = conshdlrdata->seeedpoolunpresolved;
         else
            seeedpool = conshdlrdata->seeedpool;
         if( conshdlrdata->lastuserseeed != NULL)
            delete conshdlrdata->lastuserseeed;
         conshdlrdata->lastuserseeed = new gcg::Seeed( conshdlrdata->curruserseeed) ;
         conshdlrdata->curruserseeed->considerImplicits(seeedpool);
         //SCIPconshdlrDecompToolboxModifyFinish(scip, dialoghdlr, dialog);
         continue;
      }

      if( strncmp( command, "quit", commandlen2) == 0 )
      {
         gcg::Seeedpool* seeedpool;
         if( !conshdlrdata->curruserseeed->isFromUnpresolved() && conshdlrdata->seeedpool == NULL )
            SCIPconshdlrDecompCreateSeeedpool(scip);

         seeedpool = ( conshdlrdata->curruserseeed->isFromUnpresolved() ? conshdlrdata->seeedpoolunpresolved : conshdlrdata->seeedpool);
         if( seeedpool == NULL )

         conshdlrdata->curruserseeed->sort();
         conshdlrdata->curruserseeed->considerImplicits(seeedpool);
         conshdlrdata->curruserseeed->calcHashvalue();
         assert( conshdlrdata->curruserseeed->checkConsistency(seeedpool) );



         if( conshdlrdata->curruserseeed->isComplete() )
         {
            seeedpool->addSeeedToFinished(conshdlrdata->curruserseeed, &success);
            if( !success )
            {
               delete conshdlrdata->curruserseeed;
            }
         } else
         {
            seeedpool->addSeeedToIncomplete(conshdlrdata->curruserseeed, &success);
            if( !success )
            {
               delete conshdlrdata->curruserseeed;
            }
         }
         conshdlrdata->curruserseeed = NULL;
         finished = TRUE;


         continue;
      }

      if( strncmp( command, "undo last modification", commandlen2) == 0 )
      {
         if ( conshdlrdata->lastuserseeed == NULL )
            SCIPdialogMessage(scip, NULL, " nothing to be undone \n");
         else
         {
            delete conshdlrdata->curruserseeed;
            conshdlrdata->curruserseeed = conshdlrdata->lastuserseeed;
            conshdlrdata->lastuserseeed = NULL;
         }
         continue;
      }


      if( strncmp( command, "visualize", commandlen2) == 0 )
      {
         SCIP_CALL(SCIPconshdlrDecompSelectVisualizeCurrentUserSeeed(scip, dialoghdlr, dialog ) );
         continue;
      }
   }


   return SCIP_OKAY;
}








/** returns the decomposition structure **/
DEC_DECOMP** SCIPconshdlrDecompGetDecdecomps(
   SCIP*                 scip                /**< SCIP data structure */
   )
{
   SCIP_CONSHDLR* conshdlr;
   SCIP_CONSHDLRDATA* conshdlrdata;
   assert(scip != NULL);
   conshdlr = SCIPfindConshdlr(scip, CONSHDLR_NAME);
   assert( conshdlr != NULL );

   conshdlrdata = SCIPconshdlrGetData(conshdlr);
   assert(conshdlrdata != NULL);

   return conshdlrdata->decdecomps;
}

/** returns the decomposition structure **/
int SCIPconshdlrDecompGetNDecdecomps(
   SCIP*                 scip                /**< SCIP data structure */
   )
{
   SCIP_CONSHDLR* conshdlr;
   SCIP_CONSHDLRDATA* conshdlrdata;
   assert(scip != NULL);
   conshdlr = SCIPfindConshdlr(scip, CONSHDLR_NAME);
   assert( conshdlr != NULL );

   conshdlrdata = SCIPconshdlrGetData(conshdlr);
   assert(conshdlrdata != NULL);

   return conshdlrdata->ndecomps;
}

/** returns the data of the provided detector */
DEC_DETECTORDATA* DECdetectorGetData(
   DEC_DETECTOR*         detector            /**< detector data structure */
   )
{
   assert(detector != NULL);
   return detector->decdata;

}


/** returns the seeedpool **/
gcg::Seeedpool* SCIPconshdlrDecompGetSeeedpool(
   SCIP*                 scip                /**< SCIP data structure */
   )
{
   SCIP_CONSHDLR* conshdlr;
   SCIP_CONSHDLRDATA* conshdlrdata;
   assert(scip != NULL);
   conshdlr = SCIPfindConshdlr(scip, CONSHDLR_NAME);
   assert( conshdlr != NULL );

   conshdlrdata = SCIPconshdlrGetData(conshdlr);
   assert(conshdlrdata != NULL);

   return conshdlrdata->seeedpool;
}

/** returns the seeedpool for the unpresolved problem **/
gcg::Seeedpool* SCIPconshdlrDecompGetSeeedpoolUnpresolved(
   SCIP*                 scip                /**< SCIP data structure */
   )
{
   SCIP_CONSHDLR* conshdlr;
   SCIP_CONSHDLRDATA* conshdlrdata;
   assert(scip != NULL);
   conshdlr = SCIPfindConshdlr(scip, CONSHDLR_NAME);
   assert( conshdlr != NULL );

   conshdlrdata = SCIPconshdlrGetData(conshdlr);
   assert(conshdlrdata != NULL);

   return conshdlrdata->seeedpoolunpresolved;
}

/** creates the seeedpool **/
SCIP_RETCODE SCIPconshdlrDecompCreateSeeedpool(
   SCIP*                 scip                /**< SCIP data structure */
   )
{
   SCIP_CONSHDLR* conshdlr;
   SCIP_CONSHDLRDATA* conshdlrdata;
   assert(scip != NULL);
   conshdlr = SCIPfindConshdlr(scip, CONSHDLR_NAME);
   assert( conshdlr != NULL );

   conshdlrdata = SCIPconshdlrGetData(conshdlr);
   assert(conshdlrdata != NULL);

   if( conshdlrdata->seeedpool == NULL )
      conshdlrdata->seeedpool = new gcg::Seeedpool(scip, CONSHDLR_NAME, TRUE);


   return SCIP_OKAY;
}

/** creates the seeedpool **/
SCIP_RETCODE SCIPconshdlrDecompCreateSeeedpoolUnpresolved(
   SCIP*                 scip                /**< SCIP data structure */
   )
{
   SCIP_CONSHDLR* conshdlr;
   SCIP_CONSHDLRDATA* conshdlrdata;
   assert(scip != NULL);
   conshdlr = SCIPfindConshdlr(scip, CONSHDLR_NAME);
   assert( conshdlr != NULL );

   conshdlrdata = SCIPconshdlrGetData(conshdlr);
   assert(conshdlrdata != NULL);

   if( conshdlrdata->seeedpoolunpresolved == NULL )
      conshdlrdata->seeedpoolunpresolved = new gcg::Seeedpool(scip, CONSHDLR_NAME, FALSE);

   return SCIP_OKAY;
}



/** returns the name of the provided detector */
const char* DECdetectorGetName(
   DEC_DETECTOR*         detector            /**< detector data structure */
   )
{
   assert(detector != NULL);
   return detector->name;
}

/** searches for the detector and returns it or returns NULL if detector is not found*/
DEC_DETECTOR* DECfindDetector(
   SCIP*                 scip,               /**< SCIP data structure */
   const char*           name                /**< name of the detector */
   )
{
   SCIP_CONSHDLR* conshdlr;
   SCIP_CONSHDLRDATA* conshdlrdata;
   int i;
   assert(scip != NULL);
   conshdlr = SCIPfindConshdlr(scip, CONSHDLR_NAME);
   if( conshdlr == NULL )
      return NULL;

   conshdlrdata = SCIPconshdlrGetData(conshdlr);
   assert(conshdlrdata != NULL);

   for( i = 0; i < conshdlrdata->ndetectors; ++i )
   {
      DEC_DETECTOR *detector;
      detector = conshdlrdata->detectors[i];
      assert(detector != NULL);
      if( strcmp(detector->name, name) == 0 )
      {
         return detector;
      }
   }

   return NULL;
}

/** includes the detector */
SCIP_RETCODE DECincludeDetector(
   SCIP*                 scip,                   /**< SCIP data structure */
   const char*           name,                   /**< name of the detector */
   const char            decchar,                /**< display character of the detector */
   const char*           description,            /**< description of the detector */
   int                   freqCallRound,          /** frequency the detector gets called in detection loop ,ie it is called in round r if and only if minCallRound <= r <= maxCallRound AND  (r - minCallRound) mod freqCallRound == 0 */
   int                   maxCallRound,           /** last round the detector gets called                              */
   int                   minCallRound,           /** first round the detector gets called (offset in detection loop) */
   int                   freqCallRoundOriginal,  /** frequency the detector gets called in detection loop while detecting of the original problem */
   int                   maxCallRoundOriginal,   /** last round the detector gets called while detecting of the original problem */
   int                   minCallRoundOriginal,   /** first round the detector gets called (offset in detection loop) while detecting of the original problem */
   int                   priority,               /**< priority of the detector                                           */
   SCIP_Bool             enabled,                /**< whether the detector should be enabled by default                  */
   SCIP_Bool             enabledOriginal,        /**< whether the detector should be enabled by default for detecting the original problem */
   SCIP_Bool             enabledFinishing,       /**< whether the finishing should be enabled */
   SCIP_Bool             skip,                   /**< whether the detector should be skipped if others found structure   */
   SCIP_Bool             usefulRecall,           /** is it useful to call this detector on a descendant of the propagated seeed */
   DEC_DETECTORDATA*     detectordata,           /**< the associated detector data (or NULL) */
   DEC_DECL_DETECTSTRUCTURE((*detectStructure)), /**< the method that will detect the structure (must not be NULL)*/
   DEC_DECL_FREEDETECTOR((*freeDetector)),       /**< destructor of detector (or NULL) */
   DEC_DECL_INITDETECTOR((*initDetector)),       /**< initialization method of detector (or NULL) */
   DEC_DECL_EXITDETECTOR((*exitDetector)),       /**< deinitialization method of detector (or NULL) */
   DEC_DECL_PROPAGATESEEED((*propagateSeeedDetector)),
   DEC_DECL_FINISHSEEED((*finishSeeedDetector)),
   DEC_DECL_SETPARAMAGGRESSIVE((*setParamAggressiveDetector)),
   DEC_DECL_SETPARAMDEFAULT((*setParamDefaultDetector)),
   DEC_DECL_SETPARAMFAST((*setParamFastDetector))
   )
{
   SCIP_CONSHDLR* conshdlr;
   SCIP_CONSHDLRDATA* conshdlrdata;
   DEC_DETECTOR *detector;
   char setstr[SCIP_MAXSTRLEN];
   char descstr[SCIP_MAXSTRLEN];

   assert(scip != NULL);
   assert(name != NULL);
   assert(description != NULL);
   assert(detectStructure != NULL);
   conshdlr = SCIPfindConshdlr(scip, CONSHDLR_NAME);

   if( conshdlr == NULL )
   {
      SCIPerrorMessage("Decomp constraint handler is not included, cannot add detector!\n");
      return SCIP_ERROR;
   }

   assert(detectStructure != NULL);

   conshdlrdata = SCIPconshdlrGetData(conshdlr);
   assert(conshdlrdata != NULL);

   SCIP_CALL( SCIPallocBlockMemory(scip, &detector) );
   assert(detector != NULL);

   SCIPdebugMessage("Adding detector %i: %s\n", conshdlrdata->ndetectors+1, name);

#ifndef NDEBUG
   assert(DECfindDetector(scip, name) == NULL);
#endif

   detector->decdata = detectordata;
   detector->name = name;
   detector->description = description;
   detector->decchar = decchar;

   detector->freeDetector = freeDetector;
   detector->initDetector = initDetector;
   detector->exitDetector = exitDetector;
   detector->detectStructure = detectStructure;

   detector->propagateSeeed = propagateSeeedDetector;
   detector->finishSeeed = finishSeeedDetector;
   detector->setParamAggressive =  setParamAggressiveDetector;
   detector->setParamDefault =  setParamDefaultDetector;
   detector->setParamFast =  setParamFastDetector;

   detector->decchar = decchar;

   detector->freqCallRound = freqCallRound;
   detector->maxCallRound = maxCallRound;
   detector->minCallRound = minCallRound;
   detector->freqCallRoundOriginal = freqCallRoundOriginal;
   detector->maxCallRoundOriginal = maxCallRoundOriginal;
   detector->minCallRoundOriginal= minCallRoundOriginal;
   detector->priority = priority;
   detector->enabled = enabled;
   detector->enabledOrig = enabledOriginal;
   detector->enabledFinishing = enabledFinishing;
   detector->skip = skip;
   detector->usefulRecall = usefulRecall;
   detector->ndecomps = 0;
   detector->decomps = NULL;
   detector->dectime = 0.;

   (void) SCIPsnprintf(setstr, SCIP_MAXSTRLEN, "detectors/%s/enabled", name);
   (void) SCIPsnprintf(descstr, SCIP_MAXSTRLEN, "flag to indicate whether detector <%s> is enabled", name);
   SCIP_CALL( SCIPaddBoolParam(scip, setstr, descstr, &(detector->enabled), FALSE, enabled, NULL, NULL) );

   (void) SCIPsnprintf(setstr, SCIP_MAXSTRLEN, "detectors/%s/origenabled", name);
   (void) SCIPsnprintf(descstr, SCIP_MAXSTRLEN, "flag to indicate whether detector <%s> is enabled for detecting in the original problem", name);
   SCIP_CALL( SCIPaddBoolParam(scip, setstr, descstr, &(detector->enabledOrig), FALSE, enabled, NULL, NULL) );

   (void) SCIPsnprintf(setstr, SCIP_MAXSTRLEN, "detectors/%s/finishingenabled", name);
   (void) SCIPsnprintf(descstr, SCIP_MAXSTRLEN, "flag to indicate whether detector <%s> is enabled for finishing of incomplete decompositions", name);
   SCIP_CALL( SCIPaddBoolParam(scip, setstr, descstr, &(detector->enabledFinishing), FALSE, enabledFinishing, NULL, NULL) );


   (void) SCIPsnprintf(setstr, SCIP_MAXSTRLEN, "detectors/%s/skip", name);
   (void) SCIPsnprintf(descstr, SCIP_MAXSTRLEN, "flag to indicate whether detector <%s> should be skipped if others found decompositions", name);
   SCIP_CALL( SCIPaddBoolParam(scip, setstr, descstr, &(detector->skip), FALSE, skip, NULL, NULL) );

   (void) SCIPsnprintf(setstr, SCIP_MAXSTRLEN, "detectors/%s/usefullrecall", name);
   (void) SCIPsnprintf(descstr, SCIP_MAXSTRLEN, "flag to indicate whether detector <%s> should be called on descendants of the current seeed", name);
   SCIP_CALL( SCIPaddBoolParam(scip, setstr, descstr, &(detector->usefulRecall), FALSE, usefulRecall, NULL, NULL) );


   (void) SCIPsnprintf(setstr, SCIP_MAXSTRLEN, "detectors/%s/freqcallround", name);
   (void) SCIPsnprintf(descstr, SCIP_MAXSTRLEN, "frequency the detector gets called in detection loop ,ie it is called in round r if and only if minCallRound <= r <= maxCallRound AND  (r - minCallRound) mod freqCallRound == 0 <%s>", name);
   SCIP_CALL( SCIPaddIntParam(scip, setstr, descstr, &(detector->freqCallRound), FALSE, freqCallRound, 0, INT_MAX, NULL, NULL) );

   (void) SCIPsnprintf(setstr, SCIP_MAXSTRLEN, "detectors/%s/maxcallround", name);
   (void) SCIPsnprintf(descstr, SCIP_MAXSTRLEN, "maximum round the detector gets called in detection loop <%s>", name);
   SCIP_CALL( SCIPaddIntParam(scip, setstr, descstr, &(detector->maxCallRound), FALSE, maxCallRound, 0, INT_MAX, NULL, NULL) );

   (void) SCIPsnprintf(setstr, SCIP_MAXSTRLEN, "detectors/%s/mincallround", name);
   (void) SCIPsnprintf(descstr, SCIP_MAXSTRLEN, "minimum round the detector gets called in detection loop <%s>", name);
   SCIP_CALL( SCIPaddIntParam(scip, setstr, descstr, &(detector->minCallRound), FALSE, minCallRound, 0, INT_MAX, NULL, NULL) );

   (void) SCIPsnprintf(setstr, SCIP_MAXSTRLEN, "detectors/%s/origfreqcallround", name);
   (void) SCIPsnprintf(descstr, SCIP_MAXSTRLEN, "frequency the detector gets called in detection loop,i.e., it is called in round r if and only if minCallRound <= r <= maxCallRound AND  (r - minCallRound) mod freqCallRound == 0 <%s>", name);
   SCIP_CALL( SCIPaddIntParam(scip, setstr, descstr, &(detector->freqCallRoundOriginal), FALSE, freqCallRoundOriginal, 0, INT_MAX, NULL, NULL) );

   (void) SCIPsnprintf(setstr, SCIP_MAXSTRLEN, "detectors/%s/origmaxcallround", name);
   (void) SCIPsnprintf(descstr, SCIP_MAXSTRLEN, "maximum round the detector gets called in detection loop <%s>", name);
   SCIP_CALL( SCIPaddIntParam(scip, setstr, descstr, &(detector->maxCallRoundOriginal), FALSE, maxCallRoundOriginal, 0, INT_MAX, NULL, NULL) );

   (void) SCIPsnprintf(setstr, SCIP_MAXSTRLEN, "detectors/%s/origmincallround", name);
   (void) SCIPsnprintf(descstr, SCIP_MAXSTRLEN, "minimum round the detector gets called in detection loop <%s>", name);
   SCIP_CALL( SCIPaddIntParam(scip, setstr, descstr, &(detector->minCallRoundOriginal), FALSE, minCallRoundOriginal, 0, INT_MAX, NULL, NULL) );

   (void) SCIPsnprintf(setstr, SCIP_MAXSTRLEN, "detectors/%s/priority", name);
   (void) SCIPsnprintf(descstr, SCIP_MAXSTRLEN, "priority of detector <%s>", name);
   SCIP_CALL( SCIPaddIntParam(scip, setstr, descstr, &(detector->priority), FALSE, priority, INT_MIN, INT_MAX, NULL, NULL) );



   SCIP_CALL( SCIPreallocMemoryArray(scip, &conshdlrdata->detectors, (size_t)conshdlrdata->ndetectors+1) );
   SCIP_CALL( SCIPreallocMemoryArray(scip, &conshdlrdata->priorities,(size_t) conshdlrdata->ndetectors+1) );

   conshdlrdata->detectors[conshdlrdata->ndetectors] = detector;
   conshdlrdata->ndetectors = conshdlrdata->ndetectors+1;

   return SCIP_OKAY;

}

/** returns the remaining time of scip that the decomposition may use */
SCIP_Real DECgetRemainingTime(
   SCIP*                 scip                /**< SCIP data structure */
   )
{
   SCIP_Real timelimit;
   assert(scip != NULL);
   SCIP_CALL_ABORT(SCIPgetRealParam(scip, "limits/time", &timelimit));
   if( !SCIPisInfinity(scip, timelimit) )
      timelimit -= SCIPgetSolvingTime(scip);
   return timelimit;
}

/** creates a user seeed for the presolved problem **/
SCIP_RETCODE SCIPconshdlrDecompCreateUserSeeed(
   SCIP*                 scip,               /**< SCIP data structure */
   SCIP_Bool             presolved           /**< should the user seeed be created for the presolved problem */
   )
{
   SCIP_CONSHDLR* conshdlr;
   SCIP_CONSHDLRDATA* conshdlrdata;
   gcg::Seeedpool* currseeedpool;

   conshdlr = SCIPfindConshdlr(scip, CONSHDLR_NAME);

   if( conshdlr == NULL )
   {
      SCIPerrorMessage("Decomp constraint handler is not included, cannot add detector!\n");
      return SCIP_ERROR;
   }

   conshdlrdata = SCIPconshdlrGetData(conshdlr);
   assert(conshdlrdata != NULL);

   if( conshdlrdata->curruserseeed != NULL )
   {
      SCIPwarningMessage(scip, "there is a current user seeed, it is going to be flushed..!\n");
      SCIP_CALL( SCIPconshdlrDecompUserSeeedFlush(scip) );
   }

   currseeedpool = presolved ? conshdlrdata->seeedpool : conshdlrdata->seeedpoolunpresolved;

   assert( currseeedpool != NULL );
   assert( conshdlrdata->curruserseeed == NULL );

   conshdlrdata->curruserseeed = new gcg::Seeed(scip, currseeedpool->getNewIdForSeeed(), currseeedpool->getNConss(), currseeedpool->getNVars() );


   conshdlrdata->curruserseeed->setStemsFromUnpresolved( !presolved );

   return SCIP_OKAY;
}

SCIP_Bool SCIPconshdlrDecompUnpresolvedUserSeeedAdded(
   SCIP*                 scip                /**< SCIP data structure */
   ){
   SCIP_CONSHDLR* conshdlr;
   SCIP_CONSHDLRDATA* conshdlrdata;

   conshdlr = SCIPfindConshdlr(scip, CONSHDLR_NAME);

   if( conshdlr == NULL )
   {
      SCIPerrorMessage("Decomp constraint handler is not included, cannot add detector!\n");
      return SCIP_ERROR;
   }

   conshdlrdata = SCIPconshdlrGetData(conshdlr);
   assert(conshdlrdata != NULL);

   return conshdlrdata->unpresolveduserseeedadded;
}

SCIP_RETCODE SCIPconshdlrdataDecompUnselectAll(
   SCIP*          scip
   )
{
   SCIP_CONSHDLR* conshdlr;
   SCIP_CONSHDLRDATA* conshdlrdata;

     conshdlr = SCIPfindConshdlr(scip, CONSHDLR_NAME);

   if( conshdlr == NULL )
   {
      SCIPerrorMessage("Decomp constraint handler is not included, cannot add detector!\n");
      return SCIP_ERROR;
   }

   conshdlrdata = SCIPconshdlrGetData(conshdlr);
   assert(conshdlrdata != NULL);

   std::vector<int>::const_iterator selectediter = conshdlrdata->selected->begin();
   std::vector<int>::const_iterator selectediterend = conshdlrdata->selected->end();

   for( ; selectediter != selectediterend; ++selectediter )
   {
      conshdlrdata->listall->at(*selectediter)->setSelected(false);
   }

   conshdlrdata->selected->clear();

   conshdlrdata->selectedexists = FALSE;

   return SCIP_OKAY;
}

SCIP_RETCODE   SCIPconshdlrDecompPopulateSelected(
   SCIP*       scip
   )
{

   SCIP_CONSHDLR* conshdlr;
   SCIP_CONSHDLRDATA* conshdlrdata;
   std::vector<SeeedPtr>  unfinishedunpresolved(0);
   std::vector<SeeedPtr>  unfinishedpresolved(0);
   SCIP_Bool selectedexists;
   size_t i;

   conshdlr = SCIPfindConshdlr(scip, CONSHDLR_NAME);

   if( conshdlr == NULL )
   {
      SCIPerrorMessage("Decomp constraint handler is not included, cannot add detector!\n");
      return SCIP_ERROR;
   }

   conshdlrdata = SCIPconshdlrGetData(conshdlr);
   assert(conshdlrdata != NULL);

   assert( SCIPconshdlrDecompCheckConsistency(scip) );

   selectedexists = SCIPconshdlrDecompExistsSelected(scip);

   /** check existence of seeedpools */
   if( conshdlrdata->seeedpoolunpresolved == NULL)
      SCIPconshdlrDecompCreateSeeedpoolUnpresolved(scip);

   if( conshdlrdata->seeedpool == NULL)
      SCIPconshdlrDecompCreateSeeedpool(scip);


   /** get unfinished unpresolved */
   for( i = 0; conshdlrdata->seeedpoolunpresolved != NULL && i < (size_t) conshdlrdata->seeedpoolunpresolved->getNIncompleteSeeeds(); ++i)
   {
      SeeedPtr seeed;
      seeed = conshdlrdata->seeedpoolunpresolved->getIncompleteSeeed( i );
      seeed->setIsFromUnpresolved( TRUE );

      if( seeed->isSelected() || (!selectedexists && seeed->getUsergiven() != gcg::USERGIVEN::NOT && !seeed->isComplete() ) )
         unfinishedunpresolved.push_back(seeed);
   }

   /** enable orig detection if there are unpresolved decompostions */
   if( unfinishedunpresolved.size() > 0)
         SCIPsetBoolParam(scip, "detection/origprob/enabled", TRUE );


   /** get unfinished presolved */
   for( i = 0; i < (size_t) conshdlrdata->seeedpool->getNIncompleteSeeeds(); ++i )
   {
      SeeedPtr seeed;
      seeed = conshdlrdata->seeedpool->getIncompleteSeeed( i );

      if( seeed->isSelected() || (!selectedexists && seeed->getUsergiven() != gcg::USERGIVEN::NOT && !seeed->isComplete() ) )
         unfinishedpresolved.push_back(seeed);
   }

   /** clear old seeds   */
   conshdlrdata->seeedpoolunpresolved->clearCurrentSeeeds();
   conshdlrdata->seeedpool->clearCurrentSeeeds();
 //  conshdlrdata->seeedpoolunpresolved->incompleteSeeeds.clear();
 //  conshdlrdata->seeedpool->incompleteSeeeds.clear();

   /** populate unpresolved */
   for( i = 0 ; i < unfinishedunpresolved.size() ; ++i)
   {
      conshdlrdata->seeedpoolunpresolved->populate(unfinishedunpresolved);
   }

   /** populate presolved */
   for( i = 0 ; i < unfinishedpresolved.size() ; ++i)
   {
      conshdlrdata->seeedpool->populate(unfinishedpresolved);
   }

   return SCIP_OKAY;
}


/*@todo implement */
SCIP_RETCODE SCIPconshdlrDecompgetNSeeeds(
   SCIP           scip,
   int*           nseeeds
   )
{

}


SCIP_RETCODE SCIPconshdlrDecompUpdateSeeedlist(
   SCIP*          scip
   )
{
   SCIP_CONSHDLR* conshdlr;
   SCIP_CONSHDLRDATA* conshdlrdata;

   int i;

   conshdlr = SCIPfindConshdlr(scip, CONSHDLR_NAME);

   if( conshdlr == NULL )
   {
      SCIPerrorMessage("Decomp constraint handler is not included, cannot add detector!\n");
      return SCIP_ERROR;
   }

   conshdlrdata = SCIPconshdlrGetData(conshdlr);
   assert(conshdlrdata != NULL);

   assert( SCIPconshdlrDecompCheckConsistency(scip) );

   conshdlrdata->startidvisu = 0;
   SCIPconshdlrdataDecompUnselectAll(scip);
   conshdlrdata->listall->clear();


   if( conshdlrdata->hasrun && conshdlrdata->seeedpool == NULL )
      return SCIP_OKAY;

   /** sort decomposition and finished seeeds according to max white score */
   SCIP_CALL( DECconshdlrDecompSortDecompositionsByScore(scip) );

   /** add seeeds to list */
   /** 1) add presolved finished */
   for( i = 0; conshdlrdata->seeedpool != NULL && i < conshdlrdata->seeedpool->getNFinishedSeeeds(); ++i )
    {
       SeeedPtr seeed;
       seeed = conshdlrdata->seeedpool->getFinishedSeeed( i );

       conshdlrdata->listall->push_back(seeed);
    }

   /** 2) add presolved unfinished */
   for( i = 0; conshdlrdata->seeedpool != NULL && i < conshdlrdata->seeedpool->getNIncompleteSeeeds(); ++i)
   {
      SeeedPtr seeed;
      seeed = conshdlrdata->seeedpool->getIncompleteSeeed( i );

      conshdlrdata->listall->push_back(seeed);
   }

   /** 3) add unpresolved finished */
   for( i = 0; conshdlrdata->seeedpoolunpresolved != NULL && i < conshdlrdata->seeedpoolunpresolved->getNFinishedSeeeds() ; ++i)
   {
      SeeedPtr seeed;
      seeed = conshdlrdata->seeedpoolunpresolved->getFinishedSeeed(i);
      seeed->setIsFromUnpresolved( TRUE );

      conshdlrdata->listall->push_back(seeed);
   }

   /** 4) add unpresolved partial */
   for( i = 0; conshdlrdata->seeedpoolunpresolved != NULL && i < conshdlrdata->seeedpoolunpresolved->getNIncompleteSeeeds(); ++i )
   {
      SeeedPtr seeed;
      seeed = conshdlrdata->seeedpoolunpresolved->getIncompleteSeeed( i );
      seeed->setIsFromUnpresolved( TRUE );

      conshdlrdata->listall->push_back(seeed);
   }


   return SCIP_OKAY;
}


/** sets the number of blocks */
SCIP_RETCODE SCIPconshdlrDecompUserSeeedSetnumberOfBlocks(
   SCIP*                 scip,                /**< SCIP data structure */
   int                   nblocks               /**< number of blocks */
   )
{

   SCIP_CONSHDLR* conshdlr;
   SCIP_CONSHDLRDATA* conshdlrdata;

   conshdlr = SCIPfindConshdlr(scip, CONSHDLR_NAME);

   if( conshdlr == NULL )
   {
      SCIPerrorMessage("Decomp constraint handler is not included, cannot add detector!\n");
      return SCIP_ERROR;
   }

   conshdlrdata = SCIPconshdlrGetData(conshdlr);
   assert(conshdlrdata != NULL);

   if( conshdlrdata->curruserseeed == NULL )
   {
      SCIPwarningMessage(scip, "there is no current user seeed, you have to create one..!\n");
      return SCIP_OKAY;
   }

   conshdlrdata->curruserseeed->setNBlocks(nblocks);

   return SCIP_OKAY;
}

/** returns whether there is an user seeed  */
SCIP_Bool SCIPconshdlrDecompUserSeeedIsActive(
   SCIP*                 scip                /**< SCIP data structure */
   ){
   SCIP_CONSHDLR* conshdlr;
   SCIP_CONSHDLRDATA* conshdlrdata;

   conshdlr = SCIPfindConshdlr(scip, CONSHDLR_NAME);

   if( conshdlr == NULL )
   {
      SCIPerrorMessage("Decomp constraint handler is not included, cannot add detector!\n");
      return SCIP_ERROR;
   }

   conshdlrdata = SCIPconshdlrGetData(conshdlr);
   assert(conshdlrdata != NULL);

   return conshdlrdata->curruserseeed != NULL;
}


/** sets the number of blocks */
SCIP_RETCODE SCIPconshdlrDecompUserSeeedSetConsDefaultMaster(
   SCIP*                 scip,                /**< SCIP data structure */
   SCIP_Bool             consdefaulttomaster  /**< are not specified constraints set to master for default */
   )
{

   SCIP_CONSHDLR* conshdlr;
   SCIP_CONSHDLRDATA* conshdlrdata;

   conshdlr = SCIPfindConshdlr(scip, CONSHDLR_NAME);

   if( conshdlr == NULL )
   {
      SCIPerrorMessage("Decomp constraint handler is not included, cannot add detector!\n");
      return SCIP_ERROR;
   }

   conshdlrdata = SCIPconshdlrGetData(conshdlr);
   assert(conshdlrdata != NULL);

   if( conshdlrdata->curruserseeed == NULL )
   {
      SCIPwarningMessage(scip, "there is no current user seeed, you have to create one..!\n");
      return SCIP_OKAY;
   }


   conshdlrdata->curruserseeed->setUsergiven( gcg::USERGIVEN::COMPLETED_CONSTOMASTER );


   return SCIP_OKAY;
}



/** sets a constraint by name to a block in the current user seeed */
SCIP_RETCODE SCIPconshdlrDecompUserSeeedSetConsToBlock(
   SCIP*                 scip,                /**< SCIP data structure */
   const char*           consname,            /**< name of the constraint */
   int                   blockid              /* block index ( counting from 0) */
   )
{
   SCIP_CONSHDLR* conshdlr;
   SCIP_CONSHDLRDATA* conshdlrdata;
   SCIP_CONS* cons;
   gcg::Seeedpool* currseeedpool;
   int consindex;

   conshdlr = SCIPfindConshdlr(scip, CONSHDLR_NAME);

   if( conshdlr == NULL )
   {
      SCIPerrorMessage("Decomp constraint handler is not included, cannot add detector!\n");
      return SCIP_ERROR;
   }

   conshdlrdata = SCIPconshdlrGetData(conshdlr);

   assert(conshdlrdata != NULL);

   if( conshdlrdata->curruserseeed == NULL )
   {
      SCIPwarningMessage(scip, "there is no current user seeed, you have to create one..!\n");
      return SCIP_OKAY;
   }

   currseeedpool = conshdlrdata->curruserseeed->getStemsFromUnpresolved() ? conshdlrdata->seeedpoolunpresolved : conshdlrdata->seeedpool;
   cons = conshdlrdata->curruserseeed->getStemsFromUnpresolved() ? (SCIPfindOrigCons(scip, consname ) == NULL ? SCIPfindCons(scip, consname ): SCIPfindOrigCons(scip, consname )) : SCIPfindCons(scip, consname );
   consindex = currseeedpool->getIndexForCons( cons ) ;

   if( blockid >= conshdlrdata->curruserseeed->getNBlocks() )
         conshdlrdata->curruserseeed->setNBlocks(blockid+1);
   conshdlrdata->curruserseeed->bookAsBlockCons(consindex, blockid);

   return SCIP_OKAY;
}


/** sets a constraint by name to the master in the current user seeed */
SCIP_RETCODE SCIPconshdlrDecompUserSeeedSetConsToMaster(
   SCIP*                 scip,                /**< SCIP data structure */
   const char*           consname
   )
{
   SCIP_CONSHDLR* conshdlr;
   SCIP_CONSHDLRDATA* conshdlrdata;
   gcg::Seeedpool* currseeedpool;
   int consindex;
   SCIP_CONS* cons;

   conshdlr = SCIPfindConshdlr(scip, CONSHDLR_NAME);

   if( conshdlr == NULL )
   {
      SCIPerrorMessage("Decomp constraint handler is not included, cannot add detector!\n");
      return SCIP_ERROR;
   }

   conshdlrdata = SCIPconshdlrGetData(conshdlr);
   assert(conshdlrdata != NULL);

   if( conshdlrdata->curruserseeed == NULL )
   {
      SCIPwarningMessage(scip, "there is no current user seeed, you have to create one..!\n");
      return SCIP_OKAY;
   }

   currseeedpool = conshdlrdata->curruserseeed->getStemsFromUnpresolved() ? conshdlrdata->seeedpoolunpresolved : conshdlrdata->seeedpool;

   cons = conshdlrdata->curruserseeed->getStemsFromUnpresolved() ? SCIPfindOrigCons(scip, consname ) : SCIPfindCons(scip, consname );
   consindex = currseeedpool->getIndexForCons( cons );

   conshdlrdata->curruserseeed->bookAsMasterCons(consindex);

   return SCIP_OKAY;

}


/** sets a variable by name to a block in the current user seeed */
SCIP_RETCODE SCIPconshdlrDecompUserSeeedSetVarToBlock(
   SCIP*                 scip,                /**< SCIP data structure */
   const char*           varname,             /**< name of the variable */
   int                   blockid              /**< block index ( counting from 0) */
   )
{
   SCIP_CONSHDLR* conshdlr;
   SCIP_CONSHDLRDATA* conshdlrdata;
   gcg::Seeedpool* currseeedpool;
   int varindex;

   conshdlr = SCIPfindConshdlr(scip, CONSHDLR_NAME);

   if( conshdlr == NULL )
   {
      SCIPerrorMessage("Decomp constraint handler is not included, cannot add detector!\n");
      return SCIP_ERROR;
   }

   conshdlrdata = SCIPconshdlrGetData(conshdlr);
   assert(conshdlrdata != NULL);

   if( conshdlrdata->curruserseeed == NULL )
   {
      SCIPwarningMessage(scip, "there is no current user seeed, you have to create one..!\n");
      return SCIP_OKAY;
   }

   currseeedpool = conshdlrdata->curruserseeed->getStemsFromUnpresolved() ? conshdlrdata->seeedpoolunpresolved : conshdlrdata->seeedpool;
   varindex = currseeedpool->getIndexForVar( SCIPfindVar(scip, varname ) );

   if( blockid >= conshdlrdata->curruserseeed->getNBlocks() )
      conshdlrdata->curruserseeed->setNBlocks(blockid+1);
   conshdlrdata->curruserseeed->bookAsBlockVar(varindex, blockid);

   return SCIP_OKAY;
}


/** sets a variable by name to the master in the current user seeed */
SCIP_RETCODE SCIPconshdlrDecompUserSeeedSetVarToMaster(
   SCIP*                 scip,                /**< SCIP data structure */
   const char*           varname              /**< name of the variable */
   )
{
   SCIP_CONSHDLR* conshdlr;
   SCIP_CONSHDLRDATA* conshdlrdata;
   gcg::Seeedpool* currseeedpool;
   int varindex;

   conshdlr = SCIPfindConshdlr(scip, CONSHDLR_NAME);

   if( conshdlr == NULL )
   {
      SCIPerrorMessage("Decomp constraint handler is not included, cannot add detector!\n");
      return SCIP_ERROR;
   }

   conshdlrdata = SCIPconshdlrGetData(conshdlr);
   assert(conshdlrdata != NULL);

   if( conshdlrdata->curruserseeed == NULL )
   {
      SCIPwarningMessage(scip, "there is no current user seeed, you have to create one..!\n");
      return SCIP_OKAY;
   }

   currseeedpool = conshdlrdata->curruserseeed->getStemsFromUnpresolved() ? conshdlrdata->seeedpoolunpresolved : conshdlrdata->seeedpool;
   varindex = currseeedpool->getIndexForVar( SCIPfindVar(scip, varname ) );

   conshdlrdata->curruserseeed->bookAsMasterVar(varindex);

   return SCIP_OKAY;

}

SCIP_RETCODE SCIPconshdlrDecompAddBlockNumberCandidate(
   SCIP*                 scip,                /**< SCIP data structure */
   int                   blockNumberCandidate /**< name of the variable */
   ){

   SCIP_CONSHDLR* conshdlr;
   SCIP_CONSHDLRDATA* conshdlrdata;

   conshdlr = SCIPfindConshdlr(scip, CONSHDLR_NAME);

   if( conshdlr == NULL )
   {
      SCIPerrorMessage("Decomp constraint handler is not included, cannot add detector!\n");
      return SCIP_ERROR;
   }

   conshdlrdata = SCIPconshdlrGetData(conshdlr);
   assert(conshdlrdata != NULL);

   conshdlrdata->userblocknrcandidates->push_back(blockNumberCandidate);

   if( conshdlrdata->seeedpool != NULL ){
      conshdlrdata->seeedpool->addUserCandidatesNBlocks(blockNumberCandidate);
   }

   if( conshdlrdata->seeedpoolunpresolved != NULL )
         conshdlrdata->seeedpoolunpresolved->addUserCandidatesNBlocks(blockNumberCandidate);

   return SCIP_OKAY;
}


int SCIPconshdlrDecompGetNBlockNumberCandidates(
  SCIP*                 scip                /**< SCIP data structure */
   ){
   SCIP_CONSHDLR* conshdlr;
   SCIP_CONSHDLRDATA* conshdlrdata;

   conshdlr = SCIPfindConshdlr(scip, CONSHDLR_NAME);

   if( conshdlr == NULL )
   {
      SCIPerrorMessage("Decomp constraint handler is not included, cannot add detector!\n");
      return SCIP_ERROR;
   }

   conshdlrdata = SCIPconshdlrGetData(conshdlr);
   assert(conshdlrdata != NULL);


   return (int) conshdlrdata->userblocknrcandidates->size();
}

int SCIPconshdlrDecompGetBlockNumberCandidate(
   SCIP*                 scip,                /**< SCIP data structure */
   int                   index
    ){
   SCIP_CONSHDLR* conshdlr;
   SCIP_CONSHDLRDATA* conshdlrdata;

   conshdlr = SCIPfindConshdlr(scip, CONSHDLR_NAME);

   if( conshdlr == NULL )
   {
      SCIPerrorMessage("Decomp constraint handler is not included, cannot add detector!\n");
      return SCIP_ERROR;
   }

   conshdlrdata = SCIPconshdlrGetData(conshdlr);
   assert(conshdlrdata != NULL);


   return conshdlrdata->userblocknrcandidates->at(index);
}




SCIP_RETCODE SCIPconshdlrDecompBlockNumberCandidateToSeeedpool(
   SCIP*                 scip,                /**< SCIP data structure */
   SCIP_Bool             transformed
   ){

   SCIP_CONSHDLR* conshdlr;
   SCIP_CONSHDLRDATA* conshdlrdata;

   conshdlr = SCIPfindConshdlr(scip, CONSHDLR_NAME);

   if( conshdlr == NULL )
   {
      SCIPerrorMessage("Decomp constraint handler is not included, cannot add detector!\n");
      return SCIP_ERROR;
   }

   conshdlrdata = SCIPconshdlrGetData(conshdlr);
   assert(conshdlrdata != NULL);


   for ( size_t i = 0; i < conshdlrdata->userblocknrcandidates->size(); ++i )
   {
      if( transformed )
         conshdlrdata->seeedpool->addUserCandidatesNBlocks(conshdlrdata->userblocknrcandidates->at(i) );
      else
         conshdlrdata->seeedpoolunpresolved->addUserCandidatesNBlocks(conshdlrdata->userblocknrcandidates->at(i) );
   }

   return SCIP_OKAY;
}





/** sets a variable by name to the linking variables in the current user seeed */
SCIP_RETCODE SCIPconshdlrDecompUserSeeedSetVarToLinking(
   SCIP*                 scip,                /**< SCIP data structure */
   const char*           varname              /**< name of the variable */
   )
{
   SCIP_CONSHDLR* conshdlr;
   SCIP_CONSHDLRDATA* conshdlrdata;
   gcg::Seeedpool* currseeedpool;
   int varindex;

   conshdlr = SCIPfindConshdlr(scip, CONSHDLR_NAME);

   if( conshdlr == NULL )
   {
      SCIPerrorMessage("Decomp constraint handler is not included, cannot add detector!\n");
      return SCIP_ERROR;
   }

   conshdlrdata = SCIPconshdlrGetData(conshdlr);
   assert(conshdlrdata != NULL);

   if( conshdlrdata->curruserseeed == NULL )
   {
      SCIPwarningMessage(scip, "there is no current user seeed, you have to create one..!\n");
      return SCIP_OKAY;
   }

      currseeedpool = conshdlrdata->curruserseeed->getStemsFromUnpresolved() ? conshdlrdata->seeedpoolunpresolved : conshdlrdata->seeedpool;
      varindex = currseeedpool->getIndexForVar( SCIPfindVar(scip, varname ) );

      conshdlrdata->curruserseeed->bookAsLinkingVar(varindex);

      return SCIP_OKAY;

}


/** finalizes and flushes the current user seeed, i.e. consider implicits, calc hashvalue, construct decdecomp if complete etc */
SCIP_RETCODE SCIPconshdlrDecompUserSeeedFlush(
   SCIP*                 scip                 /**< SCIP data structure */
   )
{
   SCIP_CONSHDLR* conshdlr;
   SCIP_CONSHDLRDATA* conshdlrdata;
   gcg::Seeedpool* currseeedpool;
   SeeedPtr        seeed;

   char const *            usergiveninfo;
   char const *            presolvedinfo;

   conshdlr = SCIPfindConshdlr(scip, CONSHDLR_NAME);

   if( conshdlr == NULL )
   {
      SCIPerrorMessage("Decomp constraint handler is not included, cannot add detector!\n");
      return SCIP_ERROR;
   }

   conshdlrdata = SCIPconshdlrGetData(conshdlr);
   assert(conshdlrdata != NULL);

   if( conshdlrdata->curruserseeed == NULL )
   {
      SCIPwarningMessage(scip, "there is no current user seeed, you have to create one..!\n");
      return SCIP_OKAY;
   }

   seeed = conshdlrdata->curruserseeed;

   currseeedpool = seeed->getStemsFromUnpresolved() ? conshdlrdata->seeedpoolunpresolved : conshdlrdata->seeedpool;

   seeed->flushBooked();




   if( seeed->shouldCompletedByConsToMaster() )
   {
      for( int opencons = 0; opencons < seeed->getNOpenconss(); ++opencons)
         seeed->bookAsMasterCons( seeed->getOpenconss()[opencons] );
      seeed->flushBooked();
   }

   currseeedpool->prepareSeeed(conshdlrdata->curruserseeed);


   if( !seeed->checkConsistency(currseeedpool) )
   {
      SCIPconshdlrDecompUserSeeedReject(scip);
      SCIPwarningMessage(scip, "seeed that was given by the user was rejected because of inconsistencies! \n");
      return SCIP_OKAY;
   }




   if( conshdlrdata->curruserseeed->isComplete() )
   {
      if( !seeed->shouldCompletedByConsToMaster() )
         conshdlrdata->curruserseeed->setUsergiven( gcg::USERGIVEN::COMPLETE );
      /** stems from presolved problem? */
      if( !conshdlrdata->curruserseeed->getStemsFromUnpresolved() )
      {
         DEC_DECOMP* newdecomp;

         SCIP_CALL( conshdlrdata->seeedpool->createDecompFromSeeed(seeed, &newdecomp) );

         SCIP_CALL( SCIPconshdlrDecompAddCompleteSeeedForPresolved(scip, conshdlrdata->curruserseeed));


      }
      /** stems from unpresolved problem */
      else
      {
         SCIP_Bool success;
         conshdlrdata->seeedpoolunpresolved->addSeeedToFinished(seeed, &success);
         conshdlrdata->unpresolveduserseeedadded = TRUE;
      }

   }
   else
   {
      assert( !seeed->shouldCompletedByConsToMaster() );
      conshdlrdata->curruserseeed->setUsergiven( gcg::USERGIVEN::PARTIAL );
      SCIP_Bool success;

      if ( !conshdlrdata->curruserseeed->getStemsFromUnpresolved() )
         SCIP_CALL(SCIPconshdlrDecompAddPartialSeeedForPresolved(scip, conshdlrdata->curruserseeed) );
      else
         conshdlrdata->seeedpoolunpresolved->addSeeedToIncomplete( conshdlrdata->curruserseeed, &success );

   }

   /** set statistics */


   {
      int nvarstoblock = 0;
      int nconsstoblock = 0;

      for ( int b = 0; b < conshdlrdata->curruserseeed->getNBlocks(); ++b )
      {
         nvarstoblock += conshdlrdata->curruserseeed->getNVarsForBlock(b);
         nconsstoblock += conshdlrdata->curruserseeed->getNConssForBlock(b);
      }
      conshdlrdata->curruserseeed->setDetectorPropagated(NULL);

      conshdlrdata->curruserseeed->addClockTime(0.);
      conshdlrdata->curruserseeed->addPctVarsFromFree( (nvarstoblock + conshdlrdata->curruserseeed->getNMastervars() +conshdlrdata->curruserseeed->getNLinkingvars())/(SCIP_Real) conshdlrdata->curruserseeed->getNVars()  );
      conshdlrdata->curruserseeed->addPctVarsToBlock((nvarstoblock )/(SCIP_Real) conshdlrdata->curruserseeed->getNVars() );
      conshdlrdata->curruserseeed->addPctVarsToBorder( (conshdlrdata->curruserseeed->getNMastervars() +conshdlrdata->curruserseeed->getNLinkingvars())/(SCIP_Real) conshdlrdata->curruserseeed->getNVars() ) ;
      conshdlrdata->curruserseeed->addPctConssToBorder( (conshdlrdata->curruserseeed->getNMasterconss() ) / (SCIP_Real) conshdlrdata->curruserseeed->getNConss() ) ;
      conshdlrdata->curruserseeed->addPctConssFromFree( (conshdlrdata->curruserseeed->getNMasterconss() + nconsstoblock ) / (SCIP_Real) conshdlrdata->curruserseeed->getNConss() ) ;
      conshdlrdata->curruserseeed->addPctConssToBlock( (nconsstoblock ) / (SCIP_Real) conshdlrdata->curruserseeed->getNConss() );
      conshdlrdata->curruserseeed->addNNewBlocks(conshdlrdata->curruserseeed->getNBlocks());
   }

   conshdlrdata->curruserseeed->findVarsLinkingToMaster(currseeedpool);
   conshdlrdata->curruserseeed->findVarsLinkingToStairlinking(currseeedpool);


   if( conshdlrdata->curruserseeed->getUsergiven() == gcg::USERGIVEN::PARTIAL )
      usergiveninfo = "partial";
   if( conshdlrdata->curruserseeed->getUsergiven() == gcg::USERGIVEN::COMPLETE )
      usergiveninfo = "complete";
   if( conshdlrdata->curruserseeed->getUsergiven() == gcg::USERGIVEN::COMPLETED_CONSTOMASTER )
         usergiveninfo = "complete";
   if( conshdlrdata->curruserseeed->getStemsFromUnpresolved() )
         presolvedinfo = "unpresolved";
   else presolvedinfo = "presolved";

   conshdlrdata->curruserseeed->buildDecChainString();



   SCIPinfoMessage(scip, NULL, " added %s decomp for %s problem with %d blocks and %d masterconss, %d linkingvars, "
      "%d mastervars, and max white score of %s %f \n", usergiveninfo, presolvedinfo,
      conshdlrdata->curruserseeed->getNBlocks(), conshdlrdata->curruserseeed->getNMasterconss(),
      conshdlrdata->curruserseeed->getNLinkingvars(), conshdlrdata->curruserseeed->getNMastervars(), (conshdlrdata->curruserseeed->isComplete() ? " " : " at best "),
      conshdlrdata->curruserseeed->getMaxWhiteScore() );

   conshdlrdata->curruserseeed = NULL;

   return SCIP_OKAY;
}

/** deletes the current user seer */
SCIP_RETCODE SCIPconshdlrDecompUserSeeedReject(
   SCIP*                 scip                 /**< SCIP data structure */
   )
{
   SCIP_CONSHDLR* conshdlr;
   SCIP_CONSHDLRDATA* conshdlrdata;

   conshdlr = SCIPfindConshdlr(scip, CONSHDLR_NAME);

   if( conshdlr == NULL )
   {
      SCIPerrorMessage("Decomp constraint handler is not included, cannot add detector!\n");
      return SCIP_ERROR;
   }

   conshdlrdata = SCIPconshdlrGetData(conshdlr);
   assert(conshdlrdata != NULL);

   if( conshdlrdata->curruserseeed == NULL )
   {
      SCIPwarningMessage(scip, "there is no current user seeed, you have to create one  before you can reject it\n");
      return SCIP_OKAY;
   }

   delete conshdlrdata->curruserseeed;

   conshdlrdata->curruserseeed = NULL;

   return SCIP_OKAY;
}




SCIP_RETCODE SCIPconshdlrDecompTranslateAndAddCompleteUnpresolvedSeeeds(
   SCIP*                 scip,                 /**< SCIP data structure */
   SCIP_Bool*            success               /** at least one unpresolved seeed coud be tranlsate in a complete presolved one */
<<<<<<< HEAD
   )
{
=======
   ){

>>>>>>> 75762f45
   SCIP_CONSHDLR* conshdlr;
   SCIP_CONSHDLRDATA* conshdlrdata;
   gcg::Seeedpool* seeedpool;
   gcg::Seeedpool* seeedpoolunpresolved;
   std::vector<SeeedPtr> seeedstotranslate(0);
   std::vector<SeeedPtr> seeedstranslated(0);
   std::vector<SeeedPtr>::iterator seeediter;
   std::vector<SeeedPtr>::iterator seeediterend;

   conshdlr = SCIPfindConshdlr(scip, CONSHDLR_NAME);

   *success = FALSE;

   if( conshdlr == NULL )
   {
      SCIPerrorMessage("Decomp constraint handler is not included, cannot add detector!\n");
      return SCIP_ERROR;
   }

   conshdlrdata = SCIPconshdlrGetData(conshdlr);
   assert(conshdlrdata != NULL);



   seeedpool = conshdlrdata->seeedpool;
   seeedpoolunpresolved = conshdlrdata->seeedpoolunpresolved;

   if( seeedpool == NULL )
      SCIPconshdlrDecompCreateSeeedpool(scip);

   seeedpool = conshdlrdata->seeedpool;

   assert(seeedpool != NULL);
   assert(seeedpoolunpresolved != NULL);

   for( int i = 0; i < seeedpoolunpresolved->getNFinishedSeeeds(); ++i )
   {
      SeeedPtr finseeed = seeedpoolunpresolved->getFinishedSeeed(i);
      if( finseeed->isComplete() )
      {
         assert( finseeed->checkConsistency( seeedpoolunpresolved ) );
         seeedstotranslate.push_back(finseeed);
      }
   }

   seeedpool->translateSeeeds(seeedpoolunpresolved, seeedstotranslate, seeedstranslated);

   seeediter = seeedstranslated.begin();
   seeediterend = seeedstranslated.end();

   for(; seeediter != seeediterend; ++seeediter )
   {
      seeedpool->prepareSeeed( *seeediter);
      if( (*seeediter)->isComplete() )
      {
         SCIP_CALL(SCIPconshdlrDecompAddCompleteSeeedForPresolved(scip, *seeediter ) );

         *success = TRUE;
         SCIPdebugMessagePrint(scip, " SUCCESS: unpresolved complete seeed did translate to complete presolved one \n");
      }
      else {
         SCIPdebugMessagePrint(scip, " unpresolved complete seeed did not translate to complete presolved one \n");
         SCIP_CALL(SCIPconshdlrDecompAddPartialSeeedForPresolved(scip, *seeediter ) );
      }
   }

   return SCIP_OKAY;
}

/** method to adapt score for unpresolved decomps @TODO: change score for some paramter settings*/
SCIP_Real SCIPconshdlrDecompAdaptScore(
   SCIP*             scip,
   SCIP_Real         oldscore
   )
{
   SCIP_Real score = oldscore;
   int method;

   SCIP_CONSHDLR* conshdlr;
   SCIP_CONSHDLRDATA* conshdlrdata;
   conshdlr = SCIPfindConshdlr(scip, CONSHDLR_NAME);
   gcg::Seeedpool* seeedpool;
   gcg::Seeedpool* seeedpoolunpresolved;

   if( conshdlr == NULL )
   {
      SCIPerrorMessage("Decomp constraint handler is not included, cannot add detector!\n");
      return SCIP_ERROR;
   }

   conshdlrdata = SCIPconshdlrGetData(conshdlr);
   assert(conshdlrdata != NULL);

   seeedpool = conshdlrdata->seeedpool;
   seeedpoolunpresolved = conshdlrdata->seeedpoolunpresolved;

   SCIP_CALL(SCIPgetIntParam(scip, "detection/origprob/weightinggpresolvedoriginaldecomps", &method) );

   if( method == FRACTION_OF_NNONZEROS )
   {
      if ( seeedpool == NULL || seeedpoolunpresolved == NULL )
         return score;

      score *= (SCIP_Real) seeedpoolunpresolved->getNNonzeros() / seeedpool->getNNonzeros();
   }

   if( method == FRACTION_OF_NROWS )
   {
      if ( seeedpool == NULL || seeedpoolunpresolved == NULL )
         return score;

      score *= (SCIP_Real) seeedpoolunpresolved->getNConss() / seeedpool->getNConss();

   }

   if( method == FAVOUR_PRESOLVED )
   {
      score += 1.;
   }

   return score;
}

SCIP_Bool SCIPconshdlrDecompHasDecomp(
   SCIP*    scip
   )
{
   SCIP_CONSHDLR* conshdlr;
   SCIP_CONSHDLRDATA* conshdlrdata;
   conshdlr = SCIPfindConshdlr(scip, CONSHDLR_NAME);

   if( conshdlr == NULL )
   {
      SCIPerrorMessage("Decomp constraint handler is not included, cannot add detector!\n");
      return SCIP_ERROR;
         }

   conshdlrdata = SCIPconshdlrGetData(conshdlr);
   assert(conshdlrdata != NULL);

   return ( (conshdlrdata->seeedpool != NULL && conshdlrdata->seeedpool->getNFinishedSeeeds() > 0 )  ||
      ( conshdlrdata->seeedpool != NULL && conshdlrdata->seeedpool->getNIncompleteSeeeds() > 0 ) ||
      ( conshdlrdata->seeedpoolunpresolved != NULL && conshdlrdata->seeedpoolunpresolved->getNIncompleteSeeeds() > 0 ) ) ;
}

/** returns TRUE iff there is at least one full decompositions */
SCIP_Bool SCIPconshdlrDecompHasCompleteDecomp(
   SCIP*    scip
   )
{
   SCIP_CONSHDLR* conshdlr;
   SCIP_CONSHDLRDATA* conshdlrdata;
   conshdlr = SCIPfindConshdlr(scip, CONSHDLR_NAME);

   if( conshdlr == NULL )
   {
      SCIPerrorMessage("Decomp constraint handler is not included, cannot add detector!\n");
      return SCIP_ERROR;
         }

   conshdlrdata = SCIPconshdlrGetData(conshdlr);
   assert(conshdlrdata != NULL);

   return (conshdlrdata->ndecomps > 0 ||  (conshdlrdata->seeedpoolunpresolved != NULL && conshdlrdata->seeedpoolunpresolved->getNFinishedSeeeds() > 0 ) ) ;
}


SCIP_Bool SCIPconshdlrDecompExistsSelected(
   SCIP* scip
   ){
   SCIP_CONSHDLR* conshdlr;
    SCIP_CONSHDLRDATA* conshdlrdata;

    conshdlr = SCIPfindConshdlr(scip, CONSHDLR_NAME);

    if( conshdlr == NULL )
    {
       SCIPerrorMessage("Decomp constraint handler is not included, cannot add detector!\n");
       return SCIP_ERROR;
    }

    conshdlrdata = SCIPconshdlrGetData(conshdlr);
    assert(conshdlrdata != NULL);

    return conshdlrdata->selectedexists;
}

SCIP_RETCODE SCIPconshdlrDecompChooseCandidatesFromSelected(
   SCIP* scip,
   SCIP_Bool updatelist
   ){

   SCIP_CONSHDLR* conshdlr;
   SCIP_CONSHDLRDATA* conshdlrdata;
   std::vector<SeeedPtr>::iterator seeediter;
   std::vector<SeeedPtr>::iterator seeediterend;


   std::vector<SeeedPtr> tofinishpresolved(0);
   std::vector<SeeedPtr> tofinishunpresolved(0);
   std::vector<SeeedPtr> selectedseeeds(0);
   std::vector<SeeedPtr> finished(0);
   std::vector<SeeedPtr> finishedunpresolved(0);

   conshdlr = SCIPfindConshdlr(scip, CONSHDLR_NAME);

   if( conshdlr == NULL )
   {
      SCIPerrorMessage("Decomp constraint handler is not included, cannot add detector!\n");
      return SCIP_ERROR;
   }

   conshdlrdata = SCIPconshdlrGetData(conshdlr);
   assert(conshdlrdata != NULL);

   SCIPinfoMessage(scip, NULL, "Starting decomposition candidate choosing \n");

   assert(conshdlrdata->candidates != NULL);

  // std::vector<std::pair<SeeedPtr, SCIP_Real> > candidates(0);
   conshdlrdata->candidates->clear();
   conshdlrdata->resortcandidates = TRUE;

   if( updatelist )
      SCIP_CALL(SCIPconshdlrDecompUpdateSeeedlist(scip) );

   for( size_t selid = 0; selid < conshdlrdata->selected->size(); ++selid )
   {
      selectedseeeds.push_back(conshdlrdata->listall->at(conshdlrdata->selected->at(selid) ) );
   }

   if ( selectedseeeds.size() == 0 )
   {
      SCIPinfoMessage(scip, NULL, "nothing selected, choose everything as selected: \n");
      selectedseeeds = *conshdlrdata->listall;
      SCIPinfoMessage(scip, NULL, "number that is examined: %d \n", selectedseeeds.size() );
   }

   /** if there are selected decomps, check if some of them needs to be finished and do so */
   seeediter = selectedseeeds.begin();
   seeediterend = selectedseeeds.end();

   for( ; seeediter != seeediterend; ++seeediter)
   {
      if( !(*seeediter)->isComplete() && (*seeediter)->isFromUnpresolved() )
      {
         tofinishunpresolved.push_back(*seeediter);
      }

      if( !(*seeediter)->isComplete() && !(*seeediter)->isFromUnpresolved() )
      {
         tofinishpresolved.push_back(*seeediter);
      }
   }

   finished = conshdlrdata->seeedpool->finishIncompleteSeeeds(tofinishpresolved);
   finishedunpresolved = conshdlrdata->seeedpoolunpresolved->finishIncompleteSeeeds(tofinishunpresolved);


   seeediter = selectedseeeds.begin();
   seeediterend = selectedseeeds.end();

   /** get decomp candidates and calculate corresponding score (possibly weighted for unpresolved) */
   for( ; seeediter != seeediterend; ++seeediter )
   {
      SeeedPtr seeed = *seeediter ;
      if( seeed->isComplete() && !seeed->isFromUnpresolved() )
      {
         conshdlrdata->candidates->push_back( std::pair<SeeedPtr, SCIP_Real>(seeed, seeed->getScore(SCIPconshdlrdataGetScoretype(conshdlrdata)) ) );
      }
      if( seeed->isComplete() && seeed->isFromUnpresolved() )
      {
         conshdlrdata->candidates->push_back( std::pair<SeeedPtr, SCIP_Real>(seeed, SCIPconshdlrDecompAdaptScore(scip, seeed->getScore(SCIPconshdlrdataGetScoretype(conshdlrdata)) ) ) );
      }
   }



   seeediter = finished.begin();
   seeediterend = finished.end();

   for( ; seeediter != seeediterend; ++seeediter)
   {
      conshdlrdata->candidates->push_back(std::pair<SeeedPtr, SCIP_Real>(*seeediter, (*seeediter)->getScore(SCIPconshdlrdataGetScoretype(conshdlrdata)) )  );
   }

   seeediter = finishedunpresolved.begin();
   seeediterend = finishedunpresolved.end();

   for( ; seeediter != seeediterend; ++seeediter)
   {
      conshdlrdata->candidates->push_back(std::pair<SeeedPtr, SCIP_Real>(*seeediter, SCIPconshdlrDecompAdaptScore(scip, (*seeediter)->getScore(SCIPconshdlrdataGetScoretype(conshdlrdata)) ) ) );
   }

   /* sort decomp candidates according score */
   std::sort( conshdlrdata->candidates->begin(), conshdlrdata->candidates->end(), sort_pred() );




   return SCIP_OKAY;
}



/** 1) the predecessors of all finished seeeds in both seeedpools can be found */
/** 2) selected list is syncron with selected information in seeeds */
/** 3) selected exists is syncronized with seleced list */


SCIP_Bool SCIPconshdlrDecompCheckConsistency(
   SCIP* scip
   ){

   SCIP_CONSHDLR* conshdlr;
   SCIP_CONSHDLRDATA* conshdlrdata;

<<<<<<< HEAD
   int ncompleteseeedsunpresolved;

=======
   int i;
>>>>>>> 75762f45
   int selectedcounter;

   std::vector<int> livingnoncompleteseeedids(0); /** this is a vector of seeed ids that should be living (living: there is no complete seeed having ) */
   std::vector<int>::const_iterator selectediter;
   std::vector<int>::const_iterator selectediterend;

   std::vector<SeeedPtr>::const_iterator seeediter;
   std::vector<SeeedPtr>::const_iterator seeediterend;


   conshdlr = SCIPfindConshdlr(scip, CONSHDLR_NAME);

   if( conshdlr == NULL )
   {
      SCIPerrorMessage("Decomp constraint handler is not included, cannot add detector!\n");
      return SCIP_ERROR;
   }

   conshdlrdata = SCIPconshdlrGetData(conshdlr);
   assert(conshdlrdata != NULL);

   /** 1) the predecessors of all finished seeeds in both seeedpools can be found */
   if( conshdlrdata->seeedpool != NULL)
   {
      for( i = 0; i < conshdlrdata->seeedpool->getNFinishedSeeeds(); ++i )
      {
         SeeedPtr seeed = conshdlrdata->seeedpool->getFinishedSeeed( i );

         for( int j = 0; j < seeed->getNAncestors(); ++j )
         {
            int id = seeed->getAncestorID( j );
            if( SCIPconshdlrDecompGetSeeed(scip, id) == NULL )
            {
               SCIPwarningMessage(scip, "Warning: presolved seeed %d has an ancestor (id: %d) that is not found! \n", seeed->getID(), id );
               return FALSE;
            }
         }
      }
   }


   if( conshdlrdata->seeedpoolunpresolved != NULL )
   {
      for( i = 0; i < conshdlrdata->seeedpoolunpresolved->getNFinishedSeeeds(); ++i )
      {
         SeeedPtr seeed = conshdlrdata->seeedpoolunpresolved->getFinishedSeeed( i );

         for( int j = 0; j < seeed->getNAncestors(); ++j )
         {
            int id = seeed->getAncestorID( j );
            if( SCIPconshdlrDecompGetSeeed(scip, id) == NULL )
            {
               SCIPwarningMessage(scip, "Warning: unpresolved seeed %d has an ancestor (id: %d) that is not found! \n", seeed->getID(), id );
               return FALSE;
            }
         }
      }
   }

   /** 6) selected list is syncronized with selected information in seeeds */

   selectediter = conshdlrdata->selected->begin();
   selectediterend = conshdlrdata->selected->end();

   selectedcounter = 0;

   for( ; selectediter != selectediterend; ++selectediter )
   {
      SeeedPtr seeed = conshdlrdata->listall->at(*selectediter);

      if( !seeed->isSelected() )
      {
         SCIPwarningMessage(scip, "Warning: seeed %d is not selected but in slected list  \n", seeed->getID() );
         return FALSE;
      }
   }

   seeediter = conshdlrdata->listall->begin();
   seeediterend = conshdlrdata->listall->end();

   for( ; seeediter != seeediterend; ++seeediter )
   {
      if( (*seeediter)->isSelected() )
         ++selectedcounter;
   }

   if( (size_t) selectedcounter != conshdlrdata->selected->size() )
   {
      SCIPwarningMessage(scip, "Warning: there are selected seeeds not part of the list  \n" );
      return FALSE;
   }


   /** 7) selected exists is syncronized with seleced list */

   if( conshdlrdata->selectedexists != (conshdlrdata->selected->size() > 0) )
   {
      SCIPwarningMessage(scip, "Warning: selectedexists is %d but number of selected is %d   \n", conshdlrdata->selectedexists, conshdlrdata->selected->size() );
      return FALSE;
   }



   return TRUE;
}

/** returns the next seeed id managed by cons_decomp */
   int SCIPconshdlrDecompGetNextSeeedID(
     SCIP* scip
   ){

      SCIP_CONSHDLR* conshdlr;
      SCIP_CONSHDLRDATA* conshdlrdata;

      conshdlr = SCIPfindConshdlr(scip, CONSHDLR_NAME);

      if( conshdlr == NULL )
      {
         SCIPerrorMessage("Decomp constraint handler is not included, cannot add detector!\n");
         return SCIP_ERROR;
      }

      conshdlrdata = SCIPconshdlrGetData(conshdlr);
      assert(conshdlrdata != NULL);

      return ++conshdlrdata->seeedcounter;
   }


SCIP_RETCODE DECconshdlrDecompSortDecompositionsByScore(
   SCIP*       scip
   )
{

   SCIP_CONSHDLR* conshdlr;
   SCIP_CONSHDLRDATA* conshdlrdata;

   conshdlr = SCIPfindConshdlr(scip, CONSHDLR_NAME);

   if( conshdlr == NULL )
   {
      SCIPerrorMessage("Decomp constraint handler is not included, cannot add detector!\n");
      return SCIP_ERROR;
   }

   conshdlrdata = SCIPconshdlrGetData(conshdlr);
   assert(conshdlrdata != NULL);

   if( conshdlrdata->seeedpool != NULL )
      conshdlrdata->seeedpool->sortFinishedForScore();


   if( conshdlrdata->seeedpoolunpresolved != NULL )
      conshdlrdata->seeedpoolunpresolved->sortFinishedForScore();

   /** deprecated
   for (int i = 0; i < conshdlrdata->ndecomps; ++i )
   {
      assert(DECdecompCheckConsistency(scip, conshdlrdata->decdecomps[i] ));
      scores[i] = DECgetMaxWhiteScore(scip, conshdlrdata->decdecomps[i]);
   }

   SCIPsortRealPtr(scores, (void**)conshdlrdata->decdecomps, conshdlrdata->ndecomps);
   SCIPsortRealPtr(scores, (void**)conshdlrdata->allrelevantfinishedseeeds, conshdlrdata->ndecomps);
   */



   return SCIP_OKAY;
}

/** interface method to detect the structure including presolving */
SCIP_RETCODE DECdetectStructure(
   SCIP*                 scip,               /**< SCIP data structure */
   SCIP_RESULT*          result              /**< Result pointer to indicate whether some structure was found */
   )
{
   SCIP_CONSHDLR* conshdlr;
   SCIP_CONSHDLRDATA* conshdlrdata;

   conshdlr = SCIPfindConshdlr(scip, CONSHDLR_NAME);
   assert(conshdlr != NULL);

   conshdlrdata = SCIPconshdlrGetData(conshdlr);
   assert(conshdlrdata != NULL);

   conshdlrdata->seeedpool = NULL;

   /** get data of the seeedpool with original vars and conss */
   if ( conshdlrdata->seeedpoolunpresolved == NULL )
      conshdlrdata->seeedpoolunpresolved = new gcg::Seeedpool(scip, CONSHDLR_NAME, FALSE);         /**< seeedpool with original variables and constraints */

   std::vector<int> candidatesNBlocks(0);                            /**< candidates for number of blocks */
   std::vector<gcg::ConsClassifier*> consClassDistributions;         /**< collection of different constraint class distributions */
   std::vector<gcg::VarClassifier*> varClassDistributions;           /**< collection of different variable class distributions */
   std::vector<SCIP_CONS*> indexToCons;                           /**< stores the corresponding scip constraints pointer */
   std::vector<gcg::SeeedPtr> seeedsunpresolved(0);                    /**< seeeds that were found for the unpresolved problem */
<<<<<<< HEAD

=======
>>>>>>> 75762f45
   int i;
   SCIP_Bool presolveOrigProblem;
   SCIP_Bool calculateOrigDecomps;
   SCIP_Bool classifyOrig;

   assert(scip != NULL);

   presolveOrigProblem = TRUE;

   SCIPgetBoolParam(scip, "detection/origprob/enabled", &calculateOrigDecomps);
   SCIPgetBoolParam(scip, "detection/origprob/classificationenabled", &classifyOrig);



   if( SCIPgetStage(scip) < SCIP_STAGE_TRANSFORMED )
      SCIP_CALL( SCIPtransformProb(scip) );


   /** get block number candidates and conslcassifier for original problem*/
   if( classifyOrig )
   {
      conshdlrdata->seeedpoolunpresolved->calcClassifierAndNBlockCandidates(scip);
      candidatesNBlocks = conshdlrdata->seeedpoolunpresolved->getSortedCandidatesNBlocks();
   }

   /** detection for original problem */
   if( calculateOrigDecomps )
   {
      SCIPverbMessage(scip, SCIP_VERBLEVEL_NORMAL , NULL, "start finding decompositions for original problem!\n");
      seeedsunpresolved = conshdlrdata->seeedpoolunpresolved->findSeeeds();
      SCIPverbMessage(scip, SCIP_VERBLEVEL_NORMAL , NULL, "finished finding decompositions for original problem!\n");

   }

   /** get the cons and var classifier for translating them later*/
   for( i = 0; i < conshdlrdata->seeedpoolunpresolved->getNConsClassifiers(); ++i )
   {
      gcg::ConsClassifier* classifier = new gcg::ConsClassifier( conshdlrdata->seeedpoolunpresolved->getConsClassifier(i) );
      consClassDistributions.push_back( classifier );
   }
   for( i = 0; i < conshdlrdata->seeedpoolunpresolved->getNVarClassifiers(); ++i )
   {
      gcg::VarClassifier* classifier = new gcg::VarClassifier( conshdlrdata->seeedpoolunpresolved->getVarClassifier(i) );
      varClassDistributions.push_back( classifier );
   }

   //Presolving
   if(presolveOrigProblem)
      SCIP_CALL( SCIPpresolve(scip) );


   /** detection for presolved problem */

   if( SCIPgetStage(scip) == SCIP_STAGE_INIT || SCIPgetNVars(scip) == 0 || SCIPgetNConss(scip) == 0 )
   {
      SCIPverbMessage(scip, SCIP_VERBLEVEL_DIALOG, NULL, "No problem exists, cannot detect structure!\n");

      /** presolving removed all constraints or variables */
      if( SCIPgetNVars(scip) == 0 || SCIPgetNConss(scip) == 0 )
         conshdlrdata->hasrun = TRUE;

      *result = SCIP_DIDNOTRUN;
      return SCIP_OKAY;
   }

   /** start detection clocks */
   SCIP_CALL( SCIPresetClock(scip, conshdlrdata->detectorclock) );
   SCIP_CALL( SCIPstartClock(scip, conshdlrdata->detectorclock) );

   if( conshdlrdata->seeedpool == NULL )
   {
      SCIPdebugMessagePrint(scip, "create seeedpool for current problem, n detectors: %d \n", conshdlrdata->ndetectors);

      conshdlrdata->seeedpool = new gcg::Seeedpool(scip, CONSHDLR_NAME, TRUE);
      SCIPdebugMessagePrint(scip, "created seeedpool for current problem, n detectors: %d \n", conshdlrdata->ndetectors);
   }
   else
      SCIPdebugMessagePrint(scip, "seeedpool is not NULL \n");

     conshdlrdata->seeedpool->calcClassifierAndNBlockCandidates(scip);

   /** get block number candidates and translate orig classification and found seeeds (if any) to presolved problem */
   {
      SCIPverbMessage(scip, SCIP_VERBLEVEL_NORMAL , NULL, "started translate seeed method!\n");
      std::vector<gcg::Seeed*> translatedSeeeds(0);
      std::vector<gcg::ConsClassifier*> translatedConsDistributions(0);
      std::vector<gcg::VarClassifier*> translatedVarDistributions(0);

      conshdlrdata->seeedpool->translateSeeedData( conshdlrdata->seeedpoolunpresolved, seeedsunpresolved, translatedSeeeds,
         consClassDistributions, translatedConsDistributions, varClassDistributions, translatedVarDistributions );

      SCIPverbMessage(scip, SCIP_VERBLEVEL_NORMAL , NULL, "number of translated original seeeds: %d \n " , translatedSeeeds.size() );

      conshdlrdata->seeedpool->populate(translatedSeeeds);

      for ( size_t d = 0; d < translatedConsDistributions.size(); ++d )
         conshdlrdata->seeedpool->addConsClassifier( translatedConsDistributions[d] );

      for ( size_t d = 0; d < translatedVarDistributions.size(); ++d )
         conshdlrdata->seeedpool->addVarClassifier( translatedVarDistributions[d] );

      SCIPverbMessage(scip, SCIP_VERBLEVEL_NORMAL , NULL, "finished translate seeed method!\n");

      for( size_t c = 0; c < candidatesNBlocks.size(); ++c )
         conshdlrdata->seeedpool->addCandidatesNBlocks(candidatesNBlocks[c]);
   }

   conshdlrdata->seeedpool->findDecompositions();

//   SCIPdebugMessage("Sorting %i detectors\n", conshdlrdata->ndetectors);
//   SCIPsortIntPtr(conshdlrdata->priorities, (void**)conshdlrdata->detectors, conshdlrdata->ndetectors);


   //	  seeedpool.freeCurrSeeeds();

   SCIP_CALL( SCIPstopClock(scip, conshdlrdata->detectorclock) );

//   if( conshdlrdata->ndecomps > 0 )
//   {
//      SCIPverbMessage(scip, SCIP_VERBLEVEL_NORMAL, NULL, "Chosen decomposition with %d blocks of type %s.\n",
//         DECdecompGetNBlocks(conshdlrdata->decdecomps[0]), DECgetStrType(DECdecompGetType(conshdlrdata->decdecomps[0])));
//  //    GCGsetStructDecdecomp(scip, conshdlrdata->decdecomps[0]);
//      *result = SCIP_SUCCESS;
//   }
//   else
//   {
//      assert(conshdlrdata->ndecomps == 0);
//      SCIPverbMessage(scip, SCIP_VERBLEVEL_NORMAL, NULL, "No decomposition found -- solving with one single block.\n");
//      SCIP_CALL( createOneBlockDecomp(scip) );
//      *result = SCIP_SUCCESS;
//   }
   SCIPdebugMessage("Detection took %fs\n", SCIPclockGetTime(conshdlrdata->detectorclock));

   /* show that we done our duty */
   conshdlrdata->hasrun = TRUE;
   *result = SCIP_SUCCESS;
   SCIPconshdlrDecompChooseCandidatesFromSelected(scip, TRUE);

//   SCIPhashmapFree( &consToIndex );

   return SCIP_OKAY;
}

///** interface method to detect the structure */
//SCIP_RETCODE DECgetSeeedpoolData(
//   SCIP*                 scip,                     /**< SCIP data structure */
//   int**                 candidatesNBlocks,        /**< pointer to store candidates for number of blocks calculated by the seeedpool */
//   int*                  nCandidates,              /**< pointer to store number of candidates for number of blocks calculated by the seeedpool */
//   int***                consClasses,             /**< pointer to store the  collection of different constraint class distributions */
//   int*                  nConsClassDistributions, /**< pointer to store number of constraint class distributions */
//   int**                 nClassesOfDistribution,   /**< pointer to store numbers of classes of the distributions */
//   SCIP_HASHMAP*         consToIndex,              /**< hashmap from constraints to indices, to be filled */
//   int*                  nConss                    /**< pointer to store number of constraints */
//   )
//{
//   std::cout << "SEEEDPOOL 1" << std::endl;
//   gcg::Seeedpool seeedpool(scip, CONSHDLR_NAME, TRUE);
//
//   std::vector<int> candidatesNBlocksVector = seeedpool.getCandidatesNBlocks();
//   *nCandidates = (int)candidatesNBlocksVector.size();
//   SCIP_CALL( SCIPallocMemoryArray(scip, &(candidatesNBlocks), *nCandidates) );
//   for( int i = 0; i < *nCandidates; ++i )
//      (*candidatesNBlocks)[i] = candidatesNBlocksVector[i];
//
//   std::vector<std::vector<int>> consClassesVector;
//   for( int i = 0; i < seeedpool.getNConssClassDistributions(); ++i )
//      consClassesVector.push_back(seeedpool.getConssClassDistributionVector(i));
//   *nConsClassDistributions = seeedpool.getNConssClassDistributions();
//   SCIP_CALL( SCIPallocMemoryArray(scip, &(consClasses), *nConsClassDistributions) );
//   SCIP_CALL( SCIPallocMemoryArray(scip, &(nClassesOfDistribution), *nConsClassDistributions) );
//   for( int i = 0; i < *nConsClassDistributions; ++i )
//   {
//      (*nClassesOfDistribution)[i] = seeedpool.getNClassesOfDistribution(i);
//      SCIP_CALL( SCIPallocMemoryArray(scip, &(consClasses[i]), (*nClassesOfDistribution)[i]) );
//   }
//   for( int i = 0; i < (int)consClassesVector.size(); ++i )
//   {
//      for( int j = 0; j < (int)consClassesVector[i].size(); ++j )
//      {
//         (*consClasses)[i][j] = consClassesVector[i][j];
//      }
//   }
//
//   *nConss = seeedpool.getNConss();
//   SCIP_CALL_ABORT( SCIPhashmapCreate( &consToIndex, SCIPblkmem(scip), *nConss ) );
//   for( int i = 0; i < seeedpool.getNConss(); ++i )
//      SCIP_CALL_ABORT( SCIPhashmapInsert(consToIndex, seeedpool.getConsForIndex(i), (void*) (size_t) i ) );
//
//
//   return SCIP_OKAY;
//}

/** writes all finished decompositions */
SCIP_RETCODE DECwriteAllDecomps(
   SCIP*                 scip,               /**< SCIP data structure */
   char*                 directory,          /**< directory for decompositions */
   char*                 extension           /**< extension for decompositions */
   )
{
   char name[SCIP_MAXSTRLEN];
   char outname[SCIP_MAXSTRLEN];
   char *pname;
   SCIP_CONSHDLR* conshdlr;
   SCIP_CONSHDLRDATA* conshdlrdata;
   DEC_DECOMP *tmp;
   int i;

   assert(scip != NULL);
   assert(extension != NULL);

   conshdlr = SCIPfindConshdlr(scip, CONSHDLR_NAME);
   assert(conshdlr != NULL);

   conshdlrdata = SCIPconshdlrGetData(conshdlr);
   assert(conshdlrdata != NULL);



   if( conshdlrdata->seeedpool->getNFinishedSeeeds() == 0 )
   {
      SCIPwarningMessage(scip, "No decomposition available.\n");
      return SCIP_OKAY;
   }


   (void) SCIPsnprintf(name, SCIP_MAXSTRLEN, "%s", SCIPgetProbName(scip));
   SCIPsplitFilename(name, NULL, &pname, NULL, NULL);

   tmp = conshdlrdata->useddecomp;


   /** write orig decomps currently disabled*/
   if( FALSE )
   {
      for( i = 0; conshdlrdata->seeedpoolunpresolved != NULL &&  i < conshdlrdata->seeedpoolunpresolved->getNFinishedSeeeds() ; ++i )
      {
         SeeedPtr seeed;
         DEC_DECOMP* decomplocal;

         seeed = conshdlrdata->seeedpoolunpresolved->getFinishedSeeed( i );

         if( directory != NULL )
         {
            (void) SCIPsnprintf(outname, SCIP_MAXSTRLEN, "%s/%s_o%d.%s", directory, pname, i, extension);
         }
         else
         {
            (void) SCIPsnprintf(outname, SCIP_MAXSTRLEN, "%s_o%d.%s", pname, i, extension);
         }

         conshdlrdata->seeedpoolunpresolved->createDecompFromSeeed(seeed, &decomplocal) ;

         conshdlrdata->useddecomp = decomplocal;

         SCIP_CALL( SCIPwriteTransProblem(scip, outname, extension, FALSE) );

         DECdecompFree(scip, &decomplocal);
      }
   }

   /** write presolved decomps */
     for( i = 0; conshdlrdata->seeedpool!= NULL && i < conshdlrdata->seeedpool->getNFinishedSeeeds(); ++i )
     {
        SeeedPtr seeed;
        DEC_DECOMP* decomplocal;

        seeed = conshdlrdata->seeedpool->getFinishedSeeed( i );

        if( directory != NULL )
        {
           (void) SCIPsnprintf(outname, SCIP_MAXSTRLEN, "%s/%s_p%d.%s", directory, pname, i, extension);
        }
        else
        {
           (void) SCIPsnprintf(outname, SCIP_MAXSTRLEN, "%s_p%d.%s", pname, i, extension);
        }

        conshdlrdata->seeedpool->createDecompFromSeeed(seeed, &decomplocal) ;

        conshdlrdata->useddecomp = decomplocal;

        SCIP_CALL( SCIPwriteTransProblem(scip, outname, extension, FALSE) );

        DECdecompFree(scip, &decomplocal);
     }

//   for( i = 0; i < conshdlrdata->ndetectors; ++i )
//   {
//      detector =  conshdlrdata->detectors[i];
//      assert(detector != NULL);
//
//      for( j = 0; j < detector->ndecomps; ++j )
//      {
//         decomp = detector->decomps[j];
//         assert(decomp != NULL);
//         if( directory != NULL )
//         {
//            (void) SCIPsnprintf(outname, SCIP_MAXSTRLEN, "%s/%s_%c_%d_%d.%s", directory, pname, detector->decchar, DECdecompGetNBlocks(decomp), j, extension);
//         }
//         else
//         {
//            (void) SCIPsnprintf(outname, SCIP_MAXSTRLEN, "%s_%c_%d_%d.%s", pname, detector->decchar, DECdecompGetNBlocks(decomp), j, extension);
//
//         }
//         conshdlrdata->decdecomps[0] = decomp;
//         SCIP_CALL( SCIPwriteTransProblem(scip, outname, extension, FALSE) );
//      }
//   }

//   /** further, get all read in decompositions */
//   for( i = 0; i < conshdlrdata->ndecomps; ++i )
//   {
//      decomp = conshdlrdata->decdecomps[i];
//      detector =  DECdecompGetDetector(decomp);
//
//      if( detector != NULL )
//         continue;
//
//      (void) SCIPsnprintf(outname, SCIP_MAXSTRLEN, "%s_%d.%s", pname, DECdecompGetNBlocks(decomp), extension);
//
//      conshdlrdata->decdecomps[0] = decomp;
//      SCIP_CALL( SCIPwriteTransProblem(scip, outname, extension, FALSE) );
//   }

   conshdlrdata->useddecomp = tmp;

   return SCIP_OKAY;
}

int SCIPconshdlrDecompGetNDetectors(
   SCIP* scip
   )
{
   SCIP_CONSHDLR* conshdlr;
    SCIP_CONSHDLRDATA* conshdlrdata;

    assert(scip != NULL);

    conshdlr = SCIPfindConshdlr(scip, CONSHDLR_NAME);
    assert(conshdlr != NULL);

    conshdlrdata = SCIPconshdlrGetData(conshdlr);
    assert(conshdlrdata != NULL);

    return conshdlrdata->ndetectors;
}

DEC_DETECTOR** SCIPconshdlrDecompGetDetectors(
   SCIP* scip
   )
{
   SCIP_CONSHDLR* conshdlr;
    SCIP_CONSHDLRDATA* conshdlrdata;

    assert(scip != NULL);

    conshdlr = SCIPfindConshdlr(scip, CONSHDLR_NAME);
    assert(conshdlr != NULL);

    conshdlrdata = SCIPconshdlrGetData(conshdlr);
    assert(conshdlrdata != NULL);

    return conshdlrdata->detectors;
}


std::vector<SeeedPtr> SCIPconshdlrDecompGetAllRelevantSeeeds(
   SCIP* scip
   )
{

   SCIP_CONSHDLR* conshdlr;
   SCIP_CONSHDLRDATA* conshdlrdata;

   assert(scip != NULL);

   conshdlr = SCIPfindConshdlr(scip, CONSHDLR_NAME);
   assert(conshdlr != NULL);

   conshdlrdata = SCIPconshdlrGetData(conshdlr);
   assert(conshdlrdata != NULL);

 //  std::vector<SeeedPtr> relevantseeeds(0);

   int maxid  = 0;
   std::vector<SeeedPtr> tmpAllRelevantSeeeds(0);

   for ( int i = 0; i < conshdlrdata->seeedpool->getNAncestorSeeeds(); ++i )
   {
      if( conshdlrdata->seeedpool->getAncestorSeeed( i ) != NULL && conshdlrdata->seeedpool->getAncestorSeeed( i )->getID() > maxid )
         maxid = conshdlrdata->seeedpool->getAncestorSeeed( i )->getID();
   }

   for ( int i = 0; i < conshdlrdata->seeedpoolunpresolved->getNAncestorSeeeds(); ++i )
   {
      if( conshdlrdata->seeedpoolunpresolved->getAncestorSeeed( i ) != NULL &&  conshdlrdata->seeedpoolunpresolved->getAncestorSeeed( i )->getID() > maxid )
         maxid = conshdlrdata->seeedpoolunpresolved->getAncestorSeeed( i )->getID();
   }

   for ( int i = 0; i < conshdlrdata->seeedpool->getNFinishedSeeeds(); ++i )
      {
         if( conshdlrdata->seeedpool->getFinishedSeeed( i ) != NULL && conshdlrdata->seeedpool->getFinishedSeeed( i )->getID() > maxid )
            maxid = conshdlrdata->seeedpool->getFinishedSeeed( i )->getID();
      }

      for ( int i = 0; i < conshdlrdata->seeedpoolunpresolved->getNFinishedSeeeds(); ++i )
      {
         if( conshdlrdata->seeedpoolunpresolved->getFinishedSeeed( i ) != NULL &&  conshdlrdata->seeedpoolunpresolved->getFinishedSeeed( i )->getID() > maxid )
            maxid = conshdlrdata->seeedpoolunpresolved->getFinishedSeeed( i )->getID();
      }




   tmpAllRelevantSeeeds = std::vector<SeeedPtr>(maxid+1, NULL );

   for ( int i = 0; i < conshdlrdata->seeedpoolunpresolved->getNAncestorSeeeds(); ++i )
      {
         if ( conshdlrdata->seeedpoolunpresolved->getAncestorSeeed( i ) == NULL || conshdlrdata->seeedpoolunpresolved->getAncestorSeeed( i )->getID() < 0  )
            continue;
         tmpAllRelevantSeeeds[conshdlrdata->seeedpoolunpresolved->getAncestorSeeed( i )->getID()] = conshdlrdata->seeedpoolunpresolved->getAncestorSeeed( i );
      }

   for ( int i = 0; i < conshdlrdata->seeedpool->getNAncestorSeeeds(); ++i )
      {
         if ( conshdlrdata->seeedpool->getAncestorSeeed( i ) == NULL || conshdlrdata->seeedpool->getAncestorSeeed( i )->getID() < 0  )
            continue;
         tmpAllRelevantSeeeds[conshdlrdata->seeedpool->getAncestorSeeed( i )->getID()] = conshdlrdata->seeedpool->getAncestorSeeed( i );
      }

   for ( int i = 0; i < conshdlrdata->seeedpoolunpresolved->getNFinishedSeeeds(); ++i )
      {
         if ( conshdlrdata->seeedpoolunpresolved->getFinishedSeeed( i ) == NULL || conshdlrdata->seeedpoolunpresolved->getFinishedSeeed( i )->getID() < 0  )
            continue;
         tmpAllRelevantSeeeds[conshdlrdata->seeedpoolunpresolved->getFinishedSeeed( i )->getID()] = conshdlrdata->seeedpoolunpresolved->getFinishedSeeed( i );
      }

   for ( int i = 0; i < conshdlrdata->seeedpool->getNFinishedSeeeds(); ++i )
      {
         if ( conshdlrdata->seeedpool->getFinishedSeeed( i ) == NULL || conshdlrdata->seeedpool->getFinishedSeeed( i )->getID() < 0  )
            continue;
         tmpAllRelevantSeeeds[conshdlrdata->seeedpool->getFinishedSeeed( i )->getID()] = conshdlrdata->seeedpool->getFinishedSeeed( i );
      }


   return tmpAllRelevantSeeeds;
}

SCIP_RETCODE SCIPconshdlrDecompWriteFamilyTreeLatexFile(
   SCIP*       scip,
   const char* filename,                                 /* filename the output should be written to (including directory) */
   const char* workfolder,                               /* directory in which should be worked */
   std::vector<SeeedPtr> seeeds,                         /* vector of seeed pointers the  family tree should be constructed for */
   SCIP_Bool draft
){

   SCIP_CONSHDLR* conshdlr;
   SCIP_CONSHDLRDATA* conshdlrdata;

   assert(scip != NULL);

   conshdlr = SCIPfindConshdlr(scip, CONSHDLR_NAME);
   assert(conshdlr != NULL);

   conshdlrdata = SCIPconshdlrGetData(conshdlr);
   assert(conshdlrdata != NULL);


   std::ofstream ofs;
   int curr = -1;
   int currheight = 0;
   SCIP_Real firstsibldist = -1.;

   std::stringstream preambel;
   std::string closing = "\\end{tikzpicture}\n\\end{document}";

   /* collectiotn of treeseeds */
   std::vector<SeeedPtr> treeseeeds(0);
   std::vector<int> treeseeedids(0);
   std::vector<SeeedPtr> allrelevantseeeds = SCIPconshdlrDecompGetAllRelevantSeeeds(scip);

   std::vector<SCIP_Bool> isseeedintree(allrelevantseeeds.size(), FALSE );

   int root = -1;
   int root2 = -1;
   std::vector<int> parents(allrelevantseeeds.size(), -1);
   std::vector<std::vector<int> > childs (allrelevantseeeds.size(), std::vector<int>(0));
   std::vector<std::vector<SCIP_Bool> > childsfinished(allrelevantseeeds.size(), std::vector<SCIP_Bool>(0));
   std::vector<SCIP_Bool> visited(allrelevantseeeds.size(), FALSE);

   conshdlrdata->helpvisucounter = 0;

   /** check allrelevant seeeds **/
   for( size_t s = 0; s < allrelevantseeeds.size(); ++s )
   {
      assert(allrelevantseeeds[s] == NULL || (int) s == allrelevantseeeds[s]->getID() );
   }

   /** 1) find relevant seeeds in tree and build tree */
   for( size_t s = 0; s < seeeds.size(); ++s )
   {
      int currid;
      if ( seeeds[s] == NULL )
         continue;
      currid = seeeds[s]->getID();
      if( !isseeedintree[seeeds[s]->getID()] )
      {
         isseeedintree[seeeds[s]->getID()] = TRUE;
         treeseeeds.push_back( seeeds[s]);
         treeseeedids.push_back(seeeds[s]->getID());
      }
      else
         break;

      for( int i = 0; i < seeeds[s]->getNAncestors(); ++i )
      {
         int ancestorid;
         ancestorid = seeeds[s]->getAncestorID( seeeds[s]->getNAncestors() - i - 1 );
         parents[currid] = ancestorid;
         childs[ancestorid].push_back(currid);
         childsfinished[ancestorid].push_back(FALSE);

         if( !isseeedintree[ancestorid] )
         {
            isseeedintree[ancestorid] = TRUE;
            assert(allrelevantseeeds[ancestorid] != NULL);
            treeseeeds.push_back( allrelevantseeeds[ancestorid] );
            treeseeedids.push_back(ancestorid);
            if( i == seeeds[s]->getNAncestors() -1 )
            {
               if( root == -1 )
                  root = ancestorid;
               else if( ancestorid != root )
                  root2 = ancestorid;
            }
            currid = ancestorid;
         }
         else
            break;
      }
   }

   for( size_t i = 0; i < treeseeeds.size(); ++i )
   {
      SeeedPtr seeed;
      std::stringstream decompfilename;

      seeed = treeseeeds[i];

      decompfilename << workfolder << "/" << getSeeedFolderLatex(seeed);
      if( seeed->isFromUnpresolved() )
         seeed->showVisualisation(conshdlrdata->seeedpoolunpresolved, TRUE, decompfilename.str().c_str(), draft );
      else
         seeed->showVisualisation(conshdlrdata->seeedpool, TRUE, decompfilename.str().c_str(), draft );
   }

   /* merge both roots in the first one*/

   for( size_t s = 0; root2 != -1 && s < treeseeeds.size(); ++s )
   {
      int seeedid = treeseeeds[s]->getID();
      if ( parents[seeedid] == root2 )
      {
         parents[seeedid] = root;
      }
   }

   for( size_t s = 0; root2 != -1 && s < childs[root2].size(); ++s )
   {
      childs[root].push_back(childs[root2][s] );
      childsfinished[root].push_back(FALSE );
   }

   //  finishedSeeeds[0]->showScatterPlot(this, TRUE, "./testdecomp/001.pdf") ;

   firstsibldist = 1. / (childs[root].size() - 1 );
   if( childs[root].size() == 1 ){
      firstsibldist = 1;
   }
   preambel.precision(2);

   preambel << "\\documentclass[a3paper,landscape]{scrartcl}\n\\usepackage{fancybox}\n\\usepackage{tikz}";
   preambel << "\n\\usetikzlibrary{positioning}\n\\title{Detection Tree}\n\\date{}\n\\begin{document}\n\n";
   preambel << "\\begin{tikzpicture}[level/.style={sibling distance=" << firstsibldist << "\\textwidth/#1}, level distance=12em, ->, dashed]\n\\node";

   /** start writing file */
   ofs.open (filename, std::ofstream::out );
   ofs << preambel.str();

   /** iterate tree and write file */
   curr = root;
   while ( curr != -1 )
   {
      if( !visited[curr] )
      {
         /** write node */
         ofs << writeSeeedIncludeLatex( allrelevantseeeds[curr], workfolder );
         /* set node visited */
         visited[curr] = TRUE;
         if( parents[curr] != -1 )
            finishnextchild(childs[parents[curr]], childsfinished[parents[curr]], curr);

      }
      if ( unfinishedchildexists(childsfinished[curr] ) )
      {
         int unfinishedchild = getfirstunfinishedchild(childsfinished[curr], childs[curr] );
         /* is first child unfinihsed? */
         //         if( unfinishedchild == childs[curr][0] )
         ofs << " child { node " ;
         curr = unfinishedchild;
         ++currheight;
      }
      else
      {
         if ( parents[curr] != -1 ){
            ofs << writeSeeedDetectorChainInfoLatex( allrelevantseeeds[curr], currheight, conshdlrdata->helpvisucounter);
            ++conshdlrdata->helpvisucounter;
         }
         --currheight;
         curr = parents[curr];
         if( curr != -1)
            ofs << " } " ;
      }
   }

   ofs << ";" << std::endl;
   for( size_t i = 0; i < treeseeeds.size(); ++i)
   {
      if ( treeseeeds[i]->getID() == root2 )
         continue;
      ofs << writeSeeedInfoLatex( treeseeeds[i] );
   }

   ofs << closing << std::endl;

   ofs.close();

   return SCIP_OKAY;
}

/** write
 *  out all detected or provided decompositions */
/** write family tree **/
SCIP_RETCODE DECwriteFamilyTree(
   SCIP*                 scip,               /**< SCIP data structure */
   const char*           filename,           /**< filename the output should be written to (including directory) */
   const char*           workfolder,         /**< directory in which should be worked */
   int                   ndecompositions,    /**< the number of (complete) decompositions in order of a certain measure (atm: max white) */
   SCIP_Bool             draft               /**< draft mode will not visualize non-zeros but is faster and takes less memory */
   )
{

	SCIP_CONSHDLR* conshdlr;
	SCIP_CONSHDLRDATA* conshdlrdata;
	assert(scip != NULL);

	conshdlr = SCIPfindConshdlr(scip, CONSHDLR_NAME);
	assert(conshdlr != NULL);

	conshdlrdata = SCIPconshdlrGetData(conshdlr);

	std::vector<SeeedPtr> tovisualize(0);
	assert(conshdlrdata != NULL);

	if ( SCIPconshdlrDecompExistsSelected(scip) )
	{
	   for ( size_t i = 0; tovisualize.size() <= (size_t) ndecompositions &&  i < conshdlrdata->selected->size(); ++i )
	   {
	      if( conshdlrdata->listall->at(conshdlrdata->selected->at(i))->isComplete() )
	         tovisualize.push_back( conshdlrdata->listall->at(conshdlrdata->selected->at(i)  ) );
	   }
	}
	else
	{
	   SCIPconshdlrDecompUpdateSeeedlist(scip);
	   for ( size_t i = 0; tovisualize.size() <= (size_t) ndecompositions &&  i < conshdlrdata->listall->size(); ++i )
	   {
	      if( conshdlrdata->listall->at(i)->isComplete() )
	         tovisualize.push_back( conshdlrdata->listall->at(i) );
	   }
	}

	SCIPdebugMessage("Checking list of seeeds to visualize: \n");
	for ( size_t i = 0; i <  tovisualize.size(); ++i )
	{
	   SCIPdebugMessage( "%d th seeed: id: %d ahs ancestors from unpresolved: %d \n", (int) i, tovisualize[i]->getID(), tovisualize[i]->getStemsFromUnpresolved() );
	}

	SCIPconshdlrDecompWriteFamilyTreeLatexFile(scip, filename, workfolder, tovisualize, draft);

	return SCIP_OKAY;
}

/** returns the best known decomposition, if available and NULL otherwise */
DEC_DECOMP* DECgetBestDecomp(
   SCIP*                 scip                /**< SCIP data structure */
   )
{
   SCIP_CONSHDLR* conshdlr;
   SCIP_CONSHDLRDATA* conshdlrdata;
   assert(scip != NULL);

   DEC_DECOMP* decomp;
   gcg::Seeedpool* seeedpool;
   gcg::Seeedpool* seeedpoolunpresolved;
   SeeedPtr seeed;


   conshdlr = SCIPfindConshdlr(scip, CONSHDLR_NAME);
   assert(conshdlr != NULL);

   conshdlrdata = SCIPconshdlrGetData(conshdlr);
   assert(conshdlrdata != NULL);


   //seeedpool = ( SCIPconshdlrDecompIsBestCandidateUnpresolved(scip) ? conshdlrdata->seeedpoolunpresolved :  conshdlrdata->seeedpool );

   if( conshdlrdata->seeedpool == NULL )
      conshdlrdata->seeedpool = new gcg::Seeedpool(scip, CONSHDLR_NAME, TRUE);

   seeedpool = conshdlrdata->seeedpool;
   seeedpoolunpresolved = conshdlrdata->seeedpoolunpresolved ;

 //  DECconshdlrDecompSortDecompositionsByScore(scip);

   if( conshdlrdata->candidates->size() == 0 )
      return NULL;

   seeed = conshdlrdata->candidates->at( 0 ).first;

   SCIPdialogMessage(scip, NULL, "In get bestdecomp\n");

   if( SCIPconshdlrDecompIsBestCandidateUnpresolved(scip) )
   {
      std::vector<SeeedPtr> seeedtotranslate(0);
      std::vector<SeeedPtr> translatedseeeds(0);

      seeedtotranslate.push_back(seeed);
      seeedpool->translateSeeeds(seeedpoolunpresolved, seeedtotranslate, translatedseeeds);
      seeed = translatedseeeds[0];
   }


   seeedpool->createDecompFromSeeed(seeed, &decomp) ;

   return decomp;


   /** OLD HACK! */
//   if( conshdlrdata->selectedexists )
//   {
//
//      seeedpool->createDecompFromSeeed(conshdlrdata->listall->at( conshdlrdata->selected->at(0) ), &decomp) ;
//      return decomp;
//   }
//
//   if( conshdlrdata->ndecomps > 0 )
//      return conshdlrdata->decdecomps[0];
//
//   else if ( conshdlrdata->createbasicdecomp)
//   {
//      SCIP_RETCODE retcode;
//      DEC_DECOMP* decomp = NULL;
//      retcode = DECcreateBasicDecomp(scip, &decomp);
//      assert(retcode == SCIP_OKAY);
//      assert(decomp != NULL );
//
//      retcode = SCIPconshdlrDecompAddDecdecomp(scip, decomp);
//      if( retcode != SCIP_OKAY )
//      {
//         SCIPerrorMessage("Could not add decomp to cons_decomp!\n");
//         return NULL;
//      }
//
//      assert(conshdlrdata->ndecomps > 0);
//      assert(conshdlrdata->decdecomps[0] != NULL);
//      return conshdlrdata->decdecomps[0];
//   }
//
//   SCIPdebugMessagePrint(scip, "no decomps out there \n");
//
//   return NULL;
}

/** writes out a list of all detectors */
void DECprintListOfDetectors(
   SCIP*                 scip                /**< SCIP data structure */
   )
{
   SCIP_CONSHDLR* conshdlr;
   SCIP_CONSHDLRDATA* conshdlrdata;
   int ndetectors;
   int i;

   assert(scip != NULL);

   conshdlr = SCIPfindConshdlr(scip, CONSHDLR_NAME);
   assert(conshdlr != NULL);

   conshdlrdata = SCIPconshdlrGetData(conshdlr);
   assert(conshdlrdata != NULL);

   ndetectors = conshdlrdata->ndetectors;

   SCIPdialogMessage(scip, NULL, " detector             char priority enabled  description\n");
   SCIPdialogMessage(scip, NULL, " --------------       ---- -------- -------  -----------\n");

   for( i = 0; i < ndetectors; ++i )
   {
      SCIPdialogMessage(scip, NULL,  " %-20s", conshdlrdata->detectors[i]->name);
      SCIPdialogMessage(scip, NULL,  "    %c", conshdlrdata->detectors[i]->decchar);
      SCIPdialogMessage(scip, NULL,  " %8d", conshdlrdata->detectors[i]->priority);
      SCIPdialogMessage(scip, NULL,  " %7s", conshdlrdata->detectors[i]->enabled ? "TRUE" : "FALSE");
      SCIPdialogMessage(scip, NULL,  "  %s\n", conshdlrdata->detectors[i]->description);
   }
}


scoretype SCIPconshdlrDecompGetCurrScoretype(
      SCIP* scip
){
   SCIP_CONSHDLR* conshdlr;
   SCIP_CONSHDLRDATA* conshdlrdata;
   assert(scip != NULL);


   conshdlr = SCIPfindConshdlr(scip, CONSHDLR_NAME);
   assert(conshdlr != NULL);

   conshdlrdata = SCIPconshdlrGetData(conshdlr);
   assert(conshdlrdata != NULL);

   return  static_cast<scoretype>(conshdlrdata->currscoretype);

}




/** returns whether the detection has been performed */
SCIP_Bool DEChasDetectionRun(
   SCIP*                 scip                /**< SCIP data structure */
   )
{
   SCIP_CONSHDLR* conshdlr;
   SCIP_CONSHDLRDATA* conshdlrdata;

   assert(scip != NULL);

   conshdlr = SCIPfindConshdlr(scip, CONSHDLR_NAME);
   assert(conshdlr != NULL);

   conshdlrdata = SCIPconshdlrGetData(conshdlr);
   assert(conshdlrdata != NULL);

   return conshdlrdata->hasrun;
}

/** returns the character of the detector */
char DECdetectorGetChar(
   DEC_DETECTOR*         detector            /**< pointer to detector */
)
{
   if( detector == NULL )
     return '0';
   else
      return detector->decchar;
}


DEC_DECOMP** SCIPconshdlrDecompGetFinishedDecomps(
   SCIP*     scip
){

   SCIP_CONSHDLR* conshdlr;
   SCIP_CONSHDLRDATA* conshdlrdata;

   DEC_DECOMP** decomps;

   int ndecomps;

   assert(scip != NULL);

   conshdlr = SCIPfindConshdlr(scip, CONSHDLR_NAME);
   assert(conshdlr != NULL);

   conshdlrdata = SCIPconshdlrGetData(conshdlr);
   assert(conshdlrdata != NULL);

   ndecomps = SCIPconshdlrDecompGetNFinishedDecomps(scip);

   SCIP_CALL_ABORT(SCIPallocMemoryArray(scip, &decomps, ndecomps ) );

   for( int i = 0; i < conshdlrdata->seeedpool->getNFinishedSeeeds(); ++i )
   {
      DEC_DECOMP* decomp;
      SCIP_CALL_ABORT(conshdlrdata->seeedpool->createDecompFromSeeed(conshdlrdata->seeedpool->getFinishedSeeed( i ), &decomp ) );

      decomps[i] = decomp;
   }


   for( int i = 0; i < conshdlrdata->seeedpoolunpresolved->getNFinishedSeeeds(); ++i )
   {
      DEC_DECOMP* decomp;
      conshdlrdata->seeedpoolunpresolved->createDecompFromSeeed(conshdlrdata->seeedpoolunpresolved->getFinishedSeeed( i ), &decomp );

      decomps[i + conshdlrdata->seeedpool->getNFinishedSeeeds()] = decomp;
   }

   return decomps;
}

/* returns number of finished Seeeds */
int SCIPconshdlrDecompGetNFinishedDecomps(
   SCIP*       scip
   ){

   SCIP_CONSHDLR* conshdlr;
   SCIP_CONSHDLRDATA* conshdlrdata;

   assert(scip != NULL);

   conshdlr = SCIPfindConshdlr(scip, CONSHDLR_NAME);
   assert(conshdlr != NULL);

   conshdlrdata = SCIPconshdlrGetData(conshdlr);
   assert(conshdlrdata != NULL);

   return (int) /*conshdlrdata->seeedpoolunpresolved->getNFinishedSeeeds() +*/ conshdlrdata->seeedpool->getNFinishedSeeeds();

}


/** display statistics about detectors */
SCIP_RETCODE GCGprintDetectorStatistics(
   SCIP*                 scip,               /**< SCIP data structure */
   FILE*                 file                /**< output file or NULL for standard output */
   )
{
   SCIP_CONSHDLR* conshdlr;
   SCIP_CONSHDLRDATA* conshdlrdata;
   int i;
   int j;
   assert(scip != NULL);

   conshdlr = SCIPfindConshdlr(scip, CONSHDLR_NAME);
   assert(conshdlr != NULL);

   conshdlrdata = SCIPconshdlrGetData(conshdlr);
   assert(conshdlrdata != NULL);
   assert(scip != NULL);

   SCIPmessageFPrintInfo(SCIPgetMessagehdlr(scip), file, "Detector statistics:       time     number     blocks\n");
   for( i = 0; i < conshdlrdata->ndetectors; ++i )
   {
      SCIPmessageFPrintInfo(SCIPgetMessagehdlr(scip), file, "  %-10.10s       :   %8.2f %10d    ", conshdlrdata->detectors[i]->name, conshdlrdata->detectors[i]->dectime, conshdlrdata->detectors[i]->ndecomps );
      for( j = 0; j < conshdlrdata->detectors[i]->ndecomps; ++j )
      {
         SCIPmessageFPrintInfo(SCIPgetMessagehdlr(scip), file, " %d", DECdecompGetNBlocks(conshdlrdata->detectors[i]->decomps[j]));
      }
      SCIPmessageFPrintInfo(SCIPgetMessagehdlr(scip), file, "\n");
   }
   return SCIP_OKAY;
}

/** resets the parameters to their default value */
static
SCIP_RETCODE setDetectionDefault(
   SCIP*                 scip,               /**< SCIP data structure */
   SCIP_CONSHDLRDATA*    conshdlrdata,       /**< constraint handler data structure */
   SCIP_Bool             quiet               /**< should the parameter be set quiet (no output) */
   )
{ /*lint --e{715}*/
   int i;
   assert(scip != NULL);
   assert(conshdlrdata != NULL);

   SCIP_CALL (SCIPsetIntParam(scip, "detection/maxrounds", 2) );
   SCIP_CALL (SCIPsetBoolParam(scip, "detection/origprob/enabled", FALSE) );

   SCIP_CALL(SCIPsetBoolParam(scip, "detection/consclassifier/nnonzeros/enabled", TRUE) );
   SCIP_CALL(SCIPsetBoolParam(scip, "detection/consclassifier/scipconstype/enabled", TRUE) );
   SCIP_CALL(SCIPsetBoolParam(scip, "detection/consclassifier/miplibconstype/enabled", TRUE) );
   SCIP_CALL(SCIPsetBoolParam(scip, "detection/consclassifier/consnamenonumbers/enabled", TRUE) );

   if(SCIPgetNVars(scip) + SCIPgetNConss(scip) < DEFAULT_LEVENSHTEIN_MAXMATRIXHALFPERIMETER)
      SCIP_CALL(SCIPsetBoolParam(scip, "detection/consclassifier/consnamelevenshtein/enabled", TRUE) );
   else
      SCIP_CALL(SCIPsetBoolParam(scip, "detection/consclassifier/consnamelevenshtein/enabled", FALSE) );

   for( i = 0; i < conshdlrdata->ndetectors; ++i )
   {
      SCIP_Result result;

      char paramname[SCIP_MAXSTRLEN];
      SCIP_Bool paramval;
      (void) SCIPsnprintf(paramname, SCIP_MAXSTRLEN, "detectors/%s/enabled", conshdlrdata->detectors[i]->name);

      SCIP_CALL( SCIPresetParam(scip, paramname) );

      result = SCIP_DIDNOTRUN;
      if( conshdlrdata->detectors[i]->setParamDefault != NULL )
         conshdlrdata->detectors[i]->setParamDefault(scip, conshdlrdata->detectors[i], &result);
      if( !quiet )
      {
         SCIP_Bool written = FALSE;

         (void) SCIPsnprintf(paramname, SCIP_MAXSTRLEN, "detectors/%s/enabled", conshdlrdata->detectors[i]->name);
         SCIP_CALL( SCIPgetBoolParam(scip, paramname, &paramval) );
         if( paramval == TRUE )
         {
            SCIPinfoMessage(scip, NULL, "%s = %s\n", paramname, paramval == TRUE ? "TRUE" : "FALSE");
            written = TRUE;
         }

         (void) SCIPsnprintf(paramname, SCIP_MAXSTRLEN, "detectors/%s/origenabled", conshdlrdata->detectors[i]->name);
         SCIP_CALL( SCIPgetBoolParam(scip, paramname, &paramval) );
         if( paramval == TRUE )
         {
            SCIPinfoMessage(scip, NULL, "%s = %s\n", paramname, paramval == TRUE ? "TRUE" : "FALSE");
            written = TRUE;
         }

         (void) SCIPsnprintf(paramname, SCIP_MAXSTRLEN, "detectors/%s/finishingenabled", conshdlrdata->detectors[i]->name);
         SCIP_CALL( SCIPgetBoolParam(scip, paramname, &paramval) );
         if( paramval == TRUE )
         {
            SCIPinfoMessage(scip, NULL, "%s = %s\n", paramname, paramval == TRUE ? "TRUE" : "FALSE");
            written = TRUE;
         }

         if( written )
            SCIPinfoMessage(scip, NULL, "\n", paramname, paramval == TRUE ? "TRUE" : "FALSE");

      }
   }

   return SCIP_OKAY;
}

/** sets the parameters to aggressive values */
static
SCIP_RETCODE setDetectionAggressive(
   SCIP*                 scip,               /**< SCIP data structure */
   SCIP_CONSHDLRDATA*    conshdlrdata,       /**< constraint handler data structure */
   SCIP_Bool             quiet               /**< should the parameter be set quiet (no output) */
   )
{ /*lint --e{715}*/
   int i;

   assert(scip != NULL);
   assert(conshdlrdata != NULL);


   SCIP_CALL (SCIPsetIntParam(scip, "detection/maxrounds", 3) );

   SCIP_CALL (SCIPsetBoolParam(scip, "detection/origprob/enabled", TRUE) );

   SCIP_CALL(SCIPsetBoolParam(scip, "detection/consclassifier/nnonzeros/enabled", TRUE) );
   SCIP_CALL(SCIPsetBoolParam(scip, "detection/consclassifier/scipconstype/enabled", TRUE) );
   SCIP_CALL(SCIPsetBoolParam(scip, "detection/consclassifier/miplibconstype/enabled", TRUE) );
   SCIP_CALL(SCIPsetBoolParam(scip, "detection/consclassifier/consnamenonumbers/enabled", TRUE) );

   if(SCIPgetNVars(scip) + SCIPgetNConss(scip) < AGGRESSIVE_LEVENSHTEIN_MAXMATRIXHALFPERIMETER)
      SCIP_CALL(SCIPsetBoolParam(scip, "detection/consclassifier/consnamelevenshtein/enabled", TRUE) );
   else
      SCIP_CALL(SCIPsetBoolParam(scip, "detection/consclassifier/consnamelevenshtein/enabled", FALSE) );

   for( i = 0; i < conshdlrdata->ndetectors; ++i )
      {
         SCIP_Result result;

         result = SCIP_DIDNOTRUN;
         if( conshdlrdata->detectors[i]->setParamAggressive != NULL )
            conshdlrdata->detectors[i]->setParamAggressive(scip, conshdlrdata->detectors[i], &result);

         if( !quiet )
         {
            char paramname[SCIP_MAXSTRLEN];
            SCIP_Bool paramval;
            SCIP_Bool written = FALSE;

            (void) SCIPsnprintf(paramname, SCIP_MAXSTRLEN, "detectors/%s/enabled", conshdlrdata->detectors[i]->name);
            SCIP_CALL( SCIPgetBoolParam(scip, paramname, &paramval) );
            if( paramval == TRUE )
            {
               SCIPinfoMessage(scip, NULL, "%s = %s\n", paramname, paramval == TRUE ? "TRUE" : "FALSE");
               written = TRUE;
            }

            (void) SCIPsnprintf(paramname, SCIP_MAXSTRLEN, "detectors/%s/origenabled", conshdlrdata->detectors[i]->name);
            SCIP_CALL( SCIPgetBoolParam(scip, paramname, &paramval) );
            if( paramval == TRUE )
            {
               SCIPinfoMessage(scip, NULL, "%s = %s\n", paramname, paramval == TRUE ? "TRUE" : "FALSE");
               written = TRUE;
            }

            (void) SCIPsnprintf(paramname, SCIP_MAXSTRLEN, "detectors/%s/finishingenabled", conshdlrdata->detectors[i]->name);
            SCIP_CALL( SCIPgetBoolParam(scip, paramname, &paramval) );
            if( paramval == TRUE )
            {
               SCIPinfoMessage(scip, NULL, "%s = %s\n", paramname, paramval == TRUE ? "TRUE" : "FALSE");
               written = TRUE;
            }

            if( written )
               SCIPinfoMessage(scip, NULL, "\n", paramname, paramval == TRUE ? "TRUE" : "FALSE");

         }
      }

   return SCIP_OKAY;
}

/** disables detectors */
static
SCIP_RETCODE setDetectionOff(
   SCIP*                 scip,               /**< SCIP data structure */
   SCIP_CONSHDLRDATA*    conshdlrdata,       /**< constraint handler data structure */
   SCIP_Bool             quiet               /**< should the parameter be set quiet (no output) */
   )
{ /*lint --e{715}*/
   int i;
   assert(scip != NULL);
   assert(conshdlrdata != NULL);

   for( i = 0; i < conshdlrdata->ndetectors; ++i )
   {
      char paramname[SCIP_MAXSTRLEN];
      (void) SCIPsnprintf(paramname, SCIP_MAXSTRLEN, "detectors/%s/enabled", conshdlrdata->detectors[i]->name);

      SCIP_CALL( SCIPsetBoolParam(scip, paramname, FALSE) );
      if( !quiet )
      {
         SCIPinfoMessage(scip, NULL, "%s = FALSE\n", paramname);
      }
   }

   return SCIP_OKAY;
}

/** sets the parameters to fast values */
static
SCIP_RETCODE setDetectionFast(
   SCIP*                 scip,               /**< SCIP data structure */
   SCIP_CONSHDLRDATA*    conshdlrdata,       /**< constraint handler data structure */
   SCIP_Bool             quiet               /**< should the parameter be set quiet (no output) */
   )
{ /*lint --e{715} */
   int i;

   assert(scip != NULL);
   assert(conshdlrdata != NULL);

   SCIP_CALL (SCIPsetIntParam(scip, "detection/maxrounds", 1) );
   SCIP_CALL (SCIPsetBoolParam(scip, "detection/origprob/enabled", FALSE) );

   SCIP_CALL(SCIPsetBoolParam(scip, "detection/consclassifier/nnonzeros/enabled", TRUE) );
   SCIP_CALL(SCIPsetBoolParam(scip, "detection/consclassifier/scipconstype/enabled", TRUE) );
   SCIP_CALL(SCIPsetBoolParam(scip, "detection/consclassifier/miplibconstype/enabled", TRUE) );
   SCIP_CALL(SCIPsetBoolParam(scip, "detection/consclassifier/consnamenonumbers/enabled", TRUE) );

   if( SCIPgetNVars(scip) + SCIPgetNConss(scip) < FAST_LEVENSHTEIN_MAXMATRIXHALFPERIMETER )
      SCIP_CALL(SCIPsetBoolParam(scip, "detection/consclassifier/consnamelevenshtein/enabled", TRUE) );
   else
      SCIP_CALL(SCIPsetBoolParam(scip, "detection/consclassifier/consnamelevenshtein/enabled", FALSE) );

   for( i = 0; i < conshdlrdata->ndetectors; ++i )
   {
      SCIP_Result result;

      result = SCIP_DIDNOTRUN;
      if( conshdlrdata->detectors[i]->setParamFast != NULL )
         conshdlrdata->detectors[i]->setParamFast(scip, conshdlrdata->detectors[i], &result);
      if( !quiet )
      {
         char paramname[SCIP_MAXSTRLEN];
         SCIP_Bool paramval;
         SCIP_Bool written = FALSE;

         (void) SCIPsnprintf(paramname, SCIP_MAXSTRLEN, "detectors/%s/enabled", conshdlrdata->detectors[i]->name);
         SCIP_CALL( SCIPgetBoolParam(scip, paramname, &paramval) );
         if( paramval == TRUE )
         {
            SCIPinfoMessage(scip, NULL, "%s = %s\n", paramname, paramval == TRUE ? "TRUE" : "FALSE");
            written = TRUE;
         }

         (void) SCIPsnprintf(paramname, SCIP_MAXSTRLEN, "detectors/%s/origenabled", conshdlrdata->detectors[i]->name);
         SCIP_CALL( SCIPgetBoolParam(scip, paramname, &paramval) );
         if( paramval == TRUE )
         {
            SCIPinfoMessage(scip, NULL, "%s = %s\n", paramname, paramval == TRUE ? "TRUE" : "FALSE");
            written = TRUE;
         }

         (void) SCIPsnprintf(paramname, SCIP_MAXSTRLEN, "detectors/%s/finishingenabled", conshdlrdata->detectors[i]->name);
         SCIP_CALL( SCIPgetBoolParam(scip, paramname, &paramval) );
         if( paramval == TRUE )
         {
            SCIPinfoMessage(scip, NULL, "%s = %s\n", paramname, paramval == TRUE ? "TRUE" : "FALSE");
            written = TRUE;
         }

         if( written )
            SCIPinfoMessage(scip, NULL, "\n", paramname, paramval == TRUE ? "TRUE" : "FALSE");
      }
   }

   return SCIP_OKAY;
}

/** sets detector parameters values to
 *
 *  - SCIP_PARAMSETTING_DEFAULT which are the default values of all detector parameters
 *  - SCIP_PARAMSETTING_FAST such that the time spend for detection is decreased
 *  - SCIP_PARAMSETTING_AGGRESSIVE such that the detectors produce more decompositions
 *  - SCIP_PARAMSETTING_OFF which turns off all detection
 */
SCIP_RETCODE GCGsetDetection(
   SCIP*                 scip,               /**< SCIP data structure */
   SCIP_PARAMSETTING     paramsetting,       /**< parameter settings */
   SCIP_Bool             quiet               /**< should the parameter be set quiet (no output) */
   )
{
   SCIP_CONSHDLR* conshdlr;
   SCIP_CONSHDLRDATA* conshdlrdata;

   assert(scip != NULL);

   conshdlr = SCIPfindConshdlr(scip, CONSHDLR_NAME);
   assert(conshdlr != NULL);

   conshdlrdata = SCIPconshdlrGetData(conshdlr);
   assert(conshdlrdata != NULL);

   switch( paramsetting )
   {
   case SCIP_PARAMSETTING_AGGRESSIVE:
      SCIP_CALL( setDetectionAggressive(scip, conshdlrdata, quiet) );
      break;
   case SCIP_PARAMSETTING_OFF:
      SCIP_CALL( setDetectionOff(scip, conshdlrdata, quiet) );
      break;
   case SCIP_PARAMSETTING_FAST:
      SCIP_CALL( setDetectionFast(scip, conshdlrdata, quiet) );
      break;
   case SCIP_PARAMSETTING_DEFAULT:
      SCIP_CALL( setDetectionDefault(scip, conshdlrdata, quiet) );
      break;
   default:
      SCIPerrorMessage("The given paramsetting is invalid!\n");
      break;
   }

   return SCIP_OKAY;
}<|MERGE_RESOLUTION|>--- conflicted
+++ resolved
@@ -320,76 +320,6 @@
    return FALSE;
 }
 
-<<<<<<< HEAD
-=======
-std::string writeSeeedDetectorChainInfoLatex( SeeedPtr seeed, int currheight, int visucounter )
-{
-   std::stringstream line;
-   std::string relposition;
-   int position = visucounter % 3;
-   if( position == 0 )
-      relposition = "above";
-   else if ( position == 1)
-      relposition = "";
-   else if ( position == 2)
-      relposition = "below";
-   else
-      relposition = "below left";
-
-   if ( currheight != 1)
-      relposition = "";
-
-   if ( currheight >  seeed->getNDetectorchainInfo() )
-      line << "edge from parent node [" << relposition << "] {no info" << seeed->getID() << "-" << currheight -1 << " } " ;
-   else
-   {
-      std::string oldinfo = seeed->getDetectorchainInfo( currheight - 1 );
-      /** take latexified detctorchaininfo */
-      size_t index = 0;
-      while (true) {
-         /* Locate the substring to replace. */
-         index = oldinfo.find("_", index);
-         if (index == std::string::npos)
-            break;
-         if ( index > 0 &&   oldinfo.at(index-1) == '\\' )
-         {
-            ++index;
-            continue;
-         }
-
-         /* Make the replacement. */
-         oldinfo.replace(index, 1, "\\_");
-
-         /* Advance index forward so the next iteration doesn't pick it up as well. */
-         index += 2;
-      }
-      std::cout << "oldinfo: " << oldinfo << std::endl;
-
-      line << "edge from parent node [" << relposition << "] {" << oldinfo <<"} " ;
-   }
-
-
-   return line.str();
-}
-
-
-std::string writeSeeedInfoLatex( SeeedPtr seeed )
-{
-   std::stringstream line;
-   line << "\\node[below = \\belowcaptionskip of s" << seeed->getID() << "] (caps" << seeed->getID() << ") {\\scriptsize " << seeed->getShortCaption() << "}; " << std::endl;
-
-   return line.str();
-}
-
-
-std::string writeSeeedIncludeLatex( SeeedPtr seeed, std::string workfolder )
-{
-   std::stringstream line;
-   line << " (s" << seeed->getID() << ") { \\includegraphics[width=0.15\\textwidth]{" << getSeeedFolderLatex(seeed) << "} }" << std::endl;
-
-   return line.str();
-}
->>>>>>> 75762f45
 
 /** local method to handle store a seeed in the correct seeedpool */
 SCIP_RETCODE  SCIPconshdlrDecompAddCompleteSeeedForUnpresolved(
@@ -576,12 +506,7 @@
             return conshdlrdata->seeedpool->getAncestorSeeed( i );
       }
 
-<<<<<<< HEAD
-      for( size_t i = 0; i < conshdlrdata->seeedpool->incompleteSeeeds.size(); ++i)
-=======
-
       for( int i = 0; i < conshdlrdata->seeedpool->getNIncompleteSeeeds(); ++i)
->>>>>>> 75762f45
       {
          if( conshdlrdata->seeedpool->getIncompleteSeeed( i )->getID() == seeedid )
             return conshdlrdata->seeedpool->getIncompleteSeeed( i );
@@ -629,13 +554,7 @@
                 return conshdlrdata->seeedpoolunpresolved->getAncestorSeeed( i );
           }
 
-<<<<<<< HEAD
-      for( size_t i = 0; i < conshdlrdata->seeedpoolunpresolved->finishedSeeeds.size(); ++i)
-=======
-
-
       for( int i = 0; i < conshdlrdata->seeedpoolunpresolved->getNFinishedSeeeds(); ++i)
->>>>>>> 75762f45
       {
          if( conshdlrdata->seeedpoolunpresolved->getFinishedSeeed( i )->getID() == seeedid )
             return conshdlrdata->seeedpoolunpresolved->getFinishedSeeed( i );
@@ -676,49 +595,6 @@
 }
 
 
-<<<<<<< HEAD
-/** local method to handle storage of finished decompositions and corresponding seeeds */
-static
-SCIP_RETCODE SCIPstoreSeeedAndDecomp(
-  SCIP*                 scip,
-  SeeedPtr              seeed,
-  DEC_DECOMP*           dec
-)
-{
-   SCIP_CONSHDLRDATA* conshdlrdata;
-   SCIP_CONSHDLR*     conshdlr;
-
-   assert(scip != NULL);
-
-   conshdlr = SCIPfindConshdlr(scip, CONSHDLR_NAME);
-
-   assert(conshdlr != NULL);
-
-   conshdlrdata = SCIPconshdlrGetData(conshdlr);
-   assert(conshdlrdata != NULL);
-
-   /** check if reallocation is needed */
-//   if ( conshdlrdata->ndecomps == conshdlrdata->sizedecomps )
-//   {
-//      conshdlrdata->sizedecomps  = SCIPcalcMemGrowSize(scip, conshdlrdata->sizedecomps + 1);
-//
-//      SCIP_CALL( SCIPreallocMemoryArray(scip, &conshdlrdata->decdecomps, (size_t) conshdlrdata->sizedecomps ) );
-//
-//   }
-//
-//   conshdlrdata->allrelevantfinishedseeeds[conshdlrdata->ndecomps] = seeed;
-//   conshdlrdata->decdecomps[conshdlrdata->ndecomps] = dec;
-//   ++conshdlrdata->ndecomps;
-=======
-
-
->>>>>>> 75762f45
-
-
-
-<<<<<<< HEAD
-=======
-
 struct sort_pred {
     bool operator()(const std::pair<SeeedPtr, SCIP_Real> &left, const std::pair<SeeedPtr, SCIP_Real> &right) {
         return left.second < right.second;
@@ -727,7 +603,6 @@
 
 
 #ifdef ADDONEBLOCKDECOMP
->>>>>>> 75762f45
 /**
  * create a 'decomposition' consisting of only one single block; used if no other decomposition was found
  */
@@ -3514,15 +3389,10 @@
 
 
 SCIP_RETCODE SCIPconshdlrDecompTranslateAndAddCompleteUnpresolvedSeeeds(
-   SCIP*                 scip,                 /**< SCIP data structure */
-   SCIP_Bool*            success               /** at least one unpresolved seeed coud be tranlsate in a complete presolved one */
-<<<<<<< HEAD
-   )
-{
-=======
-   ){
-
->>>>>>> 75762f45
+   SCIP*                 scip,        /**< SCIP data structure */
+   SCIP_Bool*            success      /** at least one unpresolved seeed coud be tranlsate in a complete presolved one */
+   )
+{
    SCIP_CONSHDLR* conshdlr;
    SCIP_CONSHDLRDATA* conshdlrdata;
    gcg::Seeedpool* seeedpool;
@@ -3839,13 +3709,7 @@
 
    SCIP_CONSHDLR* conshdlr;
    SCIP_CONSHDLRDATA* conshdlrdata;
-
-<<<<<<< HEAD
-   int ncompleteseeedsunpresolved;
-
-=======
    int i;
->>>>>>> 75762f45
    int selectedcounter;
 
    std::vector<int> livingnoncompleteseeedids(0); /** this is a vector of seeed ids that should be living (living: there is no complete seeed having ) */
@@ -4043,10 +3907,6 @@
    std::vector<gcg::VarClassifier*> varClassDistributions;           /**< collection of different variable class distributions */
    std::vector<SCIP_CONS*> indexToCons;                           /**< stores the corresponding scip constraints pointer */
    std::vector<gcg::SeeedPtr> seeedsunpresolved(0);                    /**< seeeds that were found for the unpresolved problem */
-<<<<<<< HEAD
-
-=======
->>>>>>> 75762f45
    int i;
    SCIP_Bool presolveOrigProblem;
    SCIP_Bool calculateOrigDecomps;

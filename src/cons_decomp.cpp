--- conflicted
+++ resolved
@@ -257,22 +257,6 @@
  */
 
 
-<<<<<<< HEAD
-/** local method to handle store a complete seeed in the unpresolved seeedpool
- *
- * @returns SCIP status */
-static
-SCIP_RETCODE  SCIPconshdlrDecompAddCompleteSeeedForUnpresolved(
-     SCIP* scip,     /**< SCIP data structure */
-     SeeedPtr  seeed /**< pointer to seeed */
-   )
-{
-
-   SCIP_CONSHDLR* conshdlr;
-   SCIP_CONSHDLRDATA* conshdlrdata;
-   SCIP_Bool success;
-   conshdlr = SCIPfindConshdlr(scip, CONSHDLR_NAME);
-=======
 /**
  * local function to get the conshdlr data of the current conshdlr
  * 
@@ -287,24 +271,10 @@
    /* get current conshdlr, identified by the name define */
    assert(scip != NULL);
    SCIP_CONSHDLR* conshdlr = SCIPfindConshdlr(scip, CONSHDLR_NAME);
->>>>>>> 29ca3c57
 
    /* check if conshdlr was found */
    if( conshdlr == NULL )
    {
-<<<<<<< HEAD
-      SCIPerrorMessage("Decomp constraint handler is not included, cannot add detector!\n");
-      return SCIP_ERROR;
-   }
-
-   conshdlrdata = SCIPconshdlrGetData(conshdlr);
-   assert(conshdlrdata != NULL);
-
-   assert( seeed->isComplete() );
-   assert( seeed->isFromUnpresolved() );
-
-   conshdlrdata->seeedpoolunpresolved->addSeeedToFinished(seeed, &success);
-=======
       SCIPerrorMessage("Decomp constraint handler is not included, cannot get its data!\n");
       return NULL;
    }
@@ -341,25 +311,16 @@
       else
          conshdlrdata->seeedpool->addSeeedToIncomplete(seeed, &success);
    }
->>>>>>> 29ca3c57
 
    if( !success )
      SCIPverbMessage(scip, SCIP_VERBLEVEL_HIGH, NULL, "Decomposition to add is already known to gcg!\n");
 
    return SCIP_OKAY;
-<<<<<<< HEAD
-   }
-
-/** local method to handle store a complete seeed in the presolved seeedpool
- *
- * @returns SCIP status */
-=======
 }
 
 
 /** local method to get all seeeds but ancestor seeeds (all finished ones and the ones that are still incomplete)
  * @returns vector of all seeeds that might be chosen for optimization later */
->>>>>>> 29ca3c57
 static
 std::vector<SeeedPtr> getLeafSeeeds(
    SCIP* scip    /**< SCIP data structure */
@@ -378,124 +339,23 @@
             allseeeds.push_back(conshdlrdata->seeedpool->getIncompleteSeeed( i ));
       }
 
-<<<<<<< HEAD
-      conshdlrdata = SCIPconshdlrGetData(conshdlr);
-      assert(conshdlrdata != NULL);
-
-     assert( seeed->isComplete() );
-     assert( !seeed->isFromUnpresolved() );
-
-     conshdlrdata->seeedpool->addSeeedToFinished(seeed, &success);
-
-     if( !success )
-        SCIPverbMessage(scip, SCIP_VERBLEVEL_HIGH, NULL, "Decomposition to add is already known to gcg!\n");
-
-      return SCIP_OKAY;
-}
-
-/** local method to handle store a seeed as partial seeed to unpresolved seeedpool
- *
- * @returns SCIP status */
-static
-SCIP_RETCODE  SCIPconshdlrDecompAddPartialSeeedForUnpresolved(
-     SCIP* scip,     /**< SCIP data structure */
-     SeeedPtr  seeed /**< pointer to seeed */
-   )
-{
-      SCIP_CONSHDLR* conshdlr;
-      SCIP_CONSHDLRDATA* conshdlrdata;
-      SCIP_Bool success;
-
-      conshdlr = SCIPfindConshdlr(scip, CONSHDLR_NAME);
-
-      if( conshdlr == NULL )
-=======
       for( int i = 0; i < conshdlrdata->seeedpool->getNFinishedSeeeds(); ++i)
->>>>>>> 29ca3c57
       {
          if( conshdlrdata->seeedpool->getFinishedSeeed( i ) != NULL )
             allseeeds.push_back(conshdlrdata->seeedpool->getFinishedSeeed( i ));
       }
    }
 
-<<<<<<< HEAD
-      conshdlrdata = SCIPconshdlrGetData(conshdlr);
-      assert(conshdlrdata != NULL);
-
-     assert( !seeed->isComplete() );
-     assert( seeed->isFromUnpresolved() );
-
-     conshdlrdata->seeedpoolunpresolved->addSeeedToIncomplete(seeed, &success);
-
-     if( !success )
-        SCIPverbMessage(scip, SCIP_VERBLEVEL_HIGH, NULL, "Decomposition to add is already known to gcg!\n");
-
-     return SCIP_OKAY;
-  }
-
-/** local method to handle store a seeed as partial seeed to presolved seeedpool
- *
- * @returns SCIP status*/
-static
-SCIP_RETCODE  SCIPconshdlrDecompAddPartialSeeedForPresolved(
-     SCIP* scip,     /**< SCIP data structure */
-     SeeedPtr  seeed /**< pointer to partial seeed */
-   )
-{
-      SCIP_CONSHDLR* conshdlr;
-      SCIP_CONSHDLRDATA* conshdlrdata;
-
-      SCIP_Bool success;
-      conshdlr = SCIPfindConshdlr(scip, CONSHDLR_NAME);
-
-      if( conshdlr == NULL )
-=======
    /* add add incomplete and finished seeeds from the unpresolved seeedpool */
    if( conshdlrdata->seeedpoolunpresolved != NULL )
    {
       for( int i = 0; i < conshdlrdata->seeedpoolunpresolved->getNIncompleteSeeeds(); ++i)
->>>>>>> 29ca3c57
       {
          if( conshdlrdata->seeedpoolunpresolved->getIncompleteSeeed( i ) != NULL )
             allseeeds.push_back(conshdlrdata->seeedpoolunpresolved->getIncompleteSeeed( i ));
       }
 
-<<<<<<< HEAD
-      conshdlrdata = SCIPconshdlrGetData(conshdlr);
-      assert(conshdlrdata != NULL);
-
-     assert( !seeed->isComplete() );
-     assert( !seeed->isFromUnpresolved() );
-
-     conshdlrdata->seeedpool->addSeeedToIncomplete(seeed, &success);
-
-     if( !success )
-        SCIPverbMessage(scip, SCIP_VERBLEVEL_HIGH, NULL, "Decomposition to add is already known to gcg!\n");
-
-     return SCIP_OKAY;
-}
-
-
-/** local method to handle store a seeed in the correct seeedpool
- *
- * @returns SCIP status */
-static
-SCIP_RETCODE  SCIPconshdlrDecompAddSeeed(
-     SCIP* scip,        /**< SCIP data structure */
-     SeeedPtr  seeed    /**< seeed pointer */
-   )
-{
-      if( seeed->isComplete() )
-      {
-         if( seeed->isFromUnpresolved() )
-            SCIPconshdlrDecompAddCompleteSeeedForUnpresolved(scip, seeed);
-         else
-            SCIPconshdlrDecompAddCompleteSeeedForPresolved(scip, seeed);
-      }
-      else
-=======
       for( int i = 0; i < conshdlrdata->seeedpoolunpresolved->getNFinishedSeeeds(); ++i)
->>>>>>> 29ca3c57
       {
          if( conshdlrdata->seeedpoolunpresolved->getFinishedSeeed( i ) != NULL )
             allseeeds.push_back(conshdlrdata->seeedpoolunpresolved->getFinishedSeeed( i ));
@@ -565,17 +425,6 @@
    return NULL;
 }
 
-<<<<<<< HEAD
-      if(conshdlrdata->seeedpoolunpresolved == NULL)
-         return NULL;
-
-      for( int i = 0; i < conshdlrdata->seeedpoolunpresolved->getNIncompleteSeeeds(); ++i)
-      {
-         if(  conshdlrdata->seeedpoolunpresolved->getIncompleteSeeed( i )->getID() == seeedid )
-            return conshdlrdata->seeedpoolunpresolved->getIncompleteSeeed( i );
-      }
-=======
->>>>>>> 29ca3c57
 
 /** gets all selected seeeds
  * @returns vector of all selected seeeds */
@@ -617,157 +466,6 @@
 }
 
 
-<<<<<<< HEAD
-/** local method to get all seeeds
- * @returns vector of all seeeds*/
-static
-std::vector<SeeedPtr> getSeeeds(
-   SCIP* scip    /**< SCIP data structure */
-   )
-{
-   std::vector<SeeedPtr> allseeeds;
-   SCIP_CONSHDLR* conshdlr;
-   SCIP_CONSHDLRDATA* conshdlrdata;
-
-   conshdlr = SCIPfindConshdlr(scip, CONSHDLR_NAME);
-   assert(conshdlr != NULL);
-
-   conshdlrdata = SCIPconshdlrGetData(conshdlr);
-   assert(conshdlrdata != NULL);
-
-   if( conshdlrdata->seeedpool != NULL )
-   {
-      for( int i = 0; i < conshdlrdata->seeedpool->getNIncompleteSeeeds(); ++i)
-      {
-         if( conshdlrdata->seeedpool->getIncompleteSeeed( i ) != NULL )
-            allseeeds.push_back(conshdlrdata->seeedpool->getIncompleteSeeed( i ));
-      }
-
-      for( int i = 0; i < conshdlrdata->seeedpool->getNFinishedSeeeds(); ++i)
-      {
-         if( conshdlrdata->seeedpool->getFinishedSeeed( i ) != NULL )
-            allseeeds.push_back(conshdlrdata->seeedpool->getFinishedSeeed( i ));
-      }
-      for( int i = 0; i < conshdlrdata->seeedpool->getNAncestorSeeeds(); ++i)
-      {
-         if( conshdlrdata->seeedpool->getAncestorSeeed( i ) != NULL )
-            allseeeds.push_back(conshdlrdata->seeedpool->getAncestorSeeed( i ));
-      }
-   }
-
-   if( conshdlrdata->seeedpoolunpresolved != NULL )
-   {
-      for( int i = 0; i < conshdlrdata->seeedpoolunpresolved->getNIncompleteSeeeds(); ++i)
-      {
-         if( conshdlrdata->seeedpoolunpresolved->getIncompleteSeeed( i ) != NULL )
-            allseeeds.push_back(conshdlrdata->seeedpoolunpresolved->getIncompleteSeeed( i ));
-      }
-
-      for( int i = 0; i < conshdlrdata->seeedpoolunpresolved->getNFinishedSeeeds(); ++i)
-      {
-         if( conshdlrdata->seeedpoolunpresolved->getFinishedSeeed( i ) != NULL )
-            allseeeds.push_back(conshdlrdata->seeedpoolunpresolved->getFinishedSeeed( i ));
-      }
-      for( int i = 0; i < conshdlrdata->seeedpoolunpresolved->getNAncestorSeeeds(); ++i)
-      {
-         if( conshdlrdata->seeedpoolunpresolved->getAncestorSeeed( i ) != NULL )
-            allseeeds.push_back(conshdlrdata->seeedpoolunpresolved->getAncestorSeeed( i ));
-      }
-   }
-
-   return allseeeds;
-}
-
-
-/** local method to get all seeeds but ancestor seeeds (all finished ones and the ones that are still incomplete)
- * @returns vector of all seeeds that might be chosen for optimization later */
-static
-std::vector<SeeedPtr> getLeafSeeeds(
-   SCIP* scip    /**< SCIP data structure */
-   )
-{
-   std::vector<SeeedPtr> allseeeds;
-   SCIP_CONSHDLR* conshdlr;
-   SCIP_CONSHDLRDATA* conshdlrdata;
-
-   conshdlr = SCIPfindConshdlr(scip, CONSHDLR_NAME);
-   assert(conshdlr != NULL);
-
-   conshdlrdata = SCIPconshdlrGetData(conshdlr);
-   assert(conshdlrdata != NULL);
-
-   if( conshdlrdata->seeedpool != NULL )
-   {
-      for( int i = 0; i < conshdlrdata->seeedpool->getNIncompleteSeeeds(); ++i)
-      {
-         if( conshdlrdata->seeedpool->getIncompleteSeeed( i ) != NULL )
-            allseeeds.push_back(conshdlrdata->seeedpool->getIncompleteSeeed( i ));
-      }
-
-      for( int i = 0; i < conshdlrdata->seeedpool->getNFinishedSeeeds(); ++i)
-      {
-         if( conshdlrdata->seeedpool->getFinishedSeeed( i ) != NULL )
-            allseeeds.push_back(conshdlrdata->seeedpool->getFinishedSeeed( i ));
-      }
-   }
-
-   if( conshdlrdata->seeedpoolunpresolved != NULL )
-   {
-      for( int i = 0; i < conshdlrdata->seeedpoolunpresolved->getNIncompleteSeeeds(); ++i)
-      {
-         if( conshdlrdata->seeedpoolunpresolved->getIncompleteSeeed( i ) != NULL )
-            allseeeds.push_back(conshdlrdata->seeedpoolunpresolved->getIncompleteSeeed( i ));
-      }
-
-      for( int i = 0; i < conshdlrdata->seeedpoolunpresolved->getNFinishedSeeeds(); ++i)
-      {
-         if( conshdlrdata->seeedpoolunpresolved->getFinishedSeeed( i ) != NULL )
-            allseeeds.push_back(conshdlrdata->seeedpoolunpresolved->getFinishedSeeed( i ));
-      }
-   }
-
-   return allseeeds;
-}
-
-
-/** gets all selected seeeds
- * @returns vector of all selected seeeds */
-static
-std::vector<SeeedPtr> getSelectedSeeeds(
-   SCIP*          scip  /**< SCIP data structure */
-   )
-{
-   std::vector<SeeedPtr> seeeds = getSeeeds(scip);
-
-   std::vector<SeeedPtr> selectedseeeds;
-   for(auto seeed : seeeds)
-   {
-      if(seeed->isSelected())
-      {
-         selectedseeeds.push_back(seeed);
-      }
-   }
-   return selectedseeeds;
-}
-
-
-SCIP_RETCODE SCIPconshdlrdataDecompUnselectAll(
-   SCIP*          scip
-   )
-{
-   std::vector<SeeedPtr> seeeds = getSeeeds(scip);
-
-   for(auto seeed : seeeds)
-   {
-      seeed->setSelected(false);
-   }
-
-   return SCIP_OKAY;
-}
-
-
-=======
->>>>>>> 29ca3c57
 /** locally used macro to help with sorting, comparator */
 struct sort_pred {
     bool operator()(const std::pair<SeeedPtr, SCIP_Real> &left, const std::pair<SeeedPtr, SCIP_Real> &right) {
@@ -922,10 +620,6 @@
 
    /* remove selection of seeeds */
    SCIPconshdlrdataDecompUnselectAll(scip);
-<<<<<<< HEAD
-
-=======
->>>>>>> 29ca3c57
 
    return SCIP_OKAY;
 }
@@ -943,10 +637,7 @@
    SCIP_CALL( SCIPfreeClock(scip, &conshdlrdata->detectorclock) );
    SCIP_CALL( SCIPfreeClock(scip, &conshdlrdata->completedetectionclock) );
 
-<<<<<<< HEAD
-=======
    /* free all detectors */
->>>>>>> 29ca3c57
    for( i = 0; i < conshdlrdata->ndetectors; ++i )
    {
       DEC_DETECTOR *detector;
@@ -1058,10 +749,6 @@
    conshdlrdata->seeedpool = NULL;
    conshdlrdata->ncallscreatedecomp = 0;
    conshdlrdata->consnamesalreadyrepaired = FALSE;
-<<<<<<< HEAD
-
-=======
->>>>>>> 29ca3c57
    conshdlrdata->unpresolveduserseeedadded = FALSE;
    conshdlrdata->candidates = new std::vector<std::pair<SeeedPtr, SCIP_Real > >(0);
    conshdlrdata->sizedecomps = 10;
@@ -1157,11 +844,6 @@
    SCIP_CALL( SCIPaddIntParam(scip, "detection/scoretype",
          "indicates which score should be used for comparing (partial) decompositions (0: max white, 1: border area, 2:classic, 3:max foreseeing white, 4: ppc-max-white, 5:max foreseeing white with aggregation info, 6: ppc-max-white with aggregation info, 7: experimental benders score, 8:strong decomposition score): ", &conshdlrdata->currscoretype, FALSE,
          scoretype::SETPART_FWHITE, 0, 8, NULL, NULL) );
-<<<<<<< HEAD
-
-   assert(conshdlrdata->candidates != NULL);
-=======
->>>>>>> 29ca3c57
 
    return SCIP_OKAY;
 }
@@ -1279,14 +961,7 @@
    DEC_DECOMP*           decdecomp           /* DEC_DECOMP data structure */
    )
 {
-<<<<<<< HEAD
-   SCIP_CONSHDLR* conshdlr;
-   SCIP_CONSHDLRDATA* conshdlrdata;
-   assert(scip != NULL);
-   conshdlr = SCIPfindConshdlr(scip, CONSHDLR_NAME);
-   assert( conshdlr != NULL );
-
-   conshdlrdata = SCIPconshdlrGetData(conshdlr);
+   SCIP_CONSHDLRDATA* conshdlrdata = getConshdlrdata(scip);
    assert(conshdlrdata != NULL);
 
    SeeedPtr seeed;
@@ -1300,22 +975,6 @@
 
    SCIP_CALL( SCIPconshdlrDecompAddSeeed(scip, seeed) );
 
-=======
-   SCIP_CONSHDLRDATA* conshdlrdata = getConshdlrdata(scip);
-   assert(conshdlrdata != NULL);
-
-   SeeedPtr seeed;
-
-   if( conshdlrdata->seeedpool == NULL )
-      SCIPconshdlrDecompCreateSeeedpool(scip);
-
-   DECdecompSetPresolved(decdecomp, TRUE);
-
-   SCIP_CALL( conshdlrdata->seeedpool->createSeeedFromDecomp(decdecomp, &seeed) );
-
-   SCIP_CALL( SCIPconshdlrDecompAddSeeed(scip, seeed) );
-
->>>>>>> 29ca3c57
    DECdecompFree(scip, &decdecomp);
 
    return SCIP_OKAY;
@@ -1344,18 +1003,7 @@
    SCIP*                   scip  /* SCIP data structure */
    )
 {
-<<<<<<< HEAD
-   SCIP_CONSHDLR* conshdlr;
-   SCIP_CONSHDLRDATA* conshdlrdata;
-
-   assert(scip != NULL);
-   conshdlr = SCIPfindConshdlr(scip, CONSHDLR_NAME);
-   assert( conshdlr != NULL );
-
-   conshdlrdata = SCIPconshdlrGetData(conshdlr);
-=======
-   SCIP_CONSHDLRDATA* conshdlrdata = getConshdlrdata(scip);
->>>>>>> 29ca3c57
+   SCIP_CONSHDLRDATA* conshdlrdata = getConshdlrdata(scip);
    assert(conshdlrdata != NULL);
 
    if( conshdlrdata->candidates->size() == 0 )
@@ -1376,24 +1024,9 @@
    SCIP*                 scip                /* SCIP data structure */
    )
 {
-<<<<<<< HEAD
-   SCIP_CONSHDLR* conshdlr;
-   SCIP_CONSHDLRDATA* conshdlrdata;
-   int decompcounter;
-
-   decompcounter = 0;
-   assert(scip != NULL);
-   conshdlr = SCIPfindConshdlr(scip, CONSHDLR_NAME);
-   assert( conshdlr != NULL );
-
-   conshdlrdata = SCIPconshdlrGetData(conshdlr);
-   assert(conshdlrdata != NULL);
-
-=======
    SCIP_CONSHDLRDATA* conshdlrdata = getConshdlrdata(scip);
    assert(conshdlrdata != NULL);
    int decompcounter = 0;
->>>>>>> 29ca3c57
 
    for( int i = 0; i < conshdlrdata->ndecomps; ++i )
    {
@@ -1434,21 +1067,9 @@
    SCIP*                 scip                /* SCIP data structure */
    )
 {
-<<<<<<< HEAD
-   SCIP_CONSHDLR* conshdlr;
-   SCIP_CONSHDLRDATA* conshdlrdata;
+   SCIP_CONSHDLRDATA* conshdlrdata = getConshdlrdata(scip);
    int ndecomps;
 
-   assert(scip != NULL);
-   conshdlr = SCIPfindConshdlr(scip, CONSHDLR_NAME);
-   assert( conshdlr != NULL );
-
-   conshdlrdata = SCIPconshdlrGetData(conshdlr);
-=======
-   SCIP_CONSHDLRDATA* conshdlrdata = getConshdlrdata(scip);
-   int ndecomps;
-
->>>>>>> 29ca3c57
    assert(conshdlrdata != NULL);
 
    ndecomps = 0;
@@ -1487,23 +1108,10 @@
    int                   id                  /* id of the seeed */
    )
 {
-<<<<<<< HEAD
-   SCIP_CONSHDLR* conshdlr;
-   SCIP_CONSHDLRDATA* conshdlrdata;
+   SCIP_CONSHDLRDATA* conshdlrdata = getConshdlrdata(scip);
    gcg::Seeedpool* currseeedpool;
    gcg::Seeed* seeed;
 
-   assert(scip != NULL);
-   conshdlr = SCIPfindConshdlr(scip, CONSHDLR_NAME);
-   assert( conshdlr != NULL );
-
-   conshdlrdata = SCIPconshdlrGetData(conshdlr);
-=======
-   SCIP_CONSHDLRDATA* conshdlrdata = getConshdlrdata(scip);
-   gcg::Seeedpool* currseeedpool;
-   gcg::Seeed* seeed;
-
->>>>>>> 29ca3c57
    assert(conshdlrdata != NULL);
 
    seeed = conshdlrdata->seeedpool->findFinishedSeeedByID(id);
@@ -1531,17 +1139,7 @@
    SCIP*                 scip                /* SCIP data structure */
    )
 {
-<<<<<<< HEAD
-   SCIP_CONSHDLR* conshdlr;
-   SCIP_CONSHDLRDATA* conshdlrdata;
-   assert(scip != NULL);
-   conshdlr = SCIPfindConshdlr(scip, CONSHDLR_NAME);
-   assert( conshdlr != NULL );
-
-   conshdlrdata = SCIPconshdlrGetData(conshdlr);
-=======
-   SCIP_CONSHDLRDATA* conshdlrdata = getConshdlrdata(scip);
->>>>>>> 29ca3c57
+   SCIP_CONSHDLRDATA* conshdlrdata = getConshdlrdata(scip);
    assert(conshdlrdata != NULL);
 
    if( conshdlrdata->seeedpool == NULL )
@@ -1558,17 +1156,7 @@
    SCIP*                 scip                /* SCIP data structure */
    )
 {
-<<<<<<< HEAD
-   SCIP_CONSHDLR* conshdlr;
-   SCIP_CONSHDLRDATA* conshdlrdata;
-   assert(scip != NULL);
-   conshdlr = SCIPfindConshdlr(scip, CONSHDLR_NAME);
-   assert( conshdlr != NULL );
-
-   conshdlrdata = SCIPconshdlrGetData(conshdlr);
-=======
-   SCIP_CONSHDLRDATA* conshdlrdata = getConshdlrdata(scip);
->>>>>>> 29ca3c57
+   SCIP_CONSHDLRDATA* conshdlrdata = getConshdlrdata(scip);
    assert(conshdlrdata != NULL);
 
    if( conshdlrdata->seeedpoolunpresolved == NULL )
@@ -1583,18 +1171,7 @@
    SEEED_WRAPPER*        sw
    )
 {
-<<<<<<< HEAD
-   SCIP_CONSHDLR* conshdlr;
-   SCIP_CONSHDLRDATA* conshdlrdata;
-
-   assert(scip != NULL);
-   conshdlr = SCIPfindConshdlr(scip, CONSHDLR_NAME);
-   assert( conshdlr != NULL );
-
-   conshdlrdata = SCIPconshdlrGetData(conshdlr);
-=======
-   SCIP_CONSHDLRDATA* conshdlrdata = getConshdlrdata(scip);
->>>>>>> 29ca3c57
+   SCIP_CONSHDLRDATA* conshdlrdata = getConshdlrdata(scip);
    assert(conshdlrdata != NULL);
 
    sw->seeedpool = conshdlrdata->seeedpoolunpresolved;
@@ -1608,17 +1185,7 @@
    SEEED_WRAPPER*        sw
    )
 {
-<<<<<<< HEAD
-   SCIP_CONSHDLR* conshdlr;
-   SCIP_CONSHDLRDATA* conshdlrdata;
-   assert(scip != NULL);
-   conshdlr = SCIPfindConshdlr(scip, CONSHDLR_NAME);
-   assert( conshdlr != NULL );
-
-   conshdlrdata = SCIPconshdlrGetData(conshdlr);
-=======
-   SCIP_CONSHDLRDATA* conshdlrdata = getConshdlrdata(scip);
->>>>>>> 29ca3c57
+   SCIP_CONSHDLRDATA* conshdlrdata = getConshdlrdata(scip);
    assert(conshdlrdata != NULL);
 
    sw->seeedpool = conshdlrdata->seeedpool;
@@ -1636,17 +1203,7 @@
    SCIP*                 scip                /* SCIP data structure */
    )
 {
-<<<<<<< HEAD
-   SCIP_CONSHDLR* conshdlr;
-   SCIP_CONSHDLRDATA* conshdlrdata;
-   assert(scip != NULL);
-   conshdlr = SCIPfindConshdlr(scip, CONSHDLR_NAME);
-   assert( conshdlr != NULL );
-
-   conshdlrdata = SCIPconshdlrGetData(conshdlr);
-=======
-   SCIP_CONSHDLRDATA* conshdlrdata = getConshdlrdata(scip);
->>>>>>> 29ca3c57
+   SCIP_CONSHDLRDATA* conshdlrdata = getConshdlrdata(scip);
    assert(conshdlrdata != NULL);
 
    ++conshdlrdata->ncallscreatedecomp;
@@ -1662,17 +1219,7 @@
    SCIP*                 scip                /* SCIP data structure */
    )
 {
-<<<<<<< HEAD
-   SCIP_CONSHDLR* conshdlr;
-   SCIP_CONSHDLRDATA* conshdlrdata;
-   assert(scip != NULL);
-   conshdlr = SCIPfindConshdlr(scip, CONSHDLR_NAME);
-   assert( conshdlr != NULL );
-
-   conshdlrdata = SCIPconshdlrGetData(conshdlr);
-=======
-   SCIP_CONSHDLRDATA* conshdlrdata = getConshdlrdata(scip);
->>>>>>> 29ca3c57
+   SCIP_CONSHDLRDATA* conshdlrdata = getConshdlrdata(scip);
    assert(conshdlrdata != NULL);
 
    --conshdlrdata->ncallscreatedecomp;
@@ -1705,11 +1252,6 @@
    SCIP_CONSHDLR* conshdlr;
    SCIP_CONSHDLRDATA* conshdlrdata;
    int i;
-<<<<<<< HEAD
-   assert(scip != NULL);
-=======
-
->>>>>>> 29ca3c57
    conshdlr = SCIPfindConshdlr(scip, CONSHDLR_NAME);
    if( conshdlr == NULL )
       return NULL;
@@ -1806,11 +1348,6 @@
    DEC_DECL_SETPARAMFAST((*setParamFastDetector))              /* set method for fast parameters of detector (or NULL) */
    )
 {
-<<<<<<< HEAD
-   SCIP_CONSHDLR* conshdlr;
-   SCIP_CONSHDLRDATA* conshdlrdata;
-=======
->>>>>>> 29ca3c57
    DEC_DETECTOR *detector;
    char setstr[SCIP_MAXSTRLEN];
    char descstr[SCIP_MAXSTRLEN];
@@ -1818,23 +1355,13 @@
    assert(scip != NULL);
    assert(name != NULL);
    assert(description != NULL);
-<<<<<<< HEAD
-   conshdlr = SCIPfindConshdlr(scip, CONSHDLR_NAME);
-
-   if( conshdlr == NULL )
-=======
    SCIP_CONSHDLRDATA* conshdlrdata = getConshdlrdata(scip);
 
    if( conshdlrdata == NULL )
->>>>>>> 29ca3c57
    {
       SCIPerrorMessage("Decomp constraint handler is not included, cannot add detector!\n");
       return SCIP_ERROR;
    }
-
-<<<<<<< HEAD
-   conshdlrdata = SCIPconshdlrGetData(conshdlr);
-   assert(conshdlrdata != NULL);
 
    SCIP_CALL( SCIPallocBlockMemory(scip, &detector) );
    assert(detector != NULL);
@@ -1983,19 +1510,9 @@
    SCIP_Bool*           identical   /* output Bool, true if identical */
    )
 {
-   SCIP_CONSHDLR* conshdlr;
-   SCIP_CONSHDLRDATA* conshdlrdata;
    gcg::Seeed* seeed;
 
-   conshdlr = SCIPfindConshdlr(scip, CONSHDLR_NAME);
-
-   if( conshdlr == NULL )
-   {
-      SCIPerrorMessage("Decomp constraint handler is not included, cannot add detector!\n");
-      return SCIP_ERROR;
-   }
-
-   conshdlrdata = SCIPconshdlrGetData(conshdlr);
+   SCIP_CONSHDLRDATA* conshdlrdata = getConshdlrdata(scip);
    assert(conshdlrdata != NULL);
 
    seeed = conshdlrdata->seeedpool->findFinishedSeeedByID(seeedid);
@@ -2004,7 +1521,6 @@
    {
       seeed = conshdlrdata->seeedpoolunpresolved->findFinishedSeeedByID(seeedid);
    }
-
 
    if( seeed->getNReps() == 0 )
    {
@@ -2048,8 +1564,6 @@
    )
 {
    gcg::Seeed* seeed;
-   SCIP_CONSHDLR* conshdlr;
-   SCIP_CONSHDLRDATA* conshdlrdata;
    gcg::Seeedpool* currseeedpool;
 
    int blockid1;
@@ -2063,15 +1577,7 @@
    repid1 = -1;
    repid2 = -1;
 
-   conshdlr = SCIPfindConshdlr(scip, CONSHDLR_NAME);
-
-   if( conshdlr == NULL )
-   {
-      SCIPerrorMessage("Decomp constraint handler is not included, cannot add detector!\n");
-      return SCIP_ERROR;
-   }
-
-   conshdlrdata = SCIPconshdlrGetData(conshdlr);
+   SCIP_CONSHDLRDATA* conshdlrdata = getConshdlrdata(scip);
    assert(conshdlrdata != NULL);
 
    seeed = conshdlrdata->seeedpool->findFinishedSeeedByID(seeedid);
@@ -2166,378 +1672,6 @@
    SCIP*                 scip                /* SCIP data structure */
    )
 {
-   SCIP_CONSHDLR* conshdlr;
-   SCIP_CONSHDLRDATA* conshdlrdata;
-
-   conshdlr = SCIPfindConshdlr(scip, CONSHDLR_NAME);
-
-   if( conshdlr == NULL )
-   {
-      SCIPerrorMessage("Decomp constraint handler is not included, cannot add detector!\n");
-      return SCIP_ERROR;
-   }
-
-   conshdlrdata = SCIPconshdlrGetData(conshdlr);
-   assert(conshdlrdata != NULL);
-
-   if ( conshdlrdata->seeedpoolunpresolved == NULL )
-      return FALSE;
-
-
-   return ( conshdlrdata->seeedpoolunpresolved->getNFinishedSeeeds() > 0 );
-=======
-   SCIP_CALL( SCIPallocBlockMemory(scip, &detector) );
-   assert(detector != NULL);
->>>>>>> 29ca3c57
-
-   SCIPdebugMessage("Adding detector %i: %s\n", conshdlrdata->ndetectors+1, name);
-
-#ifndef NDEBUG
-   assert(DECfindDetector(scip, name) == NULL);
-#endif
-
-   /* set meta data of detector */
-   detector->decdata = detectordata;
-   detector->name = name;
-   detector->description = description;
-   detector->decchar = decchar;
-
-   /* set memory handling and detection functions */
-   detector->freeDetector = freeDetector;
-   detector->initDetector = initDetector;
-   detector->exitDetector = exitDetector;
-   detector->detectStructure = detectStructure;
-
-   /* set functions for editing seeeds */
-   detector->propagateSeeed = propagateSeeedDetector;
-   detector->finishSeeed = finishSeeedDetector;
-   detector->postprocessSeeed = postprocessSeeedDetector;
-
-   /* initialize parameters */
-   detector->setParamAggressive =  setParamAggressiveDetector;
-   detector->setParamDefault =  setParamDefaultDetector;
-   detector->setParamFast =  setParamFastDetector;
-   detector->freqCallRound = freqCallRound;
-   detector->maxCallRound = maxCallRound;
-   detector->minCallRound = minCallRound;
-   detector->freqCallRoundOriginal = freqCallRoundOriginal;
-   detector->maxCallRoundOriginal = maxCallRoundOriginal;
-   detector->minCallRoundOriginal= minCallRoundOriginal;
-   detector->priority = priority;
-   detector->enabled = enabled;
-   detector->enabledOrig = enabledOriginal;
-   detector->enabledFinishing = enabledFinishing;
-   detector->enabledPostprocessing = enabledPostprocessing;
-   detector->skip = skip;
-   detector->usefulRecall = usefulRecall;
-   detector->legacymode = legacymode;
-   detector->overruleemphasis = FALSE;
-   detector->ndecomps = 0;
-   detector->decomps = NULL;
-   detector->dectime = 0.;
-
-   /* add and initialize all parameters accessable from menu */
-   (void) SCIPsnprintf(setstr, SCIP_MAXSTRLEN, "detection/detectors/%s/enabled", name);
-   (void) SCIPsnprintf(descstr, SCIP_MAXSTRLEN, "flag to indicate whether detector <%s> is enabled", name);
-   SCIP_CALL( SCIPaddBoolParam(scip, setstr, descstr, &(detector->enabled), FALSE, enabled, NULL, NULL) );
-
-   (void) SCIPsnprintf(setstr, SCIP_MAXSTRLEN, "detection/detectors/%s/origenabled", name);
-   (void) SCIPsnprintf(descstr, SCIP_MAXSTRLEN, "flag to indicate whether detector <%s> is enabled for detecting in the original problem", name);
-   SCIP_CALL( SCIPaddBoolParam(scip, setstr, descstr, &(detector->enabledOrig), FALSE, enabled, NULL, NULL) );
-
-   (void) SCIPsnprintf(setstr, SCIP_MAXSTRLEN, "detection/detectors/%s/finishingenabled", name);
-   (void) SCIPsnprintf(descstr, SCIP_MAXSTRLEN, "flag to indicate whether detector <%s> is enabled for finishing of incomplete decompositions", name);
-   SCIP_CALL( SCIPaddBoolParam(scip, setstr, descstr, &(detector->enabledFinishing), FALSE, enabledFinishing, NULL, NULL) );
-
-   (void) SCIPsnprintf(setstr, SCIP_MAXSTRLEN, "detection/detectors/%s/postprocessingenabled", name);
-   (void) SCIPsnprintf(descstr, SCIP_MAXSTRLEN, "flag to indicate whether detector <%s> is enabled for postprocessing of finished decompositions", name);
-   SCIP_CALL( SCIPaddBoolParam(scip, setstr, descstr, &(detector->enabledPostprocessing), FALSE, enabledPostprocessing, NULL, NULL) );
-
-   (void) SCIPsnprintf(setstr, SCIP_MAXSTRLEN, "detection/detectors/%s/skip", name);
-   (void) SCIPsnprintf(descstr, SCIP_MAXSTRLEN, "flag to indicate whether detector <%s> should be skipped if others found decompositions", name);
-   SCIP_CALL( SCIPaddBoolParam(scip, setstr, descstr, &(detector->skip), FALSE, skip, NULL, NULL) );
-
-   (void) SCIPsnprintf(setstr, SCIP_MAXSTRLEN, "detection/detectors/%s/usefullrecall", name);
-   (void) SCIPsnprintf(descstr, SCIP_MAXSTRLEN, "flag to indicate whether detector <%s> should be called on descendants of the current seeed", name);
-   SCIP_CALL( SCIPaddBoolParam(scip, setstr, descstr, &(detector->usefulRecall), FALSE, usefulRecall, NULL, NULL) );
-
-   (void) SCIPsnprintf(setstr, SCIP_MAXSTRLEN, "detection/detectors/%s/legacymode", name);
-   (void) SCIPsnprintf(descstr, SCIP_MAXSTRLEN, "flag to indicate whether (old) DETECTSTRUCTURE method of detector <%s> should also be used for detection", name);
-   SCIP_CALL( SCIPaddBoolParam(scip, setstr, descstr, &(detector->legacymode), FALSE, legacymode, NULL, NULL) );
-
-   (void) SCIPsnprintf(setstr, SCIP_MAXSTRLEN, "detection/detectors/%s/overruleemphasis", name);
-   (void) SCIPsnprintf(descstr, SCIP_MAXSTRLEN, "flag to indicate whether emphasis settings for detector <%s> should be overruled by normal settings", name);
-   SCIP_CALL( SCIPaddBoolParam(scip, setstr, descstr, &(detector->overruleemphasis), FALSE, FALSE, NULL, NULL) );
-
-   (void) SCIPsnprintf(setstr, SCIP_MAXSTRLEN, "detection/detectors/%s/freqcallround", name);
-   (void) SCIPsnprintf(descstr, SCIP_MAXSTRLEN, "frequency the detector gets called in detection loop ,ie it is called in round r if and only if minCallRound <= r <= maxCallRound AND  (r - minCallRound) mod freqCallRound == 0 <%s>", name);
-   SCIP_CALL( SCIPaddIntParam(scip, setstr, descstr, &(detector->freqCallRound), FALSE, freqCallRound, 0, INT_MAX, NULL, NULL) );
-
-   (void) SCIPsnprintf(setstr, SCIP_MAXSTRLEN, "detection/detectors/%s/maxcallround", name);
-   (void) SCIPsnprintf(descstr, SCIP_MAXSTRLEN, "maximum round the detector gets called in detection loop <%s>", name);
-   SCIP_CALL( SCIPaddIntParam(scip, setstr, descstr, &(detector->maxCallRound), FALSE, maxCallRound, 0, INT_MAX, NULL, NULL) );
-
-   (void) SCIPsnprintf(setstr, SCIP_MAXSTRLEN, "detection/detectors/%s/mincallround", name);
-   (void) SCIPsnprintf(descstr, SCIP_MAXSTRLEN, "minimum round the detector gets called in detection loop <%s>", name);
-   SCIP_CALL( SCIPaddIntParam(scip, setstr, descstr, &(detector->minCallRound), FALSE, minCallRound, 0, INT_MAX, NULL, NULL) );
-
-   (void) SCIPsnprintf(setstr, SCIP_MAXSTRLEN, "detection/detectors/%s/origfreqcallround", name);
-   (void) SCIPsnprintf(descstr, SCIP_MAXSTRLEN, "frequency the detector gets called in detection loop,i.e., it is called in round r if and only if minCallRound <= r <= maxCallRound AND  (r - minCallRound) mod freqCallRound == 0 <%s>", name);
-   SCIP_CALL( SCIPaddIntParam(scip, setstr, descstr, &(detector->freqCallRoundOriginal), FALSE, freqCallRoundOriginal, 0, INT_MAX, NULL, NULL) );
-
-   (void) SCIPsnprintf(setstr, SCIP_MAXSTRLEN, "detection/detectors/%s/origmaxcallround", name);
-   (void) SCIPsnprintf(descstr, SCIP_MAXSTRLEN, "maximum round the detector gets called in detection loop <%s>", name);
-   SCIP_CALL( SCIPaddIntParam(scip, setstr, descstr, &(detector->maxCallRoundOriginal), FALSE, maxCallRoundOriginal, 0, INT_MAX, NULL, NULL) );
-
-   (void) SCIPsnprintf(setstr, SCIP_MAXSTRLEN, "detection/detectors/%s/origmincallround", name);
-   (void) SCIPsnprintf(descstr, SCIP_MAXSTRLEN, "minimum round the detector gets called in detection loop <%s>", name);
-   SCIP_CALL( SCIPaddIntParam(scip, setstr, descstr, &(detector->minCallRoundOriginal), FALSE, minCallRoundOriginal, 0, INT_MAX, NULL, NULL) );
-
-   (void) SCIPsnprintf(setstr, SCIP_MAXSTRLEN, "detection/detectors/%s/priority", name);
-   (void) SCIPsnprintf(descstr, SCIP_MAXSTRLEN, "priority of detector <%s>", name);
-   SCIP_CALL( SCIPaddIntParam(scip, setstr, descstr, &(detector->priority), FALSE, priority, INT_MIN, INT_MAX, NULL, NULL) );
-
-   SCIP_CALL( SCIPreallocMemoryArray(scip, &conshdlrdata->detectors, (size_t)conshdlrdata->ndetectors+1) );
-   SCIP_CALL( SCIPreallocMemoryArray(scip, &conshdlrdata->priorities,(size_t) conshdlrdata->ndetectors+1) );
-
-   conshdlrdata->detectors[conshdlrdata->ndetectors] = detector;
-   conshdlrdata->ndetectors = conshdlrdata->ndetectors+1;
-
-   return SCIP_OKAY;
-}
-
-/*
-<<<<<<< HEAD
- * @brief returns the total detection time, including classification, score computation, etc.
- * @param scip SCIP data structure
- * @returns total detection time
-=======
- * @brief returns the remaining time of scip that the decomposition may use
- * @returns remaining  time that the decompositon may use
->>>>>>> 29ca3c57
- */
-SCIP_Real DECgetRemainingTime(
-   SCIP*                 scip                /* SCIP data structure */
-   )
-{
-<<<<<<< HEAD
-   SCIP_CONSHDLR* conshdlr;
-   SCIP_CONSHDLRDATA* conshdlrdata;
-   SCIP_Real totaltime;
-
-   conshdlr = SCIPfindConshdlr(scip, CONSHDLR_NAME);
-
-   if( conshdlr == NULL )
-   {
-      SCIPerrorMessage("Decomp constraint handler is not included, cannot add detector!\n");
-      return SCIP_ERROR;
-   }
-
-   conshdlrdata = SCIPconshdlrGetData(conshdlr);
-   assert(conshdlrdata != NULL);
-
-   totaltime = SCIPgetClockTime(scip,  conshdlrdata->completedetectionclock );
-
-   /*
-   if( conshdlrdata->seeedpoolunpresolved != NULL )
-   {
-      totaltime += conshdlrdata->seeedpoolunpresolved->classificationtime;
-      totaltime += conshdlrdata->seeedpoolunpresolved->nblockscandidatescalctime;
-      totaltime += conshdlrdata->seeedpoolunpresolved->postprocessingtime;
-      totaltime += conshdlrdata->seeedpoolunpresolved->scorecalculatingtime;
-      totaltime += conshdlrdata->seeedpoolunpresolved->translatingtime;
-   }
-   if( conshdlrdata->seeedpool != NULL )
-   {
-      totaltime += conshdlrdata->seeedpool->classificationtime;
-      totaltime += conshdlrdata->seeedpool->nblockscandidatescalctime;
-      totaltime += conshdlrdata->seeedpool->postprocessingtime;
-      totaltime += conshdlrdata->seeedpool->scorecalculatingtime;
-      totaltime += conshdlrdata->seeedpool->translatingtime;
-   }
-=======
-   SCIP_Real timelimit;
-   assert(scip != NULL);
-   SCIP_CALL_ABORT(SCIPgetRealParam(scip, "limits/time", &timelimit));
-   if( !SCIPisInfinity(scip, timelimit) )
-      timelimit -= SCIPgetSolvingTime(scip);
-   return timelimit;
-}
-
-/*
- * checks if two pricing problems are identical based on information from detection
- * @returns scip return code
- */
-SCIP_RETCODE SCIPconshdlrDecompArePricingprobsIdenticalForSeeedid(
-   SCIP*                scip,       /* SCIP data structure */
-   int                  seeedid,    /* id of seeed */
-   int                  probnr1,    /* block id of first problem */
-   int                  probnr2,    /* block id of second problem */
-   SCIP_Bool*           identical   /* output Bool, true if identical */
-   )
-{
-   gcg::Seeed* seeed;
-
-   SCIP_CONSHDLRDATA* conshdlrdata = getConshdlrdata(scip);
-   assert(conshdlrdata != NULL);
-
-   seeed = conshdlrdata->seeedpool->findFinishedSeeedByID(seeedid);
-
-   if ( seeed == NULL )
-   {
-      seeed = conshdlrdata->seeedpoolunpresolved->findFinishedSeeedByID(seeedid);
-   }
-
-   if( seeed->getNReps() == 0 )
-   {
-      SCIPdebugMessage("calc aggregation information for seeed!\n");
-      seeed->calcAggregationInformation();
-   }
-
-   assert(seeed != NULL);
-
-   if( seeed->getRepForBlock(probnr1) == seeed->getRepForBlock(probnr2) )
-      *identical = TRUE;
-   else
-      *identical = FALSE;
-
-   SCIPverbMessage(scip, SCIP_VERBLEVEL_FULL, NULL, " block %d and block %d are represented by %d and %d hence they are identical=%d.\n", probnr1, probnr2, seeed->getRepForBlock(probnr1), seeed->getRepForBlock(probnr2), *identical );
-
-   return SCIP_OKAY;
-}
-
-/*
- * @brief for two identical pricing problems a corresponding varmap is created
- * @param scip scip data structure
- * @param hashorig2pricingvar  mapping from orig to pricingvar
- * @param seeedid id of the partial decompostion for which the pricing problems are checked for identity
- * @param probnr1 index of first block
- * @param probnr2 index of second block
- * @param scip1 subscip of first block
- * @param scip2 subscip of second block
- * @param varmap mapping from orig to pricingvar
- * @returns scip return code
- */
-SCIP_RETCODE SCIPconshdlrDecompCreateVarmapForSeeedId(
-   SCIP*                scip,                /* SCIP data structure */
-   SCIP_HASHMAP**       hashorig2pricingvar, /* mapping from orig to pricingvar  */
-   int                  seeedid,             /* id of seeed for which to create the varmap */
-   int                  probnr1,             /* block id of first problem */
-   int                  probnr2,             /* block id of second problem */
-   SCIP*                scip1,               /* SCIP data structure for first problem */
-   SCIP*                scip2,               /* SCIP data structure for second problem */
-   SCIP_HASHMAP*        varmap               /* output varmap */
-   )
-{
-   gcg::Seeed* seeed;
-   gcg::Seeedpool* currseeedpool;
-
-   int blockid1;
-   int blockid2;
-   int representative;
-   int repid1;
-   int repid2;
-   int nblocksforrep;
-   std::vector<int> pidtopid;
-
-   repid1 = -1;
-   repid2 = -1;
-
-   SCIP_CONSHDLRDATA* conshdlrdata = getConshdlrdata(scip);
-   assert(conshdlrdata != NULL);
-
-   seeed = conshdlrdata->seeedpool->findFinishedSeeedByID(seeedid);
-   currseeedpool = conshdlrdata->seeedpool;
-
-   if ( seeed == NULL )
-   {
-      seeed = conshdlrdata->seeedpoolunpresolved->findFinishedSeeedByID(seeedid);
-      currseeedpool = conshdlrdata->seeedpoolunpresolved;
-   }
-
-   assert(seeed != NULL);
-
-   if( probnr1 > probnr2 )
-   {
-      blockid1 = probnr2;
-      blockid2 = probnr1;
-   }
-   else
-   {
-      blockid1 = probnr1;
-      blockid2 = probnr2;
-   }
-
-   representative = seeed->getRepForBlock(blockid1);
-   assert( representative == seeed->getRepForBlock(blockid2) );
-   nblocksforrep = (int) seeed->getBlocksForRep(representative).size();
-
-   /* find index in representatives */
-   for( int i = 0; i < nblocksforrep; ++i )
-   {
-      if( seeed->getBlocksForRep(representative)[i] == blockid1 )
-         repid1 = i;
-      if( seeed->getBlocksForRep(representative)[i] == blockid2 )
-      {
-         repid2 = i;
-         break;
-      }
-   }
-
-   /* blockid1 should be the representative */
-   if( repid1 != 0 )
-   {
-      SCIPhashmapFree(&varmap);
-      varmap = NULL;
-      SCIPwarningMessage(scip, NULL, "blockid1 should be the representative (hence has id=0 in reptoblocksarray but in fact has %d) \n", repid1);
-      return SCIP_OKAY;
-   }
-
-   pidtopid = seeed->getRepVarmap(representative, repid2);
-
-   for( int v = 0; v < SCIPgetNVars(scip2); ++v )
-   {
-      SCIP_VAR* var1;
-      SCIP_VAR* var2;
-      SCIP_VAR* var1orig;
-      SCIP_VAR* var2orig;
-      int var1origid;
-      int var2origid;
-      int var1originblockid;
-      int var2originblockid;
-
-      var2 = SCIPgetVars(scip2)[v];
-      assert(var2 != NULL);
-      var2orig = GCGpricingVarGetOriginalVar(var2);
-      assert(var2orig!=NULL);
-      var2origid = currseeedpool->getIndexForVar(var2orig) ;
-      assert(var2origid>=0);
-      var2originblockid = seeed->getVarProbindexForBlock(var2origid, blockid2) ;
-      assert(var2originblockid >= 0);
-      var1originblockid = pidtopid[var2originblockid];
-      assert(var1originblockid>=0);
-      var1origid = seeed->getVarsForBlock(blockid1)[var1originblockid];
-      assert(var1origid>=0);
-      var1orig = currseeedpool->getVarForIndex(var1origid) ;
-      assert(var1orig != NULL);
-      var1 = (SCIP_VAR*) SCIPhashmapGetImage(hashorig2pricingvar[blockid1], (void*) var1orig ) ;
-      assert(var1 != NULL);
-
-      SCIPhashmapInsert(varmap, (void*) var2, (void*) var1);
-   }
-
-   return SCIP_OKAY;
-}
-
-
-/*
- * @brief returns whether or not an unpresolved (untransformed) decompositions exists in the data structures
- * @returns SCIP return code
- */
-SCIP_Bool SCIPconshdlrDecompUnpresolvedSeeedExists(
-   SCIP*                 scip                /* SCIP data structure */
-   )
-{
    SCIP_CONSHDLRDATA* conshdlrdata = getConshdlrdata(scip);
    assert(conshdlrdata != NULL);
 
@@ -2637,7 +1771,6 @@
       totaltime += conshdlrdata->seeedpool->scorecalculatingtime;
       totaltime += conshdlrdata->seeedpool->translatingtime;
    }
->>>>>>> 29ca3c57
    */
 
    return totaltime;
@@ -3065,12 +2198,7 @@
 
 
 
-<<<<<<< HEAD
-/* Checks whether
- *  1) the predecessors of all finished seeeds in both seeedpools can be found
-=======
 /* Checks whether the predecessors of all finished seeeds in both seeedpools can be found
->>>>>>> 29ca3c57
  *
  *  @returns true if seeed information is consistent */
 SCIP_Bool SCIPconshdlrDecompCheckConsistency(
@@ -3079,19 +2207,7 @@
 {
    int i;
 
-<<<<<<< HEAD
-   conshdlr = SCIPfindConshdlr(scip, CONSHDLR_NAME);
-
-   if( conshdlr == NULL )
-   {
-      SCIPerrorMessage("Decomp constraint handler is not included, cannot add detector!\n");
-      return SCIP_ERROR;
-   }
-
-   conshdlrdata = SCIPconshdlrGetData(conshdlr);
-=======
-   SCIP_CONSHDLRDATA* conshdlrdata = getConshdlrdata(scip);
->>>>>>> 29ca3c57
+   SCIP_CONSHDLRDATA* conshdlrdata = getConshdlrdata(scip);
    assert(conshdlrdata != NULL);
 
    /* check whether the predecessors of all finished seeeds in both seeedpools can be found */
@@ -3181,6 +2297,7 @@
 
    return SCIP_OKAY;
 }
+
 
 /* interface method to detect the structure including presolving
  * @returns SCIP return code */
@@ -3384,7 +2501,6 @@
          *result = SCIP_SUCCESS;
 
       SCIPdebugMessage("Detection took %fs\n", SCIPgetClockTime( scip, conshdlrdata->detectorclock));
-<<<<<<< HEAD
 
    } /* end of if( !onlylegacy ) */
 
@@ -3422,19 +2538,13 @@
    )
 {
    MiscVisualization* misc = new MiscVisualization();
-   SCIP_CONSHDLR* conshdlr;
-   SCIP_CONSHDLRDATA* conshdlrdata;
    char outname[SCIP_MAXSTRLEN];
    char tempstring[SCIP_MAXSTRLEN];
    SCIP_Bool nodecomps;
 
-   assert(scip != NULL);
    assert(extension != NULL);
 
-   conshdlr = SCIPfindConshdlr(scip, CONSHDLR_NAME);
-   assert(conshdlr != NULL);
-
-   conshdlrdata = SCIPconshdlrGetData(conshdlr);
+   SCIP_CONSHDLRDATA* conshdlrdata = getConshdlrdata(scip);
    assert(conshdlrdata != NULL);
 
    nodecomps = ( conshdlrdata->seeedpool == NULL && conshdlrdata->seeedpoolunpresolved == NULL );
@@ -3451,8 +2561,6 @@
       SCIPwarningMessage(scip, "No decomposition selected.\n");
       return SCIP_OKAY;
    }
-=======
->>>>>>> 29ca3c57
 
    for( size_t selid = 0; selid < selectedseeeds.size(); ++selid )
    {
@@ -3476,87 +2584,9 @@
       else
          SCIP_CALL_QUIET( SCIPwriteTransProblem(scip, outname, extension, FALSE) );
 
-<<<<<<< HEAD
       conshdlrdata->seeedtowrite = NULL;
    }
 
-=======
-   /* display timing statistics */
-   SCIPverbMessage(scip, SCIP_VERBLEVEL_HIGH, NULL, "Detection Time: %.2f\n", SCIPconshdlrDecompGetCompleteDetectionTime(scip));
-   /** @todo put this output to the statistics output */
-
-   if( *result == SCIP_DIDNOTRUN )
-   {
-      return SCIP_OKAY;
-   }
-
-   /* show that we done our duty */
-   conshdlrdata->hasrun = TRUE;
-   *result = SCIP_SUCCESS;
-   SCIPconshdlrDecompChooseCandidatesFromSelected(scip);
-
-   return SCIP_OKAY;
-}
-
-
-/* writes all selected decompositions */
-SCIP_RETCODE DECwriteSelectedDecomps(
-   SCIP*                 scip,               /**< SCIP data structure */
-   char*                 directory,          /**< directory for decompositions */
-   char*                 extension          /**< extension for decompositions */
-   )
-{
-   MiscVisualization* misc = new MiscVisualization();
-   char outname[SCIP_MAXSTRLEN];
-   char tempstring[SCIP_MAXSTRLEN];
-   SCIP_Bool nodecomps;
-
-   assert(extension != NULL);
-
-   SCIP_CONSHDLRDATA* conshdlrdata = getConshdlrdata(scip);
-   assert(conshdlrdata != NULL);
-
-   nodecomps = ( conshdlrdata->seeedpool == NULL && conshdlrdata->seeedpoolunpresolved == NULL );
-
-   if( nodecomps )
-   {
-      SCIPwarningMessage(scip, "No decomposition available.\n");
-      return SCIP_OKAY;
-   }
-
-   std::vector<SeeedPtr> selectedseeeds = getSelectedSeeeds(scip);
-   if( selectedseeeds.size() == 0 )
-   {
-      SCIPwarningMessage(scip, "No decomposition selected.\n");
-      return SCIP_OKAY;
-   }
-
-   for( size_t selid = 0; selid < selectedseeeds.size(); ++selid )
-   {
-      SeeedPtr seeed;
-      seeed = selectedseeeds.at(selid);
-
-      misc->GCGgetVisualizationFilename(scip, seeed, extension, tempstring);
-      if( directory != NULL )
-      {
-         (void) SCIPsnprintf(outname, SCIP_MAXSTRLEN, "%s/%s.%s", directory, tempstring, extension);
-      }
-      else
-      {
-         (void) SCIPsnprintf(outname, SCIP_MAXSTRLEN, "%s.%s", tempstring, extension);
-      }
-
-      conshdlrdata->seeedtowrite = seeed;
-
-      if ( seeed->isFromUnpresolved() )
-         SCIP_CALL_QUIET( SCIPwriteOrigProblem(scip, outname, extension, FALSE) );
-      else
-         SCIP_CALL_QUIET( SCIPwriteTransProblem(scip, outname, extension, FALSE) );
-
-      conshdlrdata->seeedtowrite = NULL;
-   }
-
->>>>>>> 29ca3c57
    return SCIP_OKAY;
 }
 
@@ -3908,12 +2938,9 @@
    SCIP_CONSHDLRDATA* conshdlrdata = getConshdlrdata(scip);
    assert(conshdlrdata != NULL);
 
-<<<<<<< HEAD
-=======
    Seeedpool* seeedpool;
    seeedpool = NULL;
    
->>>>>>> 29ca3c57
    SCIPverbMessage(scip, SCIP_VERBLEVEL_HIGH, NULL, "start creating seeedpool \n");
    if( !originalmatrix )
    {
@@ -4574,16 +3601,7 @@
   Seeed_Wrapper* sw
   )
 {
-<<<<<<< HEAD
-   SCIP_CONSHDLR* conshdlr;
-   SCIP_CONSHDLRDATA* conshdlrdata;
-
-   conshdlr = SCIPfindConshdlr(scip, CONSHDLR_NAME);
-   assert(conshdlr != NULL);
-   conshdlrdata = SCIPconshdlrGetData(conshdlr);
-=======
-   SCIP_CONSHDLRDATA* conshdlrdata = getConshdlrdata(scip);
->>>>>>> 29ca3c57
+   SCIP_CONSHDLRDATA* conshdlrdata = getConshdlrdata(scip);
    assert(conshdlrdata != NULL);
 
    char const* usergiveninfo;
@@ -4633,28 +3651,6 @@
       if( !seeed->shouldCompletedByConsToMaster() )
          seeed->setUsergiven( USERGIVEN::COMPLETE );
 
-<<<<<<< HEAD
-      if( !seeed->isFromUnpresolved() )
-      {
-         SCIP_CALL( SCIPconshdlrDecompAddCompleteSeeedForPresolved(scip, seeed));
-      }
-      /* stems from unpresolved problem */
-      else
-      {
-
-         SCIP_CALL( SCIPconshdlrDecompAddCompleteSeeedForUnpresolved(scip, seeed) );
-
-         /* if seeedpool for presolved problem already exist try to translate seeed */
-         if ( conshdlrdata->seeedpool != NULL )          {
-            std::vector<Seeed*> seeedtotranslate(0);
-            std::vector<Seeed*> newseeeds(0);
-            seeedtotranslate.push_back(seeed);
-            conshdlrdata->seeedpool->translateSeeeds(conshdlrdata->seeedpoolunpresolved, seeedtotranslate, newseeeds);
-            if( newseeeds.size() != 0 )
-            {
-               SCIP_CALL( SCIPconshdlrDecompAddCompleteSeeedForPresolved(scip, newseeeds[0]) );
-            }
-=======
       SCIP_CALL( SCIPconshdlrDecompAddSeeed(scip, seeed));
 
       /* if seeedpool for presolved problem already exist try to translate seeed */
@@ -4667,7 +3663,6 @@
          if( newseeeds.size() != 0 )
          {
             SCIP_CALL( SCIPconshdlrDecompAddSeeed(scip, newseeeds[0]) );
->>>>>>> 29ca3c57
          }
       }
    }
@@ -4675,15 +3670,7 @@
    {
       assert( !seeed->shouldCompletedByConsToMaster() );
       seeed->setUsergiven( USERGIVEN::PARTIAL );
-<<<<<<< HEAD
-
-      if ( !seeed->isFromUnpresolved() )
-         SCIP_CALL(SCIPconshdlrDecompAddPartialSeeedForPresolved(scip, seeed) );
-      else
-         SCIP_CALL(SCIPconshdlrDecompAddPartialSeeedForUnpresolved(scip, seeed) );
-=======
       SCIP_CALL(SCIPconshdlrDecompAddSeeed(scip, seeed) );
->>>>>>> 29ca3c57
    }
 
    /* set statistics */
@@ -4711,10 +3698,6 @@
    seeed->findVarsLinkingToMaster();
    seeed->findVarsLinkingToStairlinking();
 
-<<<<<<< HEAD
-
-=======
->>>>>>> 29ca3c57
    if( seeed->getUsergiven() == USERGIVEN::PARTIAL )
       usergiveninfo = "partial";
    if( seeed->getUsergiven() == USERGIVEN::COMPLETE )
@@ -4893,18 +3876,7 @@
    SCORETYPE sctype
    )
 {
-<<<<<<< HEAD
-   SCIP_CONSHDLR* conshdlr;
-   SCIP_CONSHDLRDATA* conshdlrdata;
-
-   assert(scip != NULL);
-   conshdlr = SCIPfindConshdlr(scip, CONSHDLR_NAME);
-   assert( conshdlr != NULL );
-
-   conshdlrdata = SCIPconshdlrGetData(conshdlr);
-=======
-   SCIP_CONSHDLRDATA* conshdlrdata = getConshdlrdata(scip);
->>>>>>> 29ca3c57
+   SCIP_CONSHDLRDATA* conshdlrdata = getConshdlrdata(scip);
    assert(conshdlrdata != NULL);
 
    conshdlrdata->currscoretype = sctype;
@@ -4917,18 +3889,7 @@
    SCIP* scip
    )
 {
-<<<<<<< HEAD
-   SCIP_CONSHDLR* conshdlr;
-   SCIP_CONSHDLRDATA* conshdlrdata;
-
-   assert(scip != NULL);
-   conshdlr = SCIPfindConshdlr(scip, CONSHDLR_NAME);
-   assert( conshdlr != NULL );
-
-   conshdlrdata = SCIPconshdlrGetData(conshdlr);
-=======
-   SCIP_CONSHDLRDATA* conshdlrdata = getConshdlrdata(scip);
->>>>>>> 29ca3c57
+   SCIP_CONSHDLRDATA* conshdlrdata = getConshdlrdata(scip);
    assert(conshdlrdata != NULL);
 
    return static_cast<scoretype>(conshdlrdata->currscoretype);
@@ -5061,18 +4022,12 @@
    int*           listlength
    )
 {
-<<<<<<< HEAD
-   std::vector<SeeedPtr> selectedseeeds = getSelectedSeeeds(scip);
-   *listlength = (int) selectedseeeds.size();
-
-=======
    /* get list of selected seeeds */
    std::vector<SeeedPtr> selectedseeeds = getSelectedSeeeds(scip);
    /* set the length of the pointer array to the list size */
    *listlength = (int) selectedseeeds.size();
 
    /* build a pointer list of ids from the seeed list */
->>>>>>> 29ca3c57
    for(int i = 0; i < (int) selectedseeeds.size(); i++)
    {
       (*idlist)[i] = selectedseeeds[i]->getID();
@@ -5086,21 +4041,6 @@
    SCIP*          scip  /* SCIP data structure */
    )
 {
-<<<<<<< HEAD
-   int length;
-   int* list;
-
-   int nseeeds = SCIPconshdlrDecompGetNSeeeds(scip);
-   SCIP_CALL( SCIPallocBlockMemoryArray(scip, &list, nseeeds) );
-
-   SCIP_CALL( SCIPconshdlrDecompGetSelectedSeeeds(scip, &list, &length) );
-   SCIPfreeBlockMemoryArray(scip, &list, nseeeds);
-
-   return (length == 0) ? false : true;
-}
-
-/* sets number of seeeds for public interface (pub_decomp.h)*/
-=======
    /* get list of selected seeeds */
    std::vector<SeeedPtr> selectedseeeds = getSelectedSeeeds(scip);
    
@@ -5109,14 +4049,11 @@
 }
 
 /* gets number of seeeds for public interface (pub_decomp.h)*/
->>>>>>> 29ca3c57
 int DECgetNDecomps(
    SCIP* scip
    )
 {
    return SCIPconshdlrDecompGetNDecdecomps(scip);
-<<<<<<< HEAD
-=======
 }
 
 
@@ -5248,5 +4185,4 @@
 {
    Seeed* seeed = SCIPconshdlrDecompGetSeeed(scip, id);
    return (seeed == NULL) ? false : true;
->>>>>>> 29ca3c57
 }
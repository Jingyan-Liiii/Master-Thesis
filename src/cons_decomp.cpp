--- conflicted
+++ resolved
@@ -4303,19 +4303,13 @@
 
    conshdlrdata->seeedpool = NULL;
 
-<<<<<<< HEAD
    /* check whether only legacy mode should be executed */
    SCIP_Bool onlylegacymode;
    SCIPgetBoolParam(scip, "detection/onlylegacymode", &onlylegacymode);
-=======
->>>>>>> 3c9df6eb
 
    if( !onlylegacymode )
    {
 
-      /** get data of the seeedpool with original vars and conss */
-      if( conshdlrdata->seeedpoolunpresolved == NULL )
-         conshdlrdata->seeedpoolunpresolved = new gcg::Seeedpool(scip, CONSHDLR_NAME, FALSE); /**< seeedpool with original variables and constraints */
 
       std::vector<int> candidatesNBlocks(0); /**< candidates for number of blocks */
       std::vector<gcg::ConsClassifier*> consClassDistributions; /**< collection of different constraint class distributions */
@@ -4330,18 +4324,15 @@
 
       assert(scip != NULL);
 
-<<<<<<< HEAD
       presolveOrigProblem = TRUE;
-=======
+
+      SCIPgetBoolParam(scip, "detection/origprob/enabled", &calculateOrigDecomps);
+      SCIPgetBoolParam(scip, "detection/origprob/classificationenabled", &classifyOrig);
+
    /** get data of the seeedpool with original vars and conss */
       if ( conshdlrdata->seeedpoolunpresolved == NULL )
          conshdlrdata->seeedpoolunpresolved = new gcg::Seeedpool(scip, CONSHDLR_NAME, FALSE);         /**< seeedpool with original variables and constraints */
 
-
->>>>>>> 3c9df6eb
-
-      SCIPgetBoolParam(scip, "detection/origprob/enabled", &calculateOrigDecomps);
-      SCIPgetBoolParam(scip, "detection/origprob/classificationenabled", &classifyOrig);
 
       if( SCIPgetStage(scip) < SCIP_STAGE_TRANSFORMED )
          SCIP_CALL(SCIPtransformProb(scip));

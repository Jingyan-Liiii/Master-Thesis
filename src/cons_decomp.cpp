--- conflicted
+++ resolved
@@ -1389,13 +1389,8 @@
    if( commandlen != 0)
       idtovisu = atoi(ntovisualize);
 
-<<<<<<< HEAD
    gcg::Seeedpool* seeedpool = (conshdlrdata->listall->at(idtovisu)->isFromUnpresolved() ? conshdlrdata->seeedpoolunpresolved : conshdlrdata->seeedpool );
-   conshdlrdata->listall->at(idtovisu)->showScatterPlot(seeedpool);
-=======
-   gcg::Seeedpool* seeedpool = (conshdlrdata->listall->at(idtovisu)->isfromunpresolved ? conshdlrdata->seeedpoolunpresolved : conshdlrdata->seeedpool );
    conshdlrdata->listall->at(idtovisu)->showVisualisation(seeedpool);
->>>>>>> ccc8455b
 
    return SCIP_OKAY;
 }
@@ -3586,24 +3581,16 @@
 
    tmp = conshdlrdata->useddecomp;
 
-<<<<<<< HEAD
-   /** write orig decomps */
-   for( i = 0; conshdlrdata->seeedpoolunpresolved != NULL && i < conshdlrdata->seeedpoolunpresolved->getNFinishedSeeeds(); ++i )
-=======
+
    /** write orig decomps currently disabled*/
    if( FALSE )
->>>>>>> ccc8455b
-   {
-      for( i = 0; conshdlrdata->seeedpoolunpresolved != NULL && (size_t) i < conshdlrdata->seeedpoolunpresolved->finishedSeeeds.size() ; ++i )
+   {
+      for( i = 0; conshdlrdata->seeedpoolunpresolved != NULL && (size_t) i < conshdlrdata->seeedpoolunpresolved->getNFinishedSeeeds() ; ++i )
       {
          SeeedPtr seeed;
          DEC_DECOMP* decomp;
 
-<<<<<<< HEAD
-      seeed = conshdlrdata->seeedpoolunpresolved->getFinishedSeeed( i );
-=======
-         seeed = conshdlrdata->seeedpoolunpresolved->finishedSeeeds[i];
->>>>>>> ccc8455b
+         seeed = conshdlrdata->seeedpoolunpresolved->getFinishedSeeed( i );
 
          if( directory != NULL )
          {
@@ -3918,7 +3905,7 @@
       seeed = treeseeeds[i];
 
       decompfilename << workfolder << "/" << getSeeedFolderLatex(seeed);
-      if( seeed->isfromunpresolved )
+      if( seeed->isFromUnpresolved() )
          seeed->showVisualisation(conshdlrdata->seeedpoolunpresolved, TRUE, decompfilename.str().c_str(), draft );
       else
          seeed->showVisualisation(conshdlrdata->seeedpool, TRUE, decompfilename.str().c_str(), draft );
@@ -4265,34 +4252,18 @@
    for( int i = 0; i < conshdlrdata->seeedpool->getNFinishedSeeeds(); ++i )
    {
       DEC_DECOMP* decomp;
-<<<<<<< HEAD
-      conshdlrdata->seeedpool->createDecompFromSeeed(conshdlrdata->seeedpool->getFinishedSeeed( i ), &decomp );
-=======
-      SCIP_CALL_ABORT( conshdlrdata->seeedpool->createDecompFromSeeed(conshdlrdata->seeedpool->finishedSeeeds[i], &decomp ) );
->>>>>>> ccc8455b
+      SCIP_CALL_ABORT(conshdlrdata->seeedpool->createDecompFromSeeed(conshdlrdata->seeedpool->getFinishedSeeed( i ), &decomp ) );
 
       decomps[i] = decomp;
    }
 
-<<<<<<< HEAD
+
    for( int i = 0; i < conshdlrdata->seeedpoolunpresolved->getNFinishedSeeeds(); ++i )
    {
       DEC_DECOMP* decomp;
       conshdlrdata->seeedpoolunpresolved->createDecompFromSeeed(conshdlrdata->seeedpoolunpresolved->getFinishedSeeed( i ), &decomp );
 
       decomps[i + conshdlrdata->seeedpool->getNFinishedSeeeds()] = decomp;
-=======
-   /** currently disabled for unpresolved decompositions */
-   if ( FALSE )
-   {
-      for( size_t i = 0; i < conshdlrdata->seeedpoolunpresolved->finishedSeeeds.size(); ++i )
-      {
-         DEC_DECOMP* decomp;
-         conshdlrdata->seeedpoolunpresolved->createDecompFromSeeed(conshdlrdata->seeedpoolunpresolved->finishedSeeeds[i], &decomp );
-
-         decomps[i + conshdlrdata->seeedpool->finishedSeeeds.size()] = decomp;
-      }
->>>>>>> ccc8455b
    }
 
    return decomps;
@@ -4313,11 +4284,7 @@
    conshdlrdata = SCIPconshdlrGetData(conshdlr);
    assert(conshdlrdata != NULL);
 
-<<<<<<< HEAD
-   return (int) conshdlrdata->seeedpoolunpresolved->getNFinishedSeeeds() + conshdlrdata->seeedpool->getNFinishedSeeeds();
-=======
-   return (int) /*conshdlrdata->seeedpoolunpresolved->finishedSeeeds.size() + */ conshdlrdata->seeedpool->finishedSeeeds.size();
->>>>>>> ccc8455b
+   return (int) /*conshdlrdata->seeedpoolunpresolved->getNFinishedSeeeds() +*/ conshdlrdata->seeedpool->getNFinishedSeeeds();
 
 }
 

/* * * * * * * * * * * * * * * * * * * * * * * * * * * * * * * * * * * * * * */
/*                                                                           */
/*                  This file is part of the program                         */
/*          GCG --- Generic Column Generation                                */
/*                  a Dantzig-Wolfe decomposition based extension            */
/*                  of the branch-cut-and-price framework                    */
/*         SCIP --- Solving Constraint Integer Programs                      */
/*                                                                           */
/* Copyright (C) 2010-2015 Operations Research, RWTH Aachen University       */
/*                         Zuse Institute Berlin (ZIB)                       */
/*                                                                           */
/* This program is free software; you can redistribute it and/or             */
/* modify it under the terms of the GNU Lesser General Public License        */
/* as published by the Free Software Foundation; either version 3            */
/* of the License, or (at your option) any later version.                    */
/*                                                                           */
/* This program is distributed in the hope that it will be useful,           */
/* but WITHOUT ANY WARRANTY; without even the implied warranty of            */
/* MERCHANTABILITY or FITNESS FOR A PARTICULAR PURPOSE.  See the             */
/* GNU Lesser General Public License for more details.                       */
/*                                                                           */
/* You should have received a copy of the GNU Lesser General Public License  */
/* along with this program; if not, write to the Free Software               */
/* Foundation, Inc., 51 Franklin St, Fifth Floor, Boston, MA 02110-1301, USA.*/
/*                                                                           */
/* * * * * * * * * * * * * * * * * * * * * * * * * * * * * * * * * * * * * * */

/**@file   class_seeedpool.cpp
 * @brief  class with functions for seeedpool
 * @author Michael Bastubbe
 *
 */

/*---+----1----+----2----+----3----+----4----+----5----+----6----+----7----+----8----+----9----+----0----+----1----+----2*/

/*lint -e64 disable useless and wrong lint warning */

#ifdef __INTEL_COMPILER
#ifndef _OPENMP
#pragma warning disable 3180  /* disable wrong and useless omp warnings */
#endif
#endif

//#define SCIP_DEBUG

#include "gcg.h"
#include "objscip/objscip.h"
#include "class_seeedpool.h"
#include "struct_detector.h"
#include "pub_decomp.h"
#include "struct_decomp.h"
#include "cons_decomp.h"
#include "decomp.h"
#include "scip_misc.h"
#include "scip/clock.h"
#include "scip/cons.h"


#include <algorithm>
#include <iostream>
#include <stdio.h>
#include <sstream>
#include <iomanip>
#include <queue>
#include <fstream>

#ifdef _OPENMP
#include <omp.h>
#endif


#include <exception>

#if defined(_WIN32) || defined(_WIN64)
#define LINEBREAK "\r\n"
#else
#define LINEBREAK "\n"
#endif



#define SCIP_CALL_EXC(x)   do                                                                                  \
                       {                                                                                      \
                          SCIP_RETCODE _restat_;                                                              \
                          if( (_restat_ = (x)) !=  SCIP_OKAY )                                                \
                          {                                                                                   \
                             SCIPerrorMessage("Error <%d> in function call\n", _restat_);                     \
                             throw std::exception();                                                          \
                           }                                                                                  \
                       }                                                                                      \
                       while( FALSE )


#define ENUM_TO_STRING(x) # x
#define DEFAULT_THREADS                  0          /**< number of threads (0 is OpenMP default) */


/** constraint handler data */
struct SCIP_ConshdlrData
{
   DEC_DECOMP**          decdecomps;         /**< array of decomposition structures */
   DEC_DETECTOR**        detectors;          /**< array of structure detectors */
   int*                  priorities;         /**< priorities of the detectors */
   int                   ndetectors;         /**< number of detectors */
   SCIP_CLOCK*           detectorclock;      /**< clock to measure detection time */
   SCIP_Bool             hasrun;             /**< flag to indicate whether we have already detected */
   int                   ndecomps;           /**< number of decomposition structures  */
   SCIP_Bool             createbasicdecomp;  /**< indicates whether to create a decomposition with all constraints in the master if no other specified */
   int                   nthreads;
};



namespace gcg {


/** local methods */

struct sort_decr
{
   bool operator()(const std::pair<int,int> &left, const std::pair<int,int> &right)
   {
      return left.second > right.second;
   }
};


struct sort_pred {
   bool operator()(const std::pair<int,int> &left, const std::pair<int,int> &right) {
      return left.second < right.second;
   }
};

std::string getSeeedFolderLatex( SeeedPtr seeed )
{
   std::stringstream decompfilename;
   decompfilename << "dec" << seeed->getID() << ".pdf";

   return decompfilename.str();
}


SCIP_Bool unfinishedchildexists(std::vector<SCIP_Bool> const& childsfinished)
{
   for( size_t s = 0; s < childsfinished.size(); ++s )
   {
      if( !childsfinished[s] )
         return true;
   }
   return false;
}

int getfirstunfinishedchild(std::vector<SCIP_Bool> const& childsfinished, std::vector<int> const& childs)
{
   for( size_t s = 0; s < childsfinished.size(); ++s )
   {
      if( !childsfinished[s] )
         return childs[s];
   }
   return -1;
}

int getfirstunfinishedchildid(std::vector<SCIP_Bool> const& childsfinished, std::vector<int> const& childs)
{
   for( size_t s = 0; s < childsfinished.size(); ++s )
   {
      if( !childsfinished[s] )
         return (int)s;
   }
   return -1;
}


/**
 * @return is nextchild the last unfinished child
 */
SCIP_Bool finishnextchild( std::vector<int>& childs, std::vector<SCIP_Bool>& childsfinished, int child )
{
   for( size_t s = 0; s < childsfinished.size(); ++s )
   {
      if( !childsfinished[s] )
      {
         assert(childs[s] == child);
         childsfinished[s] = TRUE;
         return s == childsfinished.size() - 1;
      }
   }
   return FALSE;
}

std::string writeSeeedDetectorChainInfoLatex( SeeedPtr seeed, int currheight, int visucounter )
{
   std::stringstream line;
   std::string relposition;
   int position = visucounter % 3;
   if( position == 0 )
      relposition = "above";
   else if ( position == 1)
      relposition = "";
   else if ( position == 2)
      relposition = "below";
   else
      relposition = "below left";

   if ( currheight != 1)
      relposition = "";

   if ( (size_t) currheight >  seeed->detectorchaininfo.size() )
      line << "edge from parent node [" << relposition << "] {no info" << seeed->getID() << "-" << currheight -1 << " } " ;
   else
   {
      std::string oldinfo = seeed->detectorchaininfo[ currheight - 1];
      /** take latexified detctorchaininfo */
      size_t index = 0;
      while (true) {
         /* Locate the substring to replace. */
         index = oldinfo.find("_", index);
         if (index == std::string::npos)
            break;
         if ( index > 0 &&   oldinfo.at(index-1) == '\\' )
         {
            ++index;
            continue;
         }

         /* Make the replacement. */
         oldinfo.replace(index, 1, "\\_");

         /* Advance index forward so the next iteration doesn't pick it up as well. */
         index += 2;
      }
      std::cout << "oldinfo: " << oldinfo << std::endl;

      line << "edge from parent node [" << relposition << "] {" << oldinfo <<"} " ;
   }


   return line.str();
}


std::string writeSeeedInfoLatex( SeeedPtr seeed )
{
   std::stringstream line;
   line << "\\node[below = \\belowcaptionskip of s" << seeed->getID() << "] (caps" << seeed->getID() << ") {\\scriptsize " << seeed->getShortCaption() << "}; " << std::endl;

   return line.str();
}


std::string writeSeeedIncludeLatex( SeeedPtr seeed, std::string workfolder )
{
   std::stringstream line;
   line << " (s" << seeed->getID() << ") { \\includegraphics[width=0.15\\textwidth]{" << getSeeedFolderLatex(seeed) << "} }" << std::endl;

   return line.str();
}

SCIP_RETCODE getDetectorCallRoundInfo(SCIP* scip, const char* detectorname, SCIP_Bool transformed, int* maxcallround, int* mincallround, int* freqcallround)
{
   char  setstr[SCIP_MAXSTRLEN];
   if(transformed)
   {
      (void) SCIPsnprintf(setstr, SCIP_MAXSTRLEN, "detectors/%s/maxcallround", detectorname);
      SCIP_CALL( SCIPgetIntParam(scip, setstr, maxcallround) );
      (void) SCIPsnprintf(setstr, SCIP_MAXSTRLEN, "detectors/%s/mincallround", detectorname);
      SCIP_CALL( SCIPgetIntParam(scip, setstr, mincallround) );
      (void) SCIPsnprintf(setstr, SCIP_MAXSTRLEN, "detectors/%s/freqcallround", detectorname);
      SCIP_CALL_ABORT( SCIPgetIntParam(scip, setstr, freqcallround) );
   }
   else
   {
      (void) SCIPsnprintf(setstr, SCIP_MAXSTRLEN, "detectors/%s/origmaxcallround", detectorname);
      SCIP_CALL( SCIPgetIntParam(scip, setstr, maxcallround) );
      (void) SCIPsnprintf(setstr, SCIP_MAXSTRLEN, "detectors/%s/origmincallround", detectorname);
      SCIP_CALL( SCIPgetIntParam(scip, setstr, mincallround) );
      (void) SCIPsnprintf(setstr, SCIP_MAXSTRLEN, "detectors/%s/origfreqcallround", detectorname);
      SCIP_CALL( SCIPgetIntParam(scip, setstr, freqcallround) );
   }

   return SCIP_OKAY;
}

SCIP_Bool cmpSeeedsMaxWhite(SeeedPtr i, SeeedPtr j)
{
   return (i->getMaxWhiteScore() < j->getMaxWhiteScore() );
}


/* method to thin out the vector of given seeeds */
std::vector<SeeedPtr> thinout( std::vector<SeeedPtr> finishedSeeeds, size_t nDecomps, SCIP_Bool addTrivialDecomp )
         {
   std::vector<SeeedPtr> justBest(0);
   for( size_t dec = 0; dec < nDecomps && dec < finishedSeeeds.size(); ++dec)
   {
      justBest.push_back(finishedSeeeds[dec]);
   }

   if(addTrivialDecomp)
   {
      for(size_t dec = 0; dec < finishedSeeeds.size(); ++dec)
      {
         if(finishedSeeeds[dec]->getNMasterconss() == 0 && finishedSeeeds[dec]->getNLinkingvars() == 0 && finishedSeeeds[dec]->getNBlocks() == 1)
         {
            justBest.push_back(finishedSeeeds[dec]);
         }
      }
   }
   return justBest;
      }


int calcLevenshteinDistance(std::string s, std::string t)
{
   // trivial cases
   if (s.compare(t) == 0) return 0;
   if (s.length() == 0) return t.length();
   if (t.length() == 0) return s.length();

   // create two work vectors of integer distances
   std::vector<int> v0 (t.length() + 1);
   std::vector<int> v1 (t.length() + 1);

   // initialize v0 (the previous row of distances)
   // this row is A[0][i]: edit distance for an empty s
   // the distance is just the number of characters to delete from t
   for ( size_t i = 0; i < v0.size(); i++ )
      v0[i] = i;

   for (size_t i = 0; i < s.length(); i++)
   {
      // calculate v1 (current row distances) from the previous row v0

      // first element of v1 is A[i+1][0]
      //   edit distance is delete (i+1) chars from s to match empty t
      v1[0] = i + 1;

      // use formula to fill in the rest of the row
      for (size_t j = 0; j < t.length(); j++)
      {
         int cost = (s[i] == t[j]) ? 0 : 1;
         v1[j + 1] = std::min(v1[j] + 1, std::min( v0[j + 1] + 1, v0[j] + cost ) );
      }

      // copy v1 (current row) to v0 (previous row) for next iteration
      for (size_t j = 0; j < v0.size(); j++)
         v0[j] = v1[j];
   }

   return v1[t.length()];
}


void removeDigits(char *str, int *nremoved)
{
   char digits[11] = "0123456789";
   *nremoved = 0;

   for(int i = 0; i < 10; ++i )
   {
      char digit = digits[i];
      size_t j = 0;
      while ( j < strlen(str) )
      {
         if (str[j] == digit)
         {
            *nremoved = *nremoved + 1;
            for(size_t k = j; k < strlen(str); ++k)
            {
               str[k] = str[k+1];
            }
         }
         else ++j;
      }
   }
}

/** method to calculate the greatest common divisor */

int gcd(int a, int b)
{
   return b == 0 ? a : gcd(b, a % b);
}


SCIP_CONS* consGetRelevantRepr(SCIP* scip, SCIP_CONS* cons)
{
   return cons;
}

SCIP_VAR* varGetRelevantRepr(SCIP* scip, SCIP_VAR* var)
{
   return SCIPvarGetProbvar(var);
}

SCIP_Bool seeedIsNoDuplicateOfSeeeds(SeeedPtr compseeed, std::vector<SeeedPtr> const & seeeds, bool sort)
{
   assert(compseeed != NULL);
   SCIP_Bool isDuplicate;

   for( size_t i = 0; i < seeeds.size(); ++i )
   {
      assert(seeeds[i] != NULL);

      compseeed->isEqual(seeeds[i], &isDuplicate, sort );
      if ( isDuplicate )
         return FALSE;
   }
   return TRUE;
}


SCIP_Bool seeedIsNoDuplicate(SeeedPtr seeed, std::vector<SeeedPtr> const & currSeeeds, std::vector<SeeedPtr> const & finishedSeeeds, bool sort)
{
   SCIP_Bool bool1 = seeedIsNoDuplicateOfSeeeds(seeed, currSeeeds, sort);
   SCIP_Bool bool2 = seeedIsNoDuplicateOfSeeeds(seeed, finishedSeeeds, sort);
   return ( bool1 && bool2 );
}


/** constructor */
Seeedpool::Seeedpool(
   SCIP*               givenScip, /**< SCIP data structure */
   const char*       conshdlrName,
   SCIP_Bool         _transformed
):scip(givenScip), currSeeeds(0), allrelevantseeeds(0), nTotalSeeeds(0), nVars(SCIPgetNVars(givenScip) ), nConss(SCIPgetNConss(givenScip) ), nDetectors(0), nFinishingDetectors(0),ndecompositions(0), candidatesNBlocks(0), transformed(_transformed), helpvisucounter(0)
{
   SCIP_CONS** conss;
   SCIP_VAR** vars;
   SCIP_CONSHDLR* conshdlr;  /** cons_decomp to get detectors */
   SCIP_CONSHDLRDATA* conshdlrdata;

<<<<<<< HEAD
   SCIP_Bool conssclassnnonzeros;
   SCIP_Bool conssclassscipconstypes;
   SCIP_Bool conssclassconsnamenonumbers;
   SCIP_Bool conssclassconsnamelevenshtein;

   SCIP_Bool varclassscipvartypes;

=======
>>>>>>> 07d090e2
   if( !transformed )
   {
      nVars = SCIPgetNOrigVars(scip);
      nConss = SCIPgetNOrigConss(scip);
   }

   int relevantVarCounter = 0;
   int relevantConsCounter = 0;

   /** store all enabled detectors */
   conshdlr = SCIPfindConshdlr(scip, conshdlrName);
   assert(conshdlr != NULL);
   conshdlrdata = SCIPconshdlrGetData(conshdlr);
   assert(conshdlrdata != NULL);

   /** set detection data */
   SCIP_CALL_ABORT( SCIPgetIntParam(givenScip, "detection/maxrounds", &maxndetectionrounds) );

   SCIPdebugMessagePrint(scip, " conshdlrname: %s \n ", conshdlrName);
   SCIPdebugMessagePrint(scip, " number of detectors: %d \n ", conshdlrdata->ndetectors);

   assert(conshdlrdata->ndetectors > 0);

   /** store priorities of the detectors */
   for( int d = 0; d < conshdlrdata->ndetectors; ++d )
   {
      DEC_DETECTOR *detector;
      detector = conshdlrdata->detectors[d];
      assert(detector != NULL);
      conshdlrdata->priorities[d] = detector->priority;
   }

   SCIPdebugMessage("Sorting %i detectors\n", conshdlrdata->ndetectors);

   /** sort the detectors according their priorities */
   SCIPsortIntPtr(conshdlrdata->priorities, (void**)conshdlrdata->detectors, conshdlrdata->ndetectors);

   SCIPdebugMessage("Trying %d detectors.\n", conshdlrdata->ndetectors);

   /** set up enabled detectors */
   for( int d = 0; d < conshdlrdata->ndetectors; ++d )
   {
      DEC_DETECTOR* detector;

      detector = conshdlrdata->detectors[d];
      assert(detector != NULL);
      if( transformed )
      {
         if( !detector->enabled || detector->propagateSeeed == NULL)
            continue;
      }
      else
      {
         if( !detector->enabledOrig || detector->propagateSeeed == NULL)
            continue;
      }

      scipDetectorToIndex[detector] = nDetectors;
      detectorToScipDetector.push_back(detector);
      ++nDetectors;
   }

   /** set up enabled finishing detectors */
   for( int d = 0; d < conshdlrdata->ndetectors; ++d )
   {
      DEC_DETECTOR* detector;

      detector = conshdlrdata->detectors[d];
      assert(detector != NULL);
      if( !detector->enabledFinishing || detector->finishSeeed == NULL)
         continue;

      scipFinishingDetectorToIndex[detector] = nFinishingDetectors;
      detectorToFinishingScipDetector.push_back(detector);
      ++nFinishingDetectors;
   }

   /** initilize matrix datastructures */
   if( transformed )
   {
      conss = SCIPgetConss(scip);
      vars = SCIPgetVars(scip);
   }
   else
   {
      conss = SCIPgetOrigConss(scip);
      vars = SCIPgetOrigVars(scip);
   }

   /** assign an index to every cons and var
    * @TODO: are all constraints/variables relevant? (probvars etc)  */

   for( int i = 0; i < nConss; ++i )
   {
      SCIP_CONS* relevantCons;

      relevantCons = transformed ? consGetRelevantRepr(scip, conss[i]) : conss[i];

      if( relevantCons != NULL )
      {
         scipConsToIndex[relevantCons] = relevantConsCounter ;
         consToScipCons.push_back(relevantCons);
         ++relevantConsCounter;
      }
      else
      {
         std::cout << "NULL" << std::endl;
      }
   }

   for( int i = 0; i < nVars; ++i )
   {
      SCIP_VAR* relevantVar;

      if( transformed )
         relevantVar = varGetRelevantRepr(scip, vars[i]);
      else
         relevantVar = vars[i];

      if( relevantVar != NULL )
      {
         scipVarToIndex[relevantVar] = relevantVarCounter ;
         varToScipVar.push_back(relevantVar);
         ++relevantVarCounter;
      }
   }

   /** from here on nVars and nConss represents the relevant numbers */
   nVars = relevantVarCounter;
   nConss = relevantConsCounter;
   std::cout << "nVars: " << nVars << " / nConss: " << nConss << std::endl;
   varsForConss = std::vector<std::vector<int>>(nConss);
   valsForConss = std::vector<std::vector<SCIP_Real>>(nConss);
   conssForVars = std::vector<std::vector<int>>(nVars);

   assert((int) varToScipVar.size() == nVars);
   assert((int) consToScipCons.size() == nConss);

   /** assumption: now every relevant constraint and variable has its index and is stored in the corresponding unordered_map */
   /** find constraint <-> variable relationships and store them in both directions */
   for( int i = 0; i < (int)consToScipCons.size() ; ++i )
   {
      SCIP_CONS* cons;
      SCIP_VAR** currVars;
      SCIP_Real* currVals;
      int        nCurrVars;

      cons = consToScipCons[i];

      nCurrVars = GCGconsGetNVars(scip, cons);

      SCIP_CALL_ABORT( SCIPallocBufferArray(scip, &currVars, nCurrVars) ); /** free in line 321 */
      SCIP_CALL_ABORT( SCIPallocBufferArray(scip, &currVals, nCurrVars) ); /** free in line 321 */
      SCIP_CALL_ABORT(GCGconsGetVars(scip, cons, currVars, nCurrVars));
      SCIP_CALL_ABORT(GCGconsGetVals(scip, cons, currVals, nCurrVars));

      for( int currVar = 0; currVar < nCurrVars; ++currVar )
      {
         int varIndex;
         std::tr1::unordered_map<SCIP_VAR*, int>::const_iterator iterVar;

         /** because of the bug of GCGconsGet*()-methods some variables have to be negated */
         if(!SCIPvarIsNegated(currVars[currVar]))
            iterVar = scipVarToIndex.find(currVars[currVar]);
         else
            iterVar = scipVarToIndex.find(SCIPvarGetNegatedVar(currVars[currVar]));

         if(iterVar == scipVarToIndex.end() )
            continue;

         varIndex = iterVar->second;

         varsForConss[i].push_back(varIndex);
         conssForVars[varIndex].push_back(i);
         valsForConss[i].push_back(currVals[currVar]);
         valsMap[std::pair<int,int>(i, varIndex)] =  currVals[currVar];
      }
      SCIPfreeBufferArrayNull(scip, &currVars);
      SCIPfreeBufferArrayNull(scip, &currVals);
   }

   /*  init  seeedpool with empty seeed and translated original seeeds*/
   addSeeedToCurr( new Seeed( scip, -1, nDetectors, nConss, nVars) );

   decompositions = NULL;

<<<<<<< HEAD
   if( transformed )
   {
      SCIPgetBoolParam(scip, "detection/conssclassifier/nnonzeros/enabled", &conssclassnnonzeros);
      SCIPgetBoolParam(scip, "detection/conssclassifier/scipconstype/enabled", &conssclassscipconstypes);
      SCIPgetBoolParam(scip, "detection/conssclassifier/consnamenonumbers/enabled", &conssclassconsnamenonumbers);
      SCIPgetBoolParam(scip, "detection/conssclassifier/consnamelevenshtein/enabled", &conssclassconsnamelevenshtein);

      SCIPgetBoolParam(scip, "detection/varclassifier/scipvartype/enabled", &varclassscipvartypes);
   }
   else
   {
      SCIPgetBoolParam(scip, "detection/conssclassifier/nnonzeros/origenabled", &conssclassnnonzeros);
      SCIPgetBoolParam(scip, "detection/conssclassifier/scipconstype/origenabled", &conssclassscipconstypes);
      SCIPgetBoolParam(scip, "detection/conssclassifier/consnamenonumbers/origenabled", &conssclassconsnamenonumbers);
      SCIPgetBoolParam(scip, "detection/conssclassifier/consnamelevenshtein/origenabled", &conssclassconsnamelevenshtein);

      SCIPgetBoolParam(scip, "detection/varclassifier/scipvartype/origenabled", &varclassscipvartypes);
   }

   std::cout << "consclass nonzeros enabled: " <<conssclassnnonzeros << std::endl;

   if( conssclassnnonzeros )
      addConsClassifier( createConsClassifierForNNonzeros() );
   if( conssclassscipconstypes )
      addConsClassifier( createConsClassifierForSCIPConstypes() );
   if( conssclassconsnamenonumbers )
      addConsClassifier( createConsClassifierForConsnamesDigitFreeIdentical() );
   if( conssclassconsnamelevenshtein )
      addConsClassifier( createConsClassifierForConsnamesLevenshteinDistanceConnectivity(1) );

   if ( varclassscipvartypes )
      addVarClassifier( createVarClassifierForSCIPVartypes() );

   reduceConsclasses();
   reduceVarclasses();

   calcCandidatesNBlocks();
=======
>>>>>>> 07d090e2

}//end constructor

Seeedpool::~Seeedpool()
{
   for( size_t i = 0; i < allrelevantseeeds.size(); ++i )
   {
      size_t help = allrelevantseeeds.size() - i - 1;
      if( allrelevantseeeds[help] != NULL && allrelevantseeeds[help]->getID() >= 0 )
         delete allrelevantseeeds[help];
   }

   for ( size_t i = 0; i < consclassescollection.size(); ++i )
   {
      size_t help = consclassescollection.size() - i - 1;
      if( consclassescollection[help] != NULL )
         delete consclassescollection[help];
   }

   for ( size_t i = 0; i < varclassescollection.size(); ++i )
   {
      size_t help = varclassescollection.size() - i - 1;
      if( varclassescollection[help] != NULL )
         delete varclassescollection[help];
   }
}


/** calculates constraint and variables classes, and find block number candidates */
SCIP_RETCODE Seeedpool::calcConsClassifierAndNBlockCandidates(
   SCIP*               givenScip /**< SCIP data structure */
   ){

   SCIP_Bool conssclassnnonzeros;
   SCIP_Bool conssclassscipconstypes;
   SCIP_Bool conssclassconsnamenonumbers;
   SCIP_Bool conssclassconsnamelevenshtein;

   if( transformed )
      {
         SCIPgetBoolParam(scip, "detection/conssclassifier/nnonzeros/enabled", &conssclassnnonzeros);
         SCIPgetBoolParam(scip, "detection/conssclassifier/scipconstype/enabled", &conssclassscipconstypes);
         SCIPgetBoolParam(scip, "detection/conssclassifier/consnamenonumbers/enabled", &conssclassconsnamenonumbers);
         SCIPgetBoolParam(scip, "detection/conssclassifier/consnamelevenshtein/enabled", &conssclassconsnamelevenshtein);
      }
      else
      {
         SCIPgetBoolParam(scip, "detection/conssclassifier/nnonzeros/origenabled", &conssclassnnonzeros);
         SCIPgetBoolParam(scip, "detection/conssclassifier/scipconstype/origenabled", &conssclassscipconstypes);
         SCIPgetBoolParam(scip, "detection/conssclassifier/consnamenonumbers/origenabled", &conssclassconsnamenonumbers);
         SCIPgetBoolParam(scip, "detection/conssclassifier/consnamelevenshtein/origenabled", &conssclassconsnamelevenshtein);
      }

      std::cout << "consclass nonzeros enabled: " <<conssclassnnonzeros << std::endl;

      if( conssclassnnonzeros )
         addConssClassesForNNonzeros();
      if( conssclassscipconstypes )
         addConssClassesForSCIPConstypes();
      if( conssclassconsnamenonumbers )
         addConssClassesForConsnamesDigitFreeIdentical();

      if( conssclassconsnamelevenshtein )
         addConssClassesForConsnamesLevenshteinDistanceConnectivity(1);

      /** Start of testing consclassescollection2, i.e. vector of ConsClassifier objects */
      testConsClassesCollection( consclassescollection, consclassesnclasses, consclassescollection2 );
      /** End of testing consclassescollection2, i.e. vector of ConsClassifier objects */

      reduceConsclasses();

      calcCandidatesNBlocks();

      return SCIP_OKAY;
}


 /** finds decompositions  */
  /** access coefficient matrix constraint-wise */
 std::vector<SeeedPtr>    Seeedpool::findSeeeds(
 ){
    /** 1) read parameter, as there are: maxrounds
     *  2) loop rounds
     *  3) every seeed in seeeds
     *  4) every detector not registered yet propagates seeed
     *  5)  */

    bool displaySeeeds = false;
    int verboseLevel;
    std::vector<int> successDetectors;
    std::vector<SeeedPtr> delSeeeds;
    bool duplicate;

    successDetectors = std::vector<int>(nDetectors, 0);
    ndecompositions = 0;

    delSeeeds = std::vector<SeeedPtr>(0);

    verboseLevel = 1;

    for( size_t i = 0; i < currSeeeds.size(); ++i )
    {
       SCIP_CALL_ABORT( prepareSeeed( currSeeeds[i]) );
       currSeeeds[i]->setID(getNewIdForSeeed() );
    }

    /** add translated original seeeds (of unpresolved problem) */
    for( size_t i = 0; i < translatedOrigSeeeds.size(); ++i )
    {
       SCIP_CALL_ABORT( prepareSeeed( translatedOrigSeeeds[i]) );
       translatedOrigSeeeds[i]->setID(getNewIdForSeeed() );
       if( seeedIsNoDuplicateOfSeeeds(translatedOrigSeeeds[i], currSeeeds, true) )
          currSeeeds.push_back(translatedOrigSeeeds[i] );
    }

    for( int round = 0; round < maxndetectionrounds; ++round )
    {
       std::cout << "currently in detection round " << round << std::endl;
       std::vector<SeeedPtr> nextSeeeds = std::vector<SeeedPtr>(0);
       std::vector<SeeedPtr> currSeeedsToDelete = std::vector<SeeedPtr>(0);

       #pragma omp parallel for schedule(static,1)
       for( size_t s = 0; s < currSeeeds.size(); ++s )
       {
          SeeedPtr seeedPtr;
          seeedPtr = currSeeeds[s];

          #pragma omp critical (ostream)
          {
             if( displaySeeeds || verboseLevel >= 1 )
             {
                std::cout << "Start to propagate seeed " << seeedPtr->getID() << " in round " << round << ":" << std::endl;
                if( displaySeeeds )
                   seeedPtr->displaySeeed();
             }
          }

          SCIPdebugMessagePrint(scip, "number of detectors: %d \n", nDetectors);

          /** the current seeed is handled by all detectors */
          for( int d = 0; d < nDetectors; ++d )
          {
             SEEED_PROPAGATION_DATA* seeedPropData;
             seeedPropData = new SEEED_PROPAGATION_DATA();
             seeedPropData->seeedpool = this;
             seeedPropData->nNewSeeeds = 0;
             DEC_DETECTOR* detector;
             std::vector<SeeedPtr>::const_iterator newSIter;
             std::vector<SeeedPtr>::const_iterator newSIterEnd;
             int maxcallround;
             int mincallround;
             int freqcallround;
             const char* detectorname;
             SCIP_CLOCK* detectorclock;

             detector = detectorToScipDetector[d];
             detectorname = DECdetectorGetName(detector);
             SCIP_RESULT result = SCIP_DIDNOTFIND;

             /** if the seeed is also propagated by the detector go on with the next detector */
             if( seeedPtr->isPropagatedBy(detector) && !detector->usefulRecall )
                continue;

             /** check if detector is callable in current detection round */
             SCIP_CALL_ABORT( getDetectorCallRoundInfo( scip, detectorname, transformed, &maxcallround, &mincallround, &freqcallround) );

             if( maxcallround < round || mincallround > round || ( (round - mincallround) % freqcallround != 0 ) )
                continue;

             #pragma omp critical (seeedcount)
             seeedPropData->seeedToPropagate = new gcg::Seeed(seeedPtr, this );


             /** new seeeds are created by the current detector */
             #pragma omp critical (clock)
             SCIPcreateClock(scip, &detectorclock);
             SCIP_CALL_ABORT( SCIPstartClock(scip, detectorclock) );

             if( verboseLevel >= 1 )
             {
                #pragma omp critical (scipinfo)
                SCIPinfoMessage(scip, NULL, "detector %s started to propagate the %d-th seeed (ID %d ) in round %d \n", DECdetectorGetName(detectorToScipDetector[d]), s+1, seeedPtr->getID(), round);
             }

             SCIP_CALL_ABORT(detectorToScipDetector[d]->propagateSeeed(scip, detectorToScipDetector[d], seeedPropData, &result) );

             for( int j = 0; j < seeedPropData->nNewSeeeds; ++j )
             {
               #pragma omp critical (seeedcount)
                seeedPropData->newSeeeds[j]->setID(getNewIdForSeeed());
                prepareSeeed( seeedPropData->newSeeeds[j] );
                seeedPropData->newSeeeds[j]->checkConsistency();
                seeedPropData->newSeeeds[j]->addDecChangesFromAncestor(seeedPtr);
             }

             SCIP_CALL_ABORT( SCIPstopClock(scip, detectorclock) );

             #pragma omp critical (clockcount)
             detectorToScipDetector[d]->dectime += SCIPgetClockTime(scip, detectorclock);

             #pragma omp critical (clock)
             SCIPfreeClock(scip, &detectorclock);

             if(seeedPropData->nNewSeeeds != 0 && ( displaySeeeds ) )
             {
                #pragma omp critical (ostream)
                std::cout << "detector " << DECdetectorGetName(detectorToScipDetector[d] ) << " found " << seeedPropData->nNewSeeeds << " new seeed(s): ";
                #pragma omp critical (ostream)
                std::cout << seeedPropData->newSeeeds[0]->getID();
                for( int j = 1; j < seeedPropData->nNewSeeeds; ++j )
                {
                   #pragma omp critical (ostream)
                   std::cout << ", " << seeedPropData->newSeeeds[j]->getID();
                }
                #pragma omp critical (ostream)
                std::cout << "\n";

                if( displaySeeeds )
                {
                   for( int j = 0; j < seeedPropData->nNewSeeeds; ++j )
                   {
                      #pragma omp critical (ostream)
                      seeedPropData->newSeeeds[j]->displaySeeed();
                   }
                }
             }
             else
                if( displaySeeeds )
                {
                   #pragma omp critical (ostream)
                   std::cout << "detector " << DECdetectorGetName(detectorToScipDetector[d] ) << " found 0 new seeeds" << std::endl;
                }

             /** if the new seeeds are no duplicate they're added to the currSeeeds */
             for( int seeed = 0; seeed < seeedPropData->nNewSeeeds; ++seeed )
             {
                SCIP_Bool noduplicate;
                #pragma omp critical (seeedptrstore)
                noduplicate = seeedIsNoDuplicate(seeedPropData->newSeeeds[seeed], nextSeeeds, finishedSeeeds, false);
                if( !seeedPropData->newSeeeds[seeed]->isTrivial() && noduplicate )
                {
                   seeedPropData->newSeeeds[seeed]->calcOpenconss();
                   seeedPropData->newSeeeds[seeed]->calcOpenvars();
                   if(seeedPropData->newSeeeds[seeed]->getNOpenconss() == 0 && seeedPropData->newSeeeds[seeed]->getNOpenvars() == 0)
                   {
                      if(verboseLevel > 2)
                      {
                         #pragma omp critical (ostream)
                         {
                            std::cout << "seeed " << seeedPropData->newSeeeds[seeed]->getID() << " is addded to finished seeeds!" << std::endl;
                            seeedPropData->newSeeeds[seeed]->showScatterPlot(this);
                         }
                      }
                      #pragma omp critical (seeedptrstore)
                      {
                         assert(seeedPropData->newSeeeds[seeed]->getID() >= 0);
                         finishedSeeeds.push_back(seeedPropData->newSeeeds[seeed]);
                         allrelevantseeeds.push_back(seeedPropData->newSeeeds[seeed]);
                      }
                   }
                   else
                   {
                      if(verboseLevel > 2)
                      {
                         #pragma omp critical (ostream)
                         {
                            std::cout << "seeed " << seeedPropData->newSeeeds[seeed]->getID() << " is addded to next round seeeds!" << std::endl;
                            seeedPropData->newSeeeds[seeed]->showScatterPlot(this);
                         }
                      }
                      #pragma omp critical (seeedptrstore)
                      {
                         nextSeeeds.push_back(seeedPropData->newSeeeds[seeed]);
                         allrelevantseeeds.push_back(seeedPropData->newSeeeds[seeed]);
                      }
                   }
                }
                else
                {
                   delete seeedPropData->newSeeeds[seeed];
                   seeedPropData->newSeeeds[seeed] = NULL;
                }
             }
             /** cleanup propagation data structure */

             SCIPfreeMemoryArrayNull(scip, &seeedPropData->newSeeeds);
             delete seeedPropData->seeedToPropagate;
             seeedPropData->newSeeeds = NULL;
             seeedPropData->nNewSeeeds = 0;
             delete seeedPropData;
          } // end for detectors

          for( int d = 0; d < nFinishingDetectors; ++d )
          {
             DEC_DETECTOR* detector = detectorToFinishingScipDetector[d];
             SCIP_RESULT result = SCIP_DIDNOTFIND;
             SEEED_PROPAGATION_DATA* seeedPropData;
             seeedPropData = new SEEED_PROPAGATION_DATA();
             seeedPropData->seeedpool = this;
             seeedPropData->nNewSeeeds = 0;
             #pragma omp critical (seeedcount)
             seeedPropData->seeedToPropagate = new gcg::Seeed(seeedPtr, this );

             if(verboseLevel > 2 )
             #pragma omp critical (ostream)
             {
                std::cout << "check if finisher of detector " << DECdetectorGetName(detectorToFinishingScipDetector[d] ) << " is enabled " << std::endl;
             }

             /** if the finishing of the detector is not enabled go on with the next detector */
             if( !detector->enabledFinishing )
                continue;

             if(verboseLevel > 2 )
             #pragma omp critical (ostream)
             {
                std::cout << "call finisher for detector " << DECdetectorGetName(detectorToFinishingScipDetector[d] ) << std::endl;
             }
             SCIP_CALL_ABORT(detectorToFinishingScipDetector[d]->finishSeeed(scip, detectorToFinishingScipDetector[d], seeedPropData, &result) );

             for( int finished = 0; finished < seeedPropData->nNewSeeeds; ++finished )
             {
                SeeedPtr seeed = seeedPropData->newSeeeds[finished];
                #pragma omp critical (seeedcount)
                seeed->setID(getNewIdForSeeed());
                seeed->sort();
                seeed->calcHashvalue();
                seeed->addDecChangesFromAncestor(seeedPtr);
                seeed->setFinishedByFinisher(true);
                #pragma omp critical (seeedptrstore)
                {
                   if( seeedIsNoDuplicateOfSeeeds(seeed, finishedSeeeds, false) )
                   {
                      assert(seeed->getID() >= 0);
                      finishedSeeeds.push_back(seeed);
                      allrelevantseeeds.push_back(seeed);
                   }
                   else
                   {
                      bool isIdentical = false;
                      for ( size_t h = 0; h < finishedSeeeds.size(); ++h )
                      {
                         if( seeed == finishedSeeeds[h] )
                         {
                            isIdentical = true;
                            break;
                         }
                      }

                      if( !isIdentical )
                      {
                         currSeeedsToDelete.push_back(seeed);
                      }
                   }
                }
             }
             SCIPfreeMemoryArrayNull(scip, &seeedPropData->newSeeeds);
             delete seeedPropData->seeedToPropagate;
             seeedPropData->newSeeeds = NULL;
             seeedPropData->nNewSeeeds = 0;
             delete seeedPropData;
          }
       }// end for currseeeds

       for(size_t s = 0; s < currSeeedsToDelete.size(); ++s )
       {
          delete currSeeedsToDelete[s];
          currSeeedsToDelete[s] = NULL;
       }

       currSeeeds = nextSeeeds;
    } // end for rounds

    /** complete the currseeeds with finishing detectors and add them to finished seeeds */
    #pragma omp parallel for schedule(static,1)
    for( size_t i = 0; i < currSeeeds.size(); ++i )
    {
       SeeedPtr seeedPtr = currSeeeds[i];
       for( int d = 0; d < nFinishingDetectors; ++d )
       {
          DEC_DETECTOR* detector = detectorToFinishingScipDetector[d];
          SCIP_RESULT result = SCIP_DIDNOTFIND;
          SEEED_PROPAGATION_DATA* seeedPropData;
          seeedPropData = new SEEED_PROPAGATION_DATA();
          seeedPropData->seeedpool = this;
          seeedPropData->nNewSeeeds = 0;

          #pragma omp critical (seeedcount)
          seeedPropData->seeedToPropagate = new gcg::Seeed(seeedPtr, this );

          std::cout << "check if finisher of detector " << DECdetectorGetName(detectorToScipDetector[d] ) << " is enabled " << std::endl;

          /** if the finishing of the detector is not enabled go on with the next detector */
          if( !detector->enabledFinishing )
             continue;

          std::cout << "call finisher for detector " << DECdetectorGetName(detectorToFinishingScipDetector[d] ) << std::endl;

          SCIP_CALL_ABORT(detectorToFinishingScipDetector[d]->finishSeeed(scip, detectorToFinishingScipDetector[d],seeedPropData, &result) );

          for( int finished = 0; finished < seeedPropData->nNewSeeeds; ++finished )
          {
             SeeedPtr seeed = seeedPropData->newSeeeds[finished];
             #pragma omp critical (seeedcount)
             seeed->setID( getNewIdForSeeed() );

             seeed->calcHashvalue();
             seeed->addDecChangesFromAncestor(seeedPtr);
             seeed->setFinishedByFinisher(true);

             if( seeedIsNoDuplicateOfSeeeds(seeed, finishedSeeeds, false) )
             {
                if( verboseLevel > 2 )
                {
                   std::cout << "seeed " << seeed->getID() << " is finished from next round seeeds!" << std::endl;
                   seeed->showScatterPlot(this);
                }
                #pragma omp critical (seeedptrstore)
                {
                   assert(seeed->getID() >= 0);
                   finishedSeeeds.push_back(seeed);
                   allrelevantseeeds.push_back(seeed);
                }
             }

             SCIPfreeMemoryArrayNull(scip, &seeedPropData->newSeeeds);
             seeedPropData->newSeeeds = NULL;
             seeedPropData->nNewSeeeds = 0;
          }

          delete seeedPropData->seeedToPropagate;
          delete seeedPropData;
       }
    }// end for finishing curr seeeds

    std::cout << (int) finishedSeeeds.size() << " finished seeeds are found." << std::endl;

    if( displaySeeeds )
    {
       for( size_t i = 0; i < finishedSeeeds.size(); ++i )
       {
          std::cout << i+1 << "th finished seeed: " << std::endl;
          finishedSeeeds[i]->displaySeeed();
       }
    }

    /** count the successful refinement calls for each detector */

    for(size_t i = 0; i < finishedSeeeds.size(); ++i)
    {
       assert(finishedSeeeds[i]->checkConsistency() );
       assert(finishedSeeeds[i]->getNOpenconss() == 0);
       assert(finishedSeeeds[i]->getNOpenvars() == 0);


       for( int d = 0; d < nDetectors; ++d )
       {
          if(finishedSeeeds[i]->isPropagatedBy(detectorToScipDetector[d]))
             successDetectors[d] += 1;
       }
    }

    /** preliminary output detector stats */

    std::cout << "Begin preliminary detector times: " << std::endl;

    for( int i = 0; i < nDetectors; ++i )
    {
       std::cout << "Detector " << std::setw(25) << std::setiosflags(std::ios::left) << DECdetectorGetName(detectorToScipDetector[i] ) << " \t worked on \t " << successDetectors[i] << " of " << finishedSeeeds.size() << "\t and took a total time of \t" << detectorToScipDetector[i]->dectime  << std::endl;
    }

    if( (int) finishedSeeeds.size() != 0)
    {
       SCIP_Real minscore = finishedSeeeds[0]->evaluate(this);
       //            SeeedPtr bestSeeed = finishedSeeeds[0];
       for( size_t i = 1; i < finishedSeeeds.size(); ++i )
       {
          SCIP_Real score = finishedSeeeds[i]->evaluate(this);
          if (score < minscore)
          {
             minscore = score;
             //                  bestSeeed = finishedSeeeds[i];
          }
       }
       //            bestSeeed->showScatterPlot(this);
    }


    /** delete the seeeds */
    for( size_t c = 0; c < currSeeeds.size(); ++c )
    {
       duplicate = false;
       for(size_t d = 0; d < delSeeeds.size(); ++d)
       {
          if(currSeeeds[c]==delSeeeds[d])
          {
             duplicate=true;
             break;
          }
       }
       if(!duplicate)
       {
          delSeeeds.push_back(currSeeeds[c]);
       }
    }

    /* postpone deleting to destructor */
    //         for( size_t d =  delSeeeds.size(); d > 0; d--)
    //         {
    //            delete delSeeeds[d-1];
    //            delSeeeds[d-1] = NULL;
    //         }
    //
    //         delSeeeds.clear();



    sortAllRelevantSeeeds();

    return finishedSeeeds;

 }

 void    Seeedpool::findDecompositions(
 ){

    /**
     * finds seeeds and translates them to decompositions
     */

    std::vector<int> successDetectors;
    std::vector<SeeedPtr> delSeeeds;
    SCIP_Bool usemaxwhitescore;
    SCIP_Bool dothinout;


    size_t nDecomps = 6;

//    SCIPdebugMessage("Starting find decomps of seeedpool\n");

    SCIP_Bool addTrivialDecomp = FALSE;

    successDetectors = std::vector<int>(nDetectors, 0);
    ndecompositions = 0;
    delSeeeds = std::vector<SeeedPtr>(0);
    usemaxwhitescore = TRUE;
    dothinout = FALSE;

    finishedSeeeds = findSeeeds();

    /* sort the seeeds according to maximum white measure */

    std::sort (finishedSeeeds.begin(), finishedSeeeds.end(), cmpSeeedsMaxWhite);

    /** hack to just use max white seeed */
    if( usemaxwhitescore && dothinout )
       finishedSeeeds = thinout( finishedSeeeds, nDecomps, addTrivialDecomp );

    /** fill out the decompositions */

    SCIP_CALL_ABORT( SCIPallocMemoryArray(scip, &decompositions, (int) finishedSeeeds.size())); /** free in decomp.c:470 */
    for( size_t i = 0; i < finishedSeeeds.size(); ++i )
    {
       SeeedPtr seeed = finishedSeeeds[i];

       SCIP_CALL_ABORT( createDecompFromSeeed(seeed, &decompositions[i]) );

    }

    //SCIP_CALL_ABORT(SCIPfreeClock(scip, &temporaryClock) );

    /** delete the seeeds */

    //         for(size_t f = 0; f < finishedSeeeds.size(); ++f)
    //         {
    //            duplicate = false;
    //            for(size_t d = 0; d < delSeeeds.size(); ++d)
    //            {
    //               if(finishedSeeeds[f]==delSeeeds[d])
    //               {
    //                  duplicate=true;
    //                  break;
    //               }
    //            }
    //            if(!duplicate)
    //            {
    //               delSeeeds.push_back(finishedSeeeds[f]);
    //            }
    //         }
    //
    //
    //         for( size_t d =  delSeeeds.size(); d > 0; d--)
    //         {
    //            delete delSeeeds[d-1];
    //            delSeeeds[d-1] = NULL;
    //         }

    delSeeeds.clear();

    return;

}

/*SCIP_RETCODE DECdecompCheckConsistency(DEC_DECOMP* decomp)
   {
      int c;
      int b;
      int v;

      for( v = 0; v < SCIPgetNVars(scip); ++v )
      {
         assert(SCIPhashmapExists(DECdecompGetVartoblock(decomp), SCIPgetVars(scip)[v]));
      }
   }*/


 SCIP_RETCODE Seeedpool::prepareSeeed( SeeedPtr seeed)
 {
   seeed->considerImplicits(this);
   seeed->sort();
   seeed->calcHashvalue();
   seeed->evaluate(this);

   return SCIP_OKAY;
 }


void Seeedpool::freeCurrSeeeds()
{
   for( size_t i = 0; i < currSeeeds.size(); ++i )
   {
      if ( currSeeeds[i] != NULL )
      {
         currSeeeds[i]->checkConsistency();
         delete currSeeeds[i];
         currSeeeds[i] = NULL;
      }
   }
   return;
}


void Seeedpool::addSeeedToCurr(SeeedPtr seeed){

   currSeeeds.push_back(seeed);
   allrelevantseeeds.push_back(seeed);
   return;
}

void Seeedpool::addSeeedToFinished(SeeedPtr seeed){

   finishedSeeeds.push_back(seeed);
   allrelevantseeeds.push_back(seeed);
   return;
}

void Seeedpool::sortAllRelevantSeeeds(){

   int maxid  = 0;
   std::vector<SeeedPtr> tmpAllRelevantSeeeds(0);

   for ( size_t i = 0; i < allrelevantseeeds.size(); ++i )
   {
      if( allrelevantseeeds[i]->getID() > maxid )
         maxid = allrelevantseeeds[i]->getID();
   }

   tmpAllRelevantSeeeds = std::vector<SeeedPtr>(maxid+1, NULL );

   for ( size_t i = 0; i < allrelevantseeeds.size(); ++i )
   {
      if ( allrelevantseeeds[i]->getID() < 0  )
         continue;
      tmpAllRelevantSeeeds[allrelevantseeeds[i]->getID()] = allrelevantseeeds[i];
   }

   allrelevantseeeds = tmpAllRelevantSeeeds;

}

void Seeedpool::translateSeeedData( Seeedpool* origpool, std::vector<Seeed*> origseeeds, std::vector<Seeed*>& newseeeds,
   std::vector<ConsClassifier*> otherconsclassifiers, std::vector<ConsClassifier*>& newconsclassifiers,
   std::vector<VarClassifier*> othervarclassifiers, std::vector<VarClassifier*>& newvarclassifiers )
{
   assert( newseeeds.empty() );
   assert( newconsclassifiers.empty() );
   assert( newvarclassifiers.empty() );

   int nrowsother  = origpool->nConss;
   int nrowsthis  = nConss;
   int ncolsother  = origpool->nVars;
   int ncolsthis  = nVars;

   std::vector<int> rowothertothis(nrowsother, -1);
   std::vector<int> rowthistoother(nrowsthis, -1);
   std::vector<int> colothertothis(ncolsother, -1);
   std::vector<int> colthistoother(ncolsthis, -1);

   std::vector<int> missingrowinthis(0);
   std::vector<int> newrowsthis(0);
   std::vector<int> missingcolsinthis(0);
   std::vector<int> newcolsthis(0);

   SCIPdebugMessagePrint(this->scip, " started translate seeed method \n" );


   /* identify new and deleted rows and cols; and identify bijection between maintained variables */

   for( int i = 0; i < nrowsother; ++i  )
   {
      SCIP_CONS* otherrow = origpool->getConsForIndex(i);
      assert(otherrow != NULL);
      SCIP_Bool foundmaintained = FALSE;
      for( int j = 0; j < nrowsthis; ++j  )
      {
         SCIP_CONS* thisrow = this->getConsForIndex(j);
         assert(SCIPconsIsTransformed(thisrow) );
         char buffer[SCIP_MAXSTRLEN];
         assert(this->scip != NULL);
         strcpy(buffer, SCIPconsGetName(thisrow) + 2);
         assert(this->scip != NULL);
         if( strcmp(SCIPconsGetName(otherrow), SCIPconsGetName(thisrow) ) == 0 )
         {
            rowothertothis[i] = j;
            rowthistoother[j] = i;
            foundmaintained = TRUE;
            break;
         }
      }
      if (!foundmaintained)
         missingrowinthis.push_back(i);
   }

   for( int i = 0; i < ncolsother; ++i  )
   {
      SCIP_VAR* othervar = origpool->getVarForIndex(i);
      for( int j = 0; j < ncolsthis; ++j  )
      {
         if( othervar == this->getVarForIndex(j) )
         {
            colothertothis[i] = j;
            colthistoother[j] = i;
            break;
         }
      }
   }

   SCIPdebugMessagePrint(this->scip, " calculated translation; number of missing constraints: %d; number of other seeeds: %d \n", missingrowinthis.size(), origseeeds.size() );

   /** constructing seeeds for this seeedpool */

   for( size_t s = 0; s < origseeeds.size(); ++s )
   {
      SeeedPtr otherseeed;
      SeeedPtr newseeed;

      otherseeed = origseeeds[s];

 //     SCIPdebugMessagePrint(this->scip, " otherseeed seeed %d has %d many blocks \n", otherseeed->getID(), otherseeed->getNBlocks() );

      /** ignore seeeds with one block or no block, they are supposed to be found anyway */
      if( otherseeed->getNBlocks() == 1 || otherseeed->getNBlocks() == 0  )
         continue;

      SCIPdebugMessagePrint(this->scip, " transform seeed %d \n", otherseeed->getID() );

      newseeed = new Seeed(scip, this->getNewIdForSeeed(), this->getNDetectors(), this->getNConss(), this->getNVars() );

      /** prepare new seeed */
      newseeed->calcOpenconss();
      newseeed->calcOpenvars();
      newseeed->setOpenVarsAndConssCalculated(true);

      newseeed->setNBlocks(otherseeed->getNBlocks() );

      newseeed->usergiven = otherseeed->usergiven;

      /** set all (which have representative in the unpresolved seeed) constraints according to their representatives in the unpresolved seeed */
      for(int b = 0; b < otherseeed->getNBlocks() ; ++b )
      {
         for ( int i = 0; i < otherseeed->getNConssForBlock(b); i++ )
         {
            int thiscons = rowothertothis[otherseeed->getConssForBlock(b)[i] ];
            if( thiscons != -1 )
            {
               newseeed->setConsToBlock(thiscons, b);
               newseeed->deleteOpencons(thiscons);
            }
         }

//         for ( int j = 0; j < otherseeed->getNVarsForBlock(b); j++ )
//         {
//            int thisvar = colothertothis[otherseeed->getVarsForBlock(b)[j] ];
//            if( thisvar != -1 )
//            {
//               newseeed->setVarToBlock(thisvar, b);
//               newseeed->deleteOpenvar(thisvar);
//            }
//         }
      }

      for ( int i = 0; i < otherseeed->getNMasterconss(); i++ )
      {
         int thiscons = rowothertothis[otherseeed->getMasterconss()[i] ];
         if( thiscons != -1 )
         {
            newseeed->setConsToMaster(thiscons);
            newseeed->deleteOpencons(thiscons);
         }
      }

      /** set linking and master vars according to their representatives in the unpresolved seeed */

      for ( int j = 0; j < otherseeed->getNLinkingvars(); j++ )
      {
         int thisvar = colothertothis[otherseeed->getLinkingvars()[j] ];
         if( thisvar != -1 )
         {
            newseeed->setVarToLinking(thisvar);
            newseeed->deleteOpenvar(thisvar);
         }
      }

      for ( int j = 0; j < otherseeed->getNMastervars(); j++ )
      {
         int thisvar = colothertothis[otherseeed->getMastervars()[j] ];
         if( thisvar != -1 )
         {
            newseeed->setVarToMaster(thisvar);
            newseeed->deleteOpenvar(thisvar);
         }
      }

      newseeed->detectorChain = otherseeed->detectorChain;

      newseeed->stemsFromUnpresolved = true;
      newseeed->isFinishedByFinisherUnpresolved  = otherseeed->isFinishedByFinisher;

      if ( otherseeed->isFinishedByFinisher )
         newseeed->finishedUnpresolvedBy = otherseeed->detectorChain[otherseeed->detectorChain.size()-1];


      newseeed->setFinishedByFinisher(otherseeed->isFinishedByFinisher);
      newseeed->sort();
      newseeed->considerImplicits(this);
      newseeed->deleteEmptyBlocks();
      newseeed->checkConsistency();



      /*std::cout << "unpresolved seeed " << std::endl;
         otherseeed->showScatterPlot(origpool);
         std::cout << "has become " << std::endl;
         newseeed->showScatterPlot(this);
       */

<<<<<<< HEAD
      if(newseeed->checkConsistency() )
         newseeeds.push_back(newseeed);
      else {
         delete newseeed;
         newseeed = NULL;
      }
   }


   /** constructing ConsClassifiers for this seeedpool */
   for ( size_t i = 0; i < otherconsclassifiers.size(); ++i )
   {
      ConsClassifier* oldclassifier = otherconsclassifiers[i];
      ConsClassifier* newclassifier;
      std::stringstream newname;

      newname << oldclassifier->getName() << "-origp";
      newclassifier = new ConsClassifier(scip, newname.str().c_str(), oldclassifier->getNClasses(), nrowsthis);
      int bufferclassindex = -1;
=======
       if(newseeed->checkConsistency() )
          newseeeds.push_back(newseeed);
       else {
          delete newseeed;
          newseeed = NULL;
       }
    }
>>>>>>> 07d090e2

      /** copy class information */
      for ( int j = 0; j < oldclassifier->getNClasses(); ++j )
      {
         newclassifier->setClassName( j, oldclassifier->getClassName(j) );
         newclassifier->setClassDescription( j, oldclassifier->getClassDescription(j) );
         newclassifier->setClassDecompInfo( j, oldclassifier->getClassDecompInfo(j) );
      }

      /** assign new conss to classes */
      for ( int c = 0; c < nrowsthis; ++c )
      {
         if ( rowthistoother[c] != -1 )
         {
            newclassifier->assignConsToClass( c, oldclassifier->getClassOfCons( rowthistoother[c] ) );
         }
         else
         {
            if ( bufferclassindex == -1)
            {
               bufferclassindex = newclassifier->addClass( "buffer", "This class contains constraints which are new in the presolved problem.", BOTH );
            }
            newclassifier->assignConsToClass( c, bufferclassindex );
         }
      }

      /** remove empty classes */
      newclassifier->removeEmptyClasses();

      newconsclassifiers.push_back(newclassifier);
   }


   /** constructing VarClassifiers for this seeedpool */
   for ( size_t i = 0; i < othervarclassifiers.size(); ++i )
   {
      VarClassifier* oldclassifier = othervarclassifiers[i];
      VarClassifier* newclassifier;
      std::stringstream newname;

      newname << oldclassifier->getName() << "-origp";
      newclassifier = new VarClassifier(scip, newname.str().c_str(), oldclassifier->getNClasses(), ncolsthis);
      int bufferclassindex = -1;

      /** copy class information */
      for ( int j = 0; j < oldclassifier->getNClasses(); ++j )
      {
         newclassifier->setClassName( j, oldclassifier->getClassName(j) );
         newclassifier->setClassDescription( j, oldclassifier->getClassDescription(j) );
         newclassifier->setClassDecompInfo( j, oldclassifier->getClassDecompInfo(j) );
      }

      /** assign new vars to classes */
      for ( int c = 0; c < ncolsthis; ++c )
      {
         if ( colthistoother[c] != -1 )
         {
            newclassifier->assignVarToClass( c, oldclassifier->getClassOfVar( colthistoother[c] ) );
         }
         else
         {
            if ( bufferclassindex == -1)
            {
               bufferclassindex = newclassifier->addClass( "buffer", "This class contains variables which are new in the presolved problem.", ALL );
            }
            newclassifier->assignVarToClass( c, bufferclassindex );
         }
      }

      /** remove empty classes */
      newclassifier->removeEmptyClasses();

      newvarclassifiers.push_back(newclassifier);
   }
}

void Seeedpool::populate(std::vector<SeeedPtr> seeeds)
{
   translatedOrigSeeeds = seeeds;
}

const  int * Seeedpool::getVarsForCons(int cons)
{
   return &varsForConss[cons][0];
}

const  SCIP_Real * Seeedpool::getValsForCons(int cons)
{
   return &valsForConss[cons][0];
}

/** access coefficient matrix variable-wise */
const  int * Seeedpool::getConssForVar(int var)
{
   return &conssForVars[var][0];
}

int Seeedpool::getNVarsForCons(int cons)
{
   return varsForConss[cons].size();
}

int Seeedpool::getNConssForVar(int var)
{
   return conssForVars[var].size();
}

SCIP_VAR* Seeedpool::getVarForIndex(int varIndex)
{
   return varToScipVar[varIndex];
}

SCIP_CONS* Seeedpool::getConsForIndex(int consIndex)
{
   return consToScipCons[consIndex];
}

DEC_DETECTOR* Seeedpool::getDetectorForIndex(int detectorIndex)
{
   return detectorToScipDetector[detectorIndex];
}

DEC_DETECTOR* Seeedpool::getFinishingDetectorForIndex(int detectorIndex)
{
   return detectorToFinishingScipDetector[detectorIndex];
}


SCIP_Real Seeedpool::getVal(int row, int col)
{
   std::tr1::unordered_map< std::pair<int, int>, SCIP_Real, pair_hash>::const_iterator iter =  valsMap.find(std::pair<int, int>(row, col) ) ;

   if ( iter == valsMap.end()  )
      return 0;

   return iter->second;
}

int Seeedpool::getIndexForVar(SCIP_VAR* var)
{
   return scipVarToIndex[var];
}

int Seeedpool::getIndexForCons(SCIP_CONS* cons)
{
   return scipConsToIndex[cons];
}

int Seeedpool::getIndexForDetector(DEC_DETECTOR* detector)
{
   return scipDetectorToIndex[detector];
}

int Seeedpool::getIndexForFinishingDetector(DEC_DETECTOR* detector)
{
   return scipFinishingDetectorToIndex[detector];
}


int Seeedpool::getNewIdForSeeed()
{
   nTotalSeeeds++;
   return (nTotalSeeeds-1);
}

void Seeedpool::decrementSeeedcount()
{
   nTotalSeeeds--;
   return;
}


DEC_DECOMP** Seeedpool::getDecompositions()
{
   return decompositions;
}

int Seeedpool::getNDecompositions()
{
   return ndecompositions;
}

int Seeedpool::getNDetectors()
{
   return nDetectors;
}

int Seeedpool::getNFinishingDetectors()
{
   return nFinishingDetectors;
}


int Seeedpool::getNVars()
{
   return nVars;
}

int Seeedpool::getNConss()
{
   return nConss;
}

std::vector<int> Seeedpool::getSortedCandidatesNBlocks()
{
   std::vector<int> toreturn(0);
   SCIP_Bool output = FALSE;

   /** first: sort the current candidates */
   std::sort(candidatesNBlocks.begin(), candidatesNBlocks.end(), sort_decr() );

   if( output )
   {
      std::cout << "nCandidates: " << candidatesNBlocks.size() << std::endl;
      for( size_t i = 0; i < candidatesNBlocks.size(); ++i )
         std::cout << "nblockcandides: " << candidatesNBlocks[i].first << " ; " << candidatesNBlocks[i].second << " times prop " << std::endl;
   }

   for( size_t i = 0; i < candidatesNBlocks.size(); ++i )
      toreturn.push_back(candidatesNBlocks[i].first);

   return toreturn;
}

void Seeedpool::addCandidatesNBlocks(
   int                 candidate            /**< candidate for block size */
)
{
   if( candidate > 1 )
   {
      bool alreadyIn = false;
      for(size_t i = 0; i < candidatesNBlocks.size(); ++i )
      {
         if(candidatesNBlocks[i].first == candidate)
         {
            alreadyIn = true;
            ++candidatesNBlocks[i].second;
            break;
         }
      }
      if(!alreadyIn)
      {
         std::cout << "added block number candidate : " << candidate << std::endl;
         candidatesNBlocks.push_back(std::pair<int,int>(candidate, 1) );
      }
   }
   return;
}

void Seeedpool::calcCandidatesNBlocks()
 {
   /**
    * for every subset of constraint classes calculate gcd (greatest common divisors) of the corresponding number of occurrences
    */

   int maximumnclasses = 18; /* if  distribution of classes exceed this number its skipped */

   /** firstly, iterate over all consclassifiers */
   for( size_t classifier = 0; classifier < consclassescollection.size(); ++classifier )
   {
      /** check if there are to  many classes in this distribution and skip it if so */
      if ( consclassescollection[classifier]->getNClasses() > maximumnclasses)
      {
         std::cout << " the current consclass distribution includes " <<  consclassescollection[classifier]->getNClasses() << " classes but only " << maximumnclasses << " are allowed for calcCandidatesNBlocks()" << std::endl;
         continue;
      }

      /** get necessary data of current classifier */
      std::vector< std::vector<int> > subsetsOfConstypes = consclassescollection[classifier]->getAllSubsets( true, true, true );
      std::vector<int> nConssOfClasses = consclassescollection[classifier]->getNConssOfClasses();

      /** start with the cardinalities of the consclasses as candidates */
      for( size_t i = 0; i < nConssOfClasses.size(); ++i)
      {
        addCandidatesNBlocks(nConssOfClasses[i]);
      }

      /** continue with gcd of all cardinalities in this subset */
      for(size_t subset = 0; subset < subsetsOfConstypes.size(); ++subset)
      {
         int greatestCD = 1;

         if( subsetsOfConstypes[subset].size() == 0 || subsetsOfConstypes[subset].size() == 1 )
              continue;

         greatestCD = gcd(nConssOfClasses[subsetsOfConstypes[subset][0]], nConssOfClasses[subsetsOfConstypes[subset][1]]  );

         for( size_t i = 2; i < subsetsOfConstypes[subset].size() ; ++i)
         {
            greatestCD = gcd( greatestCD, nConssOfClasses[subsetsOfConstypes[subset][i]] );
         }

         addCandidatesNBlocks(greatestCD);
      }
   }

   /** secondly, iterate over all varclassifiers */
   for( size_t classifier = 0; classifier < varclassescollection.size(); ++classifier )
   {
      /** check if there are to  many classes in this distribution and skip it if so */
      if ( varclassescollection[classifier]->getNClasses() > maximumnclasses)
      {
         std::cout << " the current varclass distribution includes " <<  varclassescollection[classifier]->getNClasses() << " classes but only " << maximumnclasses << " are allowed for calcCandidatesNBlocks()" << std::endl;
         continue;
      }

      /** get necessary data of current classifier */
      std::vector< std::vector<int> > subsetsOfVartypes = varclassescollection[classifier]->getAllSubsets( true, true, true, true );
      std::vector<int> nVarsOfClasses = varclassescollection[classifier]->getNVarsOfClasses();

      /** start with the cardinalities of the varclasses as candidates */
      for( size_t i = 0; i < nVarsOfClasses.size(); ++i)
      {
         addCandidatesNBlocks(nVarsOfClasses[i]);
      }

      /** continue with gcd of all cardinalities in this subset */
      for(size_t subset = 0; subset < subsetsOfVartypes.size(); ++subset)
      {
         int greatestCD = 1;

         if( subsetsOfVartypes[subset].size() == 0 || subsetsOfVartypes[subset].size() == 1 )
              continue;

         greatestCD = gcd(nVarsOfClasses[subsetsOfVartypes[subset][0]], nVarsOfClasses[subsetsOfVartypes[subset][1]]  );

         for( size_t i = 2; i < subsetsOfVartypes[subset].size() ; ++i)
         {
            greatestCD = gcd( greatestCD, nVarsOfClasses[subsetsOfVartypes[subset][i]] );
         }

         addCandidatesNBlocks(greatestCD);
      }
   }
}

int Seeedpool::getNConssClassDistributions(){
   return (int) consclassescollection.size();
}

int* Seeedpool::getConssClassDistribution(
   int consclassdistr
)
{
   int nconss = consclassescollection[consclassdistr]->getNConss();
   int* output = new int[nconss];
   for ( int i = 0; i < nconss; ++i )
      output[i] = consclassescollection[consclassdistr]->getClassOfCons( i );
   return &output[0];
}

std::vector<int> Seeedpool::getConssClassDistributionVector(
   int consclassdistr
)
{
   int nconss = consclassescollection[consclassdistr]->getNConss();
   std::vector<int> output(nconss, 0);
   for ( int i = 0; i < nconss; ++i )
      output[i] = consclassescollection[consclassdistr]->getClassOfCons( i );
   return output;
}

int Seeedpool::getNClassesOfDistribution( int consclassdistr )
{
   return consclassescollection[consclassdistr]->getNClasses();
}

/** returns number of different constraint classifiers */
int Seeedpool::getNConsClassifiers()
{
   return (int) consclassescollection.size();
}

 /** returns pointer to a constraint classifier */
ConsClassifier* Seeedpool::getConsClassifier( int givenClassifierIndex )
{
   assert( 0 <= givenClassifierIndex && givenClassifierIndex < (int) consclassescollection.size() );

   return consclassescollection[givenClassifierIndex];
}

ConsClassifier* Seeedpool::createConsClassifierForSCIPConstypes()
 {
    /**
     * at first for every subset of constypes calculate gcd (greatest common divisors) of the corresponding number of occurrences
     */
    std::vector<consType> foundConstypes(0);
    std::vector<int> constypesIndices(0);
    std::vector<int> classForCons = std::vector<int>(getNConss(), -1);
    ConsClassifier* classifier;

    for( int i = 0; i < getNConss(); ++i)
    {
       SCIP_CONS* cons;
       bool found = false;
       cons = getConsForIndex(i);
       consType cT = GCGconsGetType(cons);
       size_t constype;

       /** find constype or not */
       for( constype = 0; constype < foundConstypes.size(); ++constype)
       {
          if( foundConstypes[constype] == cT )
          {
             found = true;
             break;
          }
       }
       if( !found )
       {
          foundConstypes.push_back(GCGconsGetType(cons) );
          classForCons[i] = foundConstypes.size() - 1;
       }
       else
          classForCons[i] = constype;
     }

    classifier = new ConsClassifier( scip, "constypes", (int) foundConstypes.size(), getNConss() );

    for( int c = 0; c < classifier->getNClasses(); ++c )
    {
       std::string name;
       std::stringstream text;
       switch (foundConstypes[c])
       {
       case linear:
          name = "linear";
          break;
       case knapsack:
          name = "knapsack";
          break;
       case varbound:
          name = "varbound";
          break;
       case setpacking:
          name = "setpacking";
          break;
       case setcovering:
          name = "setcovering";
          break;
       case setpartitioning:
          name = "setpartitioning";
          break;
       case logicor:
          name= "logicor";
          break;
       case sos1:
          name = "sos1";
          break;
       case sos2:
          name = "sos2";
          break;
       case unknown:
          name = "unknown";
          break;
       case nconsTypeItems:
          name = "nconsTypeItems";
          break;
       default:
          name = "newConstype";
          break;
       }
       classifier->setClassName( c, name.c_str() );
       text << "This class contains all constraints that are of (SCIP) constype \"" << name << "\".";
       classifier->setClassDescription( c, text.str().c_str() );
    }
    for( int i = 0; i < classifier->getNConss(); ++i )
    {
       classifier->assignConsToClass( i, classForCons[i] );
    }

    std::cout << " consclassifier scipconstypes:" << " yields a classification with " << foundConstypes.size()  << " different constraint classes" << std::endl;

    return classifier;
}

 ConsClassifier* Seeedpool::createConsClassifierForConsnamesDigitFreeIdentical()
  {
     /**
      * at first remove all digits from the consnames
      */
     std::vector<std::string> consnamesToCompare(getNConss(), "");
     std::vector<int> nConssConstype(0);
     std::vector<int> classForCons = std::vector<int>(getNConss(), -1);
     std::vector<std::string> nameClasses(0);
     ConsClassifier* classifier;


     for( int i = 0; i < getNConss(); ++i )
     {
        int nremoved;
        char consname[SCIP_MAXSTRLEN];
        strcpy(consname, SCIPconsGetName(getConsForIndex(i) ) );

        removeDigits(consname, &nremoved);
        consnamesToCompare[i] = std::string(consname);
     }

     /** test of reduced consnames */

     if( false )
     {
        for( int i = 0; i < getNConss(); ++i )
        {
          std::cout << " old consname : " << SCIPconsGetName(getConsForIndex(i) ) << std::endl;
//           std::cout << " new consname : " << consnamesToCompare[i]  << std::endl;
//           std::cout << std::endl;
        }
     }

     for( int i = 0; i < getNConss(); ++i )
     {
        bool belongstoexistingclass = false;
        /** test if string belongs to an existing name class */
        for ( size_t j = 0; j < nameClasses.size(); ++j )
        {
           if ( nameClasses[j].compare(consnamesToCompare[i]) == 0 )
           {
              belongstoexistingclass = true;
              classForCons[i] = j;
              nConssConstype[j]++;
              break;
           }
        }
        if ( !belongstoexistingclass )
        {
           nameClasses.push_back(consnamesToCompare[i] );
           nConssConstype.push_back(1);
           classForCons[i] = nameClasses.size()-1;

        }
     }

     classifier = new ConsClassifier( scip, "consnames", (int) nameClasses.size(), getNConss() );

     for( int c = 0; c < classifier->getNClasses(); ++c )
     {
        std::stringstream text;
        classifier->setClassName( c, nameClasses[c].c_str() );
        text << "This class contains all constraints with name \"" << nameClasses[c] << "\".";
        classifier->setClassDescription( c, text.str().c_str() );
     }
     for( int i = 0; i < classifier->getNConss(); ++i )
     {
        classifier->assignConsToClass( i, classForCons[i] );
     }

     std::cout << " consclassifier digit-reduced consnames (check for identity):" << " yields a classificiation with " << nameClasses.size()  << " different constraint classes" << std::endl;

     return classifier;
}

 ConsClassifier* Seeedpool::createConsClassifierForConsnamesLevenshteinDistanceConnectivity(
    int connectivity
    )
  {
     /**
      * at first remove all digits from the consnames
      */
     std::vector<std::string> consnamesToCompare(getNConss(), "");
     std::vector<int> nConssConstype(0);
     std::vector<int> classForCons = std::vector<int>(getNConss(), -1);
     std::vector<bool> alreadyReached(getNConss(), false);
     std::queue<int> helpqueue = std::queue<int>();
     //std::vector<int> neighborConss(0);
     int nUnreachedConss = getNConss();
     int currentClass = -1;
     int nmaxconss = 5000;

     std::stringstream classifierName;
     classifierName << "lev-dist-" << connectivity;
     ConsClassifier* classifier = new ConsClassifier( scip, classifierName.str().c_str(), 0, getNConss() );


     if (getNConss() > nmaxconss)
     {
        std::cout << " skipped levenshtein distance based constraint classes calculating since number of constraints " << getNConss() << " exceeds limit " << nmaxconss   << std::endl;
        return NULL;
     }


     std::vector< std::vector<int> > levenshteindistances(getNConss(), std::vector<int>(getNConss(), -1) );


     for( int i = 0; i < getNConss(); ++i )
     {
        consnamesToCompare[i] = std::string(SCIPconsGetName(getConsForIndex(i) ));
     }

     for( int i = 0; i < getNConss(); ++i )
     {
        for ( int j = i+1; j < getNConss(); ++j)
        {
           levenshteindistances[i][j] = calcLevenshteinDistance(consnamesToCompare[i], consnamesToCompare[j]);
           levenshteindistances[j][i] = levenshteindistances[i][j];
//           if(levenshteindistances[i][j] == 1)
//              std::cout << " string1 : " << consnamesToCompare[i] << " string2 : " << consnamesToCompare[j] << " distance: " << levenshteindistances[i][j] << std::endl;
        }
     }

     /** do breadth first search */
        while( nUnreachedConss > 0 )
        {
           int firstUnreached = -1;
           currentClass++;
           assert(helpqueue.empty());
           for( int i = 0; i < getNConss(); ++i )
           {
              if( classForCons[i] == -1 )
              {
                 firstUnreached = i;
                 break;
              }
           }

           helpqueue.push(firstUnreached);
//           neighborConss.clear();
//           neighborConss.push_back(firstUnreached);
           alreadyReached[firstUnreached] = true;
           classForCons[firstUnreached] = currentClass;
           --nUnreachedConss;

           while( !helpqueue.empty() )
           {
              int nodecons = helpqueue.front();
              helpqueue.pop();
              for( int j = 0; j < getNConss() ; ++j )
              {

                 if( alreadyReached[j] )
                    continue;

                 if(j == nodecons)
                    continue;

                 if(levenshteindistances[j][nodecons] > connectivity)
                    continue;

                    alreadyReached[j] = true;
                    classForCons[j] = currentClass;
                    --nUnreachedConss;
                    helpqueue.push(j);
                 }
           } //endwhile(!queue.empty() )

           std::stringstream text;
           text << "This class contains all constraints with a name similar to \"" << consnamesToCompare[firstUnreached] << "\".";
           int newClass = classifier->addClass( consnamesToCompare[firstUnreached].c_str(), text.str().c_str(), BOTH );
           assert( newClass == currentClass );

        } // endwhile( !openConss.empty() )

        for( int i = 0; i < classifier->getNConss(); ++i )
        {
           classifier->assignConsToClass( i, classForCons[i] );
        }

        std::cout << " consclassifier levenshtein: connectivity of " << connectivity << " yields a classification with " << currentClass+1  << " different constraint classes" << std::endl;

        return classifier;
}


 ConsClassifier* Seeedpool::createConsClassifierForNNonzeros()
  {
     /**
      * at first remove all digits from the consnames
      */
     std::vector<int> nconssforclass(0);
     std::vector<int> differentNNonzeros(0);
     std::vector<int> classForCons (getNConss(), -1);


     int counterClasses = 0;

     for( int i = 0; i < getNConss(); ++i )
     {
        int nnonzeros = getNVarsForCons(i);
        bool nzalreadyfound = false;

        for ( size_t nzid = 0; nzid < differentNNonzeros.size(); ++nzid )
        {
           if ( nnonzeros == differentNNonzeros[nzid] )
           {
              nzalreadyfound = true;
              classForCons[i] = nzid;
              ++nconssforclass[nzid];
              break;
           }
        }

        if(!nzalreadyfound)
        {
           classForCons[i] = counterClasses;
           ++counterClasses;
           differentNNonzeros.push_back(nnonzeros);
           nconssforclass.push_back(1);
        }
     }

     /** test of reduced consnames */

     if( false )
     {
        std::cout << " nNonzero : nConsWithNNonzero"  << std::endl;
        for( size_t i = 0; i < differentNNonzeros.size(); ++i )
        {
           std::cout << differentNNonzeros[i] << " : " << nconssforclass[i] << std::endl;
//           std::cout << " new consname : " << consnamesToCompare[i]  << std::endl;
//           std::cout << std::endl;
        }
     }

     ConsClassifier* classifier = new ConsClassifier( scip, "nonzeros", (int) differentNNonzeros.size(), getNConss() );

     for( int c = 0; c < classifier->getNClasses(); ++c )
     {
        std::stringstream text;
        text << differentNNonzeros[c];
        classifier->setClassName( c, text.str().c_str() );
        text.str("");
        text.clear();
        text << "This class contains all constraints with " << differentNNonzeros[c] << " nonzero coefficients.";
        classifier->setClassDescription( c, text.str().c_str() );
     }
     for( int i = 0; i < classifier->getNConss(); ++i )
     {
        classifier->assignConsToClass( i, classForCons[i] );
     }

     std::cout << " consclassifier nonzeros: comparison of number of nonzeros" << " yields a classification with " << differentNNonzeros.size()  << " different constraint classes" << std::endl;

     return classifier;
 }

/** adds a constraint classifier if it is no duplicate of an existing classifier */
void Seeedpool::addConsClassifier( ConsClassifier* givenClassifier )
{
   if ( givenClassifier != NULL )
   {
      /** check whether there already exists an equivalent consclassifier */
      ConsClassifier* equiv = NULL;

      for ( size_t i = 0; i < consclassescollection.size(); ++i )
      {
         if ( givenClassifier->classifierIsDuplicateOfClassifier( consclassescollection[i] ) )
         {
            equiv = consclassescollection[i];
            break;
         }
      }

      if ( equiv == NULL )
         consclassescollection.push_back( givenClassifier );
      else
         std::cout << "  consclassifier " << givenClassifier->getName() << " not considered since it offers the same structure as " << equiv->getName() << std::endl;
   }
}

/** adds constraint classifiers with a reduced number of classes */
void Seeedpool::reduceConsclasses()
{
   int maxnclasses = 9;

   if( getNConss() + getNVars() > 50000 )
      maxnclasses = 3;

   for( size_t classifierid = 0; classifierid < consclassescollection.size(); ++classifierid )
   {
      ConsClassifier* newclassifier = consclassescollection[classifierid]->reduceClasses( maxnclasses );

      if ( newclassifier != NULL )
      {
         std::cout <<  "add reduced version of consclassifier " << consclassescollection[classifierid]->getName() << " with " << maxnclasses << " classes" << std::endl;
         addConsClassifier( newclassifier );
      }
   }
}

/** returns number of different variable classifiers */
int Seeedpool::getNVarClassifiers()
{
   return (int) varclassescollection.size();
}

/** returns pointer to a variable classifier */
VarClassifier* Seeedpool::getVarClassifier( int givenClassifierIndex )
{
   assert( 0 <= givenClassifierIndex && givenClassifierIndex < (int) varclassescollection.size() );

   return varclassescollection[givenClassifierIndex];
}

VarClassifier* Seeedpool::createVarClassifierForSCIPVartypes()
{
   std::vector<SCIP_VARTYPE> foundVartypes(0);
   std::vector<int> vartypesIndices(0);
   std::vector<int> classForVars = std::vector<int>(getNVars(), -1);
   VarClassifier* classifier;

   for( int i = 0; i < getNVars(); ++i)
   {
      SCIP_VAR* var;
      bool found = false;
      var = getVarForIndex(i);
      SCIP_VARTYPE vT = SCIPvarGetType( var );
      size_t vartype;

      /** find vartype or not */
      for( vartype = 0; vartype < foundVartypes.size(); ++vartype )
      {
         if( foundVartypes[vartype] == vT )
         {
            found = true;
            break;
         }
      }
      if( !found )
      {
         foundVartypes.push_back( vT );
         classForVars[i] = foundVartypes.size() - 1;
      }
      else
         classForVars[i] = vartype;
   }

   classifier = new VarClassifier( scip, "vartypes", (int) foundVartypes.size(), getNVars() );

   for( int c = 0; c < classifier->getNClasses(); ++c )
   {
      std::string name;
      std::stringstream text;
      switch (foundVartypes[c])
      {
          case SCIP_VARTYPE_BINARY:
             name = "bin";
             break;
          case SCIP_VARTYPE_INTEGER:
             name = "int";
             break;
          case SCIP_VARTYPE_IMPLINT:
             name = "impl";
             break;
          case SCIP_VARTYPE_CONTINUOUS:
             name = "cont";
             break;
          default:
             name = "newVartype";
             break;
      }
      classifier->setClassName( c, name.c_str() );
      text << "This class contains all variables that are of (SCIP) vartype \"" << name << "\".";
      classifier->setClassDescription( c, text.str().c_str() );
   }
   for( int i = 0; i < classifier->getNVars(); ++i )
   {
      classifier->assignVarToClass( i, classForVars[i] );
   }

   std::cout << " varclassifier scipvartypes:" << " yields a classification with " << foundVartypes.size()  << " different variable classes" << std::endl;

   return classifier;
}

/** adds a variable classifier if it is no duplicate of an existing variable classifier */
void Seeedpool::addVarClassifier( VarClassifier* givenClassifier )
{
   if ( givenClassifier != NULL )
   {
      /** check whether there already exists an equivalent varclassifier */
      VarClassifier* equiv = NULL;

      for ( size_t i = 0; i < varclassescollection.size(); ++i )
      {
         if ( givenClassifier->classifierIsDuplicateOfClassifier( varclassescollection[i] ) )
         {
            equiv = varclassescollection[i];
            break;
         }
      }

      if ( equiv == NULL )
         varclassescollection.push_back( givenClassifier );
      else
         std::cout << "  varclassifier " << givenClassifier->getName() << " not considered since it offers the same structure as " << equiv->getName() << std::endl;
   }
}

/** adds variable classifiers with a reduced number of classes */
void Seeedpool::reduceVarclasses()
{
   int maxnclasses = 9;

   if( getNConss() + getNVars() > 50000 )
      maxnclasses = 3;

   for( size_t classifierid = 0; classifierid < varclassescollection.size(); ++classifierid )
   {
      VarClassifier* newclassifier = varclassescollection[classifierid]->reduceClasses( maxnclasses );

      if ( newclassifier != NULL )
      {
         std::cout <<  "add reduced version of consclassifier " << varclassescollection[classifierid]->getName() << " with " << maxnclasses << " classes" << std::endl;
         addVarClassifier( newclassifier );
      }
   }
}

std::vector<SeeedPtr> Seeedpool::removeSomeOneblockDecomps(
   std::vector<SeeedPtr> seeeds)
{
   std::vector<SeeedPtr> remainingSeeeds(0);
   std::vector<SeeedPtr> oneBlockSeeeds(0);

   int nmasterconssfirst = 1000;
   int nmasterconsssecond = 1001;

   for( size_t i = 0; i < seeeds.size(); ++i )
   {
      if( seeeds[i]->getNBlocks() == 1)
      {
         if(seeeds[i]->getNMasterconss() < nmasterconssfirst )
         {
            nmasterconsssecond = nmasterconssfirst;
            nmasterconssfirst = seeeds[i]->getNMasterconss();
         }else if(seeeds[i]->getNMasterconss() < nmasterconsssecond )
            nmasterconsssecond = seeeds[i]->getNMasterconss();

      }
      else
         remainingSeeeds.push_back(seeeds[i]);
   }

   for(int i = 0; i < (int) seeeds.size(); ++i)
   {
      if( seeeds[i]->getNBlocks() == 1 && ( seeeds[i]->getNMasterconss() == nmasterconssfirst || seeeds[i]->getNMasterconss() == nmasterconsssecond ) )
         remainingSeeeds.push_back(seeeds[i]);
      else if (seeeds[i]->getNBlocks() == 1)
         oneBlockSeeeds.push_back(seeeds[i]);
   }

   for(int i = 0; i < (int) oneBlockSeeeds.size(); ++i)
   {
      delete oneBlockSeeeds[i];
      oneBlockSeeeds[i] = NULL;
   }

   return remainingSeeeds;
}

SCIP_RETCODE Seeedpool::writeFamilyTreeLatexFile(
   const char* filename,                                 /* filename the output should be written to (including directory) */
   const char* workfolder,                               /* directory in which should be worked */
   std::vector<SeeedPtr> seeeds,                         /* vector of seeed pointers the  family tree should be constructed for */
   SCIP_Bool draft
){

   std::ofstream ofs;
   int curr = -1;
   int currheight = 0;
   SCIP_Real firstsibldist = -1.;

   std::stringstream preambel;
   std::string closing = "\\end{tikzpicture}\n\\end{document}";

   /* collectiotn of treeseeds */
   std::vector<SeeedPtr> treeseeeds(0);
   std::vector<int> treeseeedids(0);
   std::vector<SCIP_Bool> isseeedintree(allrelevantseeeds.size(), FALSE );

   int root = -1;
   std::vector<int> parents(allrelevantseeeds.size(), -1);
   std::vector<std::vector<int> > childs (allrelevantseeeds.size(), std::vector<int>(0));
   std::vector<std::vector<SCIP_Bool> > childsfinished(allrelevantseeeds.size(), std::vector<SCIP_Bool>(0));
   std::vector<SCIP_Bool> visited(allrelevantseeeds.size(), FALSE);

   /** check allrelevant seeeds **/
   for( size_t s = 0; s < allrelevantseeeds.size(); ++s )
   {
      assert(allrelevantseeeds[s] == NULL || (int) s == allrelevantseeeds[s]->getID() );
   }

   /** 1) find relevant seeeds in tree and build tree */
   for( size_t s = 0; s < seeeds.size(); ++s )
   {
      int currid;
      if ( seeeds[s] == NULL )
         continue;
      currid = seeeds[s]->getID();
      if( !isseeedintree[seeeds[s]->getID()] )
      {
         isseeedintree[seeeds[s]->getID()] = TRUE;
         treeseeeds.push_back( seeeds[s]);
         treeseeedids.push_back(seeeds[s]->getID());
      }
      else
         break;

      for( size_t i = 0; i < seeeds[s]->listofancestorids.size(); ++i )
      {
         int ancestorid;
         ancestorid = seeeds[s]->listofancestorids[seeeds[s]->listofancestorids.size() - i -1];
         parents[currid] = ancestorid;
         childs[ancestorid].push_back(currid);
         childsfinished[ancestorid].push_back(FALSE);

         if( !isseeedintree[ancestorid] )
         {
            isseeedintree[ancestorid] = TRUE;
            treeseeeds.push_back( allrelevantseeeds[ancestorid] );
            treeseeedids.push_back(ancestorid);
            if( i == seeeds[s]->listofancestorids.size() -1 )
            {
               root = ancestorid;
            }
            currid = ancestorid;
         }
         else
            break;
      }
   }

   for( size_t i = 0; i < treeseeeds.size(); ++i )
   {
      SeeedPtr seeed = treeseeeds[i];
      std::stringstream decompfilename;

      seeed = treeseeeds[i];
      decompfilename << workfolder << "/" << getSeeedFolderLatex(seeed);

      seeed->showScatterPlot(this, TRUE, decompfilename.str().c_str(), draft );
   }

   //  finishedSeeeds[0]->showScatterPlot(this, TRUE, "./testdecomp/001.pdf") ;

   firstsibldist = 1. / (childs[root].size() - 1 );
   preambel.precision(2);

   preambel << "\\documentclass[a4paper,landscape]{scrartcl}\n\\usepackage{fancybox}\n\\usepackage{tikz}";
   preambel << "\n\\usetikzlibrary{positioning}\n\\title{Detection Tree}\n\\date{}\n\\begin{document}\n\n";
   preambel << "\\begin{tikzpicture}[level/.style={sibling distance=" << firstsibldist << "\\textwidth/#1}, level distance=12em, ->, dashed]\n\\node";



   /** start writing file */
   ofs.open (filename, std::ofstream::out );
   ofs << preambel.str();

   /** iterate tree and write file */
   curr = root;
   while ( curr != -1 )
   {
      if( !visited[curr] )
      {
         /** write node */
         ofs << writeSeeedIncludeLatex( allrelevantseeeds[curr], workfolder );
         /* set node visited */
         visited[curr] = TRUE;
         if( parents[curr] != -1 )
            finishnextchild(childs[parents[curr]], childsfinished[parents[curr]], curr);

      }
      if ( unfinishedchildexists(childsfinished[curr] ) )
      {
         int unfinishedchild = getfirstunfinishedchild(childsfinished[curr], childs[curr] );
         /* is first child unfinihsed? */
         //         if( unfinishedchild == childs[curr][0] )
         ofs << " child { node " ;
         curr = unfinishedchild;
         ++currheight;
      }
      else
      {
         if ( parents[curr] != -1 ){
            ofs << writeSeeedDetectorChainInfoLatex( allrelevantseeeds[curr], currheight, helpvisucounter);
            ++helpvisucounter;
         }
         --currheight;
         curr = parents[curr];
         if( curr != -1)
            ofs << " } " ;
      }
   }

   ofs << ";" << std::endl;
   for( size_t i = 0; i < treeseeeds.size(); ++i)
   {
      ofs << writeSeeedInfoLatex( treeseeeds[i] );
   }

   ofs << closing << std::endl;

   ofs.close();

   return SCIP_OKAY;
}

/**
 * creates a decomposition for a given seeed
 */
SCIP_RETCODE Seeedpool::createDecompFromSeeed(
   SeeedPtr       seeed,                                 /** seeed the decomposition is created for */
   DEC_DECOMP**   newdecomp                              /** the new decomp created from the seeed */
  )
{

   char detectorchaininfo[SCIP_MAXSTRLEN];

   SCIP_HASHMAP* vartoblock;
   SCIP_HASHMAP* constoblock;
   SCIP_HASHMAP* varindex;
   SCIP_HASHMAP* consindex;

   SCIP_VAR*** stairlinkingvars;
   SCIP_VAR*** subscipvars;
   SCIP_VAR**  linkingvars;
   SCIP_CONS**  linkingconss;
   SCIP_CONS*** subscipconss;

   DEC_SCORES scores;



   int* nsubscipconss;
   int* nsubscipvars;
   int* nstairlinkingvars;
   int  nlinkingvars;

   int varcounter = 1;  /* in varindex counting starts with 1 */
   int conscounter = 1; /* in consindex counting starts with 1 */
   int counterstairlinkingvars = 0;

   int size;

   assert(seeed->checkConsistency() );

   /* create decomp data structure */
   SCIP_CALL_ABORT( DECdecompCreate( scip, newdecomp) );

   //           seeed->displayConss();
   //     if(seeed->detectorChain.size() > 2)
   //    seeed->showScatterPlot(this);


   /** set nblocks */
   DECdecompSetNBlocks( *newdecomp, seeed->getNBlocks() );

   //detectorchaininfo ;
   /** set constraints */
   if( seeed->getNMasterconss( )  != 0 )
      SCIP_CALL_ABORT ( SCIPallocBufferArray(scip, &linkingconss, seeed->getNMasterconss() ) );
   else  linkingconss = NULL;

   SCIP_CALL_ABORT (SCIPallocBufferArray(scip, &nsubscipconss, seeed->getNBlocks() ) );
   SCIP_CALL_ABORT (SCIPallocBufferArray(scip, &subscipconss, seeed->getNBlocks() ) );

   SCIP_CALL_ABORT( SCIPhashmapCreate( &constoblock, SCIPblkmem(scip), seeed->getNConss() ) );
   SCIP_CALL_ABORT( SCIPhashmapCreate( &consindex, SCIPblkmem(scip), seeed->getNConss() ) );

   /* set linking constraints */
   for (int c = 0; c < seeed->getNMasterconss() ; ++c)
   {
      int consid = seeed->getMasterconss()[c];
      SCIP_CONS* scipcons = consToScipCons[consid];
      linkingconss[c] = scipcons;
      SCIP_CALL_ABORT( SCIPhashmapInsert(constoblock, scipcons, (void*) (size_t) (seeed->getNBlocks() + 1) ) );
      SCIP_CALL_ABORT( SCIPhashmapInsert(consindex, scipcons, (void*) (size_t) conscounter) );
      conscounter++;
   }

   if (seeed->getNMasterconss() != 0 )
      DECdecompSetLinkingconss(scip, *newdecomp, linkingconss, seeed->getNMasterconss());
   else
      linkingconss = NULL;
   /* set block constraints */
   for ( int b = 0; b < seeed->getNBlocks(); ++b )
   {
      SCIP_CALL_ABORT( SCIPallocBufferArray(scip, &subscipconss[b], seeed->getNConssForBlock(b) ) );
      nsubscipconss[b] = seeed->getNConssForBlock(b);
      for( int c = 0; c < seeed->getNConssForBlock(b); ++c )
      {
         int consid  = seeed->getConssForBlock(b)[c];
         SCIP_CONS* scipcons = consToScipCons[consid];

         assert(scipcons != NULL);
         subscipconss[b][c] = scipcons;
         SCIP_CALL_ABORT( SCIPhashmapInsert(constoblock, scipcons, (void*) (size_t) (b + 1 ) ) ) ;
         SCIP_CALL_ABORT( SCIPhashmapInsert(consindex, scipcons, (void*) (size_t) conscounter) );
         conscounter++;
      }
   }


   DECdecompSetSubscipconss(scip, *newdecomp, subscipconss, nsubscipconss );

   DECdecompSetConstoblock(*newdecomp, constoblock);
   DECdecompSetConsindex(*newdecomp, consindex);

   /* finished setting constraint data structures */
   /** now: set variables */


   SCIP_CALL_ABORT( SCIPallocBufferArray(scip, &nsubscipvars, seeed->getNBlocks() ) );
   SCIP_CALL_ABORT( SCIPallocBufferArray(scip, &subscipvars, seeed->getNBlocks() ) );
   SCIP_CALL_ABORT( SCIPallocBufferArray(scip, &stairlinkingvars, seeed->getNBlocks() ) );
   SCIP_CALL_ABORT( SCIPallocBufferArray(scip, &nstairlinkingvars, seeed->getNBlocks() ) );

   SCIP_CALL_ABORT( SCIPhashmapCreate( &vartoblock, SCIPblkmem(scip), seeed->getNVars() ) );
   SCIP_CALL_ABORT( SCIPhashmapCreate( &varindex, SCIPblkmem(scip), seeed->getNVars() ) );

   /** set linkingvars */

   nlinkingvars = seeed->getNLinkingvars() + seeed->getNMastervars() + seeed->getNTotalStairlinkingvars();

   if( nlinkingvars != 0 )
      SCIP_CALL_ABORT( SCIPallocBufferArray(scip, &linkingvars, nlinkingvars) );
   else
      linkingvars = NULL;

   for( int v = 0; v < seeed->getNLinkingvars(); ++v )
   {
      int var = seeed->getLinkingvars()[v];
      SCIP_VAR* scipvar = SCIPvarGetProbvar( varToScipVar[var] );
      assert(scipvar != NULL);

      linkingvars[v] = scipvar;
      SCIP_CALL_ABORT( SCIPhashmapInsert(vartoblock, scipvar, (void*) (size_t) (seeed->getNBlocks() + 2) ) );
      SCIP_CALL_ABORT( SCIPhashmapInsert(varindex, scipvar, (void*) (size_t) varcounter) );
      varcounter++;
   }

   for( int v = 0; v < seeed->getNMastervars(); ++v )
   {
      int var = seeed->getMastervars()[v];
      SCIP_VAR* scipvar = SCIPvarGetProbvar( varToScipVar[var] );
      linkingvars[v+seeed->getNLinkingvars()] = scipvar;
      SCIP_CALL_ABORT( SCIPhashmapInsert(vartoblock, scipvar, (void*) (size_t) (seeed->getNBlocks() + 1) ) );
      SCIP_CALL_ABORT( SCIPhashmapInsert(varindex, scipvar, (void*) (size_t) varcounter) );
      varcounter++;
   }


   /* set block variables */
   for ( int b = 0; b < seeed->getNBlocks(); ++b )
   {

      if(seeed->getNVarsForBlock(b) > 0)
         SCIP_CALL_ABORT(SCIPallocBufferArray(scip, &subscipvars[b], seeed->getNVarsForBlock(b) ) );
      else subscipvars[b] = NULL;

      if(seeed->getNStairlinkingvars(b) > 0)
         SCIP_CALL_ABORT( SCIPallocBufferArray(scip, &stairlinkingvars[b], seeed->getNStairlinkingvars(b) ) );
      else stairlinkingvars[b] = NULL;

      nsubscipvars[b] = seeed->getNVarsForBlock(b);
      nstairlinkingvars[b] = seeed->getNStairlinkingvars(b);

      for ( int v = 0; v < seeed->getNVarsForBlock(b); ++v )
      {
         int var = seeed->getVarsForBlock(b)[v];
         SCIP_VAR* scipvar = SCIPvarGetProbvar( varToScipVar[var] );
         assert(scipvar != NULL);

         subscipvars[b][v] = scipvar;
         SCIP_CALL_ABORT( SCIPhashmapInsert(vartoblock, scipvar, (void*) (size_t) (b + 1) ) );
         SCIP_CALL_ABORT( SCIPhashmapInsert(varindex, scipvar, (void*) (size_t) varcounter) );
         varcounter++;
      }

      for ( int v = 0; v < seeed->getNStairlinkingvars(b); ++v )
      {
         int var = seeed->getStairlinkingvars(b)[v];
         SCIP_VAR* scipvar = SCIPvarGetProbvar( varToScipVar[var] );
         assert(scipvar != NULL);

         stairlinkingvars[b][v] = scipvar;
         linkingvars[seeed->getNLinkingvars() + seeed->getNMastervars() + counterstairlinkingvars ] = scipvar;
         SCIP_CALL_ABORT( SCIPhashmapInsert(vartoblock, scipvar, (void*) (size_t) (seeed->getNBlocks() + 2) ) );
         SCIP_CALL_ABORT( SCIPhashmapInsert(varindex, scipvar, (void*) (size_t) varcounter) );
         varcounter++;
         counterstairlinkingvars++;
      }
   }

   DECdecompSetSubscipvars(scip, *newdecomp, subscipvars, nsubscipvars);
   DECdecompSetStairlinkingvars(scip, *newdecomp, stairlinkingvars, nstairlinkingvars);
   DECdecompSetLinkingvars(scip, *newdecomp, linkingvars, nlinkingvars);
   DECdecompSetVarindex(*newdecomp, varindex);
   DECdecompSetVartoblock(*newdecomp, vartoblock) ;



   /** free stuff */

   /** free constraints */

   SCIPfreeBufferArrayNull(scip, &(linkingconss));
   SCIPfreeBufferArrayNull(scip, &(nsubscipconss));
   for( int b = seeed->getNBlocks()-1; b >= 0; --b )
   {
      SCIPfreeBufferArrayNull(scip, &(subscipconss[b]));
   }
   SCIPfreeBufferArrayNull(scip, &(subscipconss));

   /** free vars stuff */

   SCIPfreeBufferArrayNull(scip, &(linkingvars) );
   for( int b = seeed->getNBlocks()-1; b >= 0; --b )
   {
      if( nsubscipvars[b] != 0 )
      {
         SCIPfreeBufferArrayNull(scip, &(subscipvars[b]));
      }
   }

   SCIPfreeBufferArrayNull(scip, &(subscipvars) );
   SCIPfreeBufferArrayNull(scip, &(nsubscipvars));

   for( int b = seeed->getNBlocks()-1; b >= 0; --b )
   {
      if( nstairlinkingvars[b] != 0 )
      {
         SCIPfreeBufferArrayNull(scip, &(stairlinkingvars[b]));
      }
   }
   SCIPfreeBufferArrayNull(scip, &(stairlinkingvars) );
   SCIPfreeBufferArrayNull(scip, &(nstairlinkingvars));


   //            /** test detector chain output */
   //            char detectorchainstring[SCIP_MAXSTRLEN];
   //
   //            sprintf(detectorchainstring, "%s", DECdetectorGetName(decompositions[i]->detectorchain[0]));
   //
   //              for( i=1; i < ndetectors; ++i )
   //              {
   //                 sprintf(detectorchainstring, "%s-%s",detectorchainstring, DECdetectorGetName(decompositions[i]->detectorchain[i]) );
   //              }
   //
   //              SCIPinfoMessage(scip, NULL, "%s %s", detectorchainstring, LINEBREAK);


   /*** OLD stuff above */


   /** set detectorchain */
   int ndetectors = seeed->getNDetectors();
   (*newdecomp)->sizedetectorchain = ndetectors;
   size = SCIPcalcMemGrowSize(scip, (*newdecomp)->sizedetectorchain);
   SCIP_CALL_ABORT( SCIPallocBlockMemoryArray(scip, &(*newdecomp)->detectorchain, size) ); /** free in decomp.c:469 */
   for( int k = 0; k < ndetectors; ++k )
   {
      if(k != ndetectors-1 || !seeed->getFinishedByFinisher() )
      {
         //          std::cout << " added detector of " << i << "-th seeed to its detetcor chain" << std::endl;
         (*newdecomp)->detectorchain[k] = seeed->getDetectorchain()[k];
      }else
         (*newdecomp)->detectorchain[k] = seeed->getDetectorchain()[k];
   }


   /** set statistical detector chain data */

   DECdecompSetSeeedID(*newdecomp, seeed->getID() );
   if( seeed->getNDetectors() > 0 )
   {
      DECdecompSetDetectorClockTimes(scip, *newdecomp, &(seeed->detectorClockTimes[0]) );
      DECdecompSetDetectorPctVarsToBorder(scip, *newdecomp, &(seeed->pctVarsToBorder[0] ) );
      DECdecompSetDetectorPctVarsToBlock(scip, *newdecomp, &(seeed->pctVarsToBlock[0] ) );
      DECdecompSetDetectorPctVarsFromOpen(scip, *newdecomp, &(seeed->pctVarsFromFree[0] ) );
      DECdecompSetDetectorPctConssToBorder(scip, *newdecomp, &(seeed->pctConssToBorder[0] ) );
      DECdecompSetDetectorPctConssToBlock(scip, *newdecomp, &(seeed->pctConssToBlock[0] ) );
      DECdecompSetDetectorPctConssFromOpen(scip, *newdecomp, &(seeed->pctConssFromFree[0] ) );
      DECdecompSetNNewBlocks(scip, *newdecomp, &(seeed->nNewBlocks[0] ) );
   }

   /** set detector chain info string */

   SCIPsnprintf( detectorchaininfo, SCIP_MAXSTRLEN, "") ;
   if( seeed->usergiven == USERGIVEN::PARTIAL || seeed->usergiven == USERGIVEN::COMPLETE || seeed->usergiven == USERGIVEN::COMPLETED_CONSTOMASTER)
   {
      char str1[2] = "\0"; /* gives {\0, \0} */
      str1[0] = 'U';
      (void) strncat(detectorchaininfo, str1, 1 );

   }
   for( int d = 0; d < seeed->getNDetectors(); ++d )
   {
      //SCIPsnprintf(detectorchaininfo, SCIP_MAXSTRLEN, "%s%c", detectorchaininfo, DECdetectorGetChar(seeed->getDetectorchain()[d]));
      char str[2] = "\0"; /* gives {\0, \0} */
      str[0] = DECdetectorGetChar(seeed->getDetectorchain()[d]);
      (void) strncat(detectorchaininfo, str, 1 );
   }

   DECdecompSetDetectorChainString(scip, *newdecomp, detectorchaininfo);

   /** set dectype */
   if( (*newdecomp)->nlinkingvars == seeed->getNTotalStairlinkingvars() && (*newdecomp)->nlinkingconss == 0 && DECdecompGetNLinkingvars((*newdecomp)) > 0)
   {
      (*newdecomp)->type = DEC_DECTYPE_STAIRCASE;
   }
   else if( (*newdecomp)->nlinkingvars > 0 || seeed->getNTotalStairlinkingvars() > 0 )
   {
      (*newdecomp)->type = DEC_DECTYPE_ARROWHEAD;
   }
   else if( (*newdecomp)->nlinkingconss > 0)
   {
      (*newdecomp)->type = DEC_DECTYPE_BORDERED;
   }
   else if( (*newdecomp)->nlinkingconss == 0 && seeed->getNTotalStairlinkingvars() == 0)
   {
      (*newdecomp)->type = DEC_DECTYPE_DIAGONAL;
   }
   else
   {
      (*newdecomp)->type = DEC_DECTYPE_UNKNOWN;
   }

   ndecompositions++;

   SCIP_CALL(DECevaluateDecomposition(scip, *newdecomp, &scores) );

   assert(scores.maxwhitescore == seeed->getMaxWhiteScore() );

   assert(DECdecompCheckConsistency(scip, (*newdecomp) ) );

   assert(!SCIPhashmapIsEmpty((*newdecomp)->constoblock));
   assert(!SCIPhashmapIsEmpty((*newdecomp)->vartoblock));


   return SCIP_OKAY;
}

/**
 * creates a seeed for a given decomposition
 */
SCIP_RETCODE createSeeedFromDecomp(
      DEC_DECOMP* decomp,                                    /** decomposition the seeed is created for */
      SeeedPtr*   newseeed                                   /** the new seeed created from the decomp */
  )
{
   SeeedPtr seeed;

   seeed = NULL;

   return SCIP_OKAY;

}



} /* namespace gcg */<|MERGE_RESOLUTION|>--- conflicted
+++ resolved
@@ -430,16 +430,6 @@
    SCIP_CONSHDLR* conshdlr;  /** cons_decomp to get detectors */
    SCIP_CONSHDLRDATA* conshdlrdata;
 
-<<<<<<< HEAD
-   SCIP_Bool conssclassnnonzeros;
-   SCIP_Bool conssclassscipconstypes;
-   SCIP_Bool conssclassconsnamenonumbers;
-   SCIP_Bool conssclassconsnamelevenshtein;
-
-   SCIP_Bool varclassscipvartypes;
-
-=======
->>>>>>> 07d090e2
    if( !transformed )
    {
       nVars = SCIPgetNOrigVars(scip);
@@ -626,47 +616,6 @@
 
    decompositions = NULL;
 
-<<<<<<< HEAD
-   if( transformed )
-   {
-      SCIPgetBoolParam(scip, "detection/conssclassifier/nnonzeros/enabled", &conssclassnnonzeros);
-      SCIPgetBoolParam(scip, "detection/conssclassifier/scipconstype/enabled", &conssclassscipconstypes);
-      SCIPgetBoolParam(scip, "detection/conssclassifier/consnamenonumbers/enabled", &conssclassconsnamenonumbers);
-      SCIPgetBoolParam(scip, "detection/conssclassifier/consnamelevenshtein/enabled", &conssclassconsnamelevenshtein);
-
-      SCIPgetBoolParam(scip, "detection/varclassifier/scipvartype/enabled", &varclassscipvartypes);
-   }
-   else
-   {
-      SCIPgetBoolParam(scip, "detection/conssclassifier/nnonzeros/origenabled", &conssclassnnonzeros);
-      SCIPgetBoolParam(scip, "detection/conssclassifier/scipconstype/origenabled", &conssclassscipconstypes);
-      SCIPgetBoolParam(scip, "detection/conssclassifier/consnamenonumbers/origenabled", &conssclassconsnamenonumbers);
-      SCIPgetBoolParam(scip, "detection/conssclassifier/consnamelevenshtein/origenabled", &conssclassconsnamelevenshtein);
-
-      SCIPgetBoolParam(scip, "detection/varclassifier/scipvartype/origenabled", &varclassscipvartypes);
-   }
-
-   std::cout << "consclass nonzeros enabled: " <<conssclassnnonzeros << std::endl;
-
-   if( conssclassnnonzeros )
-      addConsClassifier( createConsClassifierForNNonzeros() );
-   if( conssclassscipconstypes )
-      addConsClassifier( createConsClassifierForSCIPConstypes() );
-   if( conssclassconsnamenonumbers )
-      addConsClassifier( createConsClassifierForConsnamesDigitFreeIdentical() );
-   if( conssclassconsnamelevenshtein )
-      addConsClassifier( createConsClassifierForConsnamesLevenshteinDistanceConnectivity(1) );
-
-   if ( varclassscipvartypes )
-      addVarClassifier( createVarClassifierForSCIPVartypes() );
-
-   reduceConsclasses();
-   reduceVarclasses();
-
-   calcCandidatesNBlocks();
-=======
->>>>>>> 07d090e2
-
 }//end constructor
 
 Seeedpool::~Seeedpool()
@@ -703,43 +652,45 @@
    SCIP_Bool conssclassscipconstypes;
    SCIP_Bool conssclassconsnamenonumbers;
    SCIP_Bool conssclassconsnamelevenshtein;
+   SCIP_Bool varclassscipvartypes;
 
    if( transformed )
-      {
-         SCIPgetBoolParam(scip, "detection/conssclassifier/nnonzeros/enabled", &conssclassnnonzeros);
-         SCIPgetBoolParam(scip, "detection/conssclassifier/scipconstype/enabled", &conssclassscipconstypes);
-         SCIPgetBoolParam(scip, "detection/conssclassifier/consnamenonumbers/enabled", &conssclassconsnamenonumbers);
-         SCIPgetBoolParam(scip, "detection/conssclassifier/consnamelevenshtein/enabled", &conssclassconsnamelevenshtein);
-      }
-      else
-      {
-         SCIPgetBoolParam(scip, "detection/conssclassifier/nnonzeros/origenabled", &conssclassnnonzeros);
-         SCIPgetBoolParam(scip, "detection/conssclassifier/scipconstype/origenabled", &conssclassscipconstypes);
-         SCIPgetBoolParam(scip, "detection/conssclassifier/consnamenonumbers/origenabled", &conssclassconsnamenonumbers);
-         SCIPgetBoolParam(scip, "detection/conssclassifier/consnamelevenshtein/origenabled", &conssclassconsnamelevenshtein);
-      }
-
-      std::cout << "consclass nonzeros enabled: " <<conssclassnnonzeros << std::endl;
-
-      if( conssclassnnonzeros )
-         addConssClassesForNNonzeros();
-      if( conssclassscipconstypes )
-         addConssClassesForSCIPConstypes();
-      if( conssclassconsnamenonumbers )
-         addConssClassesForConsnamesDigitFreeIdentical();
-
-      if( conssclassconsnamelevenshtein )
-         addConssClassesForConsnamesLevenshteinDistanceConnectivity(1);
-
-      /** Start of testing consclassescollection2, i.e. vector of ConsClassifier objects */
-      testConsClassesCollection( consclassescollection, consclassesnclasses, consclassescollection2 );
-      /** End of testing consclassescollection2, i.e. vector of ConsClassifier objects */
-
-      reduceConsclasses();
-
-      calcCandidatesNBlocks();
-
-      return SCIP_OKAY;
+     {
+        SCIPgetBoolParam(scip, "detection/conssclassifier/nnonzeros/enabled", &conssclassnnonzeros);
+        SCIPgetBoolParam(scip, "detection/conssclassifier/scipconstype/enabled", &conssclassscipconstypes);
+        SCIPgetBoolParam(scip, "detection/conssclassifier/consnamenonumbers/enabled", &conssclassconsnamenonumbers);
+        SCIPgetBoolParam(scip, "detection/conssclassifier/consnamelevenshtein/enabled", &conssclassconsnamelevenshtein);
+        SCIPgetBoolParam(scip, "detection/varclassifier/scipvartype/enabled", &varclassscipvartypes);
+     }
+     else
+     {
+        SCIPgetBoolParam(scip, "detection/conssclassifier/nnonzeros/origenabled", &conssclassnnonzeros);
+        SCIPgetBoolParam(scip, "detection/conssclassifier/scipconstype/origenabled", &conssclassscipconstypes);
+        SCIPgetBoolParam(scip, "detection/conssclassifier/consnamenonumbers/origenabled", &conssclassconsnamenonumbers);
+        SCIPgetBoolParam(scip, "detection/conssclassifier/consnamelevenshtein/origenabled", &conssclassconsnamelevenshtein);
+        SCIPgetBoolParam(scip, "detection/varclassifier/scipvartype/origenabled", &varclassscipvartypes);
+     }
+
+     std::cout << "consclass nonzeros enabled: " <<conssclassnnonzeros << std::endl;
+
+     if( conssclassnnonzeros )
+        addConsClassifier( createConsClassifierForNNonzeros() );
+     if( conssclassscipconstypes )
+        addConsClassifier( createConsClassifierForSCIPConstypes() );
+     if( conssclassconsnamenonumbers )
+        addConsClassifier( createConsClassifierForConsnamesDigitFreeIdentical() );
+     if( conssclassconsnamelevenshtein )
+        addConsClassifier( createConsClassifierForConsnamesLevenshteinDistanceConnectivity(1) );
+
+     if ( varclassscipvartypes )
+        addVarClassifier( createVarClassifierForSCIPVartypes() );
+
+     reduceConsclasses();
+     reduceVarclasses();
+
+     calcCandidatesNBlocks();
+
+     return SCIP_OKAY;
 }
 
 
@@ -1346,6 +1297,8 @@
 
 }
 
+
+/** translates seeeds and classifiers if the index structure of the problem has changed, e.g. due to presolving */
 void Seeedpool::translateSeeedData( Seeedpool* origpool, std::vector<Seeed*> origseeeds, std::vector<Seeed*>& newseeeds,
    std::vector<ConsClassifier*> otherconsclassifiers, std::vector<ConsClassifier*>& newconsclassifiers,
    std::vector<VarClassifier*> othervarclassifiers, std::vector<VarClassifier*>& newvarclassifiers )
@@ -1354,26 +1307,62 @@
    assert( newconsclassifiers.empty() );
    assert( newvarclassifiers.empty() );
 
+   std::vector<int> rowothertothis;
+   std::vector<int> rowthistoother;
+   std::vector<int> colothertothis;
+   std::vector<int> colthistoother;
+   std::vector<int> missingrowinthis;
+
+   SCIPdebugMessagePrint(this->scip, " started translate seeed method \n" );
+
+   calcTranslationMapping( origpool, rowothertothis, rowthistoother, colothertothis, colthistoother, missingrowinthis );
+
+   SCIPdebugMessagePrint(this->scip, " calculated translation; number of missing constraints: %d; number of other seeeds: %d \n", missingrowinthis.size(), origseeeds.size() );
+
+   newseeeds = getTranslatedSeeeds( origseeeds, rowothertothis, rowthistoother, colothertothis, colthistoother );
+   newconsclassifiers = getTranslatedConsClassifiers( otherconsclassifiers, rowothertothis, rowthistoother );
+   newvarclassifiers = getTranslatedVarClassifiers( othervarclassifiers, colothertothis, colthistoother );
+}
+
+/** translates seeeds if the index structure of the problem has changed, e.g. due to presolving */
+void Seeedpool::translateSeeeds( Seeedpool* origpool, std::vector<Seeed*> origseeeds, std::vector<Seeed*>& newseeeds )
+{
+   assert( newseeeds.empty() );
+
+   std::vector<int> rowothertothis(0);
+   std::vector<int> rowthistoother(0);
+   std::vector<int> colothertothis(0);
+   std::vector<int> colthistoother(0);
+   std::vector<int> missingrowinthis(0);
+
+   SCIPdebugMessagePrint(this->scip, " started translate seeed method \n" );
+
+   calcTranslationMapping( origpool, rowothertothis, rowthistoother, colothertothis, colthistoother, missingrowinthis );
+
+   SCIPdebugMessagePrint(this->scip, " calculated translation; number of missing constraints: %d; number of other seeeds: %d \n", missingrowinthis.size(), origseeeds.size() );
+
+   newseeeds = getTranslatedSeeeds( origseeeds, rowothertothis, rowthistoother, colothertothis, colthistoother );
+}
+
+
+/** calculates necessary data for translating seeeds and classifiers */
+void Seeedpool::calcTranslationMapping( Seeedpool* origpool, std::vector<int>& rowothertothis, std::vector<int>& rowthistoother,
+   std::vector<int>& colothertothis, std::vector<int>& colthistoother, std::vector<int>& missingrowinthis )
+{
    int nrowsother  = origpool->nConss;
    int nrowsthis  = nConss;
    int ncolsother  = origpool->nVars;
    int ncolsthis  = nVars;
 
-   std::vector<int> rowothertothis(nrowsother, -1);
-   std::vector<int> rowthistoother(nrowsthis, -1);
-   std::vector<int> colothertothis(ncolsother, -1);
-   std::vector<int> colthistoother(ncolsthis, -1);
-
-   std::vector<int> missingrowinthis(0);
-   std::vector<int> newrowsthis(0);
-   std::vector<int> missingcolsinthis(0);
-   std::vector<int> newcolsthis(0);
-
-   SCIPdebugMessagePrint(this->scip, " started translate seeed method \n" );
+   rowothertothis.assign(nrowsother, -1);
+   rowthistoother.assign(nrowsthis, -1);
+   colothertothis.assign(ncolsother, -1);
+   colthistoother.assign(ncolsthis, -1);
+
+   missingrowinthis.clear();
 
 
    /* identify new and deleted rows and cols; and identify bijection between maintained variables */
-
    for( int i = 0; i < nrowsother; ++i  )
    {
       SCIP_CONS* otherrow = origpool->getConsForIndex(i);
@@ -1412,10 +1401,13 @@
          }
       }
    }
-
-   SCIPdebugMessagePrint(this->scip, " calculated translation; number of missing constraints: %d; number of other seeeds: %d \n", missingrowinthis.size(), origseeeds.size() );
-
-   /** constructing seeeds for this seeedpool */
+}
+
+/** returns translated seeeds derived from given mapping data */
+std::vector<Seeed*> Seeedpool::getTranslatedSeeeds( std::vector<Seeed*>& origseeeds, std::vector<int>& rowothertothis, std::vector<int>& rowthistoother,
+   std::vector<int>& colothertothis, std::vector<int>& colthistoother )
+{
+   std::vector<Seeed*> newseeeds(0);
 
    for( size_t s = 0; s < origseeeds.size(); ++s )
    {
@@ -1522,7 +1514,6 @@
          newseeed->showScatterPlot(this);
        */
 
-<<<<<<< HEAD
       if(newseeed->checkConsistency() )
          newseeeds.push_back(newseeed);
       else {
@@ -1531,26 +1522,25 @@
       }
    }
 
-
-   /** constructing ConsClassifiers for this seeedpool */
-   for ( size_t i = 0; i < otherconsclassifiers.size(); ++i )
-   {
-      ConsClassifier* oldclassifier = otherconsclassifiers[i];
+   return newseeeds;
+}
+
+
+/** returns translated ConsClassifiers derived from given mapping data */
+std::vector<ConsClassifier*> Seeedpool::getTranslatedConsClassifiers( std::vector<ConsClassifier*>& otherclassifiers,
+   std::vector<int>& rowothertothis, std::vector<int>& rowthistoother )
+{
+   std::vector<ConsClassifier*> newclassifiers(0);
+
+   for ( size_t i = 0; i < otherclassifiers.size(); ++i )
+   {
+      ConsClassifier* oldclassifier = otherclassifiers[i];
       ConsClassifier* newclassifier;
       std::stringstream newname;
 
       newname << oldclassifier->getName() << "-origp";
-      newclassifier = new ConsClassifier(scip, newname.str().c_str(), oldclassifier->getNClasses(), nrowsthis);
+      newclassifier = new ConsClassifier(scip, newname.str().c_str(), oldclassifier->getNClasses(), (int) rowthistoother.size());
       int bufferclassindex = -1;
-=======
-       if(newseeed->checkConsistency() )
-          newseeeds.push_back(newseeed);
-       else {
-          delete newseeed;
-          newseeed = NULL;
-       }
-    }
->>>>>>> 07d090e2
 
       /** copy class information */
       for ( int j = 0; j < oldclassifier->getNClasses(); ++j )
@@ -1561,7 +1551,7 @@
       }
 
       /** assign new conss to classes */
-      for ( int c = 0; c < nrowsthis; ++c )
+      for ( int c = 0; c < (int) rowthistoother.size(); ++c )
       {
          if ( rowthistoother[c] != -1 )
          {
@@ -1580,19 +1570,27 @@
       /** remove empty classes */
       newclassifier->removeEmptyClasses();
 
-      newconsclassifiers.push_back(newclassifier);
-   }
-
-
-   /** constructing VarClassifiers for this seeedpool */
-   for ( size_t i = 0; i < othervarclassifiers.size(); ++i )
-   {
-      VarClassifier* oldclassifier = othervarclassifiers[i];
+      newclassifiers.push_back(newclassifier);
+   }
+
+   return newclassifiers;
+}
+
+
+/** returns translated VarClassifiers derived from given mapping data */
+std::vector<VarClassifier*> Seeedpool::getTranslatedVarClassifiers( std::vector<VarClassifier*>& otherclassifiers,
+   std::vector<int>& colothertothis, std::vector<int>& colthistoother )
+{
+   std::vector<VarClassifier*> newclassifiers(0);
+
+   for ( size_t i = 0; i < otherclassifiers.size(); ++i )
+   {
+      VarClassifier* oldclassifier = otherclassifiers[i];
       VarClassifier* newclassifier;
       std::stringstream newname;
 
       newname << oldclassifier->getName() << "-origp";
-      newclassifier = new VarClassifier(scip, newname.str().c_str(), oldclassifier->getNClasses(), ncolsthis);
+      newclassifier = new VarClassifier( scip, newname.str().c_str(), oldclassifier->getNClasses(), (int) colthistoother.size());
       int bufferclassindex = -1;
 
       /** copy class information */
@@ -1604,7 +1602,7 @@
       }
 
       /** assign new vars to classes */
-      for ( int c = 0; c < ncolsthis; ++c )
+      for ( int c = 0; c < (int) colthistoother.size(); ++c )
       {
          if ( colthistoother[c] != -1 )
          {
@@ -1623,8 +1621,10 @@
       /** remove empty classes */
       newclassifier->removeEmptyClasses();
 
-      newvarclassifiers.push_back(newclassifier);
-   }
+      newclassifiers.push_back(newclassifier);
+   }
+
+   return newclassifiers;
 }
 
 void Seeedpool::populate(std::vector<SeeedPtr> seeeds)

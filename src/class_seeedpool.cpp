/* * * * * * * * * * * * * * * * * * * * * * * * * * * * * * * * * * * * * * */
/*                                                                           */
/*                  This file is part of the program                         */
/*          GCG --- Generic Column Generation                                */
/*                  a Dantzig-Wolfe decomposition based extension            */
/*                  of the branch-cut-and-price framework                    */
/*         SCIP --- Solving Constraint Integer Programs                      */
/*                                                                           */
/* Copyright (C) 2010-2015 Operations Research, RWTH Aachen University       */
/*                         Zuse Institute Berlin (ZIB)                       */
/*                                                                           */
/* This program is free software; you can redistribute it and/or             */
/* modify it under the terms of the GNU Lesser General Public License        */
/* as published by the Free Software Foundation; either version 3            */
/* of the License, or (at your option) any later version.                    */
/*                                                                           */
/* This program is distributed in the hope that it will be useful,           */
/* but WITHOUT ANY WARRANTY; without even the implied warranty of            */
/* MERCHANTABILITY or FITNESS FOR A PARTICULAR PURPOSE.  See the             */
/* GNU Lesser General Public License for more details.                       */
/*                                                                           */
/* You should have received a copy of the GNU Lesser General Public License  */
/* along with this program; if not, write to the Free Software               */
/* Foundation, Inc., 51 Franklin St, Fifth Floor, Boston, MA 02110-1301, USA.*/
/*                                                                           */
/* * * * * * * * * * * * * * * * * * * * * * * * * * * * * * * * * * * * * * */

/**@file   class_seeedpool.cpp
 * @brief  class with functions for seeedpoolnTotalSeeeds
 * @author Michael Bastubbe
 * @author Julius Hense
 */

/*---+----1----+----2----+----3----+----4----+----5----+----6----+----7----+----8----+----9----+----0----+----1----+----2*/

/*@todo don't disable lint */
/*lint -e64 disable useless and wrong lint warning */

/*@todo this looks like a workaround, is disabling warnings a good idea? */
#ifdef __INTEL_COMPILER
#ifndef _OPENMP
#pragma warning disable 3180  /* disable wrong and useless omp warnings */
#endif
#endif

//#define SCIP_DEBUG

#include "gcg.h"
#include "objscip/objscip.h"
#include "class_seeedpool.h"
#include "struct_detector.h"
#include "pub_decomp.h"
#include "struct_decomp.h"
#include "cons_decomp.h"
#include "decomp.h"
#include "scip_misc.h"
#include "scip/clock.h"
#include "scip/cons.h"
#include "scip/scip.h"
#include <algorithm>
#include <iostream>
#include <stdio.h>
#include <sstream>
#include <iomanip>
#include <queue>
#include <fstream>
#include <exception>

#ifdef _OPENMP
#include <omp.h>
#endif

#define SCIP_CALL_EXC( x ) do                                                                                 \
                       {                                                                                      \
                          SCIP_RETCODE _restat_;                                                              \
                          if( ( _restat_ = ( x ) ) != SCIP_OKAY )                                             \
                          {                                                                                   \
                             SCIPerrorMessage( "Error <%d> in function call\n", _restat_);                    \
                             throw std::exception();                                                          \
                          }                                                                                   \
                       }                                                                                      \
                       while( false )

#define ENUM_TO_STRING( x ) # x
#define DEFAULT_THREADS    0     /**< number of threads (0 is OpenMP default) */

/* @todo use structs in c++ or would it be better to create a (local) conshdlrData class? */
/** constraint handler data */
//struct SCIP_ConshdlrData
//{
//   DEC_DECOMP**          decdecomps;         /**< array of decomposition structures */
//   DEC_DETECTOR**        detectors;          /**< array of structure detectors */
//   int*                  priorities;         /**< priorities of the detectors */
//   int                   ndetectors;         /**< number of detectors */
//   SCIP_CLOCK*           detectorclock;      /**< clock to measure detection time */
//   SCIP_Bool             hasrun;             /**< flag to indicate whether we have already detected */
//   int                   ndecomps;           /**< number of decomposition structures  */
//   SCIP_Bool             createbasicdecomp;  /**< indicates whether to create a decomposition with all constraints in the master if no other specified */
//   int                   nthreads;
//};

namespace gcg{

/** local methods */

struct sort_decr
{
   bool operator()(
      const std::pair<int, int> &left,
      const std::pair<int, int> &right)
   {
      return left.second > right.second;
   }
};

struct sort_pred
{
   bool operator()(
      const std::pair<int, int> &left,
      const std::pair<int, int> &right)
   {
      return left.second < right.second;
   }
};

/** returns a folder name for a seeed */
std::string getSeeedFolderLatex(
   SeeedPtr seeed
   )
{
   std::stringstream decompfilename;
   decompfilename << "dec" << seeed->getID() << ".pdf";

   return decompfilename.str();
}

/** returns true if there exists an unfinished child in childsfinished array */
SCIP_Bool unfinishedChildExists(
   std::vector<SCIP_Bool> const& childsfinished
   )
{
   for( size_t s = 0; s < childsfinished.size(); ++ s )
   {
      if( ! childsfinished[s] )
         return true;
   }
   return false;
}

/** returns first unfinished child in childfinished array (-1 if there is none) */
int getFirstUnfinishedChild(
   std::vector<SCIP_Bool> const& childsfinished,
   std::vector<int> const& childs
   )
{
   for( size_t s = 0; s < childsfinished.size(); ++ s )
   {
      if( ! childsfinished[s] )
         return childs[s];
   }
   return - 1;
}

/** returns index of first unfinished child in childfinished array (-1 if there is none) */
int getFirstUnfinishedChildId(
   std::vector<SCIP_Bool> const& childsfinished,
   std::vector<int> const& childs
   )
{
   for( size_t s = 0; s < childsfinished.size(); ++ s )
   {
      if( ! childsfinished[s] )
         return (int) s;
   }
   return - 1;
}

/** sets next possible child finished (should equal child)
 *  returns true if next child is the last unfinished child */
SCIP_Bool finishNextChild(
   std::vector<int>& childs,
   std::vector<SCIP_Bool>& childsfinished,
   int child
   )
{
   for( size_t s = 0; s < childsfinished.size(); ++ s )
   {
      if( ! childsfinished[s] )
      {
         assert( childs[s] == child );
         childsfinished[s] = true;
         return s == childsfinished.size() - 1;
      }
   }
   return false;
}

/** returns the detector chain info of a seeed in a latex format */
std::string writeSeeedDetectorChainInfoLatex(
   SeeedPtr seeed,
   int currheight,
   int visucounter
   )
{
   std::stringstream line;
   std::string relposition;
   int position = visucounter % 3;
   if( position == 0 )
      relposition = "above";
   else if( position == 1 )
      relposition = "";
   else if( position == 2 )
      relposition = "below";
   else
      relposition = "below left";

   if( currheight != 1 )
      relposition = "";

   if( currheight > seeed->getNDetectorchainInfo() )
      line << "edge from parent node [" << relposition << "] {no info" << seeed->getID() << "-" << currheight - 1 << " } ";
   else
   {
      std::string oldinfo = seeed->getDetectorchainInfo( currheight - 1 );
      /* take latexified detctorchaininfo */
      size_t index = 0;
      while( true )
      {
         /* Locate the substring to replace. */
         index = oldinfo.find( "_", index );
         if( index == std::string::npos )
            break;
         if( index > 0 && oldinfo.at( index - 1 ) == '\\' )
         {
            ++ index;
            continue;
         }

         /* Make the replacement. */
         oldinfo.replace( index, 1, "\\_" );

         /* Advance index forward so the next iteration doesn't pick it up as well. */
         index += 2;
      }
      std::cout << "oldinfo: " << oldinfo << std::endl;
      line << "edge from parent node [" << relposition << "] {" << oldinfo << "} ";
   }
   return line.str();
}

/** returns the seeed info of a seeed in a latex format */
std::string writeSeeedInfoLatex(
   SeeedPtr seeed
   )
{
   std::stringstream line;
   line << "\\node[below = \\belowcaptionskip of s" << seeed->getID() << "] (caps" << seeed->getID() << ") {\\scriptsize "
      << seeed->getShortCaption() << "}; " << std::endl;

   return line.str();
}

/** returns the include graphics line for a seeed in a latex format */
std::string writeSeeedIncludeLatex(
   SeeedPtr seeed,
   std::string workfolder
   )
{
   std::stringstream line;
   line << " (s" << seeed->getID() << ") { \\includegraphics[width=0.15\\textwidth]{" << getSeeedFolderLatex( seeed )
      << "} }" << std::endl;

   return line.str();
}

/** writes detector call round information to passed parameter */
SCIP_RETCODE getDetectorCallRoundInfo(
   SCIP* scip,
   const char* detectorname,
   SCIP_Bool transformed,
   int* maxcallround,
   int* mincallround,
   int* freqcallround
   )
{
   char setstr[SCIP_MAXSTRLEN];
   if( transformed )
   {
      (void) SCIPsnprintf( setstr, SCIP_MAXSTRLEN, "detectors/%s/maxcallround", detectorname );
      SCIP_CALL( SCIPgetIntParam( scip, setstr, maxcallround ) );
      (void) SCIPsnprintf( setstr, SCIP_MAXSTRLEN, "detectors/%s/mincallround", detectorname );
      SCIP_CALL( SCIPgetIntParam( scip, setstr, mincallround ) );
      (void) SCIPsnprintf( setstr, SCIP_MAXSTRLEN, "detectors/%s/freqcallround", detectorname );
      SCIP_CALL_ABORT( SCIPgetIntParam( scip, setstr, freqcallround ) );
   }
   else
   {
      (void) SCIPsnprintf( setstr, SCIP_MAXSTRLEN, "detectors/%s/origmaxcallround", detectorname );
      SCIP_CALL( SCIPgetIntParam( scip, setstr, maxcallround ) );
      (void) SCIPsnprintf( setstr, SCIP_MAXSTRLEN, "detectors/%s/origmincallround", detectorname );
      SCIP_CALL( SCIPgetIntParam( scip, setstr, mincallround ) );
      (void) SCIPsnprintf( setstr, SCIP_MAXSTRLEN, "detectors/%s/origfreqcallround", detectorname );
      SCIP_CALL( SCIPgetIntParam( scip, setstr, freqcallround ) );
   }

   return SCIP_OKAY;
}

/** returns TRUE if seeed i has a lower MaxWhiteScore than seeed j */
SCIP_Bool cmpSeeedsMaxWhite(
   SeeedPtr i,
   SeeedPtr j
   )
{
   return ( i->getMaxWhiteScore() < j->getMaxWhiteScore() );
}

/** returns TRUE if seeed i has a lower border area score than seeed j */
SCIP_Bool cmpSeeedsBorderArea(
   SeeedPtr i,
   SeeedPtr j
   )
{
   return ( i->getScore( BORDER_AREA ) < j->getScore( BORDER_AREA ) );
}

/** returns TRUE if seeed i has a lower score than seeed j */
SCIP_Bool cmpSeeedsClassic(
   SeeedPtr i,
   SeeedPtr j
   )
{
   return ( i->getScore( CLASSIC )  < j->getScore( CLASSIC ) );
}

/* method to thin out the vector of given seeeds */
std::vector<SeeedPtr> thinout(
   std::vector<SeeedPtr> finishedseeeds,
   size_t ndecomps,
   SCIP_Bool addtrivialdecomp
   )
{
   std::vector<SeeedPtr> justbest( 0 );
   for( size_t dec = 0; dec < ndecomps && dec < finishedseeeds.size(); ++ dec )
   {
      justbest.push_back( finishedseeeds[dec] );
   }

   if( addtrivialdecomp )
   {
      for( size_t dec = 0; dec < finishedseeeds.size(); ++ dec )
      {
         if( finishedseeeds[dec]->getNMasterconss() == 0 && finishedseeeds[dec]->getNLinkingvars() == 0
            && finishedseeeds[dec]->getNBlocks() == 1 )
         {
            justbest.push_back( finishedseeeds[dec] );
         }
      }
   }
   return justbest;
}

/** returns levenshtein distance between two strings */
int calcLevenshteinDistance(
   std::string s,
   std::string t
   )
{
   // trivial cases
   if( s.compare( t ) == 0 )
      return 0;
   if( s.length() == 0 )
      return t.length();
   if( t.length() == 0 )
      return s.length();

   // create two work vectors of integer distances
   std::vector<int> v0( t.length() + 1 );
   std::vector<int> v1( t.length() + 1 );

   /* initialize v0 (the previous row of distances)
    * this row is A[0][i]: edit distance for an empty s
    * the distance is just the number of characters to delete from t */
   for( size_t i = 0; i < v0.size(); i ++ )
   {
      v0[i] = i;
   }

   for( size_t i = 0; i < s.length(); i ++ )
   {
      // calculate v1 (current row distances) from the previous row v0

      /* first element of v1 is A[i+1][0]
       * edit distance is delete (i+1) chars from s to match empty t */
      v1[0] = i + 1;

      // use formula to fill in the rest of the row
      for( size_t j = 0; j < t.length(); j ++ )
      {
         int cost = ( s[i] == t[j] ) ? 0 : 1;
         v1[j + 1] = std::min( v1[j] + 1, std::min( v0[j + 1] + 1, v0[j] + cost ) );
      }

      // copy v1 (current row) to v0 (previous row) for next iteration
      for( size_t j = 0; j < v0.size(); j ++ )
         v0[j] = v1[j];
   }

   return v1[t.length()];
}

/** removes all digits from string str */
void removeDigits(
   char *str,
   int *nremoved
   )
{
   char digits[11] = "0123456789";
   * nremoved = 0;

   for( int i = 0; i < 10; ++ i )
   {
      char digit = digits[i];
      size_t j = 0;
      while( j < strlen( str ) )
      {
         if( str[j] == digit )
         {
            * nremoved = * nremoved + 1;
            for( size_t k = j; k < strlen( str ); ++ k )
            {
               str[k] = str[k + 1];
            }
         }
         else
            ++ j;
      }
   }
}

/** method to calculate the greatest common divisor */
int gcd(
   int a,
   int b
   )
{
   return b == 0 ? a : gcd( b, a % b );
}

/** returns the relevant representative of a cons */
SCIP_CONS* consGetRelevantRepr(
   SCIP* scip,
   SCIP_CONS* cons
   )
{
   return cons;
}

/** returns the relevant representative of a var */
SCIP_VAR* varGetRelevantRepr(
   SCIP* scip,
   SCIP_VAR* var
   )
{
   return SCIPvarGetProbvar( var );
}

/** returns FALSE if there exists a seeed in seeeds that is a duplicate of compseeed */
SCIP_Bool seeedIsNoDuplicateOfSeeeds(
   SeeedPtr compseeed,
   std::vector<SeeedPtr> const & seeeds,
   bool sort
   )
{
   assert( compseeed != NULL );
   SCIP_Bool isduplicate;

   for( size_t i = 0; i < seeeds.size(); ++ i )
   {
      assert( seeeds[i] != NULL );

      compseeed->isEqual( seeeds[i], & isduplicate, sort );
      if( isduplicate )
         return false;
   }
   return true;
}

/** returns FALSE if there exists a seed in currSeeeds or finishedSeeeds that is a duplicate of seeed */
SCIP_Bool seeedIsNoDuplicate(
   SeeedPtr seeed,
   std::vector<SeeedPtr> const & currseeeds,
   std::vector<SeeedPtr> const & finishedseeeds,
   bool sort
   )
{
   SCIP_Bool bool1 = seeedIsNoDuplicateOfSeeeds( seeed, currseeeds, sort );
   SCIP_Bool bool2 = seeedIsNoDuplicateOfSeeeds( seeed, finishedseeeds, sort );
   return ( bool1 && bool2 );
}

/** constructor */
Seeedpool::Seeedpool(
   SCIP* givenScip,
   const char* conshdlrName,
   SCIP_Bool _transformed
   ) :
   scip( givenScip ), incompleteSeeeds( 0 ), currSeeeds( 0 ), ancestorseeeds( 0 ),
   nVars( SCIPgetNVars( givenScip ) ), nConss( SCIPgetNConss( givenScip ) ), nDetectors( 0 ),
   nFinishingDetectors( 0 ), nnonzeros( 0 ), candidatesNBlocks( 0 ), transformed( _transformed )
{
   SCIP_CONS** conss;
   SCIP_VAR** vars;
   SCIP_CONSHDLR* conshdlr; /** cons_decomp to get detectors */
   SCIP_CONSHDLRDATA* conshdlrdata;

   int ndetectors;
   DEC_Detector** detectors;

   if( ! transformed )
   {
      nVars = SCIPgetNOrigVars( scip );
      nConss = SCIPgetNOrigConss( scip );
   }

   int relevantVarCounter = 0;
   int relevantConsCounter = 0;

   /** get conshdlrdata */
   conshdlr = SCIPfindConshdlr( scip, conshdlrName );
   assert( conshdlr != NULL );
   conshdlrdata = SCIPconshdlrGetData( conshdlr );
   assert( conshdlrdata != NULL );

   detectors = SCIPconshdlrDecompGetDetectors(scip);
   ndetectors = SCIPconshdlrDecompGetNDetectors(scip);

   /** set detection data */
   SCIP_CALL_ABORT( SCIPgetIntParam( givenScip, "detection/maxrounds", & maxndetectionrounds ) );

   assert( ndetectors > 0 );


   /** set up enabled detectors and store them */
   for( int d = 0; d < ndetectors; ++d )
   {
      DEC_DETECTOR* detector;
      detector = detectors[d];

      assert( detector != NULL );
      if( transformed )
      {
         if( ! detector->enabled || detector->propagateSeeed == NULL )
            continue;
      }
      else
      {
         if( ! detector->enabledOrig || detector->propagateSeeed == NULL )
            continue;
      }

      scipDetectorToIndex[detector] = nDetectors;
      detectorToScipDetector.push_back( detector );
      ++ nDetectors;
   }

   /** set up enabled finishing detectors */
   for( int d = 0; d < ndetectors; ++d )
   {
      DEC_DETECTOR* detector;

      detector = detectors[d];
      assert( detector != NULL );
      if( ! detector->enabledFinishing || detector->finishSeeed == NULL )
         continue;

      scipFinishingDetectorToIndex[detector] = nFinishingDetectors;
      detectorToFinishingScipDetector.push_back( detector );
      ++ nFinishingDetectors;
   }

   /** initilize matrix datastructures */
   if( transformed )
   {
      conss = SCIPgetConss( scip );
      vars = SCIPgetVars( scip );
   }
   else
   {
      conss = SCIPgetOrigConss( scip );
      vars = SCIPgetOrigVars( scip );
   }

   /** assign an index to every cons and var
    * @TODO: are all constraints/variables relevant? (probvars etc)  */
   for( int i = 0; i < nConss; ++ i )
   {
      SCIP_CONS* relevantCons;

      relevantCons = transformed ? consGetRelevantRepr( scip, conss[i] ) : conss[i];

      if( relevantCons != NULL )
      {
         scipConsToIndex[relevantCons] = relevantConsCounter;
         consToScipCons.push_back( relevantCons );
         ++ relevantConsCounter;
      }
      else
      {
         std::cout << "NULL" << std::endl;
      }
   }

   for( int i = 0; i < nVars; ++ i )
   {
      SCIP_VAR* relevantVar;

      if( transformed )
         relevantVar = varGetRelevantRepr( scip, vars[i] );
      else
         relevantVar = vars[i];

      if( relevantVar != NULL )
      {
         scipVarToIndex[relevantVar] = relevantVarCounter;
         varToScipVar.push_back( relevantVar );
         ++ relevantVarCounter;
      }
   }

   /** from here on nVars and nConss represents the relevant numbers */
   nVars = relevantVarCounter;
   nConss = relevantConsCounter;
   std::cout << "nVars: " << nVars << " / nConss: " << nConss << std::endl;
   varsForConss = std::vector<std::vector<int>>( nConss );
   valsForConss = std::vector < std::vector < SCIP_Real >> ( nConss );
   conssForVars = std::vector<std::vector<int>>( nVars );

   assert( (int) varToScipVar.size() == nVars );
   assert( (int) consToScipCons.size() == nConss );

   /** assumption: now every relevant constraint and variable has its index
    * and is stored in the corresponding unordered_map */
   /** find constraint <-> variable relationships and store them in both directions */
   for( int i = 0; i < (int) consToScipCons.size(); ++ i )
   {
      SCIP_CONS* cons;
      SCIP_VAR** currVars;
      SCIP_Real* currVals;
      int nCurrVars;

      cons = consToScipCons[i];

      nCurrVars = GCGconsGetNVars( scip, cons );

      SCIP_CALL_ABORT( SCIPallocBufferArray( scip, & currVars, nCurrVars ) );
      SCIP_CALL_ABORT( SCIPallocBufferArray( scip, & currVals, nCurrVars ) );
      SCIP_CALL_ABORT( GCGconsGetVars( scip, cons, currVars, nCurrVars ) );
      SCIP_CALL_ABORT( GCGconsGetVals( scip, cons, currVals, nCurrVars ) );

      for( int currVar = 0; currVar < nCurrVars; ++ currVar )
      {
         int varIndex;
         std::tr1::unordered_map<SCIP_VAR*, int>::const_iterator iterVar;

         /*@todo remove this after the bug is fixed */
         /* because of the bug of GCGconsGet*()-methods some variables have to be negated */
         if( ! SCIPvarIsNegated( currVars[currVar] ) )
            iterVar = scipVarToIndex.find( currVars[currVar] );
         else
            iterVar = scipVarToIndex.find( SCIPvarGetNegatedVar( currVars[currVar] ) );

         if( iterVar == scipVarToIndex.end() )
            continue;

         varIndex = iterVar->second;

         varsForConss[i].push_back( varIndex );
         conssForVars[varIndex].push_back( i );
         valsForConss[i].push_back( currVals[currVar] );
         valsMap[std::pair<int, int>( i, varIndex )] = currVals[currVar];
         ++ nnonzeros;
      }
      SCIPfreeBufferArrayNull( scip, & currVars );
      SCIPfreeBufferArrayNull( scip, & currVals );
   }

   /*  init  seeedpool with empty seeed */
   SeeedPtr emptyseeed = new Seeed( scip, SCIPconshdlrDecompGetNextSeeedID( scip ), nConss, nVars );

   addSeeedToCurr( emptyseeed );
   addSeeedToAncestor(emptyseeed);

   for( int i = 0; i < SCIPconshdlrDecompGetNBlockNumberCandidates( scip ); ++i )
   {
      addUserCandidatesNBlocks(SCIPconshdlrDecompGetBlockNumberCandidate( scip, i ) );
   }

} //end constructor

/** destructor */
Seeedpool::~Seeedpool()
{
   for( size_t i = 0; i < ancestorseeeds.size(); ++i )
   {
      size_t help = ancestorseeeds.size() - i - 1;
      if( ancestorseeeds[help] != NULL && ancestorseeeds[help]->getID() >= 0 )
         delete ancestorseeeds[help];
   }

   for( size_t i = 0; i < consclassescollection.size(); ++ i )
   {
      size_t help = consclassescollection.size() - i - 1;
      if( consclassescollection[help] != NULL )
         delete consclassescollection[help];
   }

   for( size_t i = 0; i < varclassescollection.size(); ++ i )
   {
      size_t help = varclassescollection.size() - i - 1;
      if( varclassescollection[help] != NULL )
         delete varclassescollection[help];
   }
}

/** creates constraint and variable classifiers, and deduces block number candidates */
SCIP_RETCODE Seeedpool::calcClassifierAndNBlockCandidates(
   SCIP* givenScip /**< SCIP data structure */
   )
{
   SCIP_Bool conssclassnnonzeros;
   SCIP_Bool conssclassscipconstypes;
   SCIP_Bool conssclassconsnamenonumbers;
   SCIP_Bool conssclassconsnamelevenshtein;
   SCIP_Bool varclassscipvartypes;
   SCIP_Bool varclassobjvals;
   SCIP_Bool varclassobjvalsigns;

   if( transformed )
   {
      SCIPgetBoolParam( scip, "detection/consclassifier/nnonzeros/enabled", & conssclassnnonzeros );
      SCIPgetBoolParam( scip, "detection/consclassifier/scipconstype/enabled", & conssclassscipconstypes );
      SCIPgetBoolParam( scip, "detection/consclassifier/consnamenonumbers/enabled", & conssclassconsnamenonumbers );
      SCIPgetBoolParam( scip, "detection/consclassifier/consnamelevenshtein/enabled", & conssclassconsnamelevenshtein );
      SCIPgetBoolParam( scip, "detection/varclassifier/scipvartype/enabled", & varclassscipvartypes );
        SCIPgetBoolParam(scip, "detection/varclassifier/objectivevalues/enabled", &varclassobjvals);
        SCIPgetBoolParam(scip, "detection/varclassifier/objectivevaluesigns/enabled", &varclassobjvalsigns);
   }
   else
   {
      SCIPgetBoolParam( scip, "detection/consclassifier/nnonzeros/origenabled", & conssclassnnonzeros );
      SCIPgetBoolParam( scip, "detection/consclassifier/scipconstype/origenabled", & conssclassscipconstypes );
      SCIPgetBoolParam( scip, "detection/consclassifier/consnamenonumbers/origenabled", & conssclassconsnamenonumbers );
      SCIPgetBoolParam( scip, "detection/consclassifier/consnamelevenshtein/origenabled", & conssclassconsnamelevenshtein );
      SCIPgetBoolParam( scip, "detection/varclassifier/scipvartype/origenabled", & varclassscipvartypes );
        SCIPgetBoolParam(scip, "detection/varclassifier/objectivevalues/origenabled", &varclassobjvals);
        SCIPgetBoolParam(scip, "detection/varclassifier/objectivevaluesigns/origenabled", &varclassobjvalsigns);
   }

   std::cout << "consclass nonzeros enabled: " << conssclassnnonzeros << std::endl;

   if( conssclassnnonzeros )
      addConsClassifier( createConsClassifierForNNonzeros() );
   if( conssclassscipconstypes )
      addConsClassifier( createConsClassifierForSCIPConstypes() );
   if( conssclassconsnamenonumbers )
      addConsClassifier( createConsClassifierForConsnamesDigitFreeIdentical() );
   if( conssclassconsnamelevenshtein )
      addConsClassifier( createConsClassifierForConsnamesLevenshteinDistanceConnectivity( 1 ) );

   if( varclassscipvartypes )
      addVarClassifier( createVarClassifierForSCIPVartypes() );
     if ( varclassobjvals )
        addVarClassifier( createVarClassifierForObjValues() );
     if ( varclassobjvalsigns )
        addVarClassifier( createVarClassifierForObjValueSigns() );

   reduceConsclasses();
   reduceVarclasses();

   calcCandidatesNBlocks();

   return SCIP_OKAY;
}

/** constructs seeeds using the registered detectors
 *  @return user has to free seeeds */
std::vector<SeeedPtr> Seeedpool::findSeeeds()
{
   /** 1) read parameter, as there are: maxrounds
    *  2) loop rounds
    *  3) every seeed in seeeds
    *  4) every detector not registered yet propagates seeed
    *  5)  */

   bool displaySeeeds = false;
   int verboseLevel;
   std::vector<int> successDetectors;
   std::vector<SeeedPtr> delSeeeds;
   bool duplicate;

   successDetectors = std::vector<int>( nDetectors, 0 );

   delSeeeds = std::vector < SeeedPtr > ( 0 );

   verboseLevel = 1;

    /** @TODO this does not look well streamlined: currseeeds should be empty here, and seeedstopopulate should be the only seeeds to poopulate */
   for( size_t i = 0; i < currSeeeds.size(); ++ i )
   {
      SCIP_CALL_ABORT( prepareSeeed( currSeeeds[i] ) );
       if( currSeeeds[i]->getID() < 0 )
          currSeeeds[i]->setID(getNewIdForSeeed() );
   }

   /** add translated original seeeds (of unpresolved problem) */
   for( size_t i = 0; i < seeedstopopulate.size(); ++ i )
   {
      SCIP_CALL_ABORT( prepareSeeed( seeedstopopulate[i] ) );
      if( seeedIsNoDuplicateOfSeeeds( seeedstopopulate[i], currSeeeds, true ) )
         currSeeeds.push_back( seeedstopopulate[i] );
       else
          continue;
       if( seeedstopopulate[i]->getID() < 0 )
          seeedstopopulate[i]->setID(getNewIdForSeeed() );
<<<<<<< HEAD
   }

   for( int round = 0; round < maxndetectionrounds; ++ round )
   {
      std::cout << "currently in detection round " << round << std::endl;
      std::vector<SeeedPtr> nextSeeeds = std::vector < SeeedPtr > ( 0 );
      std::vector<SeeedPtr> currSeeedsToDelete = std::vector < SeeedPtr > ( 0 );

#pragma omp parallel for schedule( static, 1 )
      for( size_t s = 0; s < currSeeeds.size(); ++ s )
      {
         SeeedPtr seeedPtr;
         seeedPtr = currSeeeds[s];

#pragma omp critical ( ostream )
         {
            if( displaySeeeds || verboseLevel >= 1 )
            {
               std::cout << "Start to propagate seeed " << seeedPtr->getID() << " in round " << round << ":" << std::endl;
               if( displaySeeeds )
                  seeedPtr->displaySeeed();
            }
         }

         /** the current seeed is handled by all detectors */
         for( int d = 0; d < nDetectors; ++ d )
         {
            SEEED_PROPAGATION_DATA* seeedPropData;
            seeedPropData = new SEEED_PROPAGATION_DATA();
            seeedPropData->seeedpool = this;
            seeedPropData->nNewSeeeds = 0;
            DEC_DETECTOR* detector;
            std::vector<SeeedPtr>::const_iterator newSIter;
            std::vector<SeeedPtr>::const_iterator newSIterEnd;
            int maxcallround;
            int mincallround;
            int freqcallround;
            const char* detectorname;
            SCIP_CLOCK* detectorclock;

            detector = detectorToScipDetector[d];
            detectorname = DECdetectorGetName( detector );
            SCIP_RESULT result = SCIP_DIDNOTFIND;

            /** if the seeed is also propagated by the detector go on with the next detector */
            if( seeedPtr->isPropagatedBy( detector ) && ! detector->usefulRecall )
               continue;

            /** check if detector is callable in current detection round */
            SCIP_CALL_ABORT(
               getDetectorCallRoundInfo( scip, detectorname, transformed, & maxcallround, & mincallround,
                  & freqcallround ) );

            if( maxcallround < round || mincallround > round || ( ( round - mincallround ) % freqcallround != 0 ) )
               continue;

#pragma omp critical ( seeedcount )
            seeedPropData->seeedToPropagate = new gcg::Seeed( seeedPtr );

            /** new seeeds are created by the current detector */
#pragma omp critical ( clock )
            SCIPcreateClock( scip, & detectorclock );
            SCIP_CALL_ABORT( SCIPstartClock( scip, detectorclock ) );

            if( verboseLevel >= 1 )
            {
#pragma omp critical ( scipinfo )
               SCIPinfoMessage( scip, NULL, "detector %s started to propagate the %d-th seeed (ID %d ) in round %d \n",
                  DECdetectorGetName( detectorToScipDetector[d] ), s + 1, seeedPtr->getID(), round );
            }

            SCIP_CALL_ABORT(
               detectorToScipDetector[d]->propagateSeeed( scip, detectorToScipDetector[d], seeedPropData, & result ) );

            for( int j = 0; j < seeedPropData->nNewSeeeds; ++ j )
            {
#pragma omp critical ( seeedcount )

               seeedPropData->newSeeeds[j]->setID( getNewIdForSeeed() );
               prepareSeeed( seeedPropData->newSeeeds[j] );
               assert( seeedPropData->newSeeeds[j]->checkConsistency( this ) );
               seeedPropData->newSeeeds[j]->addDecChangesFromAncestor( seeedPtr );
            }

            SCIP_CALL_ABORT( SCIPstopClock( scip, detectorclock ) );

#pragma omp critical ( clockcount )
            detectorToScipDetector[d]->dectime += SCIPgetClockTime( scip, detectorclock );

#pragma omp critical ( clock )
            SCIPfreeClock( scip, & detectorclock );

            if( seeedPropData->nNewSeeeds != 0 && ( displaySeeeds ) )
            {
#pragma omp critical ( ostream )
               std::cout << "detector " << DECdetectorGetName( detectorToScipDetector[d] ) << " found "
                  << seeedPropData->nNewSeeeds << " new seeed(s): ";
#pragma omp critical ( ostream )
               std::cout << seeedPropData->newSeeeds[0]->getID();
               for( int j = 1; j < seeedPropData->nNewSeeeds; ++ j )
               {
#pragma omp critical ( ostream )
                  std::cout << ", " << seeedPropData->newSeeeds[j]->getID();
               }
#pragma omp critical ( ostream )
               std::cout << "\n";

               if( displaySeeeds )
               {
                  for( int j = 0; j < seeedPropData->nNewSeeeds; ++ j )
                  {
#pragma omp critical ( ostream )
                     seeedPropData->newSeeeds[j]->displaySeeed();
                  }

               }
            }
            else if( displaySeeeds )
            {
#pragma omp critical ( ostream )
               std::cout << "detector " << DECdetectorGetName( detectorToScipDetector[d] ) << " found 0 new seeeds"
                  << std::endl;
            }

            /** if a new seeed is no duplicate it is either added to the nextRoundSeeeds or the finishedSeeeds  */
            for( int seeed = 0; seeed < seeedPropData->nNewSeeeds; ++ seeed )
            {
               SCIP_Bool noduplicate;
#pragma omp critical ( seeedptrstore )
               noduplicate = seeedIsNoDuplicate( seeedPropData->newSeeeds[seeed], nextSeeeds, finishedSeeeds, false );
               if( ! seeedPropData->newSeeeds[seeed]->isTrivial() && noduplicate )
               {
                  if( seeedPropData->newSeeeds[seeed]->getNOpenconss() == 0
                     && seeedPropData->newSeeeds[seeed]->getNOpenvars() == 0 )
                  {
                     if( verboseLevel > 2 )
                     {
#pragma omp critical ( ostream )
                        {
                           std::cout << "seeed " << seeedPropData->newSeeeds[seeed]->getID()
                              << " is addded to finished seeeds!" << std::endl;
                           seeedPropData->newSeeeds[seeed]->showScatterPlot( this );
                        }
                     }
#pragma omp critical ( seeedptrstore )
                     {
                        assert( seeedPropData->newSeeeds[seeed]->getID() >= 0 );
                        addSeeedToFinished( seeedPropData->newSeeeds[seeed] );
                     }
                  }
                  else
                  {
                     if( verboseLevel > 2 )
                     {
#pragma omp critical ( ostream )
                        {
                           std::cout << "seeed " << seeedPropData->newSeeeds[seeed]->getID()
                              << " is addded to next round seeeds!" << std::endl;
                           seeedPropData->newSeeeds[seeed]->showScatterPlot( this );
                        }
                     }
#pragma omp critical ( seeedptrstore )
                     {
                        nextSeeeds.push_back( seeedPropData->newSeeeds[seeed] );
                     }
                  }
               }
               else
               {
                  delete seeedPropData->newSeeeds[seeed];
                  seeedPropData->newSeeeds[seeed] = NULL;
               }
            }
            /** cleanup propagation data structure */

            SCIPfreeMemoryArrayNull( scip, & seeedPropData->newSeeeds );
            delete seeedPropData->seeedToPropagate;
            seeedPropData->newSeeeds = NULL;
            seeedPropData->nNewSeeeds = 0;
            delete seeedPropData;
         } // end for detectors

         for( int d = 0; d < nFinishingDetectors; ++ d )
         {
            DEC_DETECTOR* detector = detectorToFinishingScipDetector[d];
            SCIP_RESULT result = SCIP_DIDNOTFIND;
            SEEED_PROPAGATION_DATA* seeedPropData;
            seeedPropData = new SEEED_PROPAGATION_DATA();
            seeedPropData->seeedpool = this;
            seeedPropData->nNewSeeeds = 0;
#pragma omp critical ( seeedcount )
            seeedPropData->seeedToPropagate = new gcg::Seeed( seeedPtr );

            if( verboseLevel > 2 )
#pragma omp critical ( ostream )
            {
               std::cout << "check if finisher of detector " << DECdetectorGetName( detectorToFinishingScipDetector[d] )
                  << " is enabled " << std::endl;
            }

            /** if the finishing of the detector is not enabled go on with the next detector */
            if( ! detector->enabledFinishing )
               continue;

            if( verboseLevel > 2 )
#pragma omp critical ( ostream )
            {
               SCIPdebugMessage( "call finisher for detector %s\n",
                  DECdetectorGetName( detectorToFinishingScipDetector[d] ) );
            }
            SCIP_CALL_ABORT(
               detectorToFinishingScipDetector[d]->finishSeeed( scip, detectorToFinishingScipDetector[d], seeedPropData,
                  & result ) );

            for( int finished = 0; finished < seeedPropData->nNewSeeeds; ++ finished )
            {
               SeeedPtr seeed = seeedPropData->newSeeeds[finished];
#pragma omp critical ( seeedcount )
               seeed->setID( getNewIdForSeeed() );
               seeed->sort();
               seeed->calcHashvalue();
               seeed->addDecChangesFromAncestor( seeedPtr );
               seeed->setFinishedByFinisher( true );
#pragma omp critical ( seeedptrstore )
               {
                  if( seeedIsNoDuplicateOfSeeeds( seeed, finishedSeeeds, false ) )
                  {
                     assert( seeed->getID() >= 0 );
                     addSeeedToFinished( seeed );
                  }
                  else
                  {
                     bool isIdentical = false;
                     for( size_t h = 0; h < finishedSeeeds.size(); ++ h )
                     {
                        if( seeed == finishedSeeeds[h] )
                        {
                           isIdentical = true;
                           break;
                        }
                     }

                     if( ! isIdentical )
                     {
                        currSeeedsToDelete.push_back( seeed );
                     }
                  }
               }
            }
            SCIPfreeMemoryArrayNull( scip, & seeedPropData->newSeeeds );
            delete seeedPropData->seeedToPropagate;
            seeedPropData->newSeeeds = NULL;
            seeedPropData->nNewSeeeds = 0;
            delete seeedPropData;
         }
          #pragma omp critical (seeedptrstore)
          addSeeedToAncestor(seeedPtr);
      } // end for currseeeds

      for( size_t s = 0; s < currSeeedsToDelete.size(); ++ s )
      {
         delete currSeeedsToDelete[s];
         currSeeedsToDelete[s] = NULL;
      }

      currSeeeds = nextSeeeds;
   } // end for rounds

   /** complete the currseeeds with finishing detectors and add them to finished seeeds */
#pragma omp parallel for schedule( static, 1 )
   for( size_t i = 0; i < currSeeeds.size(); ++ i )
   {
      SeeedPtr seeedPtr = currSeeeds[i];
      for( int d = 0; d < nFinishingDetectors; ++ d )
      {
         DEC_DETECTOR* detector = detectorToFinishingScipDetector[d];
         SCIP_RESULT result = SCIP_DIDNOTFIND;
         SEEED_PROPAGATION_DATA* seeedPropData;
         seeedPropData = new SEEED_PROPAGATION_DATA();
         seeedPropData->seeedpool = this;
         seeedPropData->nNewSeeeds = 0;

#pragma omp critical ( seeedcount )
         seeedPropData->seeedToPropagate = new gcg::Seeed( seeedPtr );

         if( verboseLevel > 2 )
            SCIPdebugMessage( "check if finisher of detector %s is enabled\n",
               DECdetectorGetName( detectorToScipDetector[d] ) );

         /** if the finishing of the detector is not enabled go on with the next detector */
         if( ! detector->enabledFinishing )
            continue;
=======
    }

    for( int round = 0; round < maxndetectionrounds; ++round )
    {
       std::cout << "currently in detection round " << round << std::endl;
       std::vector<SeeedPtr> nextSeeeds = std::vector<SeeedPtr>(0);
       std::vector<SeeedPtr> currSeeedsToDelete = std::vector<SeeedPtr>(0);

       #pragma omp parallel for schedule(static,1)
       for( size_t s = 0; s < currSeeeds.size(); ++s )
       {
          SeeedPtr seeedPtr;
          seeedPtr = currSeeeds[s];

          #pragma omp critical (ostream)
          {
             if( displaySeeeds || verboseLevel >= 1 )
             {
                std::cout << "Start to propagate seeed " << seeedPtr->getID() << " in round " << round << ":" << std::endl;
                if( displaySeeeds )
                   seeedPtr->displaySeeed();
             }
          }

//          SCIPdebugMessagePrint(scip, "number of detectors: %d \n", nDetectors);

          /** the current seeed is handled by all detectors */
          for( int d = 0; d < nDetectors; ++d )
          {
             SEEED_PROPAGATION_DATA* seeedPropData;
             seeedPropData = new SEEED_PROPAGATION_DATA();
             seeedPropData->seeedpool = this;
             seeedPropData->nNewSeeeds = 0;
             DEC_DETECTOR* detector;
             std::vector<SeeedPtr>::const_iterator newSIter;
             std::vector<SeeedPtr>::const_iterator newSIterEnd;
             int maxcallround;
             int mincallround;
             int freqcallround;
             const char* detectorname;
             SCIP_CLOCK* detectorclock;

             detector = detectorToScipDetector[d];
             detectorname = DECdetectorGetName(detector);
             SCIP_RESULT result = SCIP_DIDNOTFIND;

             /** if the seeed is also propagated by the detector go on with the next detector */
             if( seeedPtr->isPropagatedBy(detector) && !detector->usefulRecall )
                continue;

             /** check if detector is callable in current detection round */
             SCIP_CALL_ABORT( getDetectorCallRoundInfo( scip, detectorname, transformed, &maxcallround, &mincallround, &freqcallround) );

             if( maxcallround < round || mincallround > round || ( (round - mincallround) % freqcallround != 0 ) )
                continue;

             #pragma omp critical (seeedcount)
             seeedPropData->seeedToPropagate = new gcg::Seeed(seeedPtr, this );


             /** new seeeds are created by the current detector */
             #pragma omp critical (clock)
             SCIPcreateClock(scip, &detectorclock);
             SCIP_CALL_ABORT( SCIPstartClock(scip, detectorclock) );

             if( verboseLevel >= 1 )
             {
                #pragma omp critical (scipinfo)
                SCIPinfoMessage(scip, NULL, "detector %s started to propagate the %d-th seeed (ID %d ) in round %d \n", DECdetectorGetName(detectorToScipDetector[d]), s+1, seeedPtr->getID(), round);
             }

             SCIP_CALL_ABORT(detectorToScipDetector[d]->propagateSeeed(scip, detectorToScipDetector[d], seeedPropData, &result) );

             for( int j = 0; j < seeedPropData->nNewSeeeds; ++j )
             {
               #pragma omp critical (seeedcount)
                seeedPropData->newSeeeds[j]->setID(getNewIdForSeeed());
                prepareSeeed( seeedPropData->newSeeeds[j] );
                assert(seeedPropData->newSeeeds[j]->checkConsistency(this) );
                seeedPropData->newSeeeds[j]->addDecChangesFromAncestor(seeedPtr);
             }

             SCIP_CALL_ABORT( SCIPstopClock(scip, detectorclock) );

             #pragma omp critical (clockcount)
             detectorToScipDetector[d]->dectime += SCIPgetClockTime(scip, detectorclock);

             #pragma omp critical (clock)
             SCIPfreeClock(scip, &detectorclock);

             if(seeedPropData->nNewSeeeds != 0 && ( displaySeeeds ) )
             {
                #pragma omp critical (ostream)
                std::cout << "detector " << DECdetectorGetName(detectorToScipDetector[d] ) << " found " << seeedPropData->nNewSeeeds << " new seeed(s): ";
                #pragma omp critical (ostream)
                std::cout << seeedPropData->newSeeeds[0]->getID();
                for( int j = 1; j < seeedPropData->nNewSeeeds; ++j )
                {
                   #pragma omp critical (ostream)
                   std::cout << ", " << seeedPropData->newSeeeds[j]->getID();
                }
                #pragma omp critical (ostream)
                std::cout << "\n";

                if( displaySeeeds )
                {
                   for( int j = 0; j < seeedPropData->nNewSeeeds; ++j )
                   {
                      #pragma omp critical (ostream)
                      seeedPropData->newSeeeds[j]->displaySeeed();
                   }
                }
             }
             else
                if( displaySeeeds )
                {
                   #pragma omp critical (ostream)
                   std::cout << "detector " << DECdetectorGetName(detectorToScipDetector[d] ) << " found 0 new seeeds" << std::endl;
                }

             /** if a new seeed is no duplicate it is either added to the nextRoundSeeeds or the finishedSeeeds  */
             for( int seeed = 0; seeed < seeedPropData->nNewSeeeds; ++seeed )
             {
                SCIP_Bool noduplicate;
                #pragma omp critical (seeedptrstore)
                noduplicate = seeedIsNoDuplicate(seeedPropData->newSeeeds[seeed], nextSeeeds, finishedSeeeds, false);
                if( !seeedPropData->newSeeeds[seeed]->isTrivial() && noduplicate )
                {
                   seeedPropData->newSeeeds[seeed]->calcOpenconss();
                   seeedPropData->newSeeeds[seeed]->calcOpenvars();
                   if(seeedPropData->newSeeeds[seeed]->getNOpenconss() == 0 && seeedPropData->newSeeeds[seeed]->getNOpenvars() == 0)
                   {
                      if(verboseLevel > 2)
                      {
                         #pragma omp critical (ostream)
                         {
                            std::cout << "seeed " << seeedPropData->newSeeeds[seeed]->getID() << " is addded to finished seeeds!" << std::endl;
                            seeedPropData->newSeeeds[seeed]->showVisualisation(this);
                         }
                      }
                      #pragma omp critical (seeedptrstore)
                      {
                         assert(seeedPropData->newSeeeds[seeed]->getID() >= 0);
                         addSeeedToFinished(seeedPropData->newSeeeds[seeed] );
                      }
                   }
                   else
                   {
                      if(verboseLevel > 2)
                      {
                         #pragma omp critical (ostream)
                         {
                            std::cout << "seeed " << seeedPropData->newSeeeds[seeed]->getID() << " is addded to next round seeeds!" << std::endl;
                            seeedPropData->newSeeeds[seeed]->showVisualisation(this);
                         }
                      }
                      #pragma omp critical (seeedptrstore)
                      {
                         nextSeeeds.push_back(seeedPropData->newSeeeds[seeed]);
                      }
                   }
                }
                else
                {
                   delete seeedPropData->newSeeeds[seeed];
                   seeedPropData->newSeeeds[seeed] = NULL;
                }
             }
             /** cleanup propagation data structure */

             SCIPfreeMemoryArrayNull(scip, &seeedPropData->newSeeeds);
             delete seeedPropData->seeedToPropagate;
             seeedPropData->newSeeeds = NULL;
             seeedPropData->nNewSeeeds = 0;
             delete seeedPropData;
          } // end for detectors

          for( int d = 0; d < nFinishingDetectors; ++d )
          {
             DEC_DETECTOR* detector = detectorToFinishingScipDetector[d];
             SCIP_RESULT result = SCIP_DIDNOTFIND;
             SEEED_PROPAGATION_DATA* seeedPropData;
             seeedPropData = new SEEED_PROPAGATION_DATA();
             seeedPropData->seeedpool = this;
             seeedPropData->nNewSeeeds = 0;
             #pragma omp critical (seeedcount)
             seeedPropData->seeedToPropagate = new gcg::Seeed(seeedPtr, this );

             if(verboseLevel > 2 )
             #pragma omp critical (ostream)
             {
                std::cout << "check if finisher of detector " << DECdetectorGetName(detectorToFinishingScipDetector[d] ) << " is enabled " << std::endl;
             }

             /** if the finishing of the detector is not enabled go on with the next detector */
             if( !detector->enabledFinishing )
                continue;

             if(verboseLevel > 2 )
             #pragma omp critical (ostream)
             {
                SCIPdebugMessage("call finisher for detector %s\n", DECdetectorGetName(detectorToFinishingScipDetector[d] ) );
             }
             SCIP_CALL_ABORT(detectorToFinishingScipDetector[d]->finishSeeed(scip, detectorToFinishingScipDetector[d], seeedPropData, &result) );

             for( int finished = 0; finished < seeedPropData->nNewSeeeds; ++finished )
             {
                SeeedPtr seeed = seeedPropData->newSeeeds[finished];
                #pragma omp critical (seeedcount)
                seeed->setID(getNewIdForSeeed());
                seeed->sort();
                seeed->calcHashvalue();
                seeed->addDecChangesFromAncestor(seeedPtr);
                seeed->setFinishedByFinisher(true);
                #pragma omp critical (seeedptrstore)
                {
                   if( seeedIsNoDuplicateOfSeeeds(seeed, finishedSeeeds, false) )
                   {
                      assert(seeed->getID() >= 0);
                      addSeeedToFinished(seeed);
                   }
                   else
                   {
                      bool isIdentical = false;
                      for ( size_t h = 0; h < finishedSeeeds.size(); ++h )
                      {
                         if( seeed == finishedSeeeds[h] )
                         {
                            isIdentical = true;
                            break;
                         }
                      }

                      if( !isIdentical )
                      {
                         currSeeedsToDelete.push_back(seeed);
                      }
                   }
                }
             }
             SCIPfreeMemoryArrayNull(scip, &seeedPropData->newSeeeds);
             delete seeedPropData->seeedToPropagate;
             seeedPropData->newSeeeds = NULL;
             seeedPropData->nNewSeeeds = 0;
             delete seeedPropData;
          }
          #pragma omp critical (seeedptrstore)
          addSeeedToAncestor(seeedPtr);
       }// end for currseeeds

       for(size_t s = 0; s < currSeeedsToDelete.size(); ++s )
       {
          delete currSeeedsToDelete[s];
          currSeeedsToDelete[s] = NULL;
       }

       currSeeeds = nextSeeeds;
    } // end for rounds

    /** complete the currseeeds with finishing detectors and add them to finished seeeds */
    #pragma omp parallel for schedule(static,1)
    for( size_t i = 0; i < currSeeeds.size(); ++i )
    {
       SeeedPtr seeedPtr = currSeeeds[i];
       for( int d = 0; d < nFinishingDetectors; ++d )
       {
          DEC_DETECTOR* detector = detectorToFinishingScipDetector[d];
          SCIP_RESULT result = SCIP_DIDNOTFIND;
          SEEED_PROPAGATION_DATA* seeedPropData;
          seeedPropData = new SEEED_PROPAGATION_DATA();
          seeedPropData->seeedpool = this;
          seeedPropData->nNewSeeeds = 0;

          #pragma omp critical (seeedcount)
          seeedPropData->seeedToPropagate = new gcg::Seeed(seeedPtr, this );

          if( verboseLevel > 2)
             SCIPdebugMessage("check if finisher of detector %s is enabled\n", DECdetectorGetName(detectorToScipDetector[d] ) ) ;

          /** if the finishing of the detector is not enabled go on with the next detector */
          if( !detector->enabledFinishing )
             continue;

          SCIPdebugMessage( "call finisher for detector %s \n ", DECdetectorGetName(detectorToFinishingScipDetector[d] ) );

          SCIP_CALL_ABORT(detectorToFinishingScipDetector[d]->finishSeeed(scip, detectorToFinishingScipDetector[d],seeedPropData, &result) );

          for( int finished = 0; finished < seeedPropData->nNewSeeeds; ++finished )
          {
             SeeedPtr seeed = seeedPropData->newSeeeds[finished];
             #pragma omp critical (seeedcount)
             seeed->setID( getNewIdForSeeed() );

             seeed->calcHashvalue();
             seeed->addDecChangesFromAncestor(seeedPtr);
             seeed->setFinishedByFinisher(true);

             if( seeedIsNoDuplicateOfSeeeds(seeed, finishedSeeeds, false) )
             {
                if( verboseLevel > 2 )
                {
                   std::cout << "seeed " << seeed->getID() << " is finished from next round seeeds!" << std::endl;
                   seeed->showVisualisation(this);
                }
                #pragma omp critical (seeedptrstore)
                {
                   assert(seeed->getID() >= 0);
                   addSeeedToFinished(seeed);
                }
             }

             SCIPfreeMemoryArrayNull(scip, &seeedPropData->newSeeeds);
             seeedPropData->newSeeeds = NULL;
             seeedPropData->nNewSeeeds = 0;
          }

          delete seeedPropData->seeedToPropagate;
          delete seeedPropData;
       }
       addSeeedToAncestor(seeedPtr);
    }// end for finishing curr seeeds

    SCIPdebugMessage("%d  finished seeeds are found.\n", (int) finishedSeeeds.size() );

    if( displaySeeeds )
    {
       for( size_t i = 0; i < finishedSeeeds.size(); ++i )
       {
          std::cout << i+1 << "th finished seeed: " << std::endl;
          finishedSeeeds[i]->displaySeeed();
       }
    }

    /** count the successful refinement calls for each detector */

    for( size_t i = 0; i < finishedSeeeds.size(); ++i )
    {
       assert(finishedSeeeds[i]->checkConsistency(this) );
       assert(finishedSeeeds[i]->getNOpenconss() == 0);
       assert(finishedSeeeds[i]->getNOpenvars() == 0);

       SCIP_CALL_ABORT(finishedSeeeds[i]->buildDecChainString() );

       for( int d = 0; d < nDetectors; ++d )
       {
          if(finishedSeeeds[i]->isPropagatedBy(detectorToScipDetector[d]))
             successDetectors[d] += 1;
       }
    }

    /** preliminary output detector stats */

    std::cout << "Begin preliminary detector times: " << std::endl;

    for( int i = 0; i < nDetectors; ++i )
    {
       std::cout << "Detector " << std::setw(25) << std::setiosflags(std::ios::left) << DECdetectorGetName(detectorToScipDetector[i] ) << " \t worked on \t " << successDetectors[i] << " of " << finishedSeeeds.size() << "\t and took a total time of \t" << detectorToScipDetector[i]->dectime  << std::endl;
    }

    if( (int) finishedSeeeds.size() != 0)
    {
       SCIP_Real minscore = finishedSeeeds[0]->evaluate(this, SCIPconshdlrDecompGetCurrScoretype(scip) );
       //            SeeedPtr bestSeeed = finishedSeeeds[0];
       for( size_t i = 1; i < finishedSeeeds.size(); ++i )
       {
          SCIP_Real score = finishedSeeeds[i]->evaluate(this, SCIPconshdlrDecompGetCurrScoretype(scip) );
          if (score < minscore)
          {
             minscore = score;
             //                  bestSeeed = finishedSeeeds[i];
          }
       }
       //            bestSeeed->showScatterPlot(this);
    }


    /** delete the seeeds */
    for( size_t c = 0; c < currSeeeds.size(); ++c )
    {
       duplicate = false;
       SCIP_CALL_ABORT(currSeeeds[c]->buildDecChainString() );
       for(size_t d = 0; d < delSeeeds.size(); ++d)
       {
          if(currSeeeds[c]==delSeeeds[d])
          {
             duplicate=true;
             break;
          }
       }
       if( !duplicate )
       {
          delSeeeds.push_back(currSeeeds[c]);
       }
    }

    /* postpone deleting to destructor */
    //         for( size_t d =  delSeeeds.size(); d > 0; d--)
    //         {
    //            delete delSeeeds[d-1];
    //            delSeeeds[d-1] = NULL;
    //         }
    //
    //         delSeeeds.clear();

    sortAllRelevantSeeeds();

    return finishedSeeeds;
 }
>>>>>>> ccc8455b

         SCIPdebugMessage( "call finisher for detector %s \n ", DECdetectorGetName( detectorToFinishingScipDetector[d] ) );

         SCIP_CALL_ABORT(
            detectorToFinishingScipDetector[d]->finishSeeed( scip, detectorToFinishingScipDetector[d], seeedPropData,
               & result ) );

         for( int finished = 0; finished < seeedPropData->nNewSeeeds; ++ finished )
         {
            SeeedPtr seeed = seeedPropData->newSeeeds[finished];
#pragma omp critical ( seeedcount )
            seeed->setID( getNewIdForSeeed() );

            seeed->calcHashvalue();
            seeed->addDecChangesFromAncestor( seeedPtr );
            seeed->setFinishedByFinisher( true );

            if( seeedIsNoDuplicateOfSeeeds( seeed, finishedSeeeds, false ) )
            {
               if( verboseLevel > 2 )
               {
                  std::cout << "seeed " << seeed->getID() << " is finished from next round seeeds!" << std::endl;
                  seeed->showScatterPlot( this );
               }
#pragma omp critical ( seeedptrstore )
               {
                  assert( seeed->getID() >= 0 );
                  addSeeedToFinished( seeed );
               }
            }

            SCIPfreeMemoryArrayNull( scip, & seeedPropData->newSeeeds );
            seeedPropData->newSeeeds = NULL;
            seeedPropData->nNewSeeeds = 0;
         }

         delete seeedPropData->seeedToPropagate;
         delete seeedPropData;
      }
       addSeeedToAncestor(seeedPtr);
   } // end for finishing curr seeeds

   SCIPdebugMessage( "%d  finished seeeds are found.\n", (int) finishedSeeeds.size() );

   if( displaySeeeds )
   {
      for( size_t i = 0; i < finishedSeeeds.size(); ++ i )
      {
         std::cout << i + 1 << "th finished seeed: " << std::endl;
         finishedSeeeds[i]->displaySeeed();
      }
   }

   /** count the successful refinement calls for each detector */

   for( size_t i = 0; i < finishedSeeeds.size(); ++ i )
   {
      assert( finishedSeeeds[i]->checkConsistency( this ) );
      assert( finishedSeeeds[i]->getNOpenconss() == 0 );
      assert( finishedSeeeds[i]->getNOpenvars() == 0 );

      SCIP_CALL_ABORT( finishedSeeeds[i]->buildDecChainString() );
      for( int d = 0; d < nDetectors; ++ d )
      {
         if( finishedSeeeds[i]->isPropagatedBy( detectorToScipDetector[d] ) )
            successDetectors[d] += 1;
      }
   }

   /** preliminary output detector stats */

   std::cout << "Begin preliminary detector times: " << std::endl;

   for( int i = 0; i < nDetectors; ++ i )
   {
      std::cout << "Detector " << std::setw( 25 ) << std::setiosflags( std::ios::left )
         << DECdetectorGetName( detectorToScipDetector[i] ) << " \t worked on \t " << successDetectors[i] << " of "
         << finishedSeeeds.size() << "\t and took a total time of \t" << detectorToScipDetector[i]->dectime << std::endl;
   }

   if( (int) finishedSeeeds.size() != 0 )
   {
       SCIP_Real minscore = finishedSeeeds[0]->evaluate( this, SCIPconshdlrDecompGetCurrScoretype( scip ) );
      //            SeeedPtr bestSeeed = finishedSeeeds[0];
      for( size_t i = 1; i < finishedSeeeds.size(); ++ i )
      {
          SCIP_Real score = finishedSeeeds[i]->evaluate( this, SCIPconshdlrDecompGetCurrScoretype( scip ) );
         if( score < minscore )
         {
            minscore = score;
         }
      }
   }

   /** delete the seeeds */
   for( size_t c = 0; c < currSeeeds.size(); ++ c )
   {
      duplicate = false;
      SCIP_CALL_ABORT( currSeeeds[c]->buildDecChainString() );
      for( size_t d = 0; d < delSeeeds.size(); ++ d )
      {
         if( currSeeeds[c] == delSeeeds[d] )
         {
            duplicate = true;
            break;
         }
      }
      if( ! duplicate )
      {
         delSeeeds.push_back( currSeeeds[c] );
      }
   }

   sortAllRelevantSeeeds();

   return finishedSeeeds;
 }

<<<<<<< HEAD
/* sorts seeeds in finished seeeds data structure according to their score */
 void Seeedpool::sortFinishedForScore()
{
   if( SCIPconshdlrDecompGetCurrScoretype(scip) == scoretype::MAX_WHITE )
      std::sort(finishedSeeeds.begin(), finishedSeeeds.end(), cmpSeeedsMaxWhite);
=======
             if( seeedIsNoDuplicateOfSeeeds(seeed, finishedSeeeds, false) )
             {
                if( verboseLevel > 2 )
                {
                   std::cout << "seeed " << seeed->getID() << " is finished from next round seeeds!" << std::endl;
                   seeed->showVisualisation(this);
                }
#pragma omp critical (seeedptrstore)
                {
                   assert(seeed->getID() >= 0);
                   finisheds.push_back(seeed);
       //            allrelevantseeeds.push_back(seeed);
                }
             }
>>>>>>> ccc8455b

   if( SCIPconshdlrDecompGetCurrScoretype(scip) == scoretype::BORDER_AREA )
      std::sort(finishedSeeeds.begin(), finishedSeeeds.end(), cmpSeeedsBorderArea);

   if( SCIPconshdlrDecompGetCurrScoretype(scip) == scoretype::CLASSIC )
      std::sort(finishedSeeeds.begin(), finishedSeeeds.end(), cmpSeeedsClassic);
}

/** method to complete a set of incomplete seeeds with the help of all included detectors that implement a finishing method
 *  @return set of completed decomposition */
std::vector<SeeedPtr> Seeedpool::finishIncompleteSeeeds(
   std::vector<SeeedPtr> incompleteseeeds
   )
{
   std::vector<SeeedPtr> finisheds( 0, NULL );
   int verboseLevel = 1;

#pragma omp parallel for schedule( static, 1 )
   for( size_t i = 0; i < incompleteseeeds.size(); ++ i )
   {
      SeeedPtr seeedPtr = incompleteseeeds[i];

      for( int d = 0; d < nFinishingDetectors; ++ d )
      {
         DEC_DETECTOR* detector = detectorToFinishingScipDetector[d];
         SCIP_RESULT result = SCIP_DIDNOTFIND;
         SEEED_PROPAGATION_DATA* seeedPropData;
         seeedPropData = new SEEED_PROPAGATION_DATA();
         seeedPropData->seeedpool = this;
         seeedPropData->nNewSeeeds = 0;

#pragma omp critical ( seeedcount )
         seeedPropData->seeedToPropagate = new gcg::Seeed( seeedPtr );

         if( verboseLevel > 2 )
            std::cout << "check if finisher of detector " << DECdetectorGetName( detectorToScipDetector[d] )
               << " is enabled " << std::endl;

         /** if the finishing of the detector is not enabled go on with the next detector */
         if( ! detector->enabledFinishing )
            continue;

         SCIPdebugMessage( "call finisher for detector %s\n", DECdetectorGetName( detectorToFinishingScipDetector[d] ) );

         SCIP_CALL_ABORT(
            detectorToFinishingScipDetector[d]->finishSeeed( scip, detectorToFinishingScipDetector[d], seeedPropData,
               & result ) );

         for( int finished = 0; finished < seeedPropData->nNewSeeeds; ++ finished )
         {
            SeeedPtr seeed = seeedPropData->newSeeeds[finished];
#pragma omp critical ( seeedcount )
            seeed->setID( getNewIdForSeeed() );

            seeed->calcHashvalue();
            seeed->addDecChangesFromAncestor( seeedPtr );
            seeed->setFinishedByFinisher( true );

            if( seeedIsNoDuplicateOfSeeeds( seeed, finishedSeeeds, false ) )
            {
               if( verboseLevel > 2 )
               {
                  std::cout << "seeed " << seeed->getID() << " is finished from next round seeeds!" << std::endl;
                  seeed->showScatterPlot( this );
               }
#pragma omp critical ( seeedptrstore )
               {
                  assert( seeed->getID() >= 0 );
                  finisheds.push_back( seeed );
               }
            }

<<<<<<< HEAD
            SCIPfreeMemoryArrayNull( scip, & seeedPropData->newSeeeds );
            seeedPropData->newSeeeds = NULL;
            seeedPropData->nNewSeeeds = 0;
         }
=======
    findSeeeds();
>>>>>>> ccc8455b

         delete seeedPropData->seeedToPropagate;
         delete seeedPropData;
      }
   } // end for finishing curr seeeds
   return finisheds;
}

/** calls findSeeeds method and translates the resulting seeeds into decompositions */
void Seeedpool::findDecompositions()
{
   std::vector<int> successDetectors;
   SCIP_Bool usemaxwhitescore;
   SCIP_Bool dothinout;

   size_t nDecomps = 6;

   SCIP_Bool addTrivialDecomp = false;

   successDetectors = std::vector<int>( nDetectors, 0 );
   usemaxwhitescore = true;
   dothinout = false;

   finishedSeeeds = findSeeeds();

   /* sort the seeeds according to maximum white measure */
   sortFinishedForScore();

    /** hack to just use max white seeed */
//    if( usemaxwhitescore && dothinout )
//       finishedSeeeds = thinout( finishedSeeeds, nDecomps, addTrivialDecomp );

}

/*SCIP_RETCODE DECdecompCheckConsistency(DEC_DECOMP* decomp)
{
   int c;
   int b;
   int v;

   for( v = 0; v < SCIPgetNVars(scip); ++v )
   {
      assert(SCIPhashmapExists(DECdecompGetVartoblock(decomp), SCIPgetVars(scip)[v]));
   }
}*/

/** adds a seeed to ancestor seeeds */
void Seeedpool::addSeeedToAncestor(
   SeeedPtr seeed
   )
{
   ancestorseeeds.push_back( seeed );
}

/** adds a seeed to current seeeds */
void Seeedpool::addSeeedToCurr(
   SeeedPtr seeed
   )
{
   currSeeeds.push_back( seeed );
}

/** adds a seeed to finished seeeds */
void Seeedpool::addSeeedToFinished(
   SeeedPtr seeed
   )
{
   finishedSeeeds.push_back( seeed );
}

/** adds a seeed to incomplete seeeds */
void Seeedpool::addSeeedToIncomplete(
   SeeedPtr seeed
   )
{
   incompleteSeeeds.push_back( seeed );
}

/** clears ancestor seeed data structure */
void Seeedpool::clearAncestorSeeeds()
{
   ancestorseeeds.clear();
}

/** clears current seeed data structure */
void Seeedpool::clearCurrentSeeeds()
{
   currSeeeds.clear();
}

/** clears finished seeed data structure */
void Seeedpool::clearFinishedSeeeds()
{
   finishedSeeeds.clear();
}

/** clears incomplete seeed data structure */
void Seeedpool::clearIncompleteSeeeds()
{
   incompleteSeeeds.clear();
}

/** returns a seeed from ancestor seeed data structure */
SeeedPtr Seeedpool::getAncestorSeeed(
   int seeedindex
   )
{
   assert( 0 <= seeedindex && seeedindex < (int) ancestorseeeds.size() );

<<<<<<< HEAD
   return ancestorseeeds[seeedindex];
=======
   if( seeedIsNoDuplicateOfSeeeds(seeed, currSeeeds, false) )
      currSeeeds.push_back(seeed);
   return;
>>>>>>> ccc8455b
}

/** returns a seeed from current (open) seeed data structure */
SeeedPtr Seeedpool::getCurrentSeeed(
   int seeedindex
   )
{
   assert( 0 <= seeedindex && seeedindex < (int) currSeeeds.size() );

<<<<<<< HEAD
   return currSeeeds[seeedindex];
=======
   if( seeedIsNoDuplicateOfSeeeds(seeed, finishedSeeeds, false) )
      finishedSeeeds.push_back(seeed);
   return;
>>>>>>> ccc8455b
}

/** returns a seeed from finished seeed data structure */
SeeedPtr Seeedpool::getFinishedSeeed(
   int seeedindex
   )
{
   assert( 0 <= seeedindex && seeedindex < (int) finishedSeeeds.size() );

   return finishedSeeeds[seeedindex];
}

/** returns a seeed from incomplete seeed data structure */
SeeedPtr Seeedpool::getIncompleteSeeed(
   int seeedindex
   )
{
   assert( 0 <= seeedindex && seeedindex < (int) incompleteSeeeds.size() );

   return incompleteSeeeds[seeedindex];
}

/** returns size of ancestor seeed data structure */
int Seeedpool::getNAncestorSeeeds()
{
   return ancestorseeeds.size();
}

/** returns size of current (open) seeed data structure */
int Seeedpool::getNCurrentSeeeds()
{
   return currSeeeds.size();
}

/** returns size of finished seeed data structure */
int Seeedpool::getNFinishedSeeeds()
{
   return finishedSeeeds.size();
}

/** returns size of incomplete seeed data structure */
int Seeedpool::getNIncompleteSeeeds()
{
   return incompleteSeeeds.size();
}

/** translates seeeds and classifiers if the index structure of the problem has changed, e.g. due to presolving */
void Seeedpool::translateSeeedData(
   Seeedpool* origpool,
   std::vector<Seeed*> origseeeds,
   std::vector<Seeed*>& newseeeds,
   std::vector<ConsClassifier*> otherconsclassifiers,
   std::vector<ConsClassifier*>& newconsclassifiers,
   std::vector<VarClassifier*> othervarclassifiers,
   std::vector<VarClassifier*>& newvarclassifiers
   )
{
   assert( newseeeds.empty() );
   assert( newconsclassifiers.empty() );
   assert( newvarclassifiers.empty() );

   std::vector<int> rowothertothis;
   std::vector<int> rowthistoother;
   std::vector<int> colothertothis;
   std::vector<int> colthistoother;
   std::vector<int> missingrowinthis;

   SCIPdebugMessagePrint( this->scip, " started translate seeed method \n" );

   calcTranslationMapping( origpool, rowothertothis, rowthistoother, colothertothis, colthistoother, missingrowinthis );

   SCIPdebugMessagePrint( this->scip,
      " calculated translation; number of missing constraints: %d; number of other seeeds: %d \n", missingrowinthis.size(),
      origseeeds.size() );

   newseeeds = getTranslatedSeeeds( origseeeds, rowothertothis, rowthistoother, colothertothis, colthistoother );
   newconsclassifiers = getTranslatedConsClassifiers( otherconsclassifiers, rowothertothis, rowthistoother );
   newvarclassifiers = getTranslatedVarClassifiers( othervarclassifiers, colothertothis, colthistoother );
}

/** translates seeeds if the index structure of the problem has changed, e.g. due to presolving */
void Seeedpool::translateSeeeds(
   Seeedpool* origpool,
   std::vector<Seeed*> origseeeds,
   std::vector<Seeed*>& newseeeds
   )
{
   assert( newseeeds.empty() );

   std::vector<int> rowothertothis( 0 );
   std::vector<int> rowthistoother( 0 );
   std::vector<int> colothertothis( 0 );
   std::vector<int> colthistoother( 0 );
   std::vector<int> missingrowinthis( 0 );

   SCIPdebugMessagePrint( this->scip, " started translate seeed method \n" );

   calcTranslationMapping( origpool, rowothertothis, rowthistoother, colothertothis, colthistoother, missingrowinthis );

   SCIPdebugMessagePrint( this->scip,
      " calculated translation; number of missing constraints: %d; number of other seeeds: %d \n", missingrowinthis.size(),
      origseeeds.size() );

   newseeeds = getTranslatedSeeeds( origseeeds, rowothertothis, rowthistoother, colothertothis, colthistoother );
}

/** calculates necessary data for translating seeeds and classifiers */
void Seeedpool::calcTranslationMapping(
   Seeedpool* origpool,
   std::vector<int>& rowothertothis,
   std::vector<int>& rowthistoother,
   std::vector<int>& colothertothis,
   std::vector<int>& colthistoother,
   std::vector<int>& missingrowinthis
   )
{
   int nrowsother = origpool->nConss;
   int nrowsthis = nConss;
   int ncolsother = origpool->nVars;
   int ncolsthis = nVars;

   rowothertothis.assign( nrowsother, - 1 );
   rowthistoother.assign( nrowsthis, - 1 );
   colothertothis.assign( ncolsother, - 1 );
   colthistoother.assign( ncolsthis, - 1 );

   missingrowinthis.clear();

   /* identify new and deleted rows and cols; and identify bijection between maintained variables */
   for( int i = 0; i < nrowsother; ++ i )
   {
      SCIP_CONS* otherrow = origpool->getConsForIndex( i );
      assert( otherrow != NULL );
      SCIP_Bool foundmaintained = false;
      for( int j = 0; j < nrowsthis; ++ j )
      {
         SCIP_CONS* thisrow = this->getConsForIndex( j );
         assert( SCIPconsIsTransformed( thisrow ) );
         char buffer[SCIP_MAXSTRLEN];
         assert( this->scip != NULL );
         strcpy( buffer, SCIPconsGetName( thisrow ) + 2 );
         assert( this->scip != NULL );
         if( strcmp( SCIPconsGetName( otherrow ), SCIPconsGetName( thisrow ) ) == 0 )
         {
            rowothertothis[i] = j;
            rowthistoother[j] = i;
            foundmaintained = true;
            break;
         }
      }
      if( ! foundmaintained )
         missingrowinthis.push_back( i );
   }

   for( int i = 0; i < ncolsother; ++ i )
   {
      SCIP_VAR* othervar = origpool->getVarForIndex( i );
      for( int j = 0; j < ncolsthis; ++ j )
      {
         if( othervar == this->getVarForIndex( j ) )
         {
            colothertothis[i] = j;
            colthistoother[j] = i;
            break;
         }
      }
   }
}

/** returns translated seeeds derived from given mapping data */
std::vector<Seeed*> Seeedpool::getTranslatedSeeeds(
   std::vector<Seeed*>& origseeeds,
   std::vector<int>& rowothertothis,
   std::vector<int>& rowthistoother,
   std::vector<int>& colothertothis,
   std::vector<int>& colthistoother
   )
{
   std::vector<Seeed*> newseeeds( 0 );

   for( size_t s = 0; s < origseeeds.size(); ++ s )
   {
      SeeedPtr otherseeed;
      SeeedPtr newseeed;

      otherseeed = origseeeds[s];

      /** ignore seeeds with one block or no block, they are supposed to be found anyway */
      if( otherseeed->getNBlocks() == 1 || otherseeed->getNBlocks() == 0 )
         continue;

      SCIPdebugMessagePrint( this->scip, " transform seeed %d \n", otherseeed->getID() );

      newseeed = new Seeed( scip, this->getNewIdForSeeed(), this->getNConss(), this->getNVars() );

      /** prepare new seeed */
      newseeed->setNBlocks( otherseeed->getNBlocks() );

      newseeed->setUsergiven( otherseeed->getUsergiven() );

      /** set all (which have representative in the unpresolved seeed) constraints according to their representatives in the unpresolved seeed */
      for( int b = 0; b < otherseeed->getNBlocks(); ++ b )
      {
         for( int i = 0; i < otherseeed->getNConssForBlock( b ); i ++ )
         {
            int thiscons = rowothertothis[otherseeed->getConssForBlock( b )[i]];
            if( thiscons != - 1 )
            {
               newseeed->setConsToBlock( thiscons, b );
               newseeed->deleteOpencons( thiscons );
            }
         }
      }

      for( int i = 0; i < otherseeed->getNMasterconss(); i ++ )
      {
         int thiscons = rowothertothis[otherseeed->getMasterconss()[i]];
         if( thiscons != - 1 )
         {
            newseeed->setConsToMaster( thiscons );
            newseeed->deleteOpencons( thiscons );
         }
      }

      /** set linking and master vars according to their representatives in the unpresolved seeed */

      for( int j = 0; j < otherseeed->getNLinkingvars(); j ++ )
      {
         int thisvar = colothertothis[otherseeed->getLinkingvars()[j]];
         if( thisvar != - 1 )
         {
            newseeed->setVarToLinking( thisvar );
            newseeed->deleteOpenvar( thisvar );
         }
      }

      for( int j = 0; j < otherseeed->getNMastervars(); j ++ )
      {
         int thisvar = colothertothis[otherseeed->getMastervars()[j]];
         if( thisvar != - 1 )
         {
            newseeed->setVarToMaster( thisvar );
            newseeed->deleteOpenvar( thisvar );
         }
      }

<<<<<<< HEAD
      newseeed->setDetectorchain( otherseeed->getDetectorchainVector() );
=======
      newseeed->detectorChain = otherseeed->detectorChain;
      newseeed->detectorClockTimes = otherseeed->detectorClockTimes;
      newseeed->pctVarsFromFree = otherseeed->pctVarsFromFree;
      newseeed->pctVarsToBlock = otherseeed->pctVarsToBlock;
      newseeed->pctVarsToBorder = otherseeed->pctVarsToBorder;
      newseeed->pctConssToBorder = otherseeed->pctConssToBorder;
      newseeed->pctConssFromFree = otherseeed->pctConssFromFree;
      newseeed->pctConssToBlock = otherseeed->pctConssToBlock;
      newseeed->nNewBlocks = otherseeed->nNewBlocks;
      newseeed->detectorchainstring = otherseeed->detectorchainstring;
      newseeed->listofancestorids = otherseeed->listofancestorids;
      newseeed->listofancestorids.push_back(otherseeed->getID() );
>>>>>>> ccc8455b

      for( int i = 0; i < otherseeed->getNDetectors(); ++i )
      {
         newseeed->addClockTime( otherseeed->getDetectorClockTime( i ) );
         newseeed->addPctConssFromFree( otherseeed->getPctConssFromFree( i ) );
         newseeed->addPctConssToBlock( otherseeed->getPctConssToBlock( i ) );
         newseeed->addPctConssToBorder( otherseeed->getPctConssToBorder( i ) );
         newseeed->addPctVarsFromFree( otherseeed->getPctVarsFromFree( i ) );
         newseeed->addPctVarsToBlock( otherseeed->getPctVarsToBlock( i ) );
         newseeed->addPctVarsToBorder( otherseeed->getPctVarsToBorder( i ) );
         newseeed->addNNewBlocks( otherseeed->getNNewBlocks( i ) );
      }

      newseeed->setDetectorChainString( otherseeed->getDetectorChainString() );
      newseeed->setStemsFromUnpresolved( true );
      newseeed->setFinishedByFinisherUnpresolved( otherseeed->getFinishedByFinisher() );

      if( otherseeed->getFinishedByFinisher() )
         newseeed->setFinishedUnpresolvedBy( otherseeed->getDetectorchain()[otherseeed->getNDetectors() - 1] );

      newseeed->setFinishedByFinisher( otherseeed->getFinishedByFinisher() );
      newseeed->sort();
      newseeed->considerImplicits( this );
      newseeed->deleteEmptyBlocks();
      newseeed->evaluate( this, SCIPconshdlrDecompGetCurrScoretype( scip ) ) ;

      if( newseeed->checkConsistency( this ) )
         newseeeds.push_back( newseeed );
      else
      {
         delete newseeed;
         newseeed = NULL;
      }
   }

   return newseeeds;
}

/** returns translated ConsClassifiers derived from given mapping data */
std::vector<ConsClassifier*> Seeedpool::getTranslatedConsClassifiers(
   std::vector<ConsClassifier*>& otherclassifiers,
   std::vector<int>& rowothertothis,
   std::vector<int>& rowthistoother
   )
{
   std::vector<ConsClassifier*> newclassifiers( 0 );

   for( size_t i = 0; i < otherclassifiers.size(); ++ i )
   {
      ConsClassifier* oldclassifier = otherclassifiers[i];
      ConsClassifier* newclassifier;
      std::stringstream newname;

      newname << oldclassifier->getName() << "-origp";
      newclassifier = new ConsClassifier( scip, newname.str().c_str(), oldclassifier->getNClasses(),
         (int) rowthistoother.size() );
      int bufferclassindex = - 1;

      /** copy class information */
      for( int j = 0; j < oldclassifier->getNClasses(); ++ j )
      {
         newclassifier->setClassName( j, oldclassifier->getClassName( j ) );
         newclassifier->setClassDescription( j, oldclassifier->getClassDescription( j ) );
         newclassifier->setClassDecompInfo( j, oldclassifier->getClassDecompInfo( j ) );
      }

      /** assign new conss to classes */
      for( int c = 0; c < (int) rowthistoother.size(); ++ c )
      {
         if( rowthistoother[c] != - 1 )
         {
            newclassifier->assignConsToClass( c, oldclassifier->getClassOfCons( rowthistoother[c] ) );
         }
         else
         {
            if( bufferclassindex == - 1 )
            {
               bufferclassindex = newclassifier->addClass( "buffer",
                  "This class contains constraints which are new in the presolved problem.", BOTH );
            }
            newclassifier->assignConsToClass( c, bufferclassindex );
         }
      }

      /** remove empty classes */
      newclassifier->removeEmptyClasses();

      newclassifiers.push_back( newclassifier );
   }

   return newclassifiers;
}

/** returns translated VarClassifiers derived from given mapping data */
std::vector<VarClassifier*> Seeedpool::getTranslatedVarClassifiers(
   std::vector<VarClassifier*>& otherclassifiers,
   std::vector<int>& colothertothis,
   std::vector<int>& colthistoother
   )
{
   std::vector<VarClassifier*> newclassifiers( 0 );

   for( size_t i = 0; i < otherclassifiers.size(); ++ i )
   {
      VarClassifier* oldclassifier = otherclassifiers[i];
      VarClassifier* newclassifier;
      std::stringstream newname;

      newname << oldclassifier->getName() << "-origp";
      newclassifier = new VarClassifier( scip, newname.str().c_str(), oldclassifier->getNClasses(),
         (int) colthistoother.size() );
      int bufferclassindex = - 1;

      /** copy class information */
      for( int j = 0; j < oldclassifier->getNClasses(); ++ j )
      {
         newclassifier->setClassName( j, oldclassifier->getClassName( j ) );
         newclassifier->setClassDescription( j, oldclassifier->getClassDescription( j ) );
         newclassifier->setClassDecompInfo( j, oldclassifier->getClassDecompInfo( j ) );
      }

      /** assign new vars to classes */
      for( int c = 0; c < (int) colthistoother.size(); ++ c )
      {
         if( colthistoother[c] != - 1 )
         {
            newclassifier->assignVarToClass( c, oldclassifier->getClassOfVar( colthistoother[c] ) );
         }
         else
         {
            if( bufferclassindex == - 1 )
            {
               bufferclassindex = newclassifier->addClass( "buffer",
                  "This class contains variables which are new in the presolved problem.", ALL );
            }
            newclassifier->assignVarToClass( c, bufferclassindex );
         }
      }

      /** remove empty classes */
      newclassifier->removeEmptyClasses();

      newclassifiers.push_back( newclassifier );
   }

   return newclassifiers;
}

/** registers translated seeeds from the original problem */
void Seeedpool::populate(
   std::vector<SeeedPtr> seeeds
   )
{
   seeedstopopulate = seeeds;
}

/** sorts the seeed and calculates a its implicit assignments, hashvalue and evaluation */
SCIP_RETCODE Seeedpool::prepareSeeed(
   SeeedPtr seeed
   )
{
   seeed->considerImplicits( this );
   seeed->sort();
   seeed->calcHashvalue();
   seeed->evaluate( this, SCIPconshdlrDecompGetCurrScoretype( scip ) );

   return SCIP_OKAY;
}

/** sorts seeeds in allrelevantseeeds data structure by ascending id */
void Seeedpool::sortAllRelevantSeeeds()
{
   int maxid = 0;
   std::vector<SeeedPtr> tmpAllRelevantSeeeds( 0 );

   for( size_t i = 0; i < ancestorseeeds.size(); ++ i )
   {
      if( ancestorseeeds[i]->getID() > maxid )
         maxid = ancestorseeeds[i]->getID();
   }

   tmpAllRelevantSeeeds = std::vector < SeeedPtr > ( maxid + 1, NULL );

   for( size_t i = 0; i < ancestorseeeds.size(); ++ i )
   {
      if( ancestorseeeds[i]->getID() < 0 )
         continue;
      tmpAllRelevantSeeeds[ancestorseeeds[i]->getID()] = ancestorseeeds[i];
   }

   ancestorseeeds = tmpAllRelevantSeeeds;
}

/** returns the variable indices of the matrix for a constraint */
const int* Seeedpool::getVarsForCons(
   int cons
   )
{
   return & varsForConss[cons][0];
}

/** returns the coefficients of the matrix for a constraint */
const SCIP_Real * Seeedpool::getValsForCons(
   int cons
   )
{
   return & valsForConss[cons][0];
}

/** returns the constraint indices of the coefficient matrix for a variable */
const int* Seeedpool::getConssForVar(
   int var
   )
{
   return & conssForVars[var][0];
}

/** returns the number of variables for a given constraint */
int Seeedpool::getNVarsForCons(
   int cons
   )
{
   return varsForConss[cons].size();
}

/** returns the number of constraints for a given variable */
int Seeedpool::getNConssForVar(
   int var
   )
{
   return conssForVars[var].size();
}

/** returns the SCIP variable related to a variable index */
SCIP_VAR* Seeedpool::getVarForIndex(
   int varIndex
   )
{
   return varToScipVar[varIndex];
}

/** returns the SCIP constraint related to a constraint index */
SCIP_CONS* Seeedpool::getConsForIndex(
   int consIndex
   )
{
   return consToScipCons[consIndex];
}

/** returns the SCIP detector related to a detector index */
DEC_DETECTOR* Seeedpool::getDetectorForIndex(
   int detectorIndex
   )
{
   return detectorToScipDetector[detectorIndex];
}

/** returns the SCIP detector related to a finishing detector index */
DEC_DETECTOR* Seeedpool::getFinishingDetectorForIndex(
   int detectorIndex
   )
{
   return detectorToFinishingScipDetector[detectorIndex];
}

/** returns a coefficient from the coefficient matrix */
SCIP_Real Seeedpool::getVal(
   int row,
   int col
   )
{
   std::tr1::unordered_map<std::pair<int, int>, SCIP_Real, pair_hash>::const_iterator iter = valsMap.find(
      std::pair<int, int>( row, col ) );

   if( iter == valsMap.end() )
      return 0;

   return iter->second;
}

/** returns the variable index related to a SCIP variable */
int Seeedpool::getIndexForVar(
   SCIP_VAR* var
   )
{
   return scipVarToIndex[var];
}

/** returns the constraint index related to a SCIP constraint */
int Seeedpool::getIndexForCons(
   SCIP_CONS* cons
   )
{
   return scipConsToIndex[cons];
}

/** returns the detector index related to a detector */
int Seeedpool::getIndexForDetector(
   DEC_DETECTOR* detector
   )
{
   return scipDetectorToIndex[detector];
}

/** returns the finishing detector index related to a detector */
int Seeedpool::getIndexForFinishingDetector(
   DEC_DETECTOR* detector
   )
{
   return scipFinishingDetectorToIndex[detector];
}

/** returns a new unique id for a seeed */
int Seeedpool::getNewIdForSeeed()
{
   return SCIPconshdlrDecompGetNextSeeedID( scip );
}

/** returns the number of detectors used in the seeedpool */
int Seeedpool::getNDetectors()
{
   return nDetectors;
}

/** returns the number of nonzero entries in the coefficient matrix */
int Seeedpool::getNNonzeros()
{
   return nnonzeros;
}

/** returns the number of finishing detectors used in the seeedpool */
int Seeedpool::getNFinishingDetectors()
{
   return nFinishingDetectors;
}

/** returns the number of variables considered in the seeedpool */
int Seeedpool::getNVars()
{
   return nVars;
}

/** returns the number of constraints considered in the seeedpool */
int Seeedpool::getNConss()
{
   return nConss;
}

/** returns the candidates for block size sorted in descending order by how often a candidate was added */
std::vector<int> Seeedpool::getSortedCandidatesNBlocks()
{
   std::vector<int> toreturn( 0 );
   SCIP_Bool output = false;

   /** first: get the block number candidates directly given by the user */
   if( output && !usercandidatesnblocks.empty() )
   {
      std::cout << "nuber of user block number candidates: " << usercandidatesnblocks.size() << std::endl;
   }

   for( size_t i = 0; i < usercandidatesnblocks.size() ; ++i)
   {
      toreturn.push_back( usercandidatesnblocks[i]);

      if( output )
      {
         std::cout << usercandidatesnblocks[i] << " " << std::endl;
      }

   }

   /** second: sort the current candidates */
   std::sort( candidatesNBlocks.begin(), candidatesNBlocks.end(), sort_decr() );

   /** optional: print sorted candidates */
   if( output )
   {
      std::cout << "nCandidates: " << candidatesNBlocks.size() << std::endl;


      for( size_t i = 0; i < candidatesNBlocks.size(); ++ i )
         std::cout << "nblockcandides: " << candidatesNBlocks[i].first << " ; " << candidatesNBlocks[i].second
            << " times prop " << std::endl;
   }

   /** secondly: push candidates to output vector */
   for( size_t i = 0; i < candidatesNBlocks.size(); ++ i )
      toreturn.push_back( candidatesNBlocks[i].first );

   return toreturn;
}

/** adds a candidate for block size and counts how often a candidate is added */
void Seeedpool::addCandidatesNBlocks(
   int candidate
   )
{
   if( candidate > 1 )
   {
      bool alreadyIn = false;
      for( size_t i = 0; i < candidatesNBlocks.size(); ++ i )
      {
         if( candidatesNBlocks[i].first == candidate )
         {
            alreadyIn = true;
            ++ candidatesNBlocks[i].second;
            break;
         }
      }
      if( ! alreadyIn )
      {
         std::cout << "added block number candidate : " << candidate << std::endl;
         candidatesNBlocks.push_back( std::pair<int, int>( candidate, 1 ) );
      }
   }
}

/** adds a candidate for block size given by the user */
void Seeedpool::addUserCandidatesNBlocks(
   int candidate
   )
{
   bool alreadyIn = false;
   for( size_t i = 0; i < candidatesNBlocks.size(); ++i )
   {
      if( usercandidatesnblocks[i] == candidate )
      {
         std::cout << candidate << " is already given by the user as a block number candidate " << std::endl;
         return;
      }
   }
   if( !alreadyIn )
   {
      std::cout << "added user block number candidate : " << candidate << std::endl;
      usercandidatesnblocks.push_back(candidate);
   }
}

/** returns number of user-given block size candidates */
int Seeedpool::getNUserCandidatesNBlocks()
{
   return (int) usercandidatesnblocks.size();
}

/** calculates and adds block size candidates using constraint classifications and variable classifications */
void Seeedpool::calcCandidatesNBlocks()
{
   /* strategy: for every subset of constraint classes and variable classes calculate gcd (greatest common divisors)
    * of the corresponding number of constraints/variables assigned to this class */

   /* if  distribution of classes exceeds this number it is skipped */
   int maximumnclasses = 18;

   /** firstly, iterate over all consclassifiers */
   for( size_t classifier = 0; classifier < consclassescollection.size(); ++ classifier )
   {
      /** check if there are too many classes in this distribution and skip it if so */
      if( consclassescollection[classifier]->getNClasses() > maximumnclasses )
      {
         std::cout << " the current consclass distribution includes " << consclassescollection[classifier]->getNClasses()
            << " classes but only " << maximumnclasses << " are allowed for calcCandidatesNBlocks()" << std::endl;
         continue;
      }

      /** get necessary data of current classifier */
      std::vector < std::vector<int> > subsetsOfConstypes = consclassescollection[classifier]->getAllSubsets( true, true,
         true );
      std::vector<int> nConssOfClasses = consclassescollection[classifier]->getNConssOfClasses();

      /** start with the cardinalities of the consclasses as candidates */
      for( size_t i = 0; i < nConssOfClasses.size(); ++ i )
      {
         addCandidatesNBlocks( nConssOfClasses[i] );
      }

      /** continue with gcd of all cardinalities in this subset */
      for( size_t subset = 0; subset < subsetsOfConstypes.size(); ++ subset )
      {
         int greatestCD = 1;

         if( subsetsOfConstypes[subset].size() == 0 || subsetsOfConstypes[subset].size() == 1 )
            continue;

         greatestCD = gcd( nConssOfClasses[subsetsOfConstypes[subset][0]], nConssOfClasses[subsetsOfConstypes[subset][1]] );

         for( size_t i = 2; i < subsetsOfConstypes[subset].size(); ++ i )
         {
            greatestCD = gcd( greatestCD, nConssOfClasses[subsetsOfConstypes[subset][i]] );
         }

         addCandidatesNBlocks( greatestCD );
      }
   }

   /** secondly, iterate over all varclassifiers */
   for( size_t classifier = 0; classifier < varclassescollection.size(); ++ classifier )
   {
      /** check if there are too many classes in this distribution and skip it if so */
      if( varclassescollection[classifier]->getNClasses() > maximumnclasses )
      {
         std::cout << " the current varclass distribution includes " << varclassescollection[classifier]->getNClasses()
            << " classes but only " << maximumnclasses << " are allowed for calcCandidatesNBlocks()" << std::endl;
         continue;
      }

      /** get necessary data of current classifier */
      std::vector < std::vector<int> > subsetsOfVartypes = varclassescollection[classifier]->getAllSubsets( true, true, true,
         true );
      std::vector<int> nVarsOfClasses = varclassescollection[classifier]->getNVarsOfClasses();

      /** start with the cardinalities of the varclasses as candidates */
      for( size_t i = 0; i < nVarsOfClasses.size(); ++ i )
      {
         addCandidatesNBlocks( nVarsOfClasses[i] );
      }

      /** continue with gcd of all cardinalities in this subset */
      for( size_t subset = 0; subset < subsetsOfVartypes.size(); ++ subset )
      {
         int greatestCD = 1;

         if( subsetsOfVartypes[subset].size() == 0 || subsetsOfVartypes[subset].size() == 1 )
            continue;

         greatestCD = gcd( nVarsOfClasses[subsetsOfVartypes[subset][0]], nVarsOfClasses[subsetsOfVartypes[subset][1]] );

         for( size_t i = 2; i < subsetsOfVartypes[subset].size(); ++ i )
         {
            greatestCD = gcd( greatestCD, nVarsOfClasses[subsetsOfVartypes[subset][i]] );
         }

         addCandidatesNBlocks( greatestCD );
      }
   }
}

/** adds a constraint classifier if it is no duplicate of an existing classifier */
void Seeedpool::addConsClassifier(
   ConsClassifier* givenClassifier
   )
{
   if( givenClassifier != NULL )
   {
      /** check whether there already exists an equivalent consclassifier */
      ConsClassifier* equiv = NULL;

      for( size_t i = 0; i < consclassescollection.size(); ++ i )
      {
         if( givenClassifier->classifierIsDuplicateOfClassifier( consclassescollection[i] ) )
         {
            equiv = consclassescollection[i];
            break;
         }
      }

      if( equiv == NULL )
         consclassescollection.push_back( givenClassifier );
      else
         std::cout << "  consclassifier " << givenClassifier->getName()
            << " not considered since it offers the same structure as " << equiv->getName() << std::endl;
   }
}

/** returns a new constraint classifier
 *  where all constraints with identical SCIP constype are assigned to the same class */
ConsClassifier* Seeedpool::createConsClassifierForSCIPConstypes()
{
   std::vector<consType> foundConstypes( 0 );
   std::vector<int> constypesIndices( 0 );
   std::vector<int> classForCons = std::vector<int>( getNConss(), - 1 );
   ConsClassifier* classifier;

   /** firstly, assign all constraints to classindices */
   for( int i = 0; i < getNConss(); ++ i )
   {
      SCIP_CONS* cons;
      bool found = false;
      cons = getConsForIndex( i );
      consType cT = GCGconsGetType( cons );
      size_t constype;

      /** check whether the constraint's constype is new */
      for( constype = 0; constype < foundConstypes.size(); ++ constype )
      {
         if( foundConstypes[constype] == cT )
         {
            found = true;
            break;
         }
      }
      /** if it is new, create a new classindex */
      if( ! found )
      {
         foundConstypes.push_back( GCGconsGetType( cons ) );
         classForCons[i] = foundConstypes.size() - 1;
      }
      else
         classForCons[i] = constype;
   }

   /** secondly, use these information to create a ConsClassifier */
   classifier = new ConsClassifier( scip, "constypes", (int) foundConstypes.size(), getNConss() );

   /** set class names and descriptions of every class */
   for( int c = 0; c < classifier->getNClasses(); ++ c )
   {
      std::string name;
      std::stringstream text;
      switch( foundConstypes[c] )
      {
         case linear:
            name = "linear";
            break;
         case knapsack:
            name = "knapsack";
            break;
         case varbound:
            name = "varbound";
            break;
         case setpacking:
            name = "setpacking";
            break;
         case setcovering:
            name = "setcovering";
            break;
         case setpartitioning:
            name = "setpartitioning";
            break;
         case logicor:
            name = "logicor";
            break;
         case sos1:
            name = "sos1";
            break;
         case sos2:
            name = "sos2";
            break;
         case unknown:
            name = "unknown";
            break;
         case nconsTypeItems:
            name = "nconsTypeItems";
            break;
         default:
            name = "newConstype";
            break;
      }
      classifier->setClassName( c, name.c_str() );
      text << "This class contains all constraints that are of (SCIP) constype \"" << name << "\".";
      classifier->setClassDescription( c, text.str().c_str() );
   }

   /** copy the constraint assignment information found in first step */
   for( int i = 0; i < classifier->getNConss(); ++ i )
   {
      classifier->assignConsToClass( i, classForCons[i] );
   }

   std::cout << " consclassifier scipconstypes:" << " yields a classification with " << foundConstypes.size()
      << " different constraint classes" << std::endl;

   return classifier;
}

/** returns a new constraint classifier
 *  where all constraints with identical consname (ignoring digits) are assigned to the same class */
ConsClassifier* Seeedpool::createConsClassifierForConsnamesDigitFreeIdentical()
{
   std::vector < std::string > consnamesToCompare( getNConss(), "" );
   std::vector<int> nConssConstype( 0 );
   std::vector<int> classForCons = std::vector<int>( getNConss(), - 1 );
   std::vector < std::string > nameClasses( 0 );
   ConsClassifier* classifier;

   /** firstly, remove all digits from the consnames */
   for( int i = 0; i < getNConss(); ++ i )
   {
      int nremoved;
      char consname[SCIP_MAXSTRLEN];
      strcpy( consname, SCIPconsGetName( getConsForIndex( i ) ) );

      removeDigits( consname, & nremoved );
      consnamesToCompare[i] = std::string( consname );
   }

   for( int i = 0; i < getNConss(); ++ i )
   {
      /** check if string belongs to an existing name class */
      bool belongstoexistingclass = false;

      for( size_t j = 0; j < nameClasses.size(); ++ j )
      {
         if( nameClasses[j].compare( consnamesToCompare[i] ) == 0 )
         {
            belongstoexistingclass = true;
            classForCons[i] = j;
            nConssConstype[j] ++;
            break;
         }
      }
      /** if not, create a new class */
      if( ! belongstoexistingclass )
      {
         nameClasses.push_back( consnamesToCompare[i] );
         nConssConstype.push_back( 1 );
         classForCons[i] = nameClasses.size() - 1;

      }
   }

   /** secondly, use these information to create a ConsClassifier */
   classifier = new ConsClassifier( scip, "consnames", (int) nameClasses.size(), getNConss() );

   /** set all class names and descriptions */
   for( int c = 0; c < classifier->getNClasses(); ++ c )
   {
      std::stringstream text;
      classifier->setClassName( c, nameClasses[c].c_str() );
      text << "This class contains all constraints with name \"" << nameClasses[c] << "\".";
      classifier->setClassDescription( c, text.str().c_str() );
   }

   /** copy the constraint assignment information found in first step */
   for( int i = 0; i < classifier->getNConss(); ++ i )
   {
      classifier->assignConsToClass( i, classForCons[i] );
   }

   std::cout << " consclassifier digit-reduced consnames (check for identity):" << " yields a classificiation with "
      << nameClasses.size() << " different constraint classes" << std::endl;

   return classifier;
}

/** returns a new constraint classifier
 *  where all constraints whose consnames do not a have levenshtein distance to each other
 *  higher than a given connectivity are assigned to the same class */
ConsClassifier* Seeedpool::createConsClassifierForConsnamesLevenshteinDistanceConnectivity(
   int connectivity
   )
{
   std::vector < std::string > consnamesToCompare( getNConss(), "" );
   std::vector<int> nConssConstype( 0 );
   std::vector<int> classForCons = std::vector<int>( getNConss(), - 1 );
   std::vector<bool> alreadyReached( getNConss(), false );
   std::queue<int> helpqueue = std::queue<int>();
   int nUnreachedConss = getNConss();
   int currentClass = - 1;
   int nmaxconss = 5000;

   std::stringstream classifierName;
   classifierName << "lev-dist-" << connectivity;
   ConsClassifier* classifier = new ConsClassifier( scip, classifierName.str().c_str(), 0, getNConss() );

   /** if number of conss exceeds this number, skip calculating such a classifier */
   if( getNConss() > nmaxconss )
   {
      std::cout << " skipped levenshtein distance based constraint classes calculating since number of constraints "
         << getNConss() << " exceeds limit " << nmaxconss << std::endl;
      return NULL;
   }

   std::vector < std::vector<int> > levenshteindistances( getNConss(), std::vector<int>( getNConss(), - 1 ) );

   /** read consnames */
   for( int i = 0; i < getNConss(); ++ i )
   {
      consnamesToCompare[i] = std::string( SCIPconsGetName( getConsForIndex( i ) ) );
   }

   /** calculate levenshtein distances pairwise */
   for( int i = 0; i < getNConss(); ++ i )
   {
      for( int j = i + 1; j < getNConss(); ++ j )
      {
         levenshteindistances[i][j] = calcLevenshteinDistance( consnamesToCompare[i], consnamesToCompare[j] );
         levenshteindistances[j][i] = levenshteindistances[i][j];
      }
   }

   /** repeat doing breadth first search until every constraint is assigned to a class */
   while( nUnreachedConss > 0 )
   {
      int firstUnreached = - 1;
      currentClass ++;
      assert( helpqueue.empty() );
      for( int i = 0; i < getNConss(); ++ i )
      {
         if( classForCons[i] == - 1 )
         {
            firstUnreached = i;
            break;
         }
      }

      helpqueue.push( firstUnreached );
      alreadyReached[firstUnreached] = true;
      classForCons[firstUnreached] = currentClass;
      -- nUnreachedConss;

      /** consider all constraints which are connected to the current constraint by means of levenshtein distance */
      while( ! helpqueue.empty() )
      {
         int nodecons = helpqueue.front();
         helpqueue.pop();
         for( int j = 0; j < getNConss(); ++ j )
         {

            if( alreadyReached[j] )
               continue;

            if( j == nodecons )
               continue;

            if( levenshteindistances[j][nodecons] > connectivity )
               continue;

            alreadyReached[j] = true;
            classForCons[j] = currentClass;
            -- nUnreachedConss;
            helpqueue.push( j );
         }
      }

      /** create a new class with found constraints in ConsClassifier*/
      std::stringstream text;
      text << "This class contains all constraints with a name similar to \"" << consnamesToCompare[firstUnreached] << "\".";
      classifier->addClass( consnamesToCompare[firstUnreached].c_str(), text.str().c_str(), BOTH );
   }

   /** assign constraint indices to classes */
   for( int i = 0; i < classifier->getNConss(); ++ i )
   {
      classifier->assignConsToClass( i, classForCons[i] );
   }

   std::cout << " consclassifier levenshtein: connectivity of " << connectivity << " yields a classification with "
      << currentClass + 1 << " different constraint classes" << std::endl;

   return classifier;
}

/** returns a new constraint classifier
 *  where all constraints with identical number of nonzero coefficients are assigned to the same class */
ConsClassifier* Seeedpool::createConsClassifierForNNonzeros()
{
   std::vector<int> nconssforclass( 0 );
   std::vector<int> differentNNonzeros( 0 );
   std::vector<int> classForCons( getNConss(), - 1 );
   int counterClasses = 0;

   /** firstly, assign all constraints to classindices */
   for( int i = 0; i < getNConss(); ++ i )
   {
      int consnnonzeros = getNVarsForCons( i );
      bool nzalreadyfound = false;

      /** check if number of nonzeros belongs to an existing class index */
      for( size_t nzid = 0; nzid < differentNNonzeros.size(); ++ nzid )
      {
         if( consnnonzeros == differentNNonzeros[nzid] )
         {
            nzalreadyfound = true;
            classForCons[i] = nzid;
            ++ nconssforclass[nzid];
            break;
         }
      }

      /** if not, create a new class index */
      if( ! nzalreadyfound )
      {
         classForCons[i] = counterClasses;
         ++ counterClasses;
         differentNNonzeros.push_back( consnnonzeros );
         nconssforclass.push_back( 1 );
      }
   }

   /** secondly, use these information to create a ConsClassifier */
   ConsClassifier* classifier = new ConsClassifier( scip, "nonzeros", (int) differentNNonzeros.size(), getNConss() );

   /** set class names and descriptions of every class */
   for( int c = 0; c < classifier->getNClasses(); ++ c )
   {
      std::stringstream text;
      text << differentNNonzeros[c];
      classifier->setClassName( c, text.str().c_str() );
      text.str( "" );
      text.clear();
      text << "This class contains all constraints with " << differentNNonzeros[c] << " nonzero coefficients.";
      classifier->setClassDescription( c, text.str().c_str() );
   }

   /** copy the constraint assignment information found in first step */
   for( int i = 0; i < classifier->getNConss(); ++ i )
   {
      classifier->assignConsToClass( i, classForCons[i] );
   }

   std::cout << " consclassifier nonzeros: comparison of number of nonzeros" << " yields a classification with "
      << differentNNonzeros.size() << " different constraint classes" << std::endl;

   return classifier;
}

/** returns pointer to a constraint classifier */
ConsClassifier* Seeedpool::getConsClassifier(
   int givenClassifierIndex
   )
{
   assert( 0 <= givenClassifierIndex && givenClassifierIndex < (int) consclassescollection.size() );

   return consclassescollection[givenClassifierIndex];
}

/** returns the assignment of constraints to classes of a classifier as integer array */
int* Seeedpool::getConsClassifierArray(
   int givenClassifierIndex
   )
{
   int nconss = consclassescollection[givenClassifierIndex]->getNConss();
   int* output = new int[nconss];
   for( int i = 0; i < nconss; ++ i )
      output[i] = consclassescollection[givenClassifierIndex]->getClassOfCons( i );
   return & output[0];
}

/** returns number of different constraint classifiers */
int Seeedpool::getNConsClassifiers()
{
   return (int) consclassescollection.size();
}

/** adds constraint classifiers with a reduced number of classes */
void Seeedpool::reduceConsclasses()
{
   /** set the number of classes the classifiers should be reduced to */
   int maxnclasses = 9;

   if( getNConss() + getNVars() > 50000 )
      maxnclasses = 3;

   for( size_t classifierid = 0; classifierid < consclassescollection.size(); ++ classifierid )
   {
      ConsClassifier* newclassifier = consclassescollection[classifierid]->reduceClasses( maxnclasses );

      if( newclassifier != NULL )
      {
         std::cout << "added reduced version of consclassifier " << consclassescollection[classifierid]->getName()
            << " with " << maxnclasses << " classes" << std::endl;
         addConsClassifier( newclassifier );
      }
   }
}

/** adds a variable classifier if it is no duplicate of an existing variable classifier */
void Seeedpool::addVarClassifier(
   VarClassifier* givenClassifier
   )
{
   if( givenClassifier != NULL )
   {
      /** check whether there already exists an equivalent varclassifier */
      VarClassifier* equiv = NULL;

      for( size_t i = 0; i < varclassescollection.size(); ++ i )
      {
         if( givenClassifier->classifierIsDuplicateOfClassifier( varclassescollection[i] ) )
         {
            equiv = varclassescollection[i];
            break;
         }
      }

      if( equiv == NULL )
         varclassescollection.push_back( givenClassifier );
      else
         std::cout << "  varclassifier " << givenClassifier->getName()
            << " not considered since it offers the same structure as " << equiv->getName() << std::endl;
   }
}

/** returns a new variable classifier
 *  where all variables with identical objective function value are assigned to the same class */
VarClassifier* Seeedpool::createVarClassifierForObjValues()
{
   std::vector<SCIP_Real> foundobjvals( 0 ); /** all found objective function values */
   std::vector<int> classforvars( getNVars(), -1 ); /** vector assigning a class index to each variable */
   int curclassindex; /** stores a var's classindex if the objective value of a var has already been found for another var */
   SCIP_Real curobjval;
   VarClassifier* classifier; /** new VarClassifier */

   for( int v = 0; v < getNVars(); ++v )
   {
      assert( getVarForIndex( v ) != NULL );
      curobjval = SCIPvarGetObj( getVarForIndex( v ) );
      curclassindex = -1;

      /** check whether current objective funtion value already exists */
      for( size_t c = 0; c < foundobjvals.size(); ++c )
      {
         if( SCIPisEQ( scip, curobjval, foundobjvals[c] ) )
         {
            curclassindex = c;
            break;
         }
      }

      /** assign var to class and save objective function value, if it is new */
      if( curclassindex == -1 )
      {
         foundobjvals.push_back( curobjval );
         classforvars[v] = foundobjvals.size() - 1;
      }
      else
      {
         classforvars[v] = curclassindex;
      }
   }

   classifier = new VarClassifier( scip, "varobjvals", (int) foundobjvals.size(), getNVars() );

   /** set up class information */
   for ( int c = 0; c < classifier->getNClasses(); ++c )
   {
      std::stringstream name;
      std::stringstream text;

      name << std::setprecision( 5 ) << foundobjvals[c];
      text << "This class contains all variables with objective function value " << name.str() << ".";

      classifier->setClassName( c, name.str().c_str() );
      classifier->setClassDescription( c, text.str().c_str() );
   }

   /** assign vars according to classforvars vactor */
   for ( int v = 0; v < classifier->getNVars(); ++v )
   {
      classifier->assignVarToClass( v, classforvars[v] );
   }

   std::cout << " varclassifier varobjvals:" << " yields a classification with " << classifier->getNClasses() << " different variable classes" << std::endl;

   return classifier;
}

/** returns a new variable classifier
 *  where all variables are assigned to class zero, positive or negative according to their objective function value sign
 *  all class zero variables are assumed to be only master variables (set via DECOMPINFO)
 *  @todo correct? */
VarClassifier* Seeedpool::createVarClassifierForObjValueSigns()
{
   VarClassifier* classifier= new VarClassifier( scip, "varobjvalsigns", 3, getNVars() ); /** new VarClassifier */
   SCIP_Real curobjval;

   /** set up class information */
   classifier->setClassName( 0, "zero" );
   classifier->setClassDescription( 0, "This class contains all variables with objective function value zero." );
   classifier->setClassDecompInfo( 0, MASTER );
   classifier->setClassName( 1, "positive" );
   classifier->setClassDescription( 1, "This class contains all variables with positive objective function value." );
   classifier->setClassDecompInfo( 1, ALL );
   classifier->setClassName( 2, "negative" );
   classifier->setClassDescription( 2, "This class contains all variables with negative objective function value." );
   classifier->setClassDecompInfo( 2, ALL );

   /** assign vars */
   for( int v = 0; v < getNVars(); ++v )
   {
      assert( getVarForIndex( v ) != NULL );
      curobjval = SCIPvarGetObj( getVarForIndex( v ) );

      if( SCIPisZero( scip, curobjval ) )
      {
         classifier->assignVarToClass( v, 0 );
      }
      else if ( SCIPisPositive( scip, curobjval ) )
      {
         classifier->assignVarToClass( v, 1 );
      }
      else
      {
         classifier->assignVarToClass( v, 2 );
      }
   }

   /* remove a class if there is no variable with the respective sign */
   classifier->removeEmptyClasses();

   std::cout << " varclassifier varobjvalsigns:" << " yields a classification with " << classifier->getNClasses() << " different variable classes" << std::endl;

   return classifier;
}

/** returns a new variable classifier
 *  where all variables with identical SCIP vartype are assigned to the same class */
VarClassifier* Seeedpool::createVarClassifierForSCIPVartypes()
{
   std::vector < SCIP_VARTYPE > foundVartypes( 0 );
   std::vector<int> classForVars = std::vector<int>( getNVars(), - 1 );
   VarClassifier* classifier;

   /** firstly, assign all variables to classindices */
   for( int i = 0; i < getNVars(); ++ i )
   {
      SCIP_VAR* var;
      bool found = false;
      var = getVarForIndex( i );
      SCIP_VARTYPE vT = SCIPvarGetType( var );
      size_t vartype;

      /** check whether the variable's vartype is new */
      for( vartype = 0; vartype < foundVartypes.size(); ++ vartype )
      {
         if( foundVartypes[vartype] == vT )
         {
            found = true;
            break;
         }
      }
      /** if it is new, create a new class index */
      if( ! found )
      {
         foundVartypes.push_back( vT );
         classForVars[i] = foundVartypes.size() - 1;
      }
      else
         classForVars[i] = vartype;
   }

   /** secondly, use these information to create a VarClassifier */
   classifier = new VarClassifier( scip, "vartypes", (int) foundVartypes.size(), getNVars() );

   /** set class names and descriptions of every class */
   for( int c = 0; c < classifier->getNClasses(); ++ c )
   {
      std::string name;
      std::stringstream text;
      switch( foundVartypes[c] )
      {
         case SCIP_VARTYPE_BINARY:
            name = "bin";
            break;
         case SCIP_VARTYPE_INTEGER:
            name = "int";
            break;
         case SCIP_VARTYPE_IMPLINT:
            name = "impl";
            break;
         case SCIP_VARTYPE_CONTINUOUS:
            name = "cont";
            break;
         default:
            name = "newVartype";
            break;
      }
      classifier->setClassName( c, name.c_str() );
      text << "This class contains all variables that are of (SCIP) vartype \"" << name << "\".";
      classifier->setClassDescription( c, text.str().c_str() );
   }

   /** copy the variable assignment information found in first step */
   for( int i = 0; i < classifier->getNVars(); ++ i )
   {
      classifier->assignVarToClass( i, classForVars[i] );
   }

   std::cout << " varclassifier scipvartypes:" << " yields a classification with " << foundVartypes.size()
      << " different variable classes" << std::endl;

   return classifier;
}

/** returns pointer to a variable classifier */
VarClassifier* Seeedpool::getVarClassifier(
   int givenClassifierIndex
   )
{
   assert( 0 <= givenClassifierIndex && givenClassifierIndex < (int) varclassescollection.size() );

   return varclassescollection[givenClassifierIndex];
}

/** returns the assignment of variables to classes of a classifier as integer array */
int* Seeedpool::getVarClassifierArray(
   int givenClassifierIndex
   )
{
   int nvars = varclassescollection[givenClassifierIndex]->getNVars();
   int* output = new int[nvars];
   for( int i = 0; i < nvars; ++ i )
      output[i] = varclassescollection[givenClassifierIndex]->getClassOfVar( i );
   return & output[0];
}

/** returns number of different variable classifiers */
int Seeedpool::getNVarClassifiers()
{
   return (int) varclassescollection.size();
}

/** adds variable classifiers with a reduced number of classes */
void Seeedpool::reduceVarclasses()
{
   /** set the number of classes the classifiers should be reduced to */
   int maxnclasses = 9;

   if( getNConss() + getNVars() > 50000 )
      maxnclasses = 3;

   for( size_t classifierid = 0; classifierid < varclassescollection.size(); ++ classifierid )
   {
      VarClassifier* newclassifier = varclassescollection[classifierid]->reduceClasses( maxnclasses );

      if( newclassifier != NULL )
      {
         std::cout <<  "add reduced version of varclassifier " << varclassescollection[classifierid]->getName() << " with "
            << maxnclasses << " classes" << std::endl;
         addVarClassifier( newclassifier );
      }
   }
}

/** returns a vector of seeeds where all seeeds of the given seeeds having only one block are removed
 *  except for the two seeeds with the lowest numbers of masterconss */
std::vector<SeeedPtr> Seeedpool::removeSomeOneblockDecomps(
   std::vector<SeeedPtr> seeeds
   )
{
   std::vector<SeeedPtr> remainingSeeeds( 0 );
   std::vector<SeeedPtr> oneBlockSeeeds( 0 );

   int nmasterconssfirst = 1000;
   int nmasterconsssecond = 1001;

   for( size_t i = 0; i < seeeds.size(); ++ i )
   {
      /** calculate lowest and second lowest number of masterconss of all one block seeeds */
      if( seeeds[i]->getNBlocks() == 1 )
      {
         if( seeeds[i]->getNMasterconss() < nmasterconssfirst )
         {
            nmasterconsssecond = nmasterconssfirst;
            nmasterconssfirst = seeeds[i]->getNMasterconss();
         }
         else if( seeeds[i]->getNMasterconss() < nmasterconsssecond )
            nmasterconsssecond = seeeds[i]->getNMasterconss();

      }
      else
         remainingSeeeds.push_back( seeeds[i] );
   }

   /** the two one block seeeds with lowest number of masterconss remain */
   for( int i = 0; i < (int) seeeds.size(); ++ i )
   {
      if( seeeds[i]->getNBlocks() == 1
         && ( seeeds[i]->getNMasterconss() == nmasterconssfirst || seeeds[i]->getNMasterconss() == nmasterconsssecond ) )
         remainingSeeeds.push_back( seeeds[i] );
      else if( seeeds[i]->getNBlocks() == 1 )
         oneBlockSeeeds.push_back( seeeds[i] );
   }

   /** all other one block seeeds are removed */
   for( int i = 0; i < (int) oneBlockSeeeds.size(); ++ i )
   {
      delete oneBlockSeeeds[i];
      oneBlockSeeeds[i] = NULL;
   }

   return remainingSeeeds;
}

/** creates a decomposition for a given seeed */
SCIP_RETCODE Seeedpool::createDecompFromSeeed(
   SeeedPtr seeed,
   DEC_DECOMP** newdecomp
   )
{
   char detectorchaininfo[SCIP_MAXSTRLEN];
   SCIP_HASHMAP* vartoblock;
   SCIP_HASHMAP* constoblock;
   SCIP_HASHMAP* varindex;
   SCIP_HASHMAP* consindex;
   SCIP_VAR*** stairlinkingvars;
   SCIP_VAR*** subscipvars;
   SCIP_VAR** linkingvars;
   SCIP_CONS** linkingconss;
   SCIP_CONS*** subscipconss;
   DEC_SCORES scores;
   int* nsubscipconss;
   int* nsubscipvars;
   int* nstairlinkingvars;
   int nlinkingvars;
   int varcounter = 1; /* in varindex counting starts with 1 */
   int conscounter = 1; /* in consindex counting starts with 1 */
   int counterstairlinkingvars = 0;
   int size;

   assert( seeed->checkConsistency( this ) );

   /* create decomp data structure */
   SCIP_CALL_ABORT( DECdecompCreate( scip, newdecomp ) );

   /** set nblocks */
   DECdecompSetNBlocks( * newdecomp, seeed->getNBlocks() );

   //detectorchaininfo ;
   /** set constraints */
   if( seeed->getNMasterconss() != 0 )
      SCIP_CALL_ABORT( SCIPallocBufferArray( scip, & linkingconss, seeed->getNMasterconss() ) );
   else
      linkingconss = NULL;

   SCIP_CALL_ABORT( SCIPallocBufferArray( scip, & nsubscipconss, seeed->getNBlocks() ) );
   SCIP_CALL_ABORT( SCIPallocBufferArray( scip, & subscipconss, seeed->getNBlocks() ) );

   SCIP_CALL_ABORT( SCIPhashmapCreate( & constoblock, SCIPblkmem( scip ), seeed->getNConss() ) );
   SCIP_CALL_ABORT( SCIPhashmapCreate( & consindex, SCIPblkmem( scip ), seeed->getNConss() ) );

   /* set linking constraints */
   for( int c = 0; c < seeed->getNMasterconss(); ++ c )
   {
      int consid = seeed->getMasterconss()[c];
      SCIP_CONS* scipcons = consToScipCons[consid];
      linkingconss[c] = scipcons;
      SCIP_CALL_ABORT( SCIPhashmapInsert( constoblock, scipcons, (void*) ( size_t )( seeed->getNBlocks() + 1 ) ) );
      SCIP_CALL_ABORT( SCIPhashmapInsert( consindex, scipcons, (void*) (size_t) conscounter ) );
      conscounter ++;
   }

   if( seeed->getNMasterconss() != 0 )
      DECdecompSetLinkingconss( scip, * newdecomp, linkingconss, seeed->getNMasterconss() );
   else
      linkingconss = NULL;
   /* set block constraints */
   for( int b = 0; b < seeed->getNBlocks(); ++ b )
   {
      SCIP_CALL_ABORT( SCIPallocBufferArray( scip, & subscipconss[b], seeed->getNConssForBlock( b ) ) );
      nsubscipconss[b] = seeed->getNConssForBlock( b );
      for( int c = 0; c < seeed->getNConssForBlock( b ); ++ c )
      {
         int consid = seeed->getConssForBlock( b )[c];
         SCIP_CONS* scipcons = consToScipCons[consid];

         assert( scipcons != NULL );
         subscipconss[b][c] = scipcons;
         SCIP_CALL_ABORT( SCIPhashmapInsert( constoblock, scipcons, (void*) ( size_t )( b + 1 ) ) );
         SCIP_CALL_ABORT( SCIPhashmapInsert( consindex, scipcons, (void*) (size_t) conscounter ) );
         conscounter ++;
      }
   }

   DECdecompSetSubscipconss( scip, * newdecomp, subscipconss, nsubscipconss );

   DECdecompSetConstoblock( * newdecomp, constoblock );
   DECdecompSetConsindex( * newdecomp, consindex );

   /* finished setting constraint data structures */
   /** now: set variables */
   SCIP_CALL_ABORT( SCIPallocBufferArray( scip, & nsubscipvars, seeed->getNBlocks() ) );
   SCIP_CALL_ABORT( SCIPallocBufferArray( scip, & subscipvars, seeed->getNBlocks() ) );
   SCIP_CALL_ABORT( SCIPallocBufferArray( scip, & stairlinkingvars, seeed->getNBlocks() ) );
   SCIP_CALL_ABORT( SCIPallocBufferArray( scip, & nstairlinkingvars, seeed->getNBlocks() ) );

   SCIP_CALL_ABORT( SCIPhashmapCreate( & vartoblock, SCIPblkmem( scip ), seeed->getNVars() ) );
   SCIP_CALL_ABORT( SCIPhashmapCreate( & varindex, SCIPblkmem( scip ), seeed->getNVars() ) );

   /** set linkingvars */
   nlinkingvars = seeed->getNLinkingvars() + seeed->getNMastervars() + seeed->getNTotalStairlinkingvars();

   if( nlinkingvars != 0 )
      SCIP_CALL_ABORT( SCIPallocBufferArray( scip, & linkingvars, nlinkingvars ) );
   else
      linkingvars = NULL;

   for( int v = 0; v < seeed->getNLinkingvars(); ++ v )
   {
      int var = seeed->getLinkingvars()[v];
      SCIP_VAR* scipvar = SCIPvarGetProbvar( varToScipVar[var] );
      assert( scipvar != NULL );

      linkingvars[v] = scipvar;
      SCIP_CALL_ABORT( SCIPhashmapInsert( vartoblock, scipvar, (void*) ( size_t )( seeed->getNBlocks() + 2 ) ) );
      SCIP_CALL_ABORT( SCIPhashmapInsert( varindex, scipvar, (void*) (size_t) varcounter ) );
      varcounter ++;
   }

   for( int v = 0; v < seeed->getNMastervars(); ++ v )
   {
      int var = seeed->getMastervars()[v];
      SCIP_VAR* scipvar = SCIPvarGetProbvar( varToScipVar[var] );
      linkingvars[v + seeed->getNLinkingvars()] = scipvar;
      SCIP_CALL_ABORT( SCIPhashmapInsert( vartoblock, scipvar, (void*) ( size_t )( seeed->getNBlocks() + 1 ) ) );
      SCIP_CALL_ABORT( SCIPhashmapInsert( varindex, scipvar, (void*) (size_t) varcounter ) );
      varcounter ++;
   }

   /* set block variables */
   for( int b = 0; b < seeed->getNBlocks(); ++ b )
   {
      if( seeed->getNVarsForBlock( b ) > 0 )
         SCIP_CALL_ABORT( SCIPallocBufferArray( scip, & subscipvars[b], seeed->getNVarsForBlock( b ) ) );
      else
         subscipvars[b] = NULL;

      if( seeed->getNStairlinkingvars( b ) > 0 )
         SCIP_CALL_ABORT( SCIPallocBufferArray( scip, & stairlinkingvars[b], seeed->getNStairlinkingvars( b ) ) );
      else
         stairlinkingvars[b] = NULL;

      nsubscipvars[b] = seeed->getNVarsForBlock( b );
      nstairlinkingvars[b] = seeed->getNStairlinkingvars( b );

      for( int v = 0; v < seeed->getNVarsForBlock( b ); ++ v )
      {
         int var = seeed->getVarsForBlock( b )[v];
         SCIP_VAR* scipvar = SCIPvarGetProbvar( varToScipVar[var] );
         assert( scipvar != NULL );

         subscipvars[b][v] = scipvar;
         SCIP_CALL_ABORT( SCIPhashmapInsert( vartoblock, scipvar, (void*) ( size_t )( b + 1 ) ) );
         SCIP_CALL_ABORT( SCIPhashmapInsert( varindex, scipvar, (void*) (size_t) varcounter ) );
         varcounter ++;
      }

      for( int v = 0; v < seeed->getNStairlinkingvars( b ); ++ v )
      {
         int var = seeed->getStairlinkingvars( b )[v];
         SCIP_VAR* scipvar = SCIPvarGetProbvar( varToScipVar[var] );
         assert( scipvar != NULL );

         stairlinkingvars[b][v] = scipvar;
         linkingvars[seeed->getNLinkingvars() + seeed->getNMastervars() + counterstairlinkingvars] = scipvar;
         SCIP_CALL_ABORT( SCIPhashmapInsert( vartoblock, scipvar, (void*) ( size_t )( seeed->getNBlocks() + 2 ) ) );
         SCIP_CALL_ABORT( SCIPhashmapInsert( varindex, scipvar, (void*) (size_t) varcounter ) );
         varcounter ++;
         counterstairlinkingvars ++;
      }
   }

   DECdecompSetSubscipvars( scip, * newdecomp, subscipvars, nsubscipvars );
   DECdecompSetStairlinkingvars( scip, * newdecomp, stairlinkingvars, nstairlinkingvars );
   DECdecompSetLinkingvars( scip, * newdecomp, linkingvars, nlinkingvars, seeed->getNMastervars() );
   DECdecompSetVarindex( * newdecomp, varindex );
   DECdecompSetVartoblock( * newdecomp, vartoblock );

   /** free stuff */

   /** free constraints */
   SCIPfreeBufferArrayNull( scip, & linkingconss );
   SCIPfreeBufferArrayNull( scip, & nsubscipconss );
   for( int b = seeed->getNBlocks() - 1; b >= 0; -- b )
   {
      SCIPfreeBufferArrayNull( scip, & ( subscipconss[b] ) );
   }
   SCIPfreeBufferArrayNull( scip, & ( subscipconss ) );

   /** free vars stuff */
   SCIPfreeBufferArrayNull( scip, & ( linkingvars ) );
   for( int b = seeed->getNBlocks() - 1; b >= 0; -- b )
   {
      if( nsubscipvars[b] != 0 )
      {
         SCIPfreeBufferArrayNull( scip, & ( subscipvars[b] ) );
      }
   }

   SCIPfreeBufferArrayNull( scip, & ( subscipvars ) );
   SCIPfreeBufferArrayNull( scip, & ( nsubscipvars ) );

   for( int b = seeed->getNBlocks() - 1; b >= 0; -- b )
   {
      if( nstairlinkingvars[b] != 0 )
      {
         SCIPfreeBufferArrayNull( scip, & ( stairlinkingvars[b] ) );
      }
   }
   SCIPfreeBufferArrayNull( scip, & ( stairlinkingvars ) );
   SCIPfreeBufferArrayNull( scip, & ( nstairlinkingvars ) );

   /** set detectorchain */
   int ndetectors = seeed->getNDetectors();
   ( * newdecomp )->sizedetectorchain = ndetectors;
   size = SCIPcalcMemGrowSize( scip, ( * newdecomp )->sizedetectorchain );
   SCIP_CALL_ABORT( SCIPallocBlockMemoryArray( scip, & ( * newdecomp )->detectorchain, size ) );
   for( int k = 0; k < ndetectors; ++ k )
   {
      if( k != ndetectors - 1 || ! seeed->getFinishedByFinisher() )
      {
         //          std::cout << " added detector of " << i << "-th seeed to its detetcor chain" << std::endl;
         ( * newdecomp )->detectorchain[k] = seeed->getDetectorchain()[k];
      }
      else
         ( * newdecomp )->detectorchain[k] = seeed->getDetectorchain()[k];
   }

   /** set statistical detector chain data */
   DECdecompSetSeeedID( * newdecomp, seeed->getID() );
   if( seeed->getNDetectors() > 0 )
   {
      DECdecompSetDetectorClockTimes( scip, * newdecomp, & ( seeed->getDetectorClockTimes()[0] ) );
      DECdecompSetDetectorPctVarsToBorder( scip, * newdecomp, & ( seeed->getPctVarsToBorderVector()[0] ) );
      DECdecompSetDetectorPctVarsToBlock( scip, * newdecomp, & ( seeed->getPctVarsToBlockVector()[0] ) );
      DECdecompSetDetectorPctVarsFromOpen( scip, * newdecomp, & ( seeed->getPctVarsFromFreeVector()[0] ) );
      DECdecompSetDetectorPctConssToBorder( scip, * newdecomp, & ( seeed->getPctConssToBorderVector()[0] ) );
      DECdecompSetDetectorPctConssToBlock( scip, * newdecomp, & ( seeed->getPctConssToBlockVector()[0] ) );
      DECdecompSetDetectorPctConssFromOpen( scip, * newdecomp, & ( seeed->getPctConssFromFreeVector()[0] ) );
      DECdecompSetNNewBlocks( scip, * newdecomp, & ( seeed->getNNewBlocksVector()[0] ) );
   }


   /** set detector chain info string */
   SCIPsnprintf( detectorchaininfo, SCIP_MAXSTRLEN, "") ;
   if( seeed->getUsergiven() == USERGIVEN::PARTIAL || seeed->getUsergiven() == USERGIVEN::COMPLETE || seeed->getUsergiven() == USERGIVEN::COMPLETED_CONSTOMASTER)
   {
      seeed->buildDecChainString();
   }
   SCIP_CALL( DECdecompSetDetectorChainString( scip, * newdecomp, seeed->getDetectorChainString() ) );

   /** set dectype */
   if( ( * newdecomp )->nlinkingvars == seeed->getNTotalStairlinkingvars() && ( * newdecomp )->nlinkingconss == 0
      && DECdecompGetNLinkingvars( * newdecomp ) > 0 )
   {
      ( * newdecomp )->type = DEC_DECTYPE_STAIRCASE;
   }
   else if( ( * newdecomp )->nlinkingvars > 0 || seeed->getNTotalStairlinkingvars() > 0 )
   {
      ( * newdecomp )->type = DEC_DECTYPE_ARROWHEAD;
   }
   else if( ( * newdecomp )->nlinkingconss > 0 )
   {
      ( * newdecomp )->type = DEC_DECTYPE_BORDERED;
   }
   else if( ( * newdecomp )->nlinkingconss == 0 && seeed->getNTotalStairlinkingvars() == 0 )
   {
      ( * newdecomp )->type = DEC_DECTYPE_DIAGONAL;
   }
   else
   {
      ( * newdecomp )->type = DEC_DECTYPE_UNKNOWN;
   }


   SCIP_CALL( DECevaluateDecomposition( scip, * newdecomp, & scores ) );

   assert( scores.maxwhitescore == seeed->getMaxWhiteScore() );
   assert( DECdecompCheckConsistency( scip, ( * newdecomp ) ) );
   assert( ! SCIPhashmapIsEmpty( ( * newdecomp )->constoblock ) );
   assert( ! SCIPhashmapIsEmpty( ( * newdecomp )->vartoblock ) );

   return SCIP_OKAY;
}

/** creates a seeed for a given decomposition
 *  the resulting seeed will not have a detectorchaininfo or any ancestor or finishing detector data
 *  only use this method if the seeedpool is for the transformed problem
 *  the resulting seeed may only be added to the seeedpool for the presolved problem */
SCIP_RETCODE Seeedpool::createSeeedFromDecomp(
   DEC_DECOMP* decomp,
   SeeedPtr* newseeed
   )
{
   assert( decomp != NULL );
   assert( DECdecompCheckConsistency( scip, decomp ) );
   assert( nConss == DECdecompGetNConss( decomp ) );
   assert( DECdecompGetPresolved( decomp ) );
   assert( transformed );

   /* create new seeed and initialize its data */
   SeeedPtr seeed = new Seeed( scip, getNewIdForSeeed(), nConss, nVars );
   seeed->setNBlocks( DECdecompGetNBlocks( decomp ) );

   assert( seeed->getNOpenconss() == nConss );
   assert( seeed->getNOpenvars() == nVars );

   SCIP_CONS** linkingconss = DECdecompGetLinkingconss( decomp );
   int nlinkingconss = DECdecompGetNLinkingconss( decomp );
   SCIP_HASHMAP* constoblock = DECdecompGetConstoblock( decomp );
   int nblock;

   /* set linking conss */
   for( int c = 0; c < nlinkingconss; ++c )
   {
      seeed->bookAsMasterCons( getIndexForCons( linkingconss[c] ) );
   }

   /* set block conss */
   for( int c = 0; c < nConss; ++c )
   {
      nblock = (int) (size_t) SCIPhashmapGetImage( constoblock, (void*) (size_t) getConsForIndex( c ) );
      if( nblock >= 1 && nblock <= seeed->getNBlocks() )
      {
         seeed->bookAsBlockCons( c, nblock - 1 );
      }
   }

   SCIP_VAR*** stairlinkingvars = DECdecompGetStairlinkingvars( decomp );
   int* nstairlinkingvars = DECdecompGetNStairlinkingvars( decomp );
   int varindex;
   SCIP_HASHMAP* vartoblock = DECdecompGetVartoblock( decomp );

   /* set stairlinkingvars */
   for( int b = 0; b < seeed->getNBlocks(); ++b )
   {
      for( int v = 0; v < nstairlinkingvars[b]; ++v )
      {
         if( stairlinkingvars[b][v] != NULL )
         {
            varindex = getIndexForVar( stairlinkingvars[b][v] );
            seeed->bookAsStairlinkingVar( varindex, b );
         }
      }
   }

   /* flush booked conss and vars in order to be able to check whether a var is already assigned to stairlinking */
   seeed->flushBooked();

   /* set other vars */
   for( int v = 0; v < getNVars(); ++v )
   {
      nblock = (int) (size_t) SCIPhashmapGetImage( vartoblock, (void*) (size_t) SCIPvarGetProbvar( getVarForIndex( v ) ) );
      if( nblock == seeed->getNBlocks() + 2 && !seeed->isVarStairlinkingvar( v ) )
      {
         seeed->bookAsLinkingVar( v );
      }
      else if( nblock == seeed->getNBlocks() + 1 )
      {
         seeed->bookAsMasterVar( v );
      }
      else if( nblock >= 1 && nblock <= seeed->getNBlocks() )
      {
         seeed->bookAsBlockVar( v, nblock - 1 );
      }
   }

   seeed->flushBooked();

   /* now all conss and vars should be assigned */
   assert( seeed->isComplete() );
   /*set all detector-related information*/
   for( int i = 0; i < DECdecompGetDetectorChainSize( decomp ); ++i )
   {
      seeed->setDetectorPropagated( DECdecompGetDetectorChain( decomp )[i] );
      seeed->addClockTime( DECdecompGetDetectorClockTimes( decomp )[i] );
      seeed->addPctConssFromFree( 1 - *(DECdecompGetDetectorPctConssFromOpen( decomp )) );
      seeed->addPctConssToBlock( *(DECdecompGetDetectorPctConssToBlock( decomp )) );
      seeed->addPctConssToBorder( *(DECdecompGetDetectorPctConssToBorder( decomp )) );
      seeed->addPctVarsFromFree( 1 - *(DECdecompGetDetectorPctVarsFromOpen( decomp )) );
      seeed->addPctVarsToBlock( *(DECdecompGetDetectorPctVarsToBlock( decomp )) );
      seeed->addPctVarsToBorder( *(DECdecompGetDetectorPctVarsToBorder( decomp )) );
      seeed->addNNewBlocks( *(DECdecompGetNNewBlocks( decomp )) );
   }

   seeed->setDetectorChainString( DECdecompGetDetectorChainString( scip, decomp ) );

   /* detectorchaininfo cannot be set in the seeed as the detectors do not store the corresponding strings */

   /* calc maxwhitescore and hashvalue */
   prepareSeeed( seeed );

   assert( DECgetMaxWhiteScore( scip, decomp ) == seeed->getMaxWhiteScore() );
   assert( seeed->checkConsistency( this ) );

   *newseeed = seeed;

   return SCIP_OKAY;
}

/** returns true if the matrix structure corresponds to the transformed problem */
SCIP_Bool Seeedpool::getTransformedInfo()
{
   return transformed;
}

} /* namespace gcg */<|MERGE_RESOLUTION|>--- conflicted
+++ resolved
@@ -823,7 +823,6 @@
           continue;
        if( seeedstopopulate[i]->getID() < 0 )
           seeedstopopulate[i]->setID(getNewIdForSeeed() );
-<<<<<<< HEAD
    }
 
    for( int round = 0; round < maxndetectionrounds; ++ round )
@@ -965,7 +964,7 @@
                         {
                            std::cout << "seeed " << seeedPropData->newSeeeds[seeed]->getID()
                               << " is addded to finished seeeds!" << std::endl;
-                           seeedPropData->newSeeeds[seeed]->showScatterPlot( this );
+                           seeedPropData->newSeeeds[seeed]->showVisualisation( this );
                         }
                      }
 #pragma omp critical ( seeedptrstore )
@@ -982,7 +981,7 @@
                         {
                            std::cout << "seeed " << seeedPropData->newSeeeds[seeed]->getID()
                               << " is addded to next round seeeds!" << std::endl;
-                           seeedPropData->newSeeeds[seeed]->showScatterPlot( this );
+                           seeedPropData->newSeeeds[seeed]->showVisualisation( this );
                         }
                      }
 #pragma omp critical ( seeedptrstore )
@@ -1116,416 +1115,6 @@
          /** if the finishing of the detector is not enabled go on with the next detector */
          if( ! detector->enabledFinishing )
             continue;
-=======
-    }
-
-    for( int round = 0; round < maxndetectionrounds; ++round )
-    {
-       std::cout << "currently in detection round " << round << std::endl;
-       std::vector<SeeedPtr> nextSeeeds = std::vector<SeeedPtr>(0);
-       std::vector<SeeedPtr> currSeeedsToDelete = std::vector<SeeedPtr>(0);
-
-       #pragma omp parallel for schedule(static,1)
-       for( size_t s = 0; s < currSeeeds.size(); ++s )
-       {
-          SeeedPtr seeedPtr;
-          seeedPtr = currSeeeds[s];
-
-          #pragma omp critical (ostream)
-          {
-             if( displaySeeeds || verboseLevel >= 1 )
-             {
-                std::cout << "Start to propagate seeed " << seeedPtr->getID() << " in round " << round << ":" << std::endl;
-                if( displaySeeeds )
-                   seeedPtr->displaySeeed();
-             }
-          }
-
-//          SCIPdebugMessagePrint(scip, "number of detectors: %d \n", nDetectors);
-
-          /** the current seeed is handled by all detectors */
-          for( int d = 0; d < nDetectors; ++d )
-          {
-             SEEED_PROPAGATION_DATA* seeedPropData;
-             seeedPropData = new SEEED_PROPAGATION_DATA();
-             seeedPropData->seeedpool = this;
-             seeedPropData->nNewSeeeds = 0;
-             DEC_DETECTOR* detector;
-             std::vector<SeeedPtr>::const_iterator newSIter;
-             std::vector<SeeedPtr>::const_iterator newSIterEnd;
-             int maxcallround;
-             int mincallround;
-             int freqcallround;
-             const char* detectorname;
-             SCIP_CLOCK* detectorclock;
-
-             detector = detectorToScipDetector[d];
-             detectorname = DECdetectorGetName(detector);
-             SCIP_RESULT result = SCIP_DIDNOTFIND;
-
-             /** if the seeed is also propagated by the detector go on with the next detector */
-             if( seeedPtr->isPropagatedBy(detector) && !detector->usefulRecall )
-                continue;
-
-             /** check if detector is callable in current detection round */
-             SCIP_CALL_ABORT( getDetectorCallRoundInfo( scip, detectorname, transformed, &maxcallround, &mincallround, &freqcallround) );
-
-             if( maxcallround < round || mincallround > round || ( (round - mincallround) % freqcallround != 0 ) )
-                continue;
-
-             #pragma omp critical (seeedcount)
-             seeedPropData->seeedToPropagate = new gcg::Seeed(seeedPtr, this );
-
-
-             /** new seeeds are created by the current detector */
-             #pragma omp critical (clock)
-             SCIPcreateClock(scip, &detectorclock);
-             SCIP_CALL_ABORT( SCIPstartClock(scip, detectorclock) );
-
-             if( verboseLevel >= 1 )
-             {
-                #pragma omp critical (scipinfo)
-                SCIPinfoMessage(scip, NULL, "detector %s started to propagate the %d-th seeed (ID %d ) in round %d \n", DECdetectorGetName(detectorToScipDetector[d]), s+1, seeedPtr->getID(), round);
-             }
-
-             SCIP_CALL_ABORT(detectorToScipDetector[d]->propagateSeeed(scip, detectorToScipDetector[d], seeedPropData, &result) );
-
-             for( int j = 0; j < seeedPropData->nNewSeeeds; ++j )
-             {
-               #pragma omp critical (seeedcount)
-                seeedPropData->newSeeeds[j]->setID(getNewIdForSeeed());
-                prepareSeeed( seeedPropData->newSeeeds[j] );
-                assert(seeedPropData->newSeeeds[j]->checkConsistency(this) );
-                seeedPropData->newSeeeds[j]->addDecChangesFromAncestor(seeedPtr);
-             }
-
-             SCIP_CALL_ABORT( SCIPstopClock(scip, detectorclock) );
-
-             #pragma omp critical (clockcount)
-             detectorToScipDetector[d]->dectime += SCIPgetClockTime(scip, detectorclock);
-
-             #pragma omp critical (clock)
-             SCIPfreeClock(scip, &detectorclock);
-
-             if(seeedPropData->nNewSeeeds != 0 && ( displaySeeeds ) )
-             {
-                #pragma omp critical (ostream)
-                std::cout << "detector " << DECdetectorGetName(detectorToScipDetector[d] ) << " found " << seeedPropData->nNewSeeeds << " new seeed(s): ";
-                #pragma omp critical (ostream)
-                std::cout << seeedPropData->newSeeeds[0]->getID();
-                for( int j = 1; j < seeedPropData->nNewSeeeds; ++j )
-                {
-                   #pragma omp critical (ostream)
-                   std::cout << ", " << seeedPropData->newSeeeds[j]->getID();
-                }
-                #pragma omp critical (ostream)
-                std::cout << "\n";
-
-                if( displaySeeeds )
-                {
-                   for( int j = 0; j < seeedPropData->nNewSeeeds; ++j )
-                   {
-                      #pragma omp critical (ostream)
-                      seeedPropData->newSeeeds[j]->displaySeeed();
-                   }
-                }
-             }
-             else
-                if( displaySeeeds )
-                {
-                   #pragma omp critical (ostream)
-                   std::cout << "detector " << DECdetectorGetName(detectorToScipDetector[d] ) << " found 0 new seeeds" << std::endl;
-                }
-
-             /** if a new seeed is no duplicate it is either added to the nextRoundSeeeds or the finishedSeeeds  */
-             for( int seeed = 0; seeed < seeedPropData->nNewSeeeds; ++seeed )
-             {
-                SCIP_Bool noduplicate;
-                #pragma omp critical (seeedptrstore)
-                noduplicate = seeedIsNoDuplicate(seeedPropData->newSeeeds[seeed], nextSeeeds, finishedSeeeds, false);
-                if( !seeedPropData->newSeeeds[seeed]->isTrivial() && noduplicate )
-                {
-                   seeedPropData->newSeeeds[seeed]->calcOpenconss();
-                   seeedPropData->newSeeeds[seeed]->calcOpenvars();
-                   if(seeedPropData->newSeeeds[seeed]->getNOpenconss() == 0 && seeedPropData->newSeeeds[seeed]->getNOpenvars() == 0)
-                   {
-                      if(verboseLevel > 2)
-                      {
-                         #pragma omp critical (ostream)
-                         {
-                            std::cout << "seeed " << seeedPropData->newSeeeds[seeed]->getID() << " is addded to finished seeeds!" << std::endl;
-                            seeedPropData->newSeeeds[seeed]->showVisualisation(this);
-                         }
-                      }
-                      #pragma omp critical (seeedptrstore)
-                      {
-                         assert(seeedPropData->newSeeeds[seeed]->getID() >= 0);
-                         addSeeedToFinished(seeedPropData->newSeeeds[seeed] );
-                      }
-                   }
-                   else
-                   {
-                      if(verboseLevel > 2)
-                      {
-                         #pragma omp critical (ostream)
-                         {
-                            std::cout << "seeed " << seeedPropData->newSeeeds[seeed]->getID() << " is addded to next round seeeds!" << std::endl;
-                            seeedPropData->newSeeeds[seeed]->showVisualisation(this);
-                         }
-                      }
-                      #pragma omp critical (seeedptrstore)
-                      {
-                         nextSeeeds.push_back(seeedPropData->newSeeeds[seeed]);
-                      }
-                   }
-                }
-                else
-                {
-                   delete seeedPropData->newSeeeds[seeed];
-                   seeedPropData->newSeeeds[seeed] = NULL;
-                }
-             }
-             /** cleanup propagation data structure */
-
-             SCIPfreeMemoryArrayNull(scip, &seeedPropData->newSeeeds);
-             delete seeedPropData->seeedToPropagate;
-             seeedPropData->newSeeeds = NULL;
-             seeedPropData->nNewSeeeds = 0;
-             delete seeedPropData;
-          } // end for detectors
-
-          for( int d = 0; d < nFinishingDetectors; ++d )
-          {
-             DEC_DETECTOR* detector = detectorToFinishingScipDetector[d];
-             SCIP_RESULT result = SCIP_DIDNOTFIND;
-             SEEED_PROPAGATION_DATA* seeedPropData;
-             seeedPropData = new SEEED_PROPAGATION_DATA();
-             seeedPropData->seeedpool = this;
-             seeedPropData->nNewSeeeds = 0;
-             #pragma omp critical (seeedcount)
-             seeedPropData->seeedToPropagate = new gcg::Seeed(seeedPtr, this );
-
-             if(verboseLevel > 2 )
-             #pragma omp critical (ostream)
-             {
-                std::cout << "check if finisher of detector " << DECdetectorGetName(detectorToFinishingScipDetector[d] ) << " is enabled " << std::endl;
-             }
-
-             /** if the finishing of the detector is not enabled go on with the next detector */
-             if( !detector->enabledFinishing )
-                continue;
-
-             if(verboseLevel > 2 )
-             #pragma omp critical (ostream)
-             {
-                SCIPdebugMessage("call finisher for detector %s\n", DECdetectorGetName(detectorToFinishingScipDetector[d] ) );
-             }
-             SCIP_CALL_ABORT(detectorToFinishingScipDetector[d]->finishSeeed(scip, detectorToFinishingScipDetector[d], seeedPropData, &result) );
-
-             for( int finished = 0; finished < seeedPropData->nNewSeeeds; ++finished )
-             {
-                SeeedPtr seeed = seeedPropData->newSeeeds[finished];
-                #pragma omp critical (seeedcount)
-                seeed->setID(getNewIdForSeeed());
-                seeed->sort();
-                seeed->calcHashvalue();
-                seeed->addDecChangesFromAncestor(seeedPtr);
-                seeed->setFinishedByFinisher(true);
-                #pragma omp critical (seeedptrstore)
-                {
-                   if( seeedIsNoDuplicateOfSeeeds(seeed, finishedSeeeds, false) )
-                   {
-                      assert(seeed->getID() >= 0);
-                      addSeeedToFinished(seeed);
-                   }
-                   else
-                   {
-                      bool isIdentical = false;
-                      for ( size_t h = 0; h < finishedSeeeds.size(); ++h )
-                      {
-                         if( seeed == finishedSeeeds[h] )
-                         {
-                            isIdentical = true;
-                            break;
-                         }
-                      }
-
-                      if( !isIdentical )
-                      {
-                         currSeeedsToDelete.push_back(seeed);
-                      }
-                   }
-                }
-             }
-             SCIPfreeMemoryArrayNull(scip, &seeedPropData->newSeeeds);
-             delete seeedPropData->seeedToPropagate;
-             seeedPropData->newSeeeds = NULL;
-             seeedPropData->nNewSeeeds = 0;
-             delete seeedPropData;
-          }
-          #pragma omp critical (seeedptrstore)
-          addSeeedToAncestor(seeedPtr);
-       }// end for currseeeds
-
-       for(size_t s = 0; s < currSeeedsToDelete.size(); ++s )
-       {
-          delete currSeeedsToDelete[s];
-          currSeeedsToDelete[s] = NULL;
-       }
-
-       currSeeeds = nextSeeeds;
-    } // end for rounds
-
-    /** complete the currseeeds with finishing detectors and add them to finished seeeds */
-    #pragma omp parallel for schedule(static,1)
-    for( size_t i = 0; i < currSeeeds.size(); ++i )
-    {
-       SeeedPtr seeedPtr = currSeeeds[i];
-       for( int d = 0; d < nFinishingDetectors; ++d )
-       {
-          DEC_DETECTOR* detector = detectorToFinishingScipDetector[d];
-          SCIP_RESULT result = SCIP_DIDNOTFIND;
-          SEEED_PROPAGATION_DATA* seeedPropData;
-          seeedPropData = new SEEED_PROPAGATION_DATA();
-          seeedPropData->seeedpool = this;
-          seeedPropData->nNewSeeeds = 0;
-
-          #pragma omp critical (seeedcount)
-          seeedPropData->seeedToPropagate = new gcg::Seeed(seeedPtr, this );
-
-          if( verboseLevel > 2)
-             SCIPdebugMessage("check if finisher of detector %s is enabled\n", DECdetectorGetName(detectorToScipDetector[d] ) ) ;
-
-          /** if the finishing of the detector is not enabled go on with the next detector */
-          if( !detector->enabledFinishing )
-             continue;
-
-          SCIPdebugMessage( "call finisher for detector %s \n ", DECdetectorGetName(detectorToFinishingScipDetector[d] ) );
-
-          SCIP_CALL_ABORT(detectorToFinishingScipDetector[d]->finishSeeed(scip, detectorToFinishingScipDetector[d],seeedPropData, &result) );
-
-          for( int finished = 0; finished < seeedPropData->nNewSeeeds; ++finished )
-          {
-             SeeedPtr seeed = seeedPropData->newSeeeds[finished];
-             #pragma omp critical (seeedcount)
-             seeed->setID( getNewIdForSeeed() );
-
-             seeed->calcHashvalue();
-             seeed->addDecChangesFromAncestor(seeedPtr);
-             seeed->setFinishedByFinisher(true);
-
-             if( seeedIsNoDuplicateOfSeeeds(seeed, finishedSeeeds, false) )
-             {
-                if( verboseLevel > 2 )
-                {
-                   std::cout << "seeed " << seeed->getID() << " is finished from next round seeeds!" << std::endl;
-                   seeed->showVisualisation(this);
-                }
-                #pragma omp critical (seeedptrstore)
-                {
-                   assert(seeed->getID() >= 0);
-                   addSeeedToFinished(seeed);
-                }
-             }
-
-             SCIPfreeMemoryArrayNull(scip, &seeedPropData->newSeeeds);
-             seeedPropData->newSeeeds = NULL;
-             seeedPropData->nNewSeeeds = 0;
-          }
-
-          delete seeedPropData->seeedToPropagate;
-          delete seeedPropData;
-       }
-       addSeeedToAncestor(seeedPtr);
-    }// end for finishing curr seeeds
-
-    SCIPdebugMessage("%d  finished seeeds are found.\n", (int) finishedSeeeds.size() );
-
-    if( displaySeeeds )
-    {
-       for( size_t i = 0; i < finishedSeeeds.size(); ++i )
-       {
-          std::cout << i+1 << "th finished seeed: " << std::endl;
-          finishedSeeeds[i]->displaySeeed();
-       }
-    }
-
-    /** count the successful refinement calls for each detector */
-
-    for( size_t i = 0; i < finishedSeeeds.size(); ++i )
-    {
-       assert(finishedSeeeds[i]->checkConsistency(this) );
-       assert(finishedSeeeds[i]->getNOpenconss() == 0);
-       assert(finishedSeeeds[i]->getNOpenvars() == 0);
-
-       SCIP_CALL_ABORT(finishedSeeeds[i]->buildDecChainString() );
-
-       for( int d = 0; d < nDetectors; ++d )
-       {
-          if(finishedSeeeds[i]->isPropagatedBy(detectorToScipDetector[d]))
-             successDetectors[d] += 1;
-       }
-    }
-
-    /** preliminary output detector stats */
-
-    std::cout << "Begin preliminary detector times: " << std::endl;
-
-    for( int i = 0; i < nDetectors; ++i )
-    {
-       std::cout << "Detector " << std::setw(25) << std::setiosflags(std::ios::left) << DECdetectorGetName(detectorToScipDetector[i] ) << " \t worked on \t " << successDetectors[i] << " of " << finishedSeeeds.size() << "\t and took a total time of \t" << detectorToScipDetector[i]->dectime  << std::endl;
-    }
-
-    if( (int) finishedSeeeds.size() != 0)
-    {
-       SCIP_Real minscore = finishedSeeeds[0]->evaluate(this, SCIPconshdlrDecompGetCurrScoretype(scip) );
-       //            SeeedPtr bestSeeed = finishedSeeeds[0];
-       for( size_t i = 1; i < finishedSeeeds.size(); ++i )
-       {
-          SCIP_Real score = finishedSeeeds[i]->evaluate(this, SCIPconshdlrDecompGetCurrScoretype(scip) );
-          if (score < minscore)
-          {
-             minscore = score;
-             //                  bestSeeed = finishedSeeeds[i];
-          }
-       }
-       //            bestSeeed->showScatterPlot(this);
-    }
-
-
-    /** delete the seeeds */
-    for( size_t c = 0; c < currSeeeds.size(); ++c )
-    {
-       duplicate = false;
-       SCIP_CALL_ABORT(currSeeeds[c]->buildDecChainString() );
-       for(size_t d = 0; d < delSeeeds.size(); ++d)
-       {
-          if(currSeeeds[c]==delSeeeds[d])
-          {
-             duplicate=true;
-             break;
-          }
-       }
-       if( !duplicate )
-       {
-          delSeeeds.push_back(currSeeeds[c]);
-       }
-    }
-
-    /* postpone deleting to destructor */
-    //         for( size_t d =  delSeeeds.size(); d > 0; d--)
-    //         {
-    //            delete delSeeeds[d-1];
-    //            delSeeeds[d-1] = NULL;
-    //         }
-    //
-    //         delSeeeds.clear();
-
-    sortAllRelevantSeeeds();
-
-    return finishedSeeeds;
- }
->>>>>>> ccc8455b
 
          SCIPdebugMessage( "call finisher for detector %s \n ", DECdetectorGetName( detectorToFinishingScipDetector[d] ) );
 
@@ -1548,7 +1137,7 @@
                if( verboseLevel > 2 )
                {
                   std::cout << "seeed " << seeed->getID() << " is finished from next round seeeds!" << std::endl;
-                  seeed->showScatterPlot( this );
+                  seeed->showVisualisation( this );
                }
 #pragma omp critical ( seeedptrstore )
                {
@@ -1644,28 +1233,11 @@
    return finishedSeeeds;
  }
 
-<<<<<<< HEAD
 /* sorts seeeds in finished seeeds data structure according to their score */
  void Seeedpool::sortFinishedForScore()
 {
    if( SCIPconshdlrDecompGetCurrScoretype(scip) == scoretype::MAX_WHITE )
       std::sort(finishedSeeeds.begin(), finishedSeeeds.end(), cmpSeeedsMaxWhite);
-=======
-             if( seeedIsNoDuplicateOfSeeeds(seeed, finishedSeeeds, false) )
-             {
-                if( verboseLevel > 2 )
-                {
-                   std::cout << "seeed " << seeed->getID() << " is finished from next round seeeds!" << std::endl;
-                   seeed->showVisualisation(this);
-                }
-#pragma omp critical (seeedptrstore)
-                {
-                   assert(seeed->getID() >= 0);
-                   finisheds.push_back(seeed);
-       //            allrelevantseeeds.push_back(seeed);
-                }
-             }
->>>>>>> ccc8455b
 
    if( SCIPconshdlrDecompGetCurrScoretype(scip) == scoretype::BORDER_AREA )
       std::sort(finishedSeeeds.begin(), finishedSeeeds.end(), cmpSeeedsBorderArea);
@@ -1729,7 +1301,7 @@
                if( verboseLevel > 2 )
                {
                   std::cout << "seeed " << seeed->getID() << " is finished from next round seeeds!" << std::endl;
-                  seeed->showScatterPlot( this );
+                  seeed->showVisualisation( this );
                }
 #pragma omp critical ( seeedptrstore )
                {
@@ -1738,14 +1310,10 @@
                }
             }
 
-<<<<<<< HEAD
             SCIPfreeMemoryArrayNull( scip, & seeedPropData->newSeeeds );
             seeedPropData->newSeeeds = NULL;
             seeedPropData->nNewSeeeds = 0;
          }
-=======
-    findSeeeds();
->>>>>>> ccc8455b
 
          delete seeedPropData->seeedToPropagate;
          delete seeedPropData;
@@ -1855,13 +1423,7 @@
 {
    assert( 0 <= seeedindex && seeedindex < (int) ancestorseeeds.size() );
 
-<<<<<<< HEAD
    return ancestorseeeds[seeedindex];
-=======
-   if( seeedIsNoDuplicateOfSeeeds(seeed, currSeeeds, false) )
-      currSeeeds.push_back(seeed);
-   return;
->>>>>>> ccc8455b
 }
 
 /** returns a seeed from current (open) seeed data structure */
@@ -1871,13 +1433,7 @@
 {
    assert( 0 <= seeedindex && seeedindex < (int) currSeeeds.size() );
 
-<<<<<<< HEAD
    return currSeeeds[seeedindex];
-=======
-   if( seeedIsNoDuplicateOfSeeeds(seeed, finishedSeeeds, false) )
-      finishedSeeeds.push_back(seeed);
-   return;
->>>>>>> ccc8455b
 }
 
 /** returns a seeed from finished seeed data structure */
@@ -2124,22 +1680,11 @@
          }
       }
 
-<<<<<<< HEAD
+
       newseeed->setDetectorchain( otherseeed->getDetectorchainVector() );
-=======
-      newseeed->detectorChain = otherseeed->detectorChain;
-      newseeed->detectorClockTimes = otherseeed->detectorClockTimes;
-      newseeed->pctVarsFromFree = otherseeed->pctVarsFromFree;
-      newseeed->pctVarsToBlock = otherseeed->pctVarsToBlock;
-      newseeed->pctVarsToBorder = otherseeed->pctVarsToBorder;
-      newseeed->pctConssToBorder = otherseeed->pctConssToBorder;
-      newseeed->pctConssFromFree = otherseeed->pctConssFromFree;
-      newseeed->pctConssToBlock = otherseeed->pctConssToBlock;
-      newseeed->nNewBlocks = otherseeed->nNewBlocks;
-      newseeed->detectorchainstring = otherseeed->detectorchainstring;
-      newseeed->listofancestorids = otherseeed->listofancestorids;
-      newseeed->listofancestorids.push_back(otherseeed->getID() );
->>>>>>> ccc8455b
+      newseeed->setAncestorList( otherseeed->getAncestorList() );
+
+      newseeed->addAncestorID( otherseeed->getID() );
 
       for( int i = 0; i < otherseeed->getNDetectors(); ++i )
       {

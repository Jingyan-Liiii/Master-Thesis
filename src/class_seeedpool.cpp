--- conflicted
+++ resolved
@@ -38,11 +38,9 @@
 #include "class_seeedpool.h"
 #include "struct_detector.h"
 #include "struct_decomp.h"
-<<<<<<< HEAD
 #include "cons_decomp.h"
-=======
 #include "decomp.h"
->>>>>>> 83884b07
+
 #include <algorithm>
 #include <iostream>
 
@@ -86,11 +84,7 @@
 
 SCIP_VAR* varGetRelevantRepr(SCIP* scip, SCIP_VAR* var){
 
-<<<<<<< HEAD
-                return var;
-=======
-		return SCIPvarGetProbvar(var);
->>>>>>> 83884b07
+        return SCIPvarGetProbvar(var);
 }
 
 SCIP_Bool seeedIsNoDuplicateOfSeeeds(SeeedPtr compseeed, std::vector<SeeedPtr> const & seeeds, bool sort){
@@ -306,50 +300,30 @@
 
                  cons = consToScipCons[i];
 
-<<<<<<< HEAD
                  SCIP_CALL_ABORT( SCIPgetConsNVars(scip, cons, &nCurrVars, &success ) );
+                 std::cout << "\n\nConstraint: " << SCIPconsGetName(cons) << " with " << nCurrVars << " variables" << std::endl;
                  assert(success);
-=======
-		 SCIP_CALL_ABORT( SCIPgetConsNVars(scip, cons, &nCurrVars, &success ) );
-		 std::cout << "\n\nConstraint: " << SCIPconsGetName(cons) << " with " << nCurrVars << " variables" << std::endl;
-		 assert(success);
->>>>>>> 83884b07
 
                  SCIP_CALL_ABORT( SCIPallocBufferArray(scip, &currVars, nCurrVars) ); /** free in line 321 */
                  SCIPgetConsVars(scip, cons, currVars, nCurrVars, &success );
 
-<<<<<<< HEAD
                  for(int currVar = 0; currVar < nCurrVars; ++currVar)
                  {
-                         int varIndex;
-
+
+                     int varIndex;
+
+                         std::cout << " try ("<< currVar << ")"<<varIndex << "/" << SCIPvarGetName(currVars[currVar]) << "\t";
                          std::tr1::unordered_map<SCIP_VAR*, int>::const_iterator iterVar = scipVarToIndex.find(currVars[currVar]);
 
                          if(iterVar == scipVarToIndex.end() )
                                  continue;
-=======
-		 for(int currVar = 0; currVar < nCurrVars; ++currVar)
-		 {
-
-			 int varIndex;
-
-			 std::cout << " try ("<< currVar << ")"<<varIndex << "/" << SCIPvarGetName(currVars[currVar]) << "\t";
-			 std::tr1::unordered_map<SCIP_VAR*, int>::const_iterator iterVar = scipVarToIndex.find(currVars[currVar]);
-
-			 if(iterVar == scipVarToIndex.end() )
-			    continue;
->>>>>>> 83884b07
+
 
                          varIndex = iterVar->second;
 
-<<<<<<< HEAD
                          varsForConss[i].push_back(varIndex);
                          conssForVars[varIndex].push_back(i);
-=======
-			 varsForConss[i].push_back(varIndex);
-			 conssForVars[varIndex].push_back(i);
-			 std::cout << "("<< currVar << ")"<<varIndex << "/" << SCIPvarGetName(currVars[currVar]) << "\t";
->>>>>>> 83884b07
+                         std::cout << "("<< currVar << ")"<<varIndex << "/" << SCIPvarGetName(currVars[currVar]) << "\t";
 
                  }
                  SCIPfreeBufferArray(scip, &currVars) ;
@@ -705,331 +679,7 @@
             delete delSeeeds[d-1];
          }
 
-<<<<<<< HEAD
          delete seeedPropData;
-=======
-	 int maxRounds;
-	 SEEED_PROPAGATION_DATA* seeedPropData;
-	 SCIP_VAR* probvar;
-	 SCIP_CONS* cons;
-	 int cindex = 0;
-	 int vindex = 0;
-	 int currblock;
-
-	 ndecompositions = 0;
-	 maxRounds = 2;
-	 seeedPropData = new SEEED_PROPAGATION_DATA();
-	 seeedPropData->seeedpool = this;
-	 seeedPropData->nNewSeeeds = 0;
-	 bool duplicate;
-	 std::vector<SeeedPtr> delSeeeds = std::vector<SeeedPtr>(0);
-
-
-	 for(int round = 0; round < maxRounds; ++round)
-	 {
-		 for(size_t s = 0; s < currSeeeds.size() && s < 8; ++s )
-		 {
-			 SeeedPtr seeedPtr;
-			 seeedPtr= currSeeeds[s];
-
-			 /** the current seeed is handled by all detectors */
-			 for(int d = 0; d < nDetectors; ++d)
-			 {
-				 std::vector<SeeedPtr>::const_iterator newSIter;
-				 std::vector<SeeedPtr>::const_iterator newSIterEnd;
-
-				 SCIP_RESULT result = SCIP_DIDNOTFIND;
-
-
-				 /** if the seeed is also propageted by the detector go on with the next detector */
-				 if(seeedPtr->isPropagatedBy(d) )
-					 continue;
-
-
-				 seeedPropData->seeedToPropagate = seeedPtr;
-
-				 /** new seeeds are created by the current detector */
-				 SCIP_CALL_ABORT( SCIPstartClock(scip, detectorToScipDetector[d]->dectime) );
-				 SCIP_CALL_ABORT(detectorToScipDetector[d]->propagateSeeed(scip, detectorToScipDetector[d],seeedPropData, &result) );
-				 SCIP_CALL_ABORT( SCIPstopClock(scip, detectorToScipDetector[d]->dectime) );
-
-
-				 assert(seeedPtr->isPropagatedBy(d));
-
-				 /** if the new seeeds are no duplicate they're added to the currSeeeds */
-				 for(int seeed = 0; seeed<seeedPropData->nNewSeeeds; ++seeed)
-				 {
-					 if(seeedIsNoDuplicate(seeedPropData->newSeeeds[seeed], currSeeeds, finishedSeeeds, false))
-					 {
-					    seeedPropData->newSeeeds[seeed]->calcOpenconss();
-					    seeedPropData->newSeeeds[seeed]->calcOpenvars();
-					    seeedPropData->newSeeeds[seeed]->setOpenVarsAndConssCalculated(true);
-					    if(seeedPropData->newSeeeds[seeed]->getNOpenconss() == 0 && seeedPropData->newSeeeds[seeed]->getNOpenvars() == 0)
-					    {
-					       finishedSeeeds.push_back(seeedPropData->newSeeeds[seeed]);
-
-					    }
-					    else
-					    {
-					       currSeeeds.push_back(seeedPropData->newSeeeds[seeed]);
-					    }
-					 }
-					 else
-					 {
-					    delete seeedPropData->newSeeeds[seeed];
-					 }
-				 }
-				 SCIPfreeMemoryArrayNull(scip, &seeedPropData->newSeeeds);
-
-			 }
-
-			 SCIP_CALL_ABORT(seeedPtr->completeGreedily( seeedPropData->seeedpool ) );
-
-
-
-		   if(seeedIsNoDuplicateOfSeeeds(seeedPtr, finishedSeeeds, true))
-		   {
-		      finishedSeeeds.push_back(seeedPtr);
-		   }
-		 }
-
-	 }
-
-
-	 /** fill out the decompositions */
-
-	 SCIP_CALL_ABORT( SCIPallocMemoryArray(scip, &decompositions, (int) finishedSeeeds.size())); /** free in decomp.c:470 */
-	 for( size_t i = 0; i < finishedSeeeds.size(); ++i )
-	 {
-	    SeeedPtr seeed = finishedSeeeds[i];
-	    assert(seeed->checkConsistency());
-	    assert(seeed->checkVarsAndConssConsistency(this));
-	    assert(seeed->getNOpenvars() == 0 && seeed->getNOpenconss() == 0);
-
-	    /** set nblocks */
-	    int nblocks = seeed->getNBlocks();
-	    SCIP_CALL_ABORT( DECdecompCreate(scip, &(decompositions[i])) );
-	    decompositions[i]->nblocks = nblocks;
-
-	    /** set linkingconss */
-	    int nlinkingconss = seeed->getNMasterconss();
-	    decompositions[i]->nlinkingconss = nlinkingconss;
-	    SCIP_CALL_ABORT( SCIPallocBlockMemoryArray(scip, &decompositions[i]->linkingconss, nlinkingconss) ); /** free in decomp.c:468 */
-	    for( int j = 0; j < nlinkingconss; ++j )
-	    {
-	       decompositions[i]->linkingconss[j] = getConsForIndex(seeed->getMasterconss()[j]);
-	    }
-
-	    /** set linkingvars */
-	    int nlinkingvars = seeed->getNLinkingvars() + seeed->getNMastervars();
-	    decompositions[i]->nlinkingvars = nlinkingvars;
-	    SCIP_CALL_ABORT( SCIPallocBlockMemoryArray(scip, &decompositions[i]->linkingvars, nlinkingvars) ); /** free in decomp.c:465 */
-	    for( int j = 0; j < seeed->getNLinkingvars(); ++j )
-	    {
-	       decompositions[i]->linkingvars[j] = SCIPvarGetProbvar( getVarForIndex(seeed->getLinkingvars()[j]));
-	    }
-	    for( int j = 0; j < seeed->getNMastervars(); ++j )
-	    {
-	       decompositions[i]->linkingvars[j + seeed->getNLinkingvars()] = SCIPvarGetProbvar( getVarForIndex(seeed->getMastervars()[j]));
-	    }
-
-
-	    /** set stairlinkingvars */
-	    SCIP_CALL_ABORT( SCIPallocBlockMemoryArray(scip, &decompositions[i]->stairlinkingvars, nblocks) ); /** free in decomp.c:466 */
-	    SCIP_CALL_ABORT( SCIPallocBlockMemoryArray(scip, &decompositions[i]->nstairlinkingvars, nblocks) ); /** free in decomp.c:467 */
-	    for( int j = 0; j < nblocks; ++j )
-	    {
-	       int nstairlinkingvars = seeed->getNStairlinkingvars(j);
-	       decompositions[i]->nstairlinkingvars[j] = nstairlinkingvars;
-	       SCIP_CALL_ABORT( SCIPallocBlockMemoryArray(scip, &decompositions[i]->stairlinkingvars[j], nstairlinkingvars) ); /** free in decomp.c:444 */
-	       for ( int k = 0; k < nstairlinkingvars; ++k )
-	       {
-	          decompositions[i]->stairlinkingvars[j][k] = SCIPvarGetProbvar( getVarForIndex(seeed->getStairlinkingvars(j)[k]) );
-	       }
-	    }
-
-	    /** create hashmap constoblock and consindex */
-	    SCIP_CALL_ABORT( SCIPhashmapCreate( &decompositions[i]->constoblock, SCIPblkmem(scip), nConss ) );
-	    SCIP_CALL_ABORT( SCIPhashmapCreate( &decompositions[i]->consindex, SCIPblkmem(scip), nConss ) );
-
-
-	    SCIP_CALL_ABORT( SCIPallocBlockMemoryArray(scip, &decompositions[i]->subscipconss, nblocks) ); /** free in decomp.c:463 */
-	    SCIP_CALL_ABORT( SCIPallocBlockMemoryArray(scip, &decompositions[i]->nsubscipconss, nblocks) ); /** free in decomp.c:464 */
-	    /** add block conss */
-	    for( int b = 0; b < nblocks; ++b )
-	    {
-	       currblock = b+1;
-	       decompositions[i]->nsubscipconss[b] = seeed->getNConssForBlock(b);
-	       SCIP_CALL_ABORT( SCIPallocBlockMemoryArray(scip, &decompositions[i]->subscipconss[b], decompositions[i]->nsubscipconss[b]) ); /** free in decomp.c:416 */
-	       for ( int j = 0; j < seeed->getNConssForBlock(b); ++j)
-	       {
-	          cindex++;
-	          cons = getConsForIndex((seeed->getConssForBlock(b))[j]);
-	          decompositions[i]->subscipconss[b][j] = cons;
-	          SCIPdebugMessage("cons %d is cons of block %d\n", cindex, currblock );
-	          SCIP_CALL_ABORT( SCIPhashmapSetImage(decompositions[i]->constoblock, cons, (void*) (size_t) currblock) );
-	          SCIP_CALL_ABORT( SCIPhashmapSetImage(decompositions[i]->consindex, (void*) (size_t) cindex, (void*) (size_t) currblock) );
-	          SCIP_CALL_ABORT( SCIPcaptureCons(scip, cons) );
-	       }
-	    }
-
-	    /** add master conss */
-	    for( int j = 0; j < seeed->getNMasterconss(); ++j )
-	    {
-	       cindex++;
-	       cons = getConsForIndex(seeed->getMasterconss()[j]);
-	       SCIPdebugMessage("cons %d is mastercons\n", cindex);
-	       SCIP_CALL_ABORT( SCIPhashmapSetImage(decompositions[i]->constoblock, cons, (void*) (size_t) (nblocks+1)) );
-	       SCIP_CALL_ABORT( SCIPhashmapSetImage(decompositions[i]->consindex, (void*) (size_t) cindex, (void*) (size_t) (nblocks+1)) );
-	       SCIP_CALL_ABORT( SCIPcaptureCons(scip, cons) );
-	    }
-
-	    /** create hashmap vartoblock and varindex */
-	    SCIP_CALL_ABORT( SCIPhashmapCreate( &decompositions[i]->vartoblock, SCIPblkmem(scip), nVars ) );
-	    SCIP_CALL_ABORT( SCIPhashmapCreate( &decompositions[i]->varindex, SCIPblkmem(scip), nVars ) );
-
-	    SCIP_CALL_ABORT( SCIPallocBlockMemoryArray(scip, &decompositions[i]->subscipvars, nblocks) ); /** free in decomp.c:461 */
-	    SCIP_CALL_ABORT( SCIPallocBlockMemoryArray(scip, &decompositions[i]->nsubscipvars, nblocks) ); /** free in decomp.c:462 */
-	    /** add block vars and stairlinkingvars */
-	    for( int b = 0; b < nblocks; ++b)
-	    {
-	       currblock = b+1;
-	       decompositions[i]->nsubscipvars[b] = seeed->getNVarsForBlock(b);
-	       SCIP_CALL_ABORT( SCIPallocBlockMemoryArray(scip, &decompositions[i]->subscipvars[b], decompositions[i]->nsubscipvars[b]) ); /** free in decomp.c:405 */
-	       for ( int j = 0; j < seeed->getNVarsForBlock(b); ++j )
-	       {
-	          probvar = SCIPvarGetProbvar( getVarForIndex(seeed->getVarsForBlock(b)[j]) );
-	          decompositions[i]->subscipvars[b][j] = probvar;
-	          if( SCIPhashmapExists(decompositions[i]->vartoblock, probvar) )
-	          {
-	             SCIPdebugMessage("var <%s> has been handled before, it should not been add to block %d\n", SCIPvarGetName(probvar), currblock);
-	          }
-	          else
-	          {
-	             vindex++;
-	             SCIPdebugMessage("var <%s> has not been handled before, adding to block %d\n", SCIPvarGetName(probvar), currblock );
-	             SCIP_CALL_ABORT( SCIPhashmapSetImage(decompositions[i]->vartoblock, probvar, (void*) (size_t) currblock) );
-	             SCIP_CALL_ABORT( SCIPhashmapSetImage(decompositions[i]->varindex, (void*) (size_t) vindex, (void*) (size_t) currblock) );
-	             SCIP_CALL_ABORT( SCIPcaptureVar(scip, probvar) );
-	          }
-	       }
-
-	       for( int k = 0; k < seeed->getNStairlinkingvars(b); ++k )
-	       {
-	          probvar = SCIPvarGetProbvar( getVarForIndex((seeed->getStairlinkingvars(b))[k]));
-	          if( !SCIPhashmapExists(decompositions[i]->vartoblock, probvar) )
-	          {
-	             vindex++;
-	             SCIPdebugMessage("var <%s> is stairlinkingvar\n", SCIPvarGetName(probvar));
-	             SCIP_CALL_ABORT( SCIPhashmapSetImage(decompositions[i]->vartoblock, probvar, (void*) (size_t) (nblocks+2)) );
-	             SCIP_CALL_ABORT( SCIPhashmapSetImage(decompositions[i]->varindex, (void*) (size_t) vindex, (void*) (size_t) (nblocks+2)) );
-	             SCIP_CALL_ABORT( SCIPcaptureVar(scip, probvar) );
-	          }
-	       }
-	    }
-
-	    /** add linking vars */
-	    for( int j = 0; j < seeed->getNLinkingvars(); ++j )
-	    {
-	       vindex++;
-	       probvar = SCIPvarGetProbvar( getVarForIndex(seeed->getLinkingvars()[j]) );
-	       SCIPdebugMessage("var <%s> is linkingvar\n", SCIPvarGetName(probvar));
-	       SCIP_CALL_ABORT( SCIPhashmapSetImage(decompositions[i]->vartoblock, probvar, (void*) (size_t) (nblocks+2)) );
-	       SCIP_CALL_ABORT( SCIPhashmapSetImage(decompositions[i]->varindex, (void*) (size_t) vindex, (void*) (size_t) (nblocks+2)) );
-	       SCIP_CALL_ABORT( SCIPcaptureVar(scip, probvar) );
-	    }
-
-	    /** add master vars */
-	    for( int j = 0; j < seeed->getNMastervars(); ++j )
-	    {
-	       vindex++;
-	       SCIPdebugMessage("var <%s> is mastervar\n", SCIPvarGetName(probvar));
-	       probvar = SCIPvarGetProbvar( getVarForIndex(seeed->getMastervars()[j]) );
-	       SCIP_CALL_ABORT( SCIPhashmapSetImage(decompositions[i]->vartoblock, probvar, (void*) (size_t) (nblocks+1)) );
-	       SCIP_CALL_ABORT( SCIPhashmapSetImage(decompositions[i]->varindex, (void*) (size_t) vindex, (void*) (size_t) (nblocks+1)) );
-	       SCIP_CALL_ABORT( SCIPcaptureVar(scip, probvar) );
-	    }
-
-	    /** set detectorchain */
-	    int ndetectors = seeed->getNDetectors();
-	    decompositions[i]->sizeDetectorchain = ndetectors;
-	    SCIP_CALL_ABORT( SCIPallocBlockMemoryArray(scip, &decompositions[i]->detectorchain, ndetectors) ); /** free in decomp.c:469 */
-	    for( int k = 0; k < ndetectors; ++k )
-	    {
-	       decompositions[i]->detectorchain[k] = getDetectorForIndex(seeed->getDetectorchain()[k]);
-	    }
-
-	    /** set dectype */
-	    if(decompositions[i]->nlinkingvars > 0 && decompositions[i]->nlinkingconss == 0)
-	    {
-	       decompositions[i]->type = DEC_DECTYPE_STAIRCASE;
-	    }
-	    else if(decompositions[i]->nlinkingvars > 0)
-	    {
-	       decompositions[i]->type = DEC_DECTYPE_ARROWHEAD;
-	    }
-	    else if(decompositions[i]->nlinkingconss > 0)
-	    {
-	       decompositions[i]->type = DEC_DECTYPE_BORDERED;
-	    }
-	    else if(decompositions[i]->nlinkingconss == 0)
-	    {
-	       decompositions[i]->type = DEC_DECTYPE_DIAGONAL;
-	    }
-	    else
-	    {
-	       decompositions[i]->type = DEC_DECTYPE_UNKNOWN;
-	    }
-
-	    ndecompositions++;
-	    assert(!SCIPhashmapIsEmpty(decompositions[i]->constoblock));
-	    assert(!SCIPhashmapIsEmpty(decompositions[i]->vartoblock));
-	    DECdecompCheckConsistency(scip, decompositions[i]);
-	 }
-
-	 /** delete the seeeds */
-	 for(size_t c = 0; c < currSeeeds.size(); ++c)
-	 {
-	    duplicate = false;
-	    for(size_t d = 0; d < delSeeeds.size(); ++d)
-	    {
-	       if(currSeeeds[c]==delSeeeds[d])
-	       {
-	          duplicate=true;
-	          break;
-	       }
-	    }
-	    if(!duplicate)
-	    {
-	       delSeeeds.push_back(currSeeeds[c]);
-	    }
-	 }
-
-	 for(size_t f = 0; f < finishedSeeeds.size(); ++f)
-	 {
-	    duplicate = false;
-	    for(size_t d = 0; d < delSeeeds.size(); ++d)
-	    {
-	       if(finishedSeeeds[f]==delSeeeds[d])
-	       {
-	          duplicate=true;
-	          break;
-	       }
-	    }
-	    if(!duplicate)
-	    {
-	       delSeeeds.push_back(finishedSeeeds[f]);
-	    }
-	 }
-
-
-	 for( size_t d =  delSeeeds.size(); d > 0; d--)
-	 {
-	    delete delSeeeds[d-1];
-	 }
-
-	 delete seeedPropData;
->>>>>>> 83884b07
  }
 
 /*SCIP_RETCODE DECdecompCheckConsistency(DEC_DECOMP* decomp)

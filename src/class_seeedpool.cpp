--- conflicted
+++ resolved
@@ -123,8 +123,7 @@
    }
 };
 
-<<<<<<< HEAD
-=======
+
 std::string getSeeedFolderLatex( SeeedPtr seeed )
 {
    std::stringstream decompfilename;
@@ -244,7 +243,7 @@
 
    return line.str();
 }
->>>>>>> 6342f880
+
 
 SCIP_RETCODE getDetectorCallRoundInfo(SCIP* scip, const char* detectorname, SCIP_Bool transformed, int* maxcallround, int* mincallround, int* freqcallround)
 {
@@ -276,7 +275,7 @@
    return (i->getMaxWhiteScore() < j->getMaxWhiteScore() );
 }
 
-<<<<<<< HEAD
+
 SCIP_Bool cmpSeeedsBorderArea(SeeedPtr i, SeeedPtr j)
 {
    return (i->borderareascore < j->borderareascore );
@@ -289,9 +288,6 @@
 }
 
 
-
-=======
->>>>>>> 6342f880
 /* method to thin out the vector of given seeeds */
 std::vector<SeeedPtr> thinout( std::vector<SeeedPtr> finishedSeeeds, size_t nDecomps, SCIP_Bool addTrivialDecomp )
 {
@@ -1240,7 +1236,6 @@
      */
 
     std::vector<int> successDetectors;
-    std::vector<SeeedPtr> delSeeeds;
     SCIP_Bool usemaxwhitescore;
     SCIP_Bool dothinout;
 
@@ -1252,7 +1247,6 @@
     SCIP_Bool addTrivialDecomp = FALSE;
 
     successDetectors = std::vector<int>(nDetectors, 0);
-    delSeeeds = std::vector<SeeedPtr>(0);
     usemaxwhitescore = TRUE;
     dothinout = FALSE;
 
@@ -1269,52 +1263,9 @@
 
 
 
-<<<<<<< HEAD
-    /** fill out the decompositions */
-    /* @TODO: instead of creating decomps for every seeed we only create them for the used ones */
-//    SCIP_CALL_ABORT( SCIPallocMemoryArray(scip, &decompositions, (int) finishedSeeeds.size())); /** free in decomp.c:470 */
-//    for( size_t i = 0; i < finishedSeeeds.size(); ++i )
-//    {
-//       SeeedPtr seeed = finishedSeeeds[i];
-//
-//       SCIP_CALL_ABORT( createDecompFromSeeed(seeed, &decompositions[i]) );
-//    }
-
-=======
+
     }
->>>>>>> 6342f880
-    //SCIP_CALL_ABORT(SCIPfreeClock(scip, &temporaryClock) );
-
-    /** delete the seeeds */
-
-    //         for(size_t f = 0; f < finishedSeeeds.size(); ++f)
-    //         {
-    //            duplicate = false;
-    //            for(size_t d = 0; d < delSeeeds.size(); ++d)
-    //            {
-    //               if(finishedSeeeds[f]==delSeeeds[d])
-    //               {
-    //                  duplicate=true;
-    //                  break;
-    //               }
-    //            }
-    //            if(!duplicate)
-    //            {
-    //               delSeeeds.push_back(finishedSeeeds[f]);
-    //            }
-    //         }
-    //
-    //
-    //         for( size_t d =  delSeeeds.size(); d > 0; d--)
-    //         {
-    //            delete delSeeeds[d-1];
-    //            delSeeeds[d-1] = NULL;
-    //         }
-
-    delSeeeds.clear();
-
-    return;
-}
+
 
 /*SCIP_RETCODE DECdecompCheckConsistency(DEC_DECOMP* decomp)
 {
@@ -1352,7 +1303,7 @@
    return;
 }
 
-<<<<<<< HEAD
+
 void Seeedpool::addSeeedToAncestor(SeeedPtr seeed){
 
    ancestorseeeds.push_back(seeed);
@@ -1367,8 +1318,7 @@
 }
 
 
-=======
->>>>>>> 6342f880
+
 void Seeedpool::addSeeedToCurr(SeeedPtr seeed){
 
    currSeeeds.push_back(seeed);
@@ -1401,12 +1351,9 @@
       tmpAllRelevantSeeeds[ancestorseeeds[i]->getID()] = ancestorseeeds[i];
    }
 
-<<<<<<< HEAD
    ancestorseeeds = tmpAllRelevantSeeeds;
 
-=======
-   allrelevantseeeds = tmpAllRelevantSeeeds;
->>>>>>> 6342f880
+
 }
 
 /** translates seeeds and classifiers if the index structure of the problem has changed, e.g. due to presolving */
@@ -1835,14 +1782,7 @@
 }
 
 
-<<<<<<< HEAD
-
-=======
-DEC_DECOMP** Seeedpool::getDecompositions()
-{
-   return decompositions;
-}
->>>>>>> 6342f880
+
 
 int Seeedpool::getNDetectors()
 {
@@ -2728,68 +2668,6 @@
 }
 
 
-<<<<<<< HEAD
-=======
-      seeed->showScatterPlot(this, TRUE, decompfilename.str().c_str(), draft );
-   }
-
-   //  finishedSeeeds[0]->showScatterPlot(this, TRUE, "./testdecomp/001.pdf") ;
-
-   firstsibldist = 1. / (childs[root].size() - 1 );
-   preambel.precision(2);
-
-   preambel << "\\documentclass[a4paper,landscape]{scrartcl}\n\\usepackage{fancybox}\n\\usepackage{tikz}";
-   preambel << "\n\\usetikzlibrary{positioning}\n\\title{Detection Tree}\n\\date{}\n\\begin{document}\n\n";
-   preambel << "\\begin{tikzpicture}[level/.style={sibling distance=" << firstsibldist << "\\textwidth/#1}, level distance=12em, ->, dashed]\n\\node";
-
-   /** start writing file */
-   ofs.open (filename, std::ofstream::out );
-   ofs << preambel.str();
-
-   /** iterate tree and write file */
-   curr = root;
-   while ( curr != -1 )
-   {
-      if( !visited[curr] )
-      {
-         /** write node */
-         ofs << writeSeeedIncludeLatex( allrelevantseeeds[curr], workfolder );
-         /* set node visited */
-         visited[curr] = TRUE;
-         if( parents[curr] != -1 )
-            finishnextchild(childs[parents[curr]], childsfinished[parents[curr]], curr);
-
-      }
-      if ( unfinishedchildexists(childsfinished[curr] ) )
-      {
-         int unfinishedchild = getfirstunfinishedchild(childsfinished[curr], childs[curr] );
-         /* is first child unfinihsed? */
-         //         if( unfinishedchild == childs[curr][0] )
-         ofs << " child { node " ;
-         curr = unfinishedchild;
-         ++currheight;
-      }
-      else
-      {
-         if ( parents[curr] != -1 ){
-            ofs << writeSeeedDetectorChainInfoLatex( allrelevantseeeds[curr], currheight, helpvisucounter);
-            ++helpvisucounter;
-         }
-         --currheight;
-         curr = parents[curr];
-         if( curr != -1)
-            ofs << " } " ;
-      }
-   }
-
-   ofs << ";" << std::endl;
-   for( size_t i = 0; i < treeseeeds.size(); ++i)
-   {
-      ofs << writeSeeedInfoLatex( treeseeeds[i] );
-   }
-
-   ofs << closing << std::endl;
->>>>>>> 6342f880
 
 
 /**
@@ -3032,13 +2910,10 @@
       DECdecompSetNNewBlocks(scip, *newdecomp, &(seeed->nNewBlocks[0] ) );
    }
 
-<<<<<<< HEAD
-   if( seeed->detectorchainstring == NULL)
-=======
+
    /** set detector chain info string */
    SCIPsnprintf( detectorchaininfo, SCIP_MAXSTRLEN, "") ;
    if( seeed->usergiven == USERGIVEN::PARTIAL || seeed->usergiven == USERGIVEN::COMPLETE || seeed->usergiven == USERGIVEN::COMPLETED_CONSTOMASTER)
->>>>>>> 6342f880
    {
       seeed->buildDecChainString();
    }
@@ -3091,7 +2966,7 @@
 
 }
 
-<<<<<<< HEAD
+
 /**
  * returns transformation information
  */
@@ -3101,8 +2976,4 @@
    return transformed;
 }
 
-
-
-=======
->>>>>>> 6342f880
 } /* namespace gcg */
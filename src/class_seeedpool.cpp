--- conflicted
+++ resolved
@@ -363,14 +363,14 @@
       {
          assert(seeeds[i] != NULL);
 
-<<<<<<< HEAD
          compseeed->isEqual(seeeds[i], &isDuplicate, sort );
          if ( isDuplicate )
             return FALSE;
       }
       return TRUE;
    }
-=======
+
+
 /* test method for reduceClasses in ConsClassifier */
 void testReduceClasses()
 {
@@ -428,13 +428,6 @@
    delete reducedClassifier;
 }
 
-/* test method for consclasscollection with ConsClassifier */
-void testConsClassesCollection( std::vector<std::vector<int>> const & ccc1, std::vector<int> const & ccc1n, std::vector<ConsClassifier*> const & ccc2 )
-{
-   int it_classifier;
-   int it_class;
-   int it_cons;
->>>>>>> 82e03018
 
    SCIP_Bool seeedIsNoDuplicate(SeeedPtr seeed, std::vector<SeeedPtr> const & currSeeeds, std::vector<SeeedPtr> const & finishedSeeeds, bool sort)
    {
@@ -479,17 +472,10 @@
             std::cout << std::endl;
          }
 
-<<<<<<< HEAD
-         /* secondly, print all information if consclassescollection2 (i.e. vector of ConsClassifier objects */
-         std::cout << "- 2.: consclassescollection2 (vector<ConsClassifier*>)" << std::endl;
-         std::cout << "-- Number of classes: " << ccc2[it_classifier]->getNClasses() << std::endl;
-         std::cout << "-- Classifier name: " << std::string(ccc2[it_classifier]->getName()) << std::endl;
-=======
       /* secondly, print all information if consclassescollection2 (i.e. vector of ConsClassifier objects) */
       std::cout << "- 2.: consclassescollection2 (vector<ConsClassifier*>)" << std::endl;
       std::cout << "-- Number of classes: " << ccc2[it_classifier]->getNClasses() << std::endl;
       std::cout << "-- Classifier name: " << std::string(ccc2[it_classifier]->getName()) << std::endl;
->>>>>>> 82e03018
 
          for ( it_class = 0; it_class < ccc2[it_classifier]->getNClasses(); ++it_class )
          {
@@ -745,14 +731,22 @@
 
       }//end constructor
 
-      Seeedpool::~Seeedpool(){
-
-       for( size_t i = 0; i < allrelevantseeeds.size(); ++i )
-       {
+   Seeedpool::~Seeedpool()
+   {
+	   for( size_t i = 0; i < allrelevantseeeds.size(); ++i )
+    	  {
           size_t help = allrelevantseeeds.size() - i - 1;
           if( allrelevantseeeds[help] != NULL && allrelevantseeeds[help]->getID() >= 0 )
              delete allrelevantseeeds[help];
        }
+
+	    for ( size_t i = 0; i < consclassescollection2.size(); ++i )
+	    {
+	       size_t help = consclassescollection2.size() - i - 1;
+	       if( consclassescollection2[help] != NULL )
+	          delete consclassescollection2[help];
+	    }
+
    }
 
 
@@ -842,17 +836,10 @@
                /** new seeeds are created by the current detector */
                SCIP_CALL_ABORT( SCIPstartClock(scip, detectorToScipDetector[d]->dectime) );
 
-<<<<<<< HEAD
                if( verboseLevel >= 1 )
                   std::cout << "detector " << DECdetectorGetName(detectorToScipDetector[d]) << " started to propagate the " << s+1 << ". seeed (ID " << seeedPtr->getID() << ") in round " << round << std::endl;
-=======
-         /** Start of testing consclassescollection2, i.e. vector of ConsClassifier objects, and reduceClasses */
-         testReduceClasses();
-         testConsClassesCollection( consclassescollection, consclassesnclasses, consclassescollection2 );
-         /** End of testing consclassescollection2, i.e. vector of ConsClassifier objects, and reduceClasses */
->>>>>>> 82e03018
-
-               SCIP_CALL_ABORT(detectorToScipDetector[d]->propagateSeeed(scip, detectorToScipDetector[d],seeedPropData, &result) );
+
+         SCIP_CALL_ABORT(detectorToScipDetector[d]->propagateSeeed(scip, detectorToScipDetector[d],seeedPropData, &result) );
 
                for( int j = 0; j < seeedPropData->nNewSeeeds; ++j )
                {
@@ -881,7 +868,6 @@
                    if( displaySeeeds )
                        std::cout << "detector " << DECdetectorGetName(detectorToScipDetector[d] ) << " found 0 new seeeds" << std::endl;
 
-<<<<<<< HEAD
                /** if the new seeeds are no duplicate they're added to the currSeeeds */
                for( int seeed = 0; seeed < seeedPropData->nNewSeeeds; ++seeed )
                {
@@ -921,58 +907,7 @@
                seeedPropData->newSeeeds = NULL;
                seeedPropData->nNewSeeeds = 0;
             } // end for detectors
-=======
-    for( size_t i = 0; i < allrelevantseeeds.size(); ++i )
-    {
-       size_t help = allrelevantseeeds.size() - i - 1;
-       if( allrelevantseeeds[help] != NULL && allrelevantseeeds[help]->getID() >= 0  )
-          delete allrelevantseeeds[help];
-    }
-
-    for ( size_t i = 0; i < consclassescollection2.size(); ++i )
-    {
-       size_t help = consclassescollection2.size() - i - 1;
-       if( consclassescollection2[help] != NULL )
-          delete consclassescollection2[help];
-    }
-
- }
-
-
- /** finds decompositions  */
-  /** access coefficient matrlix constraint-wise */
- std::vector<SeeedPtr>    Seeedpool::findSeeeds(
- ){
-         /** 1) read parameter, as there are: maxrounds
-          *  2) loop rounds
-          *  3) every seeed in seeeds
-          *  4) every detector not registered yet propagates seeed
-          *  5)  */
-
-         SEEED_PROPAGATION_DATA* seeedPropData;
-         bool displaySeeeds = false;
-         int verboseLevel;
-         std::vector<int> successDetectors;
-         std::vector<SeeedPtr> delSeeeds;
-         bool duplicate;
-
-         successDetectors = std::vector<int>(nDetectors, 0);
-         ndecompositions = 0;
-         seeedPropData = new SEEED_PROPAGATION_DATA();
-         seeedPropData->seeedpool = this;
-         seeedPropData->nNewSeeeds = 0;
-         delSeeeds = std::vector<SeeedPtr>(0);
-
-        verboseLevel = 1;
-
-        /** add translated original seeeds (of unpresolved problem) */
-        for ( size_t i = 0; i < translatedOrigSeeeds.size(); ++i )
-        {
-           SCIP_CALL_ABORT( sortAndImplicitsAndHashvalue(this, translatedOrigSeeeds[i]) );
-           if( seeedIsNoDuplicateOfSeeeds(translatedOrigSeeeds[i], currSeeeds, true) )
-              currSeeeds.push_back(translatedOrigSeeeds[i] );
-        }
->>>>>>> 82e03018
+
 
             for( int d = 0; d < nFinishingDetectors; ++d )
             {
@@ -1970,33 +1905,15 @@
 
       int maximumnclasses = 18; /* if  distribution of classes exceed this number its skipped */
 
-<<<<<<< HEAD
-      for( size_t conssclass = 0; conssclass < consclassescollection.size(); ++conssclass )
-      {
-         std::vector< std::vector<int> > subsetsOfConstypes(0, std::vector<int>(0) );
-         std::vector<int> nconssofclass(consclassesnclasses[conssclass], 0);
-         std::vector<int> consclassindices(0);
-=======
+
     for( size_t classifier = 0; classifier < consclassescollection2.size(); ++classifier )
     {
        std::vector< std::vector<int> > subsetsOfConstypes(0, std::vector<int>(0) );
        std::vector<int> nconssofclass(consclassescollection2[classifier]->getNClasses(), 0);
        std::vector<int> consclassindices(0);
->>>>>>> 82e03018
-
-         /** check if there are to  many classes in this distribution and skip it if so */
-
-<<<<<<< HEAD
-         if ( consclassesnclasses[conssclass] > maximumnclasses)
-         {
-            std::cout << " the current consclass distribution includes " <<  consclassesnclasses[conssclass] << " classes but only " << maximumnclasses << " are allowed for calcCandidatesNBlocks()" << std::endl;
-            continue;
-         }
-
-
-         for( int i = 0; i < consclassesnclasses[conssclass]; ++i)
-            consclassindices.push_back(i);
-=======
+
+        /** check if there are to  many classes in this distribution and skip it if so */
+
        if ( consclassescollection2[classifier]->getNClasses() > maximumnclasses)
        {
           std::cout << " the current consclass distribution includes " <<  consclassescollection2[classifier]->getNClasses() << " classes but only " << maximumnclasses << " are allowed for calcCandidatesNBlocks()" << std::endl;
@@ -2006,17 +1923,11 @@
 
        for( int i = 0; i < consclassescollection2[classifier]->getNClasses(); ++i)
           consclassindices.push_back(i);
->>>>>>> 82e03018
 
          subsetsOfConstypes = getAllSubsets(consclassindices);
 
-<<<<<<< HEAD
-         for ( size_t i = 0; i < (size_t) getNConss(); ++i)
-            ++(nconssofclass.at( consclassescollection[conssclass].at(i) ) );
-=======
        for ( int i = 0; i < getNConss(); ++i)
           ++(nconssofclass.at( consclassescollection2[classifier]->getClassOfCons(i) ) );
->>>>>>> 82e03018
 
          /** start with the cardinalities of the consclasses as candidates */
          for( size_t i = 0; i < nconssofclass.size(); ++i)
@@ -2045,18 +1956,6 @@
       return ;
    }
 
-<<<<<<< HEAD
-   int Seeedpool::getNConssClassDistributions()
-   {
-      return consclassescollection.size();
-   }
-
-   int* Seeedpool::getConssClassDistribution(
-      int consclassdistr
-   ){
-      return &(consclassescollection[consclassdistr][0]);
-   }
-=======
  int Seeedpool::getNConssClassDistributions(){
     return (int) consclassescollection2.size();
  }
@@ -2071,15 +1970,9 @@
        output[i] = consclassescollection2[consclassdistr]->getClassOfCons( i );
     return &output[0];
  }
->>>>>>> 82e03018
 
    std::vector<int> Seeedpool::getConssClassDistributionVector(
      int consclassdistr
-<<<<<<< HEAD
-   ){
-     return (consclassescollection[consclassdistr]);
-   }
-=======
      )
  {
     int nconss = consclassescollection2[consclassdistr]->getNConss();
@@ -2109,49 +2002,43 @@
     return consclassescollection2[givenClassifierIndex];
  }
 
- void Seeedpool::addConssClassesForSCIPConstypes()
- {
-    /**
-     * at first for every subset of constypes calculate gcd (greatest common divisors) of the corresponding number of occurrences
-     */
-    std::vector<consType> foundConstypes(0);
-    std::vector<int> constypesIndices(0);
-    std::vector<int> nConssConstype(0);
-    std::vector<int> classForCons = std::vector<int>(getNConss(), -1);
-
-    for( int i = 0; i < getNConss(); ++i)
-    {
-       SCIP_CONS* cons;
-       bool found = false;
-       cons = getConsForIndex(i);
-       consType cT = GCGconsGetType(cons);
-       size_t constype;
-
-       /** find constype or not */
-       for( constype = 0; constype < foundConstypes.size(); ++constype)
-       {
-          if( foundConstypes[constype] == cT )
-          {
-             found = true;
-             break;
-          }
-       }
-       if( !found )
-       {
-          foundConstypes.push_back(GCGconsGetType(cons) );
-          classForCons[i] = foundConstypes.size() - 1;
-       }
-       else
-          classForCons[i] = constype;
-     }
->>>>>>> 82e03018
-
-
-   int Seeedpool::getNClassesOfDistribution(
-   int consclassdistr
-   ){
-      return consclassesnclasses[consclassdistr];
-   }
+// void Seeedpool::addConssClassesForSCIPConstypes()
+// {
+//    /**
+//     * at first for every subset of constypes calculate gcd (greatest common divisors) of the corresponding number of occurrences
+//     */
+//    std::vector<consType> foundConstypes(0);
+//    std::vector<int> constypesIndices(0);
+//    std::vector<int> nConssConstype(0);
+//    std::vector<int> classForCons = std::vector<int>(getNConss(), -1);
+//
+//    for( int i = 0; i < getNConss(); ++i)
+//    {
+//       SCIP_CONS* cons;
+//       bool found = false;
+//       cons = getConsForIndex(i);
+//       consType cT = GCGconsGetType(cons);
+//       size_t constype;
+//
+//       /** find constype or not */
+//       for( constype = 0; constype < foundConstypes.size(); ++constype)
+//       {
+//          if( foundConstypes[constype] == cT )
+//          {
+//             found = true;
+//             break;
+//          }
+//       }
+//       if( !found )
+//       {
+//          foundConstypes.push_back(GCGconsGetType(cons) );
+//          classForCons[i] = foundConstypes.size() - 1;
+//       }
+//       else
+//          classForCons[i] = constype;
+//     }
+
+
 
    void Seeedpool::addConssClassesForSCIPConstypes()
    {

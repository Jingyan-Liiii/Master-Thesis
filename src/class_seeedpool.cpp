/* * * * * * * * * * * * * * * * * * * * * * * * * * * * * * * * * * * * * * */
/*                                                                           */
/*                  This file is part of the program                         */
/*          GCG --- Generic Column Generation                                */
/*                  a Dantzig-Wolfe decomposition based extension            */
/*                  of the branch-cut-and-price framework                    */
/*         SCIP --- Solving Constraint Integer Programs                      */
/*                                                                           */
/* Copyright (C) 2010-2018 Operations Research, RWTH Aachen University       */
/*                         Zuse Institute Berlin (ZIB)                       */
/*                                                                           */
/* This program is free software; you can redistribute it and/or             */
/* modify it under the terms of the GNU Lesser General Public License        */
/* as published by the Free Software Foundation; either version 3            */
/* of the License, or (at your option) any later version.                    */
/*                                                                           */
/* This program is distributed in the hope that it will be useful,           */
/* but WITHOUT ANY WARRANTY; without even the implied warranty of            */
/* MERCHANTABILITY or FITNESS FOR A PARTICULAR PURPOSE.  See the             */
/* GNU Lesser General Public License for more details.                       */
/*                                                                           */
/* You should have received a copy of the GNU Lesser General Public License  */
/* along with this program; if not, write to the Free Software               */
/* Foundation, Inc., 51 Franklin St, Fifth Floor, Boston, MA 02110-1301, USA.*/
/*                                                                           */
/* * * * * * * * * * * * * * * * * * * * * * * * * * * * * * * * * * * * * * */

/**@file   class_seeedpool.cpp
 * @brief  class with functions for seeedpoolnTotalSeeeds
 * @author Michael Bastubbe
 * @author Julius Hense
 */

/*---+----1----+----2----+----3----+----4----+----5----+----6----+----7----+----8----+----9----+----0----+----1----+----2*/

/*@todo don't disable lint */
/*lint -e64 disable useless and wrong lint warning */

/*@todo this looks like a workaround, is disabling warnings a good idea? */
#ifdef __INTEL_COMPILER
#ifndef _OPENMP
#pragma warning disable 3180  /* disable wrong and useless omp warnings */
#endif
#endif

//#define WRITE_ORIG_CONSTYPES
// #define SCIP_DEBUG

#include "scip/scipdefplugins.h"
#include "gcg.h"
#include "objscip/objscip.h"
#include "scip/scip.h"
#include "class_seeedpool.h"
#include "struct_detector.h"
#include "pub_decomp.h"
#include "struct_decomp.h"
#include "cons_decomp.h"
#include "decomp.h"
#include "scip_misc.h"
#include "scip/clock.h"
#include "scip/cons.h"
#include "scip/scip.h"
#include "scip/var.h"
#include <algorithm>
#include <list>
#include <iostream>
#include <stdio.h>
#include <sstream>
#include <iomanip>
#include <queue>
#include <fstream>
#include <exception>
<<<<<<< HEAD
/** needed for exponential distributed random dual variables */
#include <random>

#include "reader_gp.h"
=======
>>>>>>> a8eddcc2


#ifdef _OPENMP
#include <omp.h>
#endif

#define DEFAULT_RANDSEED         23          /**< initial random seed */

#define SCIP_CALL_EXC( x ) do                                                                                 \
                       {                                                                                      \
                          SCIP_RETCODE _restat_;                                                              \
                          if( ( _restat_ = ( x ) ) != SCIP_OKAY )                                             \
                          {                                                                                   \
                             SCIPerrorMessage( "Error <%d> in function call\n", _restat_);                    \
                             throw std::exception();                                                          \
                          }                                                                                   \
                       }                                                                                      \
                       while( false )

#define ENUM_TO_STRING( x ) # x
#define DEFAULT_THREADS    0     /**< number of threads (0 is OpenMP default) */


//#ifdef WITH_PRINTORIGCONSTYPES
/** constraint type */
enum SCIP_Constype_orig
{
   SCIP_CONSTYPE_EMPTY         =  0,         /**<  */
   SCIP_CONSTYPE_FREE          =  1,         /**<  */
   SCIP_CONSTYPE_SINGLETON     =  2,         /**<  */
   SCIP_CONSTYPE_AGGREGATION   =  3,         /**<  */
   SCIP_CONSTYPE_VARBOUND      =  4,         /**<  */
   SCIP_CONSTYPE_SETPARTITION  =  5,         /**<  */
   SCIP_CONSTYPE_SETPACKING    =  6,         /**<  */
   SCIP_CONSTYPE_SETCOVERING   =  7,         /**<  */
   SCIP_CONSTYPE_CARDINALITY   =  8,         /**<  */
   SCIP_CONSTYPE_INVKNAPSACK   =  9,         /**<  */
   SCIP_CONSTYPE_EQKNAPSACK    = 10,         /**<  */
   SCIP_CONSTYPE_BINPACKING    = 11,         /**<  */
   SCIP_CONSTYPE_KNAPSACK      = 12,         /**<  */
   SCIP_CONSTYPE_INTKNAPSACK   = 13,         /**<  */
   SCIP_CONSTYPE_MIXEDBINARY   = 14,         /**<  */
   SCIP_CONSTYPE_GENERAL       = 15          /**<  */
};
typedef enum SCIP_Constype_orig SCIP_CONSTYPE_ORIG;

enum GCG_Random_dual_methods
{
   GCG_RANDOM_DUAL_NAIVE                  =  0,         /**<  */
   GCG_RANDOM_DUAL_EXPECTED_EQUAL         =  1,         /**<  */
   GCG_RANDOM_DUAL_EXPECTED_OVERESTIMATE  =  2         /**<  */
};
typedef enum GCG_Random_dual_methods GCG_RANDOM_DUAL_METHOD;
//#endif




namespace gcg{

/** local methods */

struct sort_decr
{
   bool operator()(
      const std::pair<int, int> &left,
      const std::pair<int, int> &right)
   {
      if( left.second != right.second )
         return left.second > right.second;
      else return left.first < right.first;
   }
};

struct sort_pred
{
   bool operator()(
      const std::pair<int, int> &left,
      const std::pair<int, int> &right)
   {
      return left.second < right.second;
   }
};


SCIP_RETCODE Seeedpool::calculateDualvalsOptimalOrigLP()
{

   SCIP* scipcopy;
   SCIP_HASHMAP* origtocopiedconss;
   SCIP_Bool valid;
   int nvars;
   SCIP_VAR** copiedvars;

   int nconss;

   SCIPverbMessage(scip, SCIP_VERBLEVEL_HIGH, NULL, "startetd calculating optimal dual values for original lp\n");

   SCIPhashmapCreate(&origtocopiedconss, SCIPblkmem(scip), SCIPgetNConss(scip) );

   SCIPcreate(&scipcopy);
  // SCIPincludeDefaultPlugins(scipcopy);


   SCIPcopy(scip, scipcopy, NULL, origtocopiedconss, "", FALSE, FALSE, FALSE, &valid );

   nconss = getNConss();

   assert(SCIPgetNConss(scip) == getNConss() );

   nvars = SCIPgetNVars(scipcopy);
   copiedvars = SCIPgetVars(scipcopy);

   dualvalsoptimaloriglp = std::vector<SCIP_Real>(getNConss(), 0.);

   for( int var = 0; var < nvars ; ++var )
   {
      SCIP_VAR* copyvar = copiedvars[var];
      SCIP_Bool infeasible;

      if( SCIPvarGetType(copyvar) == SCIP_VARTYPE_BINARY )
         SCIPchgVarUbGlobal(scipcopy, copyvar, 1. );

      SCIPchgVarType(scipcopy, copyvar, SCIP_VARTYPE_CONTINUOUS, &infeasible);
   }

   copiedvars = SCIPgetVars(scipcopy);

   /** deactivate presolving */
   SCIPsetIntParam(scipcopy, "presolving/maxrounds", 0);

   /** deactivate separating */
   SCIPsetIntParam(scipcopy, "separating/maxrounds", 0);
   SCIPsetIntParam(scipcopy, "separating/maxroundsroot", 0);

   /** deactivate propagating */
   SCIPsetIntParam(scipcopy, "propagating/maxrounds", 0);
   SCIPsetIntParam(scipcopy, "propagating/maxroundsroot", 0);

   /** solve lp */
   SCIPsetIntParam(scipcopy, "lp/solvefreq", 1);

   /** only root node */
   SCIPsetLongintParam(scipcopy, "limits/nodes", 1);

   SCIPsetIntParam(scipcopy, "display/verblevel", SCIP_VERBLEVEL_FULL);

   SCIPtransformProb(scipcopy);

//   SCIPstartDive(scipcopy);
//   SCIPconstructLP(scipcopy, FALSE);
//   SCIPsolveDiveLP(scipcopy, -1, &lperror, &cutoff );



  // SCIPwriteTransProblem(scipcopy, "lporig.lp", "lp", FALSE);

   //SCIPwriteParams(scipcopy, "lporig.set", TRUE, TRUE);

   SCIPsolve(scipcopy);

  // SCIPprintStatistics( scipcopy, NULL );

  // assert(FALSE);

   for( int c = 0; c < nconss; ++c )
   {
      SCIP_CONS* cons;
      SCIP_CONS* copiedcons;

      cons = getConsForIndex(c);
      if( !transformed && SCIPconsGetTransformed(cons) != NULL )
         cons = SCIPconsGetTransformed(cons);
      else if ( !transformed )
      {
         SCIPwarningMessage(scip, "Could not find constraint for random dual variable initilization when calculating strong decomposition score; skip cons: %s \n", SCIPconsGetName(cons));
         continue;
      }
      copiedcons = (SCIP_CONS*) SCIPhashmapGetImage(origtocopiedconss, (void*) cons);

      assert(copiedcons != NULL);
      assert( !SCIPconsIsTransformed(copiedcons) );

      if( SCIPconsGetTransformed(copiedcons) != NULL )
         copiedcons = SCIPconsGetTransformed(copiedcons);

      dualvalsoptimaloriglp[c] = GCGconsGetDualsol(scipcopy, copiedcons);
      if( !SCIPisFeasEQ(scip, 0., dualvalsoptimaloriglp[c]) )
         SCIPverbMessage(scip, SCIP_VERBLEVEL_HIGH, NULL, "optimal dual sol of constraint %s is %f \n", SCIPconsGetName(cons), dualvalsoptimaloriglp[c]);
   }

   SCIPverbMessage(scip, SCIP_VERBLEVEL_HIGH, NULL, "finished calculating optimal dual values for original lp, start freeing\n");

   SCIPhashmapFree(&origtocopiedconss);
   SCIPfree(&scipcopy);

   SCIPverbMessage(scip, SCIP_VERBLEVEL_HIGH, NULL, "finished freeing\n");

  return SCIP_OKAY;
}

/** is constraint ranged row, i.e., -inf < lhs < rhs < inf? */
static
SCIP_Bool isRangedRow(
   SCIP*                 scip,               /**< SCIP data structure */
   SCIP_Real             lhs,
   SCIP_Real             rhs
   )
{
   assert(scip != NULL);

   return !(SCIPisEQ(scip, lhs, rhs)
      || SCIPisInfinity(scip, -lhs) || SCIPisInfinity(scip, rhs) );
}

/** is constraint ranged row, i.e., -inf < lhs < rhs < inf? */
static
SCIP_Bool isFiniteNonnegativeIntegral(
   SCIP*                 scip,               /**< SCIP data structure */
   SCIP_Real             x                   /**< value */
   )
{
   assert(scip != NULL);

   return (!SCIPisInfinity(scip, x) && !SCIPisNegative(scip, x) && SCIPisIntegral(scip, x));
}

/** creates the pricing problem constraints */
static
SCIP_RETCODE createTestPricingprobConss(
   SCIP*                 scip,               /**< SCIP data structure */
   SCIP*                 subscip,            /**< the relaxator data data structure */
   Seeedpool*            seeedpool,
   SeeedPtr              seeed,              /**< seeed corresponding to the decomposition to test */
   int                   block,
   SCIP_HASHMAP*         hashorig2pricingvar /**< hashmap mapping original to corresponding pricing variables */
   )
{
   SCIP_CONS* newcons;
   SCIP_HASHMAP* hashorig2pricingconstmp;
   int c;
   char name[SCIP_MAXSTRLEN];
   SCIP_Bool success;

   assert(scip != NULL);

//   subscipconss = DECdecompGetSubscipconss(relaxdata->decdecomp);
//   nsubscipconss = DECdecompGetNSubscipconss(relaxdata->decdecomp);

   SCIP_CALL( SCIPhashmapCreate(&hashorig2pricingconstmp, SCIPblkmem(scip), seeedpool->getNConss() ) ); /*lint !e613*/

   assert(hashorig2pricingvar != NULL);
   for( c = 0; c < seeed->getNConssForBlock(block); ++c )
   {
      SCIP_CONS* cons;

      cons = seeedpool->getConsForIndex( seeed->getConssForBlock(block)[c] );

      SCIPdebugMessage("copying %s to pricing problem %d\n", SCIPconsGetName(cons), block);
      if( !SCIPconsIsActive(cons) )
      {
         SCIPdebugMessage("skipping, cons <%s> inactive\n", SCIPconsGetName(cons) );
         continue;
      }
      SCIP_CALL( SCIPgetTransformedCons(scip, cons, &cons) );
      assert(cons != NULL);

      /* copy the constraint */
      (void) SCIPsnprintf(name, SCIP_MAXSTRLEN, "p%d_%s", block, SCIPconsGetName(cons));
      SCIP_CALL( SCIPgetConsCopy(scip, subscip, cons, &newcons, SCIPconsGetHdlr(cons),
         hashorig2pricingvar, hashorig2pricingconstmp, name,
         TRUE, TRUE, TRUE, TRUE, TRUE, FALSE, FALSE, TRUE, FALSE, FALSE, TRUE, &success) );

      /* constraint was successfully copied */
      assert(success);

      SCIP_CALL( SCIPaddCons(subscip, newcons) );
#ifndef NDEBUG
      {
         SCIP_VAR** curvars;
         int ncurvars;

         ncurvars = GCGconsGetNVars(subscip, newcons);
         curvars = NULL;
         if( ncurvars > 0 )
         {
            SCIP_CALL( SCIPallocBufferArray(scip, &curvars, ncurvars) );
            SCIP_CALL( GCGconsGetVars(subscip, newcons, curvars, ncurvars) );

            SCIPfreeBufferArrayNull(scip, &curvars);
         }
      }
#endif
SCIP_CALL( SCIPreleaseCons(subscip, &newcons) );
   }

   SCIPhashmapFree(&hashorig2pricingconstmp);

   return SCIP_OKAY;
}



/** sets the pricing problem parameters */
static
SCIP_RETCODE setTestpricingProblemParameters(
   SCIP*                 scip,               /**< SCIP data structure of the pricing problem */
   int                   clocktype,          /**< clocktype to use in the pricing problem */
   SCIP_Real             infinity,           /**< values larger than this are considered infinity in the pricing problem */
   SCIP_Real             epsilon,            /**< absolute values smaller than this are considered zero in the pricing problem */
   SCIP_Real             sumepsilon,         /**< absolute values of sums smaller than this are considered zero in the pricing problem */
   SCIP_Real             feastol,            /**< feasibility tolerance for constraints in the pricing problem */
   SCIP_Real             lpfeastol,          /**< primal feasibility tolerance of LP solver in the pricing problem */
   SCIP_Real             dualfeastol,        /**< feasibility tolerance for reduced costs in LP solution in the pricing problem */
   SCIP_Bool             enableppcuts,       /**< should ppcuts be stored for sepa_basis */
   SCIP_Real             timelimit            /**< limit of time */
   )
{
   assert(scip != NULL);

   /* disable conflict analysis */
   SCIP_CALL( SCIPsetBoolParam(scip, "conflict/useprop", FALSE) );
   SCIP_CALL( SCIPsetCharParam(scip, "conflict/useinflp", 'o') );
   SCIP_CALL( SCIPsetCharParam(scip, "conflict/useboundlp", 'o') );
   SCIP_CALL( SCIPsetBoolParam(scip, "conflict/usesb", FALSE) );
   SCIP_CALL( SCIPsetBoolParam(scip, "conflict/usepseudo", FALSE) );

   /* reduce the effort spent for hash tables */
   SCIP_CALL( SCIPsetBoolParam(scip, "misc/usevartable", FALSE) );
   SCIP_CALL( SCIPsetBoolParam(scip, "misc/useconstable", FALSE) );
   SCIP_CALL( SCIPsetBoolParam(scip, "misc/usesmalltables", TRUE) );

   /* disable expensive presolving */
   /* @todo test whether this really helps, perhaps set presolving emphasis to fast? */
   SCIP_CALL( SCIPsetBoolParam(scip, "constraints/linear/presolpairwise", FALSE) );
   SCIP_CALL( SCIPsetBoolParam(scip, "constraints/setppc/presolpairwise", FALSE) );
   SCIP_CALL( SCIPsetBoolParam(scip, "constraints/logicor/presolpairwise", FALSE) );
   SCIP_CALL( SCIPsetBoolParam(scip, "constraints/linear/presolusehashing", FALSE) );
   SCIP_CALL( SCIPsetBoolParam(scip, "constraints/setppc/presolusehashing", FALSE) );
   SCIP_CALL( SCIPsetBoolParam(scip, "constraints/logicor/presolusehashing", FALSE) );

   /* disable dual fixing presolver for the moment, because we want to avoid variables fixed to infinity */
   SCIP_CALL( SCIPsetIntParam(scip, "propagating/dualfix/freq", -1) );
   SCIP_CALL( SCIPsetIntParam(scip, "propagating/dualfix/maxprerounds", 0) );
   SCIP_CALL( SCIPfixParam(scip, "propagating/dualfix/freq") );
   SCIP_CALL( SCIPfixParam(scip, "propagating/dualfix/maxprerounds") );

   /* disable solution storage ! */
   SCIP_CALL( SCIPsetIntParam(scip, "limits/maxorigsol", 0) );
   SCIP_CALL( SCIPsetRealParam(scip, "limits/time", timelimit ) );

   /* disable multiaggregation because of infinite values */
   SCIP_CALL( SCIPsetBoolParam(scip, "presolving/donotmultaggr", TRUE) );

   /* @todo enable presolving and propagation of xor constraints if bug is fixed */

   /* disable presolving and propagation of xor constraints as work-around for a SCIP bug */
   SCIP_CALL( SCIPsetIntParam(scip, "constraints/xor/maxprerounds", 0) );
   SCIP_CALL( SCIPsetIntParam(scip, "constraints/xor/propfreq", -1) );

   /* disable output to console */
   SCIP_CALL( SCIPsetIntParam(scip, "display/verblevel", (int)SCIP_VERBLEVEL_NORMAL) );
#if SCIP_VERSION > 210
   SCIP_CALL( SCIPsetBoolParam(scip, "misc/printreason", FALSE) );
#endif
   SCIP_CALL( SCIPsetIntParam(scip, "limits/maxorigsol", 0) );
   SCIP_CALL( SCIPfixParam(scip, "limits/maxorigsol") );

   /* do not abort subproblem on CTRL-C */
   SCIP_CALL( SCIPsetBoolParam(scip, "misc/catchctrlc", FALSE) );

   /* set clock type */
   SCIP_CALL( SCIPsetIntParam(scip, "timing/clocktype", clocktype) );

   SCIP_CALL( SCIPsetBoolParam(scip, "misc/calcintegral", FALSE) );
   SCIP_CALL( SCIPsetBoolParam(scip, "misc/finitesolutionstore", TRUE) );

   SCIP_CALL( SCIPsetRealParam(scip, "numerics/infinity", infinity) );
   SCIP_CALL( SCIPsetRealParam(scip, "numerics/epsilon", epsilon) );
   SCIP_CALL( SCIPsetRealParam(scip, "numerics/sumepsilon", sumepsilon) );
   SCIP_CALL( SCIPsetRealParam(scip, "numerics/feastol", feastol) );
   SCIP_CALL( SCIPsetRealParam(scip, "numerics/lpfeastol", lpfeastol) );
   SCIP_CALL( SCIPsetRealParam(scip, "numerics/dualfeastol", dualfeastol) );

   /* jonas' stuff */
   if( enableppcuts )
   {
      int pscost;
      int prop;

      SCIP_CALL( SCIPgetIntParam(scip, "branching/pscost/priority", &pscost) );
      SCIP_CALL( SCIPgetIntParam(scip, "propagating/maxroundsroot", &prop) );
      SCIP_CALL( SCIPsetIntParam(scip, "branching/pscost/priority", 11000) );
      SCIP_CALL( SCIPsetIntParam(scip, "propagating/maxroundsroot", 0) );
      SCIP_CALL( SCIPsetPresolving(scip, SCIP_PARAMSETTING_OFF, TRUE) );
   }
   return SCIP_OKAY;
}




/** returns true if there exists an unfinished child in childsfinished array */
SCIP_Bool unfinishedChildExists(
   std::vector<SCIP_Bool> const& childsfinished
   )
{
   for( size_t s = 0; s < childsfinished.size(); ++ s )
   {
      if( ! childsfinished[s] )
         return true;
   }
   return false;
}

/** returns first unfinished child in childfinished array (-1 if there is none) */
int getFirstUnfinishedChild(
   std::vector<SCIP_Bool> const& childsfinished,
   std::vector<int> const& childs
   )
{
   for( size_t s = 0; s < childsfinished.size(); ++ s )
   {
      if( ! childsfinished[s] )
         return childs[s];
   }
   return - 1;
}

/** returns index of first unfinished child in childfinished array (-1 if there is none) */
int getFirstUnfinishedChildId(
   std::vector<SCIP_Bool> const& childsfinished,
   std::vector<int> const& childs
   )
{
   for( size_t s = 0; s < childsfinished.size(); ++ s )
   {
      if( ! childsfinished[s] )
         return (int) s;
   }
   return - 1;
}

/** sets next possible child finished (should equal child)
 *  returns true if next child is the last unfinished child */
SCIP_Bool finishNextChild(
   std::vector<int>& childs,
   std::vector<SCIP_Bool>& childsfinished,
   int child
   )
{
   for( size_t s = 0; s < childsfinished.size(); ++ s )
   {
      if( ! childsfinished[s] )
      {
         assert( childs[s] == child );
         childsfinished[s] = true;
         return s == childsfinished.size() - 1;
      }
   }
   return false;
}


/** writes detector call round information to passed parameter */
SCIP_RETCODE getDetectorCallRoundInfo(
   SCIP* scip,
   const char* detectorname,
   SCIP_Bool transformed,
   int* maxcallround,
   int* mincallround,
   int* freqcallround
   )
{
   char setstr[SCIP_MAXSTRLEN];
   if( transformed )
   {
      (void) SCIPsnprintf( setstr, SCIP_MAXSTRLEN, "detection/detectors/%s/maxcallround", detectorname );
      SCIP_CALL( SCIPgetIntParam( scip, setstr, maxcallround ) );
      (void) SCIPsnprintf( setstr, SCIP_MAXSTRLEN, "detection/detectors/%s/mincallround", detectorname );
      SCIP_CALL( SCIPgetIntParam( scip, setstr, mincallround ) );
      (void) SCIPsnprintf( setstr, SCIP_MAXSTRLEN, "detection/detectors/%s/freqcallround", detectorname );
      SCIP_CALL_ABORT( SCIPgetIntParam( scip, setstr, freqcallround ) );
   }
   else
   {
      (void) SCIPsnprintf( setstr, SCIP_MAXSTRLEN, "detection/detectors/%s/origmaxcallround", detectorname );
      SCIP_CALL( SCIPgetIntParam( scip, setstr, maxcallround ) );
      (void) SCIPsnprintf( setstr, SCIP_MAXSTRLEN, "detection/detectors/%s/origmincallround", detectorname );
      SCIP_CALL( SCIPgetIntParam( scip, setstr, mincallround ) );
      (void) SCIPsnprintf( setstr, SCIP_MAXSTRLEN, "detection/detectors/%s/origfreqcallround", detectorname );
      SCIP_CALL( SCIPgetIntParam( scip, setstr, freqcallround ) );
   }

   return SCIP_OKAY;
}


/** returns TRUE if seeed i has a greater MaxWhiteScore than seeed j */
SCIP_Bool cmpSeeedsMaxWhite(
   SeeedPtr i,
   SeeedPtr j
   )
{
   return ( i->getMaxWhiteScore() > j->getMaxWhiteScore() );
}


/** returns TRUE if seeed i has a greater border area score than seeed j */
SCIP_Bool cmpSeeedsBorderArea(
   SeeedPtr i,
   SeeedPtr j
   )
{
   return ( i->getScore( BORDER_AREA ) > j->getScore( BORDER_AREA ) );
}


/** returns TRUE if seeed i has a greater score than seeed j */
SCIP_Bool cmpSeeedsClassic(
   SeeedPtr i,
   SeeedPtr j
   )
{
   return ( i->getScore( CLASSIC )  > j->getScore( CLASSIC ) );
}

/** returns TRUE if seeed i has a greater score than seeed j */
SCIP_Bool cmpSeeedsFWhite(
   SeeedPtr i,
   SeeedPtr j
   )
{
   return ( i->getScore( MAX_FORESSEEING_WHITE )  > j->getScore( MAX_FORESSEEING_WHITE ) );
}

/** returns TRUE if seeed i has a greater score than seeed j */
SCIP_Bool cmpSeeedsAggFWhite(
   SeeedPtr i,
   SeeedPtr j
   )
{
   return ( i->getScore( MAX_FORESEEING_AGG_WHITE )  > j->getScore( MAX_FORESEEING_AGG_WHITE ) );
}


/** returns TRUE if seeed i has a greater score than seeed j */
SCIP_Bool cmpSeeedsPPCfWhite(
   SeeedPtr i,
   SeeedPtr j
   )
{
   return ( i->getScore( SETPART_FWHITE )  > j->getScore( SETPART_FWHITE ) );
}

/** returns TRUE if seeed i has a greater score than seeed j */
SCIP_Bool cmpSeeedsPPCaggFWhite(
   SeeedPtr i,
   SeeedPtr j
   )
{
   return ( i->getScore( SETPART_AGG_FWHITE )  > j->getScore( SETPART_AGG_FWHITE ) );
}


/** returns TRUE if seeed i has a greater score than seeed j */
SCIP_Bool cmpSeeedsBenders(
   SeeedPtr i,
   SeeedPtr j
   )
{
   return ( i->getScore( BENDERS )  > j->getScore( BENDERS ) );
}


/* method to thin out the vector of given seeeds */
std::vector<SeeedPtr> thinout(
   std::vector<SeeedPtr> finishedseeeds,
   size_t ndecomps,
   SCIP_Bool addtrivialdecomp
   )
{
   std::vector<SeeedPtr> justbest( 0 );
   for( size_t dec = 0; dec < ndecomps && dec < finishedseeeds.size(); ++ dec )
   {
      justbest.push_back( finishedseeeds[dec] );
   }

   if( addtrivialdecomp )
   {
      for( size_t dec = 0; dec < finishedseeeds.size(); ++ dec )
      {
         if( finishedseeeds[dec]->getNMasterconss() == 0 && finishedseeeds[dec]->getNLinkingvars() == 0
            && finishedseeeds[dec]->getNBlocks() == 1 )
         {
            justbest.push_back( finishedseeeds[dec] );
         }
      }
   }
   return justbest;
}


/** returns levenshtein distance between two strings */
int calcLevenshteinDistance(
   std::string s,
   std::string t
   )
{
   /* easy cases */
   if( s.compare( t ) == 0 )
      return 0;
   if( s.length() == 0 )
      return t.length();
   if( t.length() == 0 )
      return s.length();

   /* vectors to store integer distances */
   std::vector<int> prev( t.length() + 1 );
   std::vector<int> curr( t.length() + 1 );

   /* initialize prev (previous row of distances) */
   for( size_t i = 0; i < prev.size(); ++i )
   {
      prev[i] = i;
   }
   for( size_t i = 0; i < s.length(); ++i )
   {
      /* calculate curr (row distances) from the previous one */

      curr[0] = i + 1;

      /* fill remaining of row using 'Bellman' equality */
      for( size_t j = 0; j < t.length(); ++j )
      {
         int cost = ( s[i] == t[j] ) ? 0 : 1;
         curr[j + 1] = std::min( curr[j] + 1, std::min( prev[j + 1] + 1, prev[j] + cost ) );
      }

      /* copy curr to prev for next iteration */
      for( size_t j = 0; j < prev.size(); ++j )
         prev[j] = curr[j];
   }

   return curr[t.length()];
}


/** removes all digits from string str */
void removeDigits(
   char *str,
   int *nremoved
   )
{
   char digits[11] = "0123456789";
   * nremoved = 0;

   for( int i = 0; i < 10; ++ i )
   {
      char digit = digits[i];
      size_t j = 0;
      while( j < strlen( str ) )
      {
         if( str[j] == digit )
         {
            * nremoved = * nremoved + 1;
            for( size_t k = j; k < strlen( str ); ++ k )
            {
               str[k] = str[k + 1];
            }
         }
         else
            ++ j;
      }
   }
}


/** method to calculate the greatest common divisor */
int gcd(
   int a,
   int b
   )
{
   return b == 0 ? a : gcd( b, a % b );
}


/** returns the relevant representative of a cons */
SCIP_CONS* consGetRelevantRepr(
   SCIP* scip,
   SCIP_CONS* cons
   )
{
   return cons;
}


/** returns the relevant representative of a var */
SCIP_VAR* varGetRelevantRepr(
   SCIP* scip,
   SCIP_VAR* var
   )
{
   return SCIPvarGetProbvar( var );
}

/** returns the relevant representative of a var */
SCIP_Bool varIsFixedToZero(
   SCIP* scip,
   SCIP_VAR* var
   )
{

   return ( SCIPisEQ(scip, SCIPvarGetLbGlobal(var), SCIPvarGetUbGlobal(var) ) && SCIPisEQ(scip, SCIPvarGetUbGlobal(var), 0. ) );
}



/** returns FALSE if there exists a seeed in seeeds that is a duplicate of compseeed */
SCIP_Bool seeedIsNoDuplicateOfSeeeds(
   SeeedPtr compseeed,
   std::vector<SeeedPtr> const & seeeds,
   bool sort
   )
{
   assert( compseeed != NULL );
   SCIP_Bool isduplicate;

   for( size_t i = 0; i < seeeds.size(); ++ i )
   {
      assert( seeeds[i] != NULL );

      compseeed->isEqual( seeeds[i], & isduplicate, sort );
      if( isduplicate )
         return false;
   }
   return true;
}


/** returns FALSE if there exists a seed in currSeeeds or finishedSeeeds that is a duplicate of seeed */
SCIP_Bool seeedIsNoDuplicate(
   SeeedPtr seeed,
   std::vector<SeeedPtr> const & currseeeds,
   std::vector<SeeedPtr> const & finishedseeeds,
   bool sort
   )
{
   SCIP_Bool bool1 = seeedIsNoDuplicateOfSeeeds( seeed, currseeeds, sort );
   SCIP_Bool bool2 = seeedIsNoDuplicateOfSeeeds( seeed, finishedseeeds, sort );
   return ( bool1 && bool2 );
}


/** constructor */
Seeedpool::Seeedpool(
   SCIP* givenScip,
   const char* conshdlrName,
   SCIP_Bool _transformed,
   SCIP_Bool _benders
   ) :
   scip( givenScip ), incompleteSeeeds( 0 ), currSeeeds( 0 ), ancestorseeeds( 0 ), unpresolvedfixedtozerovars(0),
   nVars( SCIPgetNVars( givenScip ) ), nConss( SCIPgetNConss( givenScip ) ), nDetectors( 0 ),
   nFinishingDetectors( 0 ), nPostprocessingDetectors(0), nnonzeros( 0 ), candidatesNBlocks( 0 ),   dualvalsrandom(std::vector<SCIP_Real>(0)), dualvalsoptimaloriglp(std::vector<SCIP_Real>(0)) , dualvalsrandomset(FALSE), dualvalsoptimaloriglpcalculated(FALSE), transformed( _transformed ), benders(_benders),
   classificationtime(0.), nblockscandidatescalctime(0.), postprocessingtime(0.), scorecalculatingtime(0.), translatingtime(0.)
{
   SCIP_CONS** conss;
   SCIP_VAR** vars;

   int ndetectors;
   DEC_Detector** detectors;
   SCIP_Bool createconssadj;
   SCIP_Bool useconnected;
   SCIP_Bool useconssadj;

   createconssadj = TRUE;

   if( transformed )
      SCIPgetBoolParam(scip, "detection/detectors/connectedbase/enabled", &useconnected);
   else
      SCIPgetBoolParam(scip, "detection/detectors/connectedbase/origenabled", &useconnected);

   SCIPgetBoolParam(scip, "detection/detectors/connectedbase/useconssadj", &useconssadj);


   if( ! transformed )
   {
      nVars = SCIPgetNOrigVars( scip );
      nConss = SCIPgetNOrigConss( scip );
   }

   int relevantVarCounter = 0;
   int relevantConsCounter = 0;

   detectors = SCIPconshdlrDecompGetDetectors(scip);
   ndetectors = SCIPconshdlrDecompGetNDetectors(scip);

   /** set detection data */
   SCIP_CALL_ABORT( SCIPgetIntParam( givenScip, "detection/maxrounds", & maxndetectionrounds ) );

   assert( ndetectors > 0 );


   /** set up enabled detectors and store them */
   for( int d = 0; d < ndetectors; ++d )
   {
      DEC_DETECTOR* detector;
      detector = detectors[d];

      assert( detector != NULL );
      if( transformed )
      {
         if( ! detector->enabled || detector->propagateSeeed == NULL )
            continue;
      }
      else
      {
         if( ! detector->enabledOrig || detector->propagateSeeed == NULL )
            continue;
      }

      scipDetectorToIndex[detector] = nDetectors;
      detectorToScipDetector.push_back( detector );
      ++ nDetectors;
   }

   /** set up enabled finishing detectors */
   for( int d = 0; d < ndetectors; ++d )
   {
      DEC_DETECTOR* detector;

      detector = detectors[d];
      assert( detector != NULL );
      if( ! detector->enabledFinishing || detector->finishSeeed == NULL )
         continue;

      scipFinishingDetectorToIndex[detector] = nFinishingDetectors;
      detectorToFinishingScipDetector.push_back( detector );
      ++ nFinishingDetectors;
   }

   /** set up enabled postprocessing detectors */
   for( int d = 0; d < ndetectors; ++d )
   {
      DEC_DETECTOR* detector;

      detector = detectors[d];
      assert( detector != NULL );
      if( ! detector->enabledPostprocessing || detector->postprocessSeeed == NULL )
         continue;

      scipPostprocessingDetectorToIndex[detector] = nPostprocessingDetectors;
      detectorToPostprocessingScipDetector.push_back( detector );
      ++nPostprocessingDetectors;
   }

   /** initilize matrix datastructures */
   if( transformed )
   {
      conss = SCIPgetConss( scip );
      vars = SCIPgetVars( scip );
   }
   else
   {
      conss = SCIPgetOrigConss( scip );
      vars = SCIPgetOrigVars( scip );
   }

   /** assign an index to every cons and var
    * @TODO: are all constraints/variables relevant? (probvars etc)  */
   for( int i = 0; i < nConss; ++ i )
   {
      SCIP_CONS* relevantCons;

      relevantCons = transformed ? consGetRelevantRepr( scip, conss[i] ) : conss[i];

      if( SCIPconsIsDeleted( relevantCons ) || SCIPconsIsObsolete(relevantCons) )
      {
         continue;
      }


      if( relevantCons != NULL )
      {
         scipConsToIndex[relevantCons] = relevantConsCounter;
         consToScipCons.push_back( relevantCons );
         SCIPcaptureCons(scip, relevantCons);

         ++relevantConsCounter;
      }
      else
      {
         SCIPverbMessage(scip, SCIP_VERBLEVEL_FULL, NULL, "relevant cons is NULL\n");
      }
   }

   for( int i = 0; i < nVars; ++ i )
   {
      SCIP_VAR* relevantVar;

      relevantVar = NULL;

      if( transformed )
         relevantVar = varGetRelevantRepr( scip, vars[i] );
      else
         relevantVar = vars[i];


      if( varIsFixedToZero(scip, vars[i]) )
      {
         unpresolvedfixedtozerovars.push_back(relevantVar);
         continue;
      }

      if( relevantVar != NULL )
      {
         scipVarToIndex[relevantVar] = relevantVarCounter;
         varToScipVar.push_back( relevantVar );
         ++ relevantVarCounter;
      }
   }

    /** from here on nVars and nConss represents the relevant numbers */
   nVars = relevantVarCounter;
   nConss = relevantConsCounter;
   SCIPverbMessage(scip, SCIP_VERBLEVEL_FULL, NULL, " nvars: %d / nconss: %d \n", nVars, nConss  );
   varsForConss = std::vector<std::vector<int>>( nConss );
   valsForConss = std::vector < std::vector < SCIP_Real >> ( nConss );
   conssForVars = std::vector<std::vector<int>>( nVars );

   assert( (int) varToScipVar.size() == nVars );
   assert( (int) consToScipCons.size() == nConss );

    /** assumption: now every relevant constraint and variable has its index
    * and is stored in the corresponding unordered_map */
   /** find constraint <-> variable relationships and store them in both directions */
   for( int i = 0; i < (int) consToScipCons.size(); ++ i )
   {
      SCIP_CONS* cons;
      SCIP_VAR** currVars;
      SCIP_Real* currVals;
      int nCurrVars;

      cons = consToScipCons[i];

      nCurrVars = GCGconsGetNVars( scip, cons );

      if( nCurrVars == 0 )
         continue;

      assert(SCIPconsGetName( cons) != NULL);

      SCIP_CALL_ABORT( SCIPallocBufferArray( scip, & currVars, nCurrVars ) );
      SCIP_CALL_ABORT( SCIPallocBufferArray( scip, & currVals, nCurrVars ) );
      SCIP_CALL_ABORT( GCGconsGetVars( scip, cons, currVars, nCurrVars ) );
      SCIP_CALL_ABORT( GCGconsGetVals( scip, cons, currVals, nCurrVars ) );

      for( int currVar = 0; currVar < nCurrVars; ++ currVar )
      {
         int varIndex;
         unordered_map<SCIP_VAR*, int>::const_iterator iterVar;

         if( varIsFixedToZero(scip, currVars[currVar]) )
            continue;

         /*@todo remove this after the bug is fixed */
         /* because of the bug of GCGconsGet*()-methods some variables have to be negated */
         if( ! SCIPvarIsNegated( currVars[currVar] ) )
            iterVar = scipVarToIndex.find( currVars[currVar] );
         else
            iterVar = scipVarToIndex.find( SCIPvarGetNegatedVar( currVars[currVar] ) );

         if( iterVar == scipVarToIndex.end() )
            continue;

         varIndex = iterVar->second;

         varsForConss[i].push_back( varIndex );
         conssForVars[varIndex].push_back( i );
         valsForConss[i].push_back( currVals[currVar] );
         valsMap[std::pair<int, int>( i, varIndex )] = currVals[currVar];
         ++ nnonzeros;
      }
      SCIPfreeBufferArrayNull( scip, & currVals );
      SCIPfreeBufferArrayNull( scip, & currVars );

   }

   SCIPgetBoolParam(scip, "detection/conssadjcalculated", &createconssadj );
   createconssadj = createconssadj && (getNConss() < 1000);


   if( !createconssadj )
      SCIPsetBoolParam(scip, "detection/conssadjcalculated", FALSE );

   if( createconssadj )
   {
      createConssAdjacency();
   }

   /*  init  seeedpool with empty seeed */
   SeeedPtr emptyseeed = new Seeed( scip, SCIPconshdlrDecompGetNextSeeedID( scip ), this );
   SCIP_Bool onlybinmaster;
   SCIP_Bool onlycontsubpr;

   SCIPgetBoolParam(scip, "detection/benders/onlybinmaster", &onlybinmaster);
   SCIPgetBoolParam(scip, "detection/benders/onlycontsubpr", &onlycontsubpr);
   if( onlybinmaster )
   {
      emptyseeed->initOnlyBinMaster();
      emptyseeed->considerImplicits();
   }


   addSeeedToCurr( emptyseeed );
   addSeeedToAncestor(emptyseeed);

   for( int i = 0; i < SCIPconshdlrDecompGetNBlockNumberCandidates( scip ); ++i )
   {
      addUserCandidatesNBlocks(SCIPconshdlrDecompGetBlockNumberCandidate( scip, i ) );
   }

} //end constructor


/** destructor */
Seeedpool::~Seeedpool()
{
   for( int c = 0; c < nConss; ++c )
   {
      SCIP_CONS* cons;

      cons = getConsForIndex(c);
      SCIPreleaseCons(scip, &cons);
   }


   for( size_t i = 0; i < ancestorseeeds.size(); ++i )
   {
      size_t help = ancestorseeeds.size() - i - 1;
      if( ancestorseeeds[help] != NULL && ancestorseeeds[help]->getID() >= 0 )
      {
         delete ancestorseeeds[help];
      }

   }


   for( size_t i = 0; i < finishedSeeeds.size(); ++i )
   {
      size_t help = finishedSeeeds.size() - i - 1;
      if( finishedSeeeds[help] != NULL && finishedSeeeds[help]->getID() >= 0 )
      {
         delete finishedSeeeds[help];
      }
   }

   for( size_t i = 0; i < incompleteSeeeds.size(); ++i )
   {
      size_t help = incompleteSeeeds.size() - i - 1;
      if( incompleteSeeeds[help] != NULL && incompleteSeeeds[help]->getID() >= 0 )
         delete incompleteSeeeds[help];
   }


   for( size_t i = 0; i < consclassescollection.size(); ++ i )
   {
      size_t help = consclassescollection.size() - i - 1;
      if( consclassescollection[help] != NULL )
         delete consclassescollection[help];
   }

   for( size_t i = 0; i < varclassescollection.size(); ++ i )
   {
      size_t help = varclassescollection.size() - i - 1;
      if( varclassescollection[help] != NULL )
         delete varclassescollection[help];
   }
}


/** creates constraint and variable classifiers, and deduces block number candidates */
SCIP_RETCODE Seeedpool::calcClassifierAndNBlockCandidates(
   SCIP* givenScip /**< SCIP data structure */
   )
{
   SCIP_Bool conssclassnnonzeros;
   SCIP_Bool conssclassscipconstypes;
   SCIP_Bool conssclassmiplibconstypes;
   SCIP_Bool conssclassconsnamenonumbers;
   SCIP_Bool conssclassconsnamelevenshtein;
   SCIP_Bool varclassscipvartypes;
   SCIP_Bool varclassobjvals;
   SCIP_Bool varclassobjvalsigns;
   SCIP_CLOCK* classificationclock;
   SCIP_CLOCK* nblockcandnclock;

   SCIPcreateClock( scip, & classificationclock );
   SCIPcreateClock( scip, & nblockcandnclock );
   SCIP_CALL( SCIPstartClock( scip, classificationclock ) );

   if( transformed )
   {
      SCIPgetBoolParam( scip, "detection/consclassifier/nnonzeros/enabled", & conssclassnnonzeros );
      SCIPgetBoolParam( scip, "detection/consclassifier/scipconstype/enabled", & conssclassscipconstypes );
      SCIPgetBoolParam( scip, "detection/consclassifier/miplibconstype/enabled", & conssclassmiplibconstypes );
      SCIPgetBoolParam( scip, "detection/consclassifier/consnamenonumbers/enabled", & conssclassconsnamenonumbers );
      SCIPgetBoolParam( scip, "detection/consclassifier/consnamelevenshtein/enabled", & conssclassconsnamelevenshtein );
      SCIPgetBoolParam( scip, "detection/varclassifier/scipvartype/enabled", & varclassscipvartypes );
        SCIPgetBoolParam(scip, "detection/varclassifier/objectivevalues/enabled", &varclassobjvals);
        SCIPgetBoolParam(scip, "detection/varclassifier/objectivevaluesigns/enabled", &varclassobjvalsigns);
   }
   else
   {
      SCIPgetBoolParam( scip, "detection/consclassifier/nnonzeros/origenabled", & conssclassnnonzeros );
      SCIPgetBoolParam( scip, "detection/consclassifier/scipconstype/origenabled", & conssclassscipconstypes );
      SCIPgetBoolParam( scip, "detection/consclassifier/miplibconstype/origenabled", & conssclassmiplibconstypes );
      SCIPgetBoolParam( scip, "detection/consclassifier/consnamenonumbers/origenabled", & conssclassconsnamenonumbers );
      SCIPgetBoolParam( scip, "detection/consclassifier/consnamelevenshtein/origenabled", & conssclassconsnamelevenshtein );
      SCIPgetBoolParam( scip, "detection/varclassifier/scipvartype/origenabled", & varclassscipvartypes );
        SCIPgetBoolParam(scip, "detection/varclassifier/objectivevalues/origenabled", &varclassobjvals);
        SCIPgetBoolParam(scip, "detection/varclassifier/objectivevaluesigns/origenabled", &varclassobjvalsigns);
   }



   if( conssclassnnonzeros )
      addConsClassifier( createConsClassifierForNNonzeros() );
   if( conssclassscipconstypes )
      addConsClassifier( createConsClassifierForSCIPConstypes() );
   if( conssclassmiplibconstypes )
      addConsClassifier( createConsClassifierForMiplibConstypes() );

   if( conssclassconsnamenonumbers )
      addConsClassifier( createConsClassifierForConsnamesDigitFreeIdentical() );
   if( conssclassconsnamelevenshtein )
      addConsClassifier( createConsClassifierForConsnamesLevenshteinDistanceConnectivity( 1 ) );

   if( varclassscipvartypes )
      addVarClassifier( createVarClassifierForSCIPVartypes() );
     if ( varclassobjvals )
        addVarClassifier( createVarClassifierForObjValues() );
     if ( varclassobjvalsigns )
        addVarClassifier( createVarClassifierForObjValueSigns() );


   reduceConsclasses();
   reduceVarclasses();

   SCIP_CALL( SCIPstopClock( scip, classificationclock ) );
   classificationtime = SCIPgetClockTime( scip, classificationclock );
   SCIPfreeClock( scip, & classificationclock );

   SCIP_CALL( SCIPstartClock( scip, nblockcandnclock ) );
   calcCandidatesNBlocks();
   SCIP_CALL( SCIPstopClock( scip, nblockcandnclock ) );
   nblockscandidatescalctime = SCIPgetClockTime( scip, nblockcandnclock );
   SCIPfreeClock( scip, & nblockcandnclock );


   return SCIP_OKAY;
}

void Seeedpool::createConssAdjacency()
{

   std::vector<std::list<int>> conssadjacenciestemp( consToScipCons.size(), std::list<int>(0) );

   /** find constraint <-> constraint relationships and store them in both directions */
   for( size_t i = 0; i < consToScipCons.size(); ++i )
   {
      for( size_t varid = 0; varid < varsForConss[i].size(); ++varid )
      {
         int var = varsForConss[i][varid];

         for( size_t otherconsid = 0; otherconsid < conssForVars[var].size(); ++otherconsid )
         {
            int othercons = conssForVars[var][otherconsid];
            if( othercons == (int) i )
               continue;

            std::list<int>::iterator consiter = std::lower_bound( conssadjacenciestemp[i].begin(),conssadjacenciestemp[i].end(), othercons);

            if( consiter == conssadjacenciestemp[i].end() || *consiter != othercons )
               conssadjacenciestemp[i].insert(consiter, othercons);
         }
      }

   }

   for( size_t i = 0; i < consToScipCons.size(); ++ i )
   {
      conssadjacencies.push_back(std::vector<int>(0));
      std::list<int>::iterator consiter = conssadjacenciestemp[i].begin();
      std::list<int>::iterator consiterend = conssadjacenciestemp[i].end();
      for( ; consiter != consiterend; ++consiter )
      {
         conssadjacencies[i].push_back(*consiter);
      }
   }

}



/** constructs seeeds using the registered detectors
 *  @return user has to free seeeds */
std::vector<SeeedPtr> Seeedpool::findSeeeds()
{
   /** 1) read parameter, as there are: maxrounds
    *  2) loop rounds
    *  3) every seeed in seeeds
    *  4) every detector not registered yet propagates seeed
    *  5)  */

   bool displaySeeeds = false;
   int verboseLevel;
   std::vector<int> successDetectors;
   std::vector<SeeedPtr> delSeeeds;
   bool duplicate;
   SCIP_CLOCK* postprocessingclock;
   SCIPcreateClock( scip, & postprocessingclock );


   successDetectors = std::vector<int>( nDetectors, 0 );

   delSeeeds = std::vector < SeeedPtr > ( 0 );

   verboseLevel = 1;

   /** set detection data */
   SCIP_CALL_ABORT( SCIPgetIntParam( scip, "detection/maxrounds", & maxndetectionrounds ) );


    /** @TODO this does not look well streamlined: currseeeds should be empty here, and seeedstopopulate should be the only seeeds to poopulate */
   for( size_t i = 0; i < currSeeeds.size(); ++ i )
   {
      SCIP_CALL_ABORT( prepareSeeed( currSeeeds[i] ) );
       if( currSeeeds[i]->getID() < 0 )
          currSeeeds[i]->setID(getNewIdForSeeed() );
   }

   /** add translated original seeeds (of unpresolved problem) */
   for( size_t i = 0; i < seeedstopopulate.size(); ++ i )
   {
      SCIP_CALL_ABORT( prepareSeeed( seeedstopopulate[i] ) );
      if( seeedIsNoDuplicateOfSeeeds( seeedstopopulate[i], currSeeeds, true ) )
         currSeeeds.push_back( seeedstopopulate[i] );
       else
          continue;
       if( seeedstopopulate[i]->getID() < 0 )
          seeedstopopulate[i]->setID(getNewIdForSeeed() );
   }

   for( int round = 0; round < maxndetectionrounds; ++ round )
   {
      SCIPverbMessage(scip, SCIP_VERBLEVEL_HIGH, NULL, "Begin of detection round %d of %d total rounds \n", round, maxndetectionrounds);
      if( currSeeeds.size() == 0 )
      {
         SCIPverbMessage(scip, SCIP_VERBLEVEL_HIGH, NULL, "Detection loop can be aborted since there are no more partial decompositions to refine! \n" );
         break;
      }


      std::vector<SeeedPtr> nextSeeeds = std::vector < SeeedPtr > ( 0 );
      std::vector<SeeedPtr> currSeeedsToDelete = std::vector < SeeedPtr > ( 0 );

#pragma omp parallel for schedule( static, 1 )
      for( size_t s = 0; s < currSeeeds.size(); ++ s )
      {
         SeeedPtr seeedPtr;
         seeedPtr = currSeeeds[s];

#pragma omp critical ( ostream )
         {
            if( displaySeeeds || verboseLevel >= 1 )
            {
               SCIPverbMessage(scip, SCIP_VERBLEVEL_HIGH, NULL, "Start to propagate seeed with id %d (%d of %d in round %d) \n", seeedPtr->getID(), s, currSeeeds.size(), round);
               if( displaySeeeds )
                  seeedPtr->displaySeeed();
            }
         }

         /** the current seeed is handled by all detectors */
         for( int d = 0; d < nDetectors; ++ d )
         {
            SEEED_PROPAGATION_DATA* seeedPropData;
            seeedPropData = new SEEED_PROPAGATION_DATA();
            seeedPropData->seeedpool = this;
            seeedPropData->nNewSeeeds = 0;
            DEC_DETECTOR* detector;
            std::vector<SeeedPtr>::const_iterator newSIter;
            std::vector<SeeedPtr>::const_iterator newSIterEnd;
            int maxcallround;
            int mincallround;
            int freqcallround;
            const char* detectorname;
            SCIP_CLOCK* detectorclock;

            detector = detectorToScipDetector[d];
            detectorname = DECdetectorGetName( detector );
            SCIP_RESULT result = SCIP_DIDNOTFIND;

            /** if the seeed is also propagated by the detector go on with the next detector */
            if( seeedPtr->isPropagatedBy( detector ) && ! detector->usefulRecall )
               continue;

            /** check if detector is callable in current detection round */
            SCIP_CALL_ABORT(
               getDetectorCallRoundInfo( scip, detectorname, transformed, & maxcallround, & mincallround,
                  & freqcallround ) );

            if( maxcallround < round || mincallround > round || ( ( round - mincallround ) % freqcallround != 0 ) )
               continue;

#pragma omp critical ( seeedcount )
            seeedPropData->seeedToPropagate = new gcg::Seeed( seeedPtr );

            /** new seeeds are created by the current detector */
#pragma omp critical ( clock )
            SCIPcreateClock( scip, & detectorclock );
            SCIP_CALL_ABORT( SCIPstartClock( scip, detectorclock ) );

            if( verboseLevel >= 1 )
            {
#pragma omp critical ( scipinfo )
               SCIPverbMessage( scip, SCIP_VERBLEVEL_FULL, NULL, "Detector %s started to propagate seeed with id %d )  \n",
                  DECdetectorGetName( detectorToScipDetector[d] ), seeedPtr->getID() );
            }

            SCIP_CALL_ABORT(
               detectorToScipDetector[d]->propagateSeeed( scip, detectorToScipDetector[d], seeedPropData, & result ) );

            for( int j = 0; j < seeedPropData->nNewSeeeds; ++ j )
            {
#pragma omp critical ( seeedcount )

               seeedPropData->newSeeeds[j]->setID( getNewIdForSeeed() );
               prepareSeeed( seeedPropData->newSeeeds[j] );
               assert( seeedPropData->newSeeeds[j]->checkConsistency( ) );
               seeedPropData->newSeeeds[j]->addDecChangesFromAncestor( seeedPtr );
               seeedPropData->newSeeeds[j]->setDetectorPropagated(detectorToScipDetector[d]);
            }

            SCIP_CALL_ABORT( SCIPstopClock( scip, detectorclock ) );

#pragma omp critical ( clockcount )
            detectorToScipDetector[d]->dectime += SCIPgetClockTime( scip, detectorclock );

#pragma omp critical ( clock )
            SCIPfreeClock( scip, & detectorclock );

            if( seeedPropData->nNewSeeeds != 0 && ( displaySeeeds ) )
            {
#pragma omp critical ( ostream )
               SCIPverbMessage( scip, SCIP_VERBLEVEL_FULL, NULL, "Detector %s found %d new seeed%s: \n",
                                 DECdetectorGetName( detectorToScipDetector[d] ), seeedPropData->nNewSeeeds, (seeedPropData->nNewSeeeds == 1 ? "": "s") );
#pragma omp critical ( ostream )
               SCIPverbMessage( scip, SCIP_VERBLEVEL_FULL, NULL, "%d", seeedPropData->newSeeeds[0]->getID() );
               for( int j = 1; j < seeedPropData->nNewSeeeds; ++ j )
               {
#pragma omp critical ( ostream )
                  SCIPverbMessage( scip, SCIP_VERBLEVEL_FULL, NULL, ", %d", seeedPropData->newSeeeds[0]->getID() );
               }
#pragma omp critical ( ostream )
               SCIPverbMessage( scip, SCIP_VERBLEVEL_FULL, NULL, "\n" );

               if( displaySeeeds )
               {
                  for( int j = 0; j < seeedPropData->nNewSeeeds; ++ j )
                  {
#pragma omp critical ( ostream )
                     seeedPropData->newSeeeds[j]->displaySeeed();
                  }

               }
            }
            else if( displaySeeeds )
            {
#pragma omp critical ( ostream )
               SCIPverbMessage( scip, SCIP_VERBLEVEL_FULL, NULL, "Detector %s found 0 new seeeds.\n", DECdetectorGetName( detectorToScipDetector[d] ) );
            }

            /** if a new seeed is no duplicate it is either added to the nextRoundSeeeds or the finishedSeeeds  */
            for( int seeed = 0; seeed < seeedPropData->nNewSeeeds; ++ seeed )
            {
               SCIP_Bool noduplicate;
               if( seeedPropData->newSeeeds[seeed]->isComplete() )
                  seeedPropData->newSeeeds[seeed]->deleteEmptyBlocks(false);
#pragma omp critical ( seeedptrstore )
               noduplicate = seeedIsNoDuplicate( seeedPropData->newSeeeds[seeed], nextSeeeds, finishedSeeeds, false );
               if( ! seeedPropData->newSeeeds[seeed]->isTrivial() && noduplicate )
               {
                  if( seeedPropData->newSeeeds[seeed]->getNOpenconss() == 0
                     && seeedPropData->newSeeeds[seeed]->getNOpenvars() == 0 )
                  {
                     if( verboseLevel > 2 )
                     {
#pragma omp critical ( ostream )
                        {
                           SCIPverbMessage( scip, SCIP_VERBLEVEL_FULL, NULL, "Seeed %d is added to finished seeeds.\n", seeedPropData->newSeeeds[seeed]->getID() );
                           seeedPropData->newSeeeds[seeed]->showVisualisation();
                        }
                     }
#pragma omp critical ( seeedptrstore )
                     {
                        assert( seeedPropData->newSeeeds[seeed]->getID() >= 0 );
                        addSeeedToFinished( seeedPropData->newSeeeds[seeed], &noduplicate );
                     }
                  }
                  else
                  {
                     if( verboseLevel > 2 )
                     {
#pragma omp critical ( ostream )
                        {
                           SCIPverbMessage( scip, SCIP_VERBLEVEL_FULL, NULL, "Seeed %d is addded to next round seeeds!\n", seeedPropData->newSeeeds[seeed]->getID() );
                           seeedPropData->newSeeeds[seeed]->showVisualisation();
                        }
                     }
#pragma omp critical ( seeedptrstore )
                     {
                        nextSeeeds.push_back( seeedPropData->newSeeeds[seeed] );
                     }
                  }
               }
               else
               {
                  delete seeedPropData->newSeeeds[seeed];
                  seeedPropData->newSeeeds[seeed] = NULL;
               }
            }

            /** cleanup propagation data structure */
            delete seeedPropData->seeedToPropagate;
            SCIPfreeMemoryArrayNull( scip, & seeedPropData->newSeeeds );
            seeedPropData->newSeeeds = NULL;
            seeedPropData->nNewSeeeds = 0;
            delete seeedPropData;
         } // end for detectors

         SCIPverbMessage( scip, SCIP_VERBLEVEL_HIGH, NULL, "Start finishing of partial decomposition %d.\n", seeedPtr->getID() );
         for( int d = 0; d < nFinishingDetectors; ++ d )
         {
            DEC_DETECTOR* detector = detectorToFinishingScipDetector[d];
            SCIP_RESULT result = SCIP_DIDNOTFIND;
            SEEED_PROPAGATION_DATA* seeedPropData;
            seeedPropData = new SEEED_PROPAGATION_DATA();
            seeedPropData->seeedpool = this;
            seeedPropData->nNewSeeeds = 0;
#pragma omp critical ( seeedcount )
            seeedPropData->seeedToPropagate = new gcg::Seeed( seeedPtr );

            if( verboseLevel > 2 )
#pragma omp critical ( ostream )
            {
               SCIPverbMessage( scip, SCIP_VERBLEVEL_FULL, NULL, "Check if finisher of detector %s  is enabled. \n", DECdetectorGetName( detectorToFinishingScipDetector[d] ) );
            }

            /** if the finishing of the detector is not enabled go on with the next detector */
            if( ! detector->enabledFinishing )
               continue;

            if( verboseLevel > 2 )
#pragma omp critical ( ostream )
            {
               SCIPverbMessage(scip, SCIP_VERBLEVEL_FULL, NULL, "Call finisher for detector %s\n",
                  DECdetectorGetName( detectorToFinishingScipDetector[d] ) );
            }
            SCIP_CALL_ABORT(
               detectorToFinishingScipDetector[d]->finishSeeed( scip, detectorToFinishingScipDetector[d], seeedPropData,
                  & result ) );

            for( int finished = 0; finished < seeedPropData->nNewSeeeds; ++ finished )
            {
               SeeedPtr seeed = seeedPropData->newSeeeds[finished];
               seeed->deleteEmptyBlocks(false);
#pragma omp critical ( seeedcount )
               seeed->setID( getNewIdForSeeed() );
               seeed->sort();
               seeed->calcHashvalue();
               seeed->setSeeedpool(this);
               seeed->addDecChangesFromAncestor( seeedPtr );
               seeed->setFinishedByFinisher( true );
               seeed->setFinishingDetectorPropagated(detectorToFinishingScipDetector[d]);
#pragma omp critical ( seeedptrstore )
               {
                  SCIP_Bool success;
                  addSeeedToFinished( seeed, &success );
                  if( !success )
                  {
                     bool isIdentical = false;
                     for( size_t h = 0; h < finishedSeeeds.size(); ++ h )
                     {
                        if( seeed == finishedSeeeds[h] )
                        {
                           isIdentical = true;
                           break;
                        }
                     }

                     if( ! isIdentical )
                     {
                        currSeeedsToDelete.push_back( seeed );
                     }
                  }
               }
            }
            SCIPfreeMemoryArrayNull( scip, & seeedPropData->newSeeeds );
            delete seeedPropData->seeedToPropagate;
            seeedPropData->newSeeeds = NULL;
            seeedPropData->nNewSeeeds = 0;
            delete seeedPropData;
         }
          #pragma omp critical (seeedptrstore)
          addSeeedToAncestor(seeedPtr);
      } // end for currseeeds

      for( size_t s = 0; s < currSeeedsToDelete.size(); ++ s )
      {
         delete currSeeedsToDelete[s];
         currSeeedsToDelete[s] = NULL;
      }

      currSeeeds = nextSeeeds;
   } // end for rounds

   /** complete the currseeeds with finishing detectors and add them to finished seeeds */
#pragma omp parallel for schedule( static, 1 )
   for( size_t i = 0; i < currSeeeds.size(); ++ i )
   {
      SeeedPtr seeedPtr = currSeeeds[i];
      for( int d = 0; d < nFinishingDetectors; ++ d )
      {
         DEC_DETECTOR* detector = detectorToFinishingScipDetector[d];
         SCIP_RESULT result = SCIP_DIDNOTFIND;
         SEEED_PROPAGATION_DATA* seeedPropData;
         seeedPropData = new SEEED_PROPAGATION_DATA();
         seeedPropData->seeedpool = this;
         seeedPropData->nNewSeeeds = 0;

#pragma omp critical ( seeedcount )
         seeedPropData->seeedToPropagate = new gcg::Seeed( seeedPtr );

         if( verboseLevel > 2 )
            SCIPverbMessage(scip, SCIP_VERBLEVEL_FULL, NULL, "check if finisher of detector %s is enabled\n",
               DECdetectorGetName( detectorToFinishingScipDetector[d] ) );

         /** if the finishing of the detector is not enabled go on with the next detector */
         if( ! detector->enabledFinishing )
            continue;

         SCIPverbMessage(scip, SCIP_VERBLEVEL_FULL, NULL, "call finisher for detector %s \n", DECdetectorGetName( detectorToFinishingScipDetector[d] ) );

         SCIP_CALL_ABORT(
            detectorToFinishingScipDetector[d]->finishSeeed( scip, detectorToFinishingScipDetector[d], seeedPropData,
               & result ) );

         for( int finished = 0; finished < seeedPropData->nNewSeeeds; ++ finished )
         {
            SeeedPtr seeed = seeedPropData->newSeeeds[finished];
            seeed->deleteEmptyBlocks(false);
#pragma omp critical ( seeedcount )
            seeed->setID( getNewIdForSeeed() );

            seeed->calcHashvalue();
            seeed->addDecChangesFromAncestor( seeedPtr );
            seeed->setFinishedByFinisher( true );
            seeed->setSeeedpool(this);
            seeed->setFinishingDetectorPropagated(detectorToFinishingScipDetector[d] );

            if( seeedIsNoDuplicateOfSeeeds( seeed, finishedSeeeds, false ) )
            {
               if( verboseLevel > 2 )
               {
                  SCIPverbMessage(scip, SCIP_VERBLEVEL_FULL, NULL, " Seeed %d is finished from next round seeeds!\n", seeed->getID() );
                  seeed->showVisualisation();
               }
#pragma omp critical ( seeedptrstore )
               {
                  SCIP_Bool success;
                  assert( seeed->getID() >= 0 );
                  addSeeedToFinished( seeed, &success  );
               }
            }
            else
               delete seeed;

            SCIPfreeMemoryArrayNull( scip, & seeedPropData->newSeeeds );
            seeedPropData->newSeeeds = NULL;
            seeedPropData->nNewSeeeds = 0;
         }

         delete seeedPropData->seeedToPropagate;
         delete seeedPropData;
      }
#pragma omp critical ( seeedptrstore )
       addSeeedToAncestor(seeedPtr);
   } // end for finishing curr seeeds

   SCIPverbMessage(scip, SCIP_VERBLEVEL_FULL, NULL, "%d  finished seeeds are found.\n", (int) finishedSeeeds.size() );

   if( displaySeeeds )
   {
      for( size_t i = 0; i < finishedSeeeds.size(); ++ i )
      {
         SCIPverbMessage(scip, SCIP_VERBLEVEL_FULL, NULL, "%d-th finished seeed:\n", (int) i );
         finishedSeeeds[i]->displaySeeed();
      }
   }

   /** count the successful refinement calls for each detector */
   for( size_t i = 0; i < finishedSeeeds.size(); ++ i )
   {
      assert( finishedSeeeds[i]->checkConsistency( ) );
      assert( finishedSeeeds[i]->getNOpenconss() == 0 );
      assert( finishedSeeeds[i]->getNOpenvars() == 0 );

      SCIP_CALL_ABORT( finishedSeeeds[i]->buildDecChainString() );
      for( int d = 0; d < nDetectors; ++ d )
      {
         if( finishedSeeeds[i]->isPropagatedBy( detectorToScipDetector[d] ) )
            successDetectors[d] += 1;
      }
   }

   /** preliminary output detector stats */

   SCIPverbMessage(scip, SCIP_VERBLEVEL_HIGH, NULL, "Measured running time per detector: \n" );

   for( int i = 0; i < nDetectors; ++ i )
   {
      if( SCIPgetVerbLevel(scip) >= SCIP_VERBLEVEL_HIGH )
      {
         std::cout << "Detector " << std::setw( 25 ) << std::setiosflags( std::ios::left )
         << DECdetectorGetName( detectorToScipDetector[i] ) << " \t worked on \t " << successDetectors[i] << " of "
         << finishedSeeeds.size() << "\t and took a total time of \t" << detectorToScipDetector[i]->dectime << std::endl;
      }
   }

   SCIPdebugMessage("Started score calculating of finished decompositions\n");
   if( (int) finishedSeeeds.size() != 0 )
   {
       SCIP_Real maxscore = finishedSeeeds[0]->getScore( SCIPconshdlrDecompGetCurrScoretype( scip ) );
      //            SeeedPtr bestSeeed = finishedSeeeds[0];
      for( size_t i = 1; i < finishedSeeeds.size(); ++ i )
      {
          SCIP_Real score = finishedSeeeds[i]->getScore( SCIPconshdlrDecompGetCurrScoretype( scip ) );
         if( score > maxscore )
         {
            maxscore = score;
         }
      }
   }
   SCIPdebugMessage("Finished score calculating of finished decompositions\n");

   SCIPdebugMessage("Started marking curr seeeds for deletion\n");
   /** delete the seeeds */
   for( size_t c = 0; c < currSeeeds.size(); ++c )
   {
      duplicate = false;
      SCIP_CALL_ABORT( currSeeeds[c]->buildDecChainString() );
      for( size_t d = 0; d < delSeeeds.size(); ++ d )
      {
         if( currSeeeds[c] == delSeeeds[d] )
         {
            duplicate = true;
            break;
         }
      }
      if( ! duplicate )
      {
         delSeeeds.push_back( currSeeeds[c] );
      }
   }

   /** postprocess the finished seeeds */
   std::vector<SeeedPtr >postprocessed(0);
   SCIPverbMessage(scip, SCIP_VERBLEVEL_HIGH, NULL, "Started postprocessing of decompositions...\n");
   SCIP_CALL_ABORT( SCIPstartClock( scip, postprocessingclock ) );
#pragma omp parallel for schedule( static, 1 )
   for( size_t c = 0 ; c < finishedSeeeds.size(); ++c )
   {
      SeeedPtr seeedPtr = finishedSeeeds[c];
      for( int d = 0; d < getNPostprocessingDetectors(); ++d )
      {
         DEC_DETECTOR* detector = detectorToPostprocessingScipDetector[d];
         SCIP_RESULT result = SCIP_DIDNOTFIND;
         SEEED_PROPAGATION_DATA* seeedPropData;
         seeedPropData = new SEEED_PROPAGATION_DATA();
         seeedPropData->seeedpool = this;
         seeedPropData->nNewSeeeds = 0;

#pragma omp critical ( seeedcount )
         seeedPropData->seeedToPropagate = new gcg::Seeed( seeedPtr );

         if( verboseLevel > 2 )
            SCIPverbMessage(scip, SCIP_VERBLEVEL_FULL, NULL, "check if postprocessor of detector %s is enabled\n",
               DECdetectorGetName( detectorToPostprocessingScipDetector[d] ) );

         /** if the postprocessing of the detector is not enabled go on with the next detector */
         if( ! detector->enabledPostprocessing )
            continue;


         SCIPverbMessage(scip, SCIP_VERBLEVEL_FULL, NULL, "call finisher for detector %s \n", DECdetectorGetName( detectorToPostprocessingScipDetector[d] ) );

         SCIP_CALL_ABORT(
            detectorToPostprocessingScipDetector[d]->postprocessSeeed( scip, detectorToPostprocessingScipDetector[d], seeedPropData,
               & result ) );

         for( int finished = 0; finished < seeedPropData->nNewSeeeds; ++ finished )
         {
            SeeedPtr seeed = seeedPropData->newSeeeds[finished];
#pragma omp critical ( seeedcount )
            seeed->setID( getNewIdForSeeed() );

            seeed->calcHashvalue();
            seeed->addDecChangesFromAncestor( seeedPtr );
            seeed->setFinishedByFinisher( true );
            seeed->setSeeedpool(this);
            seeed->setDetectorPropagated(detectorToPostprocessingScipDetector[d]);

            if( seeedIsNoDuplicateOfSeeeds( seeed, finishedSeeeds, false ) && seeedIsNoDuplicateOfSeeeds( seeed, postprocessed, false )  )
            {
               if( verboseLevel > 2 )
               {
                  SCIPverbMessage(scip, SCIP_VERBLEVEL_FULL, NULL, " Seeed %d is finished from next round seeeds!\n", seeed->getID() );
                  seeed->showVisualisation();
               }
#pragma omp critical ( seeedptrstore )
               {
                  assert( seeed->getID() >= 0 );
                  postprocessed.push_back( seeed);
               }
            }
            else
               delete seeed;

         }
         SCIPfreeMemoryArrayNull( scip, & seeedPropData->newSeeeds );
         seeedPropData->newSeeeds = NULL;
         seeedPropData->nNewSeeeds = 0;
         delete seeedPropData->seeedToPropagate;
         delete seeedPropData;
      }
//#pragma omp critical ( seeedptrstore )
//       addSeeedToAncestor(seeedPtr);

   } // end for postprocessing finished seeeds
   SCIP_CALL_ABORT( SCIPstopClock( scip, postprocessingclock ) );
   postprocessingtime = SCIPgetClockTime( scip, postprocessingclock );
   for( size_t c = 0; c < postprocessed.size(); ++c)
      addSeeedToFinishedUnchecked(postprocessed[c]);
   SCIPverbMessage(scip, SCIP_VERBLEVEL_HIGH, NULL, "...finished postprocessing of decompositions. Added %d new decomps. \n", postprocessed.size());
   SCIP_CALL_ABORT( SCIPfreeClock( scip, & postprocessingclock ) );


   sortAllRelevantSeeeds();
   return finishedSeeeds;
 }


/* sorts seeeds in finished seeeds data structure according to their score */
 void Seeedpool::sortFinishedForScore()
{
   if( SCIPconshdlrDecompGetCurrScoretype(scip) == scoretype::MAX_WHITE )
      std::sort(finishedSeeeds.begin(), finishedSeeeds.end(), cmpSeeedsMaxWhite);

   if( SCIPconshdlrDecompGetCurrScoretype(scip) == scoretype::BORDER_AREA )
      std::sort(finishedSeeeds.begin(), finishedSeeeds.end(), cmpSeeedsBorderArea);

   if( SCIPconshdlrDecompGetCurrScoretype(scip) == scoretype::CLASSIC )
      std::sort(finishedSeeeds.begin(), finishedSeeeds.end(), cmpSeeedsClassic);

   if( SCIPconshdlrDecompGetCurrScoretype(scip) == scoretype::MAX_FORESSEEING_WHITE )
      std::sort(finishedSeeeds.begin(), finishedSeeeds.end(), cmpSeeedsFWhite);

   if( SCIPconshdlrDecompGetCurrScoretype(scip) == scoretype::MAX_FORESEEING_AGG_WHITE )
         std::sort(finishedSeeeds.begin(), finishedSeeeds.end(), cmpSeeedsAggFWhite);

   if( SCIPconshdlrDecompGetCurrScoretype(scip) == scoretype::SETPART_FWHITE )
      std::sort(finishedSeeeds.begin(), finishedSeeeds.end(), cmpSeeedsPPCfWhite);

   if( SCIPconshdlrDecompGetCurrScoretype(scip) == scoretype::SETPART_AGG_FWHITE )
      std::sort(finishedSeeeds.begin(), finishedSeeeds.end(), cmpSeeedsPPCaggFWhite);

   if( SCIPconshdlrDecompGetCurrScoretype(scip) == scoretype::BENDERS )
      std::sort(finishedSeeeds.begin(), finishedSeeeds.end(), cmpSeeedsBenders);


}

 /** method to complete a set of incomplete seeeds with the help of all included detectors that implement a finishing method
 *  @return set of completed decomposition */
std::vector<SeeedPtr> Seeedpool::finishIncompleteSeeeds(
   std::vector<SeeedPtr> incompleteseeeds
   )
{
   std::vector<SeeedPtr> finisheds( 0, NULL );
   int verboseLevel = 1;

#pragma omp parallel for schedule( static, 1 )
   for( size_t i = 0; i < incompleteseeeds.size(); ++ i )
   {
      SeeedPtr seeedPtr = incompleteseeeds[i];

      for( int d = 0; d < nFinishingDetectors; ++ d )
      {
         DEC_DETECTOR* detector = detectorToFinishingScipDetector[d];
         SCIP_RESULT result = SCIP_DIDNOTFIND;
         SEEED_PROPAGATION_DATA* seeedPropData;
         seeedPropData = new SEEED_PROPAGATION_DATA();
         seeedPropData->seeedpool = this;
         seeedPropData->nNewSeeeds = 0;

#pragma omp critical ( seeedcount )
         seeedPropData->seeedToPropagate = new gcg::Seeed( seeedPtr );

         if( verboseLevel > 2 )
            SCIPverbMessage(scip, SCIP_VERBLEVEL_FULL, NULL, "check if finisher of detector %s is enabled\n", DECdetectorGetName( detectorToScipDetector[d] ) );

         /** if the finishing of the detector is not enabled go on with the next detector */
         if( ! detector->enabledFinishing )
            continue;

         SCIPverbMessage(scip, SCIP_VERBLEVEL_FULL, NULL, "call finisher for detector %s\n", DECdetectorGetName( detectorToFinishingScipDetector[d] ) );

         SCIP_CALL_ABORT(
            detectorToFinishingScipDetector[d]->finishSeeed( scip, detectorToFinishingScipDetector[d], seeedPropData,
               & result ) );

         for( int finished = 0; finished < seeedPropData->nNewSeeeds; ++ finished )
         {
            SeeedPtr seeed = seeedPropData->newSeeeds[finished];
#pragma omp critical ( seeedcount )
            seeed->setID( getNewIdForSeeed() );

            seeed->calcHashvalue();
            seeed->addDecChangesFromAncestor( seeedPtr );
            seeed->setFinishedByFinisher( true );

            if( seeedIsNoDuplicateOfSeeeds( seeed, finishedSeeeds, false ) )
            {
               if( verboseLevel > 2 )
               {
                  SCIPverbMessage(scip, SCIP_VERBLEVEL_FULL, NULL, "seeed %d is finished from next round seeeds! \n", seeed->getID() );
                  seeed->showVisualisation();
               }
#pragma omp critical ( seeedptrstore )
               {
                  assert( seeed->getID() >= 0 );
                  finisheds.push_back( seeed );
               }
            }

            SCIPfreeMemoryArrayNull( scip, & seeedPropData->newSeeeds );
            seeedPropData->newSeeeds = NULL;
            seeedPropData->nNewSeeeds = 0;
         }

         delete seeedPropData->seeedToPropagate;
         delete seeedPropData;
      }
   } // end for finishing curr seeeds
   return finisheds;
}


/** calls findSeeeds method and translates the resulting seeeds into decompositions */
void Seeedpool::findDecompositions()
{
   std::vector<int> successDetectors;

   successDetectors = std::vector<int>( nDetectors, 0 );

   finishedSeeeds = findSeeeds();

   /* sort the seeeds according to maximum white measure */
   sortFinishedForScore();

}


/*SCIP_RETCODE DECdecompCheckConsistency(DEC_DECOMP* decomp)
{
   int c;
   int b;
   int v;

   for( v = 0; v < SCIPgetNVars(scip); ++v )
   {
      assert(SCIPhashmapExists(DECdecompGetVartoblock(decomp), SCIPgetVars(scip)[v]));
   }
}*/

/** returns seeed with the corresponding id or NULL if there is no finished seeed with that id */
gcg::Seeed* Seeedpool::findFinishedSeeedByID(
     int      seeedid
     )
  {
     for( size_t fs = 0; fs < finishedSeeeds.size(); ++fs )
     {
        if ( finishedSeeeds[fs]->getID() == seeedid )
           return finishedSeeeds[fs];
     }

     return NULL;
  }



/** adds a seeed to ancestor seeeds */
void Seeedpool::addSeeedToAncestor(
   SeeedPtr seeed
   )
{
   ancestorseeeds.push_back( seeed );
}


/** adds a seeed to current seeeds */
void Seeedpool::addSeeedToCurr(
   SeeedPtr seeed
   )
{
   if( seeedIsNoDuplicateOfSeeeds(seeed, currSeeeds, false) )
      currSeeeds.push_back( seeed );
}


/** adds a seeed to finished seeeds */
void Seeedpool::addSeeedToFinished(
   SeeedPtr seeed,
   SCIP_Bool* success
   )
{
   if( seeedIsNoDuplicateOfSeeeds(seeed, finishedSeeeds, false) )
   {
      finishedSeeeds.push_back( seeed );
      *success = TRUE;
   }
   else
   {
      *success = FALSE;
   }
   return;
}


/** adds a seeed to finished seeeds withou checking for duplicates, dev has to check this on his own*/
void Seeedpool::addSeeedToFinishedUnchecked(
   SeeedPtr seeed
   )
{
   finishedSeeeds.push_back( seeed );

   return;
}


/** adds a seeed to incomplete seeeds */
void Seeedpool::addSeeedToIncomplete(
   SeeedPtr seeed,
   SCIP_Bool* success
   )
{
   *success = FALSE;
   if( seeedIsNoDuplicateOfSeeeds(seeed, incompleteSeeeds, false) )
   {
      incompleteSeeeds.push_back( seeed );
      *success = TRUE;
   }
   return;
}

SCIP_Bool Seeedpool::isSeeedDuplicateofIncomplete(
   SeeedPtr seeed
   )
{
   return !(seeedIsNoDuplicateOfSeeeds(seeed, incompleteSeeeds, false));
}

SCIP_Bool Seeedpool::isSeeedDuplicateofFinished(
   SeeedPtr seeed
   )
{
   return !(seeedIsNoDuplicateOfSeeeds(seeed, finishedSeeeds, false));
}

SCIP_Bool Seeedpool::areThereContinuousVars(){

   for( int v = 0; v < getNVars(); ++v )
   {
      if( SCIPvarGetType( getVarForIndex(v)) == SCIP_VARTYPE_CONTINUOUS  || SCIPvarGetType( getVarForIndex(v)) == SCIP_VARTYPE_IMPLINT   )
         return TRUE;
   }
   return FALSE;
}

/** calculates the strong decomposition score of a seeed */
/*
 *  strong decompositon score is defined as follows:
 */
SCIP_RETCODE Seeedpool::calcStrongDecompositionScore(
   SeeedPtr seeed,
   SCIP_Real* score
   )
{
   SCIP_Bool hittimelimit;
   SCIP_Bool errorpricing;
   //std::vector<SCIP_Real> randomdualvals;

   /** @TODO introduce scip parameters */
   SCIP_Real timelimit;
   SCIP_Real timelimitfast;

   /** @TODO use and introduce scip parameter limit (for a pricing problem to be considered fractional solvable) of difference optimal value of LP-Relaxation and optimal value of artificial pricing problem */
   /** SCIP_Real gaplimitsolved; */

   /** @TODO use and introduce scip parameter weighted limit (for a pricing problem to be considered fractional solvable) difference optimal value of LP-Relaxation and optimal value of artificial pricing problem */
   /** SCIP_Real gaplimitbeneficial; */

   SCIP_Real scorecoef_fastbenefical;
   SCIP_Real scorecoef_mediumbenefical;
   /** SCIP_Real scorecoef_fastlittlebenefical; */
   /** SCIP_Real scorecoef_mediumlittlebenefical; */
   SCIP_Real scorecoef_fastnobenefical;
   SCIP_Real scorecoef_mediumnobenefical;

   int npricingconss;

   SCIP_Real infinity;
   SCIP_Real epsilon;
   SCIP_Real sumepsilon;
   SCIP_Real feastol;
   SCIP_Real lpfeastol;
   SCIP_Real dualfeastol;
   SCIP_Bool enableppcuts;

   SCIP_Bool benefical;
   SCIP_Bool fast;

   SCIP_Bool writesubproblem;

   int clocktype;

   SCIP_Real dualvalmethodcoef;

   if( !transformed )
   {
      SCIPverbMessage(scip, SCIP_VERBLEVEL_MINIMAL, NULL, " \n Attention! Strong decomposition score is not implemented for decomps belonging to the original problem \n\n");
      return SCIP_OKAY;
   }

   *score = 0.;
   npricingconss = 0;

   writesubproblem = FALSE;

 // randomdualvals = std::vector<SCIP_Real>(getNConss(),0. );

   SCIPgetRealParam(scip, "detection/strong_detection/coeffactororigvsrandom", &dualvalmethodcoef);

   timelimit = 30.;
   timelimitfast  =  0.1 * timelimit;

   /**gaplimitsolved = 0.;
   gaplimitbeneficial = 0.3; */

   scorecoef_fastbenefical = 1.;
   scorecoef_mediumbenefical = 0.75;

   /** not used yes */
/*   scorecoef_fastlittlebenefical = 0.75; */
/*   scorecoef_mediumlittlebenefical = 0.5; */

   scorecoef_fastnobenefical = 0.3;
   scorecoef_mediumnobenefical = 0.1;

   /* get numerical tolerances of the original SCIP instance in order to use the same numerical tolerances in master and pricing problems */
   SCIP_CALL( SCIPgetRealParam(scip, "numerics/infinity", &infinity) );
   SCIP_CALL( SCIPgetRealParam(scip, "numerics/epsilon", &epsilon) );
   SCIP_CALL( SCIPgetRealParam(scip, "numerics/sumepsilon", &sumepsilon) );
   SCIP_CALL( SCIPgetRealParam(scip, "numerics/feastol", &feastol) );
   SCIP_CALL( SCIPgetRealParam(scip, "numerics/lpfeastol", &lpfeastol) );
   SCIP_CALL( SCIPgetRealParam(scip, "numerics/dualfeastol", &dualfeastol) );

   /* get clocktype of the original SCIP instance in order to use the same clocktype in master and pricing problems */
   SCIP_CALL( SCIPgetIntParam(scip, "timing/clocktype", &clocktype) );


   enableppcuts = FALSE;
   SCIP_CALL( SCIPgetBoolParam(scip, "sepa/basis/enableppcuts", &enableppcuts) );



   for ( int block = 0; block < seeed->getNBlocks(); ++block )
   {
      npricingconss += seeed->getNConssForBlock(block);
   }

   /* for every pricing problem calculate a corresponding score coeff and break if a pricing problem cannot be solved in the timelimit */
   for ( int block = 0; block < seeed->getNBlocks(); ++block )
   {
      SCIP* subscip;
      char name[SCIP_MAXSTRLEN];
      SCIP_HASHMAP* hashpricingvartoindex;
      SCIP_HASHMAP* hashorig2pricingvar;
      SCIP_Real score_coef;
      SCIP_Real weight_subproblem;
      std::stringstream subname;

      hittimelimit = FALSE;
      errorpricing = FALSE;


      subname << "temp_pp_" << block << ".lp";
      std::vector<SCIP_VAR*> indextopricingvar;

      SCIPverbMessage(scip, SCIP_VERBLEVEL_HIGH, NULL, "started calculate strong decomposition subproblem for block %d \n", block );

      indextopricingvar = std::vector<SCIP_VAR*>(getNVars(), NULL);

      SCIP_CALL( SCIPhashmapCreate(&hashpricingvartoindex, SCIPblkmem(scip), getNVars()) ); /*lint !e613*/
      SCIP_CALL( SCIPhashmapCreate(&hashorig2pricingvar, SCIPblkmem(scip), getNVars()) ); /*lint !e613*/

      (void) SCIPsnprintf(name, SCIP_MAXSTRLEN, "testpricing_block_%d", block);

      benefical = FALSE;
      fast = FALSE;
      score_coef = 0.0;
      weight_subproblem = (SCIP_Real) seeed->getNConssForBlock(block) / npricingconss;

      /** build subscip */
      SCIP_CALL( SCIPcreate(&subscip) );
      SCIP_CALL( SCIPincludeDefaultPlugins(subscip) );
      SCIP_CALL( setTestpricingProblemParameters(subscip, clocktype, infinity, epsilon, sumepsilon, feastol, lpfeastol, dualfeastol, enableppcuts, timelimit) );
      SCIP_CALL( SCIPsetIntParam(subscip, "presolving/maxrounds", 0) );
      SCIP_CALL( SCIPsetIntParam(subscip, "lp/solvefreq", 1) );
      SCIP_CALL( SCIPcreateProb(subscip, name, NULL, NULL, NULL, NULL, NULL, NULL, NULL) );

      SCIPverbMessage(scip, SCIP_VERBLEVEL_HIGH, NULL, "started calculate strong decomposition, timelimit: %f  timelimitfast: %f \n",  timelimit, timelimitfast );


      /** copy variables */
      for( int var = 0; var < seeed->getNVarsForBlock(block); ++var )
      {
         int varid;
         SCIP_VAR* origprobvar;
         SCIP_VAR* pricingprobvar;
         SCIP_Real obj;


         varid = seeed->getVarsForBlock(block)[var];

         if ( transformed )
            origprobvar = getVarForIndex(varid);
         else
            origprobvar = SCIPvarGetProbvar(getVarForIndex(varid));

         /** calculate obj val from shuffled */
         obj = SCIPvarGetObj(origprobvar);
         for( int c = 0; c < getNConssForVar(varid); ++c )
         {
            int consid;
            SCIP_Real dualval;

            dualval = 0.;

            consid = getConssForVar(varid)[c];
            if ( seeed->isConsMastercons(consid) )
            {
               if( SCIPisEQ( scip, dualvalmethodcoef, 0.0) )
                  dualval = getDualvalRandom(consid);
               else if( SCIPisEQ( scip, dualvalmethodcoef, 1.0) )
                  dualval = getDualvalOptimalLP(consid);
               else
                  dualval = dualvalmethodcoef * getDualvalOptimalLP(consid) + (1.- dualvalmethodcoef) * getDualvalRandom(consid);
               obj -= dualval * getVal(consid, varid);
            }
         }

         /** round variable objective coeffs to decrease numerical troubles */
  //       obj = SCIPfloor(scip, obj * 100 + 0.5 )/100.;

         (void) SCIPsnprintf(name, SCIP_MAXSTRLEN, "pr%d_%s", block, SCIPvarGetName(origprobvar));
         SCIP_CALL( SCIPcreateVar(subscip, &pricingprobvar, name, SCIPvarGetLbGlobal(origprobvar),
                  SCIPvarGetUbGlobal(origprobvar), obj, SCIPvarGetType(origprobvar),
                  TRUE, FALSE, NULL, NULL, NULL, NULL, NULL) );
         SCIPhashmapSetImage(hashorig2pricingvar, origprobvar, pricingprobvar);
         SCIPhashmapSetImage(hashpricingvartoindex, pricingprobvar, (void*) (size_t)varid);
         indextopricingvar[varid] = pricingprobvar;
         SCIP_CALL( SCIPaddVar(subscip, pricingprobvar) );
      }

      /** copy constraints */
      SCIP_CALL( createTestPricingprobConss(scip, subscip, this, seeed, block, hashorig2pricingvar) );

      SCIP_CALL(SCIPtransformProb(subscip) );
      /** set parameter for subscip */

      if( writesubproblem )
         SCIPwriteTransProblem(subscip, subname.str().c_str(), "lp", FALSE);

      /** solve subscip */
      SCIPverbMessage(scip, SCIP_VERBLEVEL_HIGH, NULL, "started solving subproblem for block %d \n", block );
      SCIP_CALL( SCIPsolve(subscip) );

      SCIPverbMessage(scip, SCIP_VERBLEVEL_HIGH, NULL, "finished solving subproblem in %f seconds \n", SCIPgetSolvingTime(subscip) );

      SCIPsolve(subscip);

      if( SCIPgetStatus(subscip) != SCIP_STATUS_OPTIMAL )
      {
         if( SCIPgetStatus(subscip) == SCIP_STATUS_TIMELIMIT )
            hittimelimit = TRUE;
         else
            errorpricing = TRUE;
      }

      if ( errorpricing || hittimelimit)
      {
         if( hittimelimit )
            SCIPverbMessage(scip,  SCIP_VERBLEVEL_FULL, NULL, "Hit timelimit in pricing problem %d \n.", block);
         else
            SCIPverbMessage(scip,  SCIP_VERBLEVEL_FULL, NULL, "Error in pricing problem %d \n.", block);

         *score = 0.;
         SCIPhashmapFree(&hashpricingvartoindex);
         SCIPfree(&subscip);

         /**SCIPfreeRandom(scip, &randnumgen ); */

         return SCIP_OKAY;
      }


      /** get coefficient */
      if ( !SCIPisEQ( scip,  SCIPgetFirstLPLowerboundRoot(subscip), SCIPgetDualbound(subscip) ) )
         benefical = TRUE;

      SCIPverbMessage(scip, SCIP_VERBLEVEL_HIGH, NULL, "first dual bound: %f ; dual bound end: %f \n",SCIPgetFirstLPLowerboundRoot(subscip), SCIPgetDualbound(subscip)   );

      if( SCIPisFeasLE( scip, SCIPgetSolvingTime(subscip), timelimitfast ) )
         fast = TRUE;

      if ( fast && benefical )
         score_coef = scorecoef_fastbenefical;

      if ( !fast && benefical )
         score_coef = scorecoef_mediumbenefical;

      if ( fast && !benefical )
         score_coef = scorecoef_fastnobenefical;

      if ( !fast && !benefical )
         score_coef = scorecoef_mediumnobenefical;

      SCIPverbMessage(scip, SCIP_VERBLEVEL_HIGH, NULL, "scorecoef for subproblem %d is %f with weighting factor %f\n", block, score_coef, weight_subproblem );

      *score += score_coef * weight_subproblem;

    //  SCIPprintStatistics(subscip, NULL);


      /** free stuff */
      for( int var = 0; var < seeed->getNVarsForBlock(block); ++var )
      {
         int varid = seeed->getVarsForBlock(block)[var];
         SCIPreleaseVar(subscip, &indextopricingvar[varid]);
      }

      SCIPhashmapFree(&hashpricingvartoindex);

      SCIPfree(&subscip);
   }// end for blocks


   /**SCIPfreeRandom(scip, &randnumgen ); */
   /** consider coefficients   */

   return SCIP_OKAY;
}


/** clears ancestor seeed data structure */
void Seeedpool::clearAncestorSeeeds()
{
   ancestorseeeds.clear();
}

/** clears current seeed data structure */
void Seeedpool::clearCurrentSeeeds()
{
   currSeeeds.clear();
}

/** clears finished seeed data structure */
void Seeedpool::clearFinishedSeeeds()
{
   finishedSeeeds.clear();
}

/** clears incomplete seeed data structure */
void Seeedpool::clearIncompleteSeeeds()
{
   incompleteSeeeds.clear();
}

/** returns a seeed from ancestor seeed data structure */
SeeedPtr Seeedpool::getAncestorSeeed(
   int seeedindex
   )
{
   assert( 0 <= seeedindex && seeedindex < (int) ancestorseeeds.size() );

   return ancestorseeeds[seeedindex];
}

/** returns a seeed from current (open) seeed data structure */
SeeedPtr Seeedpool::getCurrentSeeed(
   int seeedindex
   )
{
   assert( 0 <= seeedindex && seeedindex < (int) currSeeeds.size() );

   return currSeeeds[seeedindex];
}

/** returns a seeed from finished seeed data structure */
SeeedPtr Seeedpool::getFinishedSeeed(
   int seeedindex
   )
{
   assert( 0 <= seeedindex && seeedindex < (int) finishedSeeeds.size() );

   return finishedSeeeds[seeedindex];
}

/** returns a seeed from incomplete seeed data structure */
SeeedPtr Seeedpool::getIncompleteSeeed(
   int seeedindex
   )
{
   assert( 0 <= seeedindex && seeedindex < (int) incompleteSeeeds.size() );

   return incompleteSeeeds[seeedindex];
}

/** returns size of ancestor seeed data structure */
int Seeedpool::getNAncestorSeeeds()
{
   return ancestorseeeds.size();
}

/** returns size of current (open) seeed data structure */
int Seeedpool::getNCurrentSeeeds()
{
   return currSeeeds.size();
}

/** returns size of finished seeed data structure */
int Seeedpool::getNFinishedSeeeds()
{
   return finishedSeeeds.size();
}

/** returns size of incomplete seeed data structure */
int Seeedpool::getNIncompleteSeeeds()
{
   return incompleteSeeeds.size();
}


/** returns total number of constraints where ranged constraints are counted twice */
int Seeedpool::getNTotalConss(
){
   int nconss = 0;

   for ( int c = 0; c < getNConss(); ++c )
   {
      SCIP_CONS* cons = consToScipCons[c];
      nconss += GCGconsIsRanged(scip, cons) ? 2 : 1;
   }

   return nconss;
}

/** returns the number of nonzero entries in the coefficient matrix */
long Seeedpool::getNTotalNonzeros()
{
   long ntotalnonzeros = nnonzeros;

   for (int c  = 0; c < getNConss(); ++c )
   {
      SCIP_CONS* cons = getScipCons(c);
      if( GCGconsIsRanged(scip, cons) )
      {
         ntotalnonzeros += GCGconsGetNVars(scip, cons);
      }
   }

   return ntotalnonzeros;
}



/** returns true if the given seeed is a duplicate of a seeed that is already contained in
 *  finished seeeds or current seeeds data structure */
bool Seeedpool::hasDuplicate(
   SeeedPtr seeed
   )
{
   assert( seeed != NULL );

   return !seeedIsNoDuplicate( seeed, currSeeeds, finishedSeeeds, true );
}


/** returns whether or not this seeedpool is for detectiong decompositions for benders */
  SCIP_Bool Seeedpool::isForBenders()
  {
        return benders;
  }




/** translates seeeds and classifiers if the index structure of the problem has changed, e.g. due to presolving */
void Seeedpool::translateSeeedData(
   Seeedpool* origpool,
   std::vector<Seeed*> origseeeds,
   std::vector<Seeed*>& newseeeds,
   std::vector<ConsClassifier*> otherconsclassifiers,
   std::vector<ConsClassifier*>& newconsclassifiers,
   std::vector<VarClassifier*> othervarclassifiers,
   std::vector<VarClassifier*>& newvarclassifiers
   )
{
   assert( newseeeds.empty() );
   assert( newconsclassifiers.empty() );
   assert( newvarclassifiers.empty() );

   SCIP_CLOCK* translationclock;

   std::vector<int> rowothertothis;
   std::vector<int> rowthistoother;
   std::vector<int> colothertothis;
   std::vector<int> colthistoother;
   std::vector<int> missingrowinthis;

   SCIP_Bool presolvingdisabled;
   int presolvingrounds;

   presolvingdisabled = FALSE;

   SCIPcreateClock(scip, &translationclock);
   SCIPstartClock(scip, translationclock);

   SCIPgetIntParam(scip, "presolving/maxrounds", &presolvingrounds);

   if ( presolvingrounds == 0)
      presolvingdisabled = TRUE;

   SCIPverbMessage( this->scip, SCIP_VERBLEVEL_HIGH, NULL, "started translate seeed method: presolving is %s \n", (presolvingdisabled ? "disabled, try short method." : "enabled, has to do long version. " ) );

   if( presolvingdisabled )
   {
      missingrowinthis = std::vector<int>(0);
      rowothertothis = std::vector<int>(0);
      rowthistoother = std::vector<int>(0);
      colothertothis = std::vector<int>(0);
      colthistoother = std::vector<int>(0);
      for( int i = 0; i < nConss ; ++i )
      {
         rowothertothis.push_back(i);
         rowthistoother.push_back(i);
      }
      for( int j = 0; j < nVars ; ++j )
      {
         colthistoother.push_back(j);
         colothertothis.push_back(j);
      }
   } else
      calcTranslationMapping( origpool, rowothertothis, rowthistoother, colothertothis, colthistoother, missingrowinthis );

   SCIPverbMessage( this->scip, SCIP_VERBLEVEL_HIGH, NULL,
      " calculated translation; number of missing constraints: %d; number of other seeeds: %d \n", missingrowinthis.size(),
      origseeeds.size() );

   newseeeds = getTranslatedSeeeds( origseeeds, rowothertothis, rowthistoother, colothertothis, colthistoother );
   newconsclassifiers = getTranslatedConsClassifiers( otherconsclassifiers, rowothertothis, rowthistoother );
   newvarclassifiers = getTranslatedVarClassifiers( othervarclassifiers, colothertothis, colthistoother );\

   SCIPstopClock(scip, translationclock);

   translatingtime += SCIPgetClockTime(scip, translationclock);

   SCIPfreeClock(scip, &translationclock);

   return;


}

/** translates seeeds if the index structure of the problem has changed, e.g. due to presolving */
void Seeedpool::translateSeeeds(
   Seeedpool* origpool,
   std::vector<Seeed*> origseeeds,
   std::vector<Seeed*>& newseeeds
   )
{
   assert( newseeeds.empty() );

   int roundspresolving;
   SCIP_Bool presolvingdisabled;

   std::vector<int> rowothertothis( 0 );
   std::vector<int> rowthistoother( 0 );
   std::vector<int> colothertothis( 0 );
   std::vector<int> colthistoother( 0 );
   std::vector<int> missingrowinthis( 0 );

//   SCIPverbMessage( this->scip, SCIP_VERBLEVEL_HIGH, NULL, "started translate seeed method: presolving is %s \n", (presolvingdisabled ? "disabled, try short method." : "enabled, has to do long version. " ) );
//

   SCIPgetIntParam(scip, "presolving/maxrounds", &roundspresolving);

   presolvingdisabled = (roundspresolving == 0);

   presolvingdisabled =  presolvingdisabled &&  (nVars == origpool->getNVars() );
   if( presolvingdisabled && FALSE ) /** @TODO BUG consider removing this shortcut */
   {
      missingrowinthis = std::vector<int>(0);
      rowothertothis = std::vector<int>(0);
      rowthistoother = std::vector<int>(0);
      colothertothis = std::vector<int>(0);
      colthistoother = std::vector<int>(0);
      for( int i = 0; i < nConss ; ++i )
      {
         rowothertothis.push_back(i);
         rowthistoother.push_back(i);
      }
      for( int j = 0; j < nVars ; ++j )
      {
         colthistoother.push_back(j);
         colothertothis.push_back(j);
      }
   } else
      calcTranslationMapping( origpool, rowothertothis, rowthistoother, colothertothis, colthistoother, missingrowinthis );

   SCIPverbMessage( this->scip, SCIP_VERBLEVEL_HIGH, NULL,
      " calculated translation; number of missing constraints: %d; number of other seeeds: %d \n", missingrowinthis.size(),
      origseeeds.size() );

   newseeeds = getTranslatedSeeeds( origseeeds, rowothertothis, rowthistoother, colothertothis, colthistoother );

}

/** calculates necessary data for translating seeeds and classifiers */
void Seeedpool::calcTranslationMapping(
   Seeedpool* origpool,
   std::vector<int>& rowothertothis,
   std::vector<int>& rowthistoother,
   std::vector<int>& colothertothis,
   std::vector<int>& colthistoother,
   std::vector<int>& missingrowinthis
   )
{
   int nrowsother = origpool->nConss;
   int nrowsthis = nConss;
   int ncolsother = origpool->nVars;
   int ncolsthis = nVars;

   std::vector<SCIP_CONS*> origscipconss = origpool->consToScipCons;
   std::vector<SCIP_CONS*> thisscipconss = consToScipCons;
   std::vector<SCIP_VAR*> origscipvars = origpool->varToScipVar;
   std::vector<SCIP_VAR*> thisscipvars = varToScipVar;

   assert(nrowsother == (int) origscipconss.size() );
   assert(nrowsthis == (int) thisscipconss.size() );

   assert(ncolsother == (int) origscipvars.size() );
   assert(ncolsthis == (int) thisscipvars.size() );


//   std::vector<SCIP_CONS*>::const_iterator origiter = origscipconss.begin();
//   std::vector<SCIP_CONS*>::const_iterator origiterend = origscipconss.end();
//
//   std::vector<SCIP_CONS*>::const_iterator thisiter = thisscipconss.begin();
//   std::vector<SCIP_CONS*>::const_iterator thisiterend = thisscipconss.end();
//
//   std::vector<SCIP_VAR*>::const_iterator origitervars = origscipvars.begin();
//   std::vector<SCIP_VAR*>::const_iterator origiterendvars = origscipvars.end();
//
//   std::vector<SCIP_VAR*>::const_iterator thisitervars = thisscipvars.begin();
//   std::vector<SCIP_VAR*>::const_iterator thisiterendvars = thisscipvars.end();


   rowothertothis.assign( nrowsother, - 1 );
   rowthistoother.assign( nrowsthis, - 1 );
   colothertothis.assign( ncolsother, - 1 );
   colthistoother.assign( ncolsthis, - 1 );

   missingrowinthis.clear();

   /* identify new and deleted rows and cols; and identify bijection between maintained variables */
   for( int i = 0; i < nrowsother ; ++i )
   {
      SCIP_CONS* otherrow = origscipconss[i];
      assert( otherrow != NULL );
      SCIP_Bool foundmaintained = false;
 //     thisiter = thisscipconss.begin();
      for( int j2 = i; j2 < nrowsthis + i; ++j2 )
      {
         int j = j2 % nrowsthis;
         SCIP_CONS* thisrow = thisscipconss[j];
         assert( SCIPconsIsTransformed( thisrow ) );

         if( SCIPconsGetTransformed(origscipconss[i]) == thisrow )
         {
            rowothertothis[i] = j;
            rowthistoother[j] = i;
            foundmaintained = true;
            break;
         }

         char buffer[SCIP_MAXSTRLEN];
         assert( this->scip != NULL );
         strcpy( buffer, SCIPconsGetName( thisrow ) + 2 );
         assert( this->scip != NULL );
         if( strcmp( SCIPconsGetName( otherrow ), SCIPconsGetName( thisrow ) ) == 0 )
         {
            rowothertothis[i] = j;
            rowthistoother[j] = i;
            foundmaintained = true;
            break;
         }
      }
      if( ! foundmaintained )
      {
         missingrowinthis.push_back( i );
      }
   }

   for( int i = 0; i < ncolsother; ++i )
   {
      SCIP_VAR* othervar;
      SCIP_VAR* probvar;
      SCIP_CALL_ABORT( SCIPgetTransformedVar(scip, origscipvars[i], &othervar ) );
      if (othervar == NULL)
         continue;

      probvar = SCIPvarGetProbvar(othervar);
      if ( probvar == NULL )
         continue;

      for( int j2 = i; j2 < ncolsthis + i; ++j2 )
      {
         int j = j2 % ncolsthis;
         if( probvar == thisscipvars[j] )
         {
            colothertothis[i] = j;
            colthistoother[j] = i;
            break;
         }
      }
   }

   if ( FALSE )
   {
      for ( int i  = 0; i < (int) rowothertothis.size(); ++i )
         std::cout << (rowothertothis[i] == i) << " " ;

      std::cout << std::endl;

      for ( int i  = 0; i < (int) colothertothis.size(); ++i )
         std::cout << ( colothertothis[i] == i ) << " " ;
      std::cout << std::endl;
   }
}

/** returns translated seeeds derived from given mapping data */
std::vector<Seeed*> Seeedpool::getTranslatedSeeeds(
   std::vector<Seeed*>& origseeeds,
   std::vector<int>& rowothertothis,
   std::vector<int>& rowthistoother,
   std::vector<int>& colothertothis,
   std::vector<int>& colthistoother
   )
{
   std::vector<Seeed*> newseeeds( 0 );

   for( size_t s = 0; s < origseeeds.size(); ++ s )
   {
      SeeedPtr otherseeed;
      SeeedPtr newseeed;

      otherseeed = origseeeds[s];

      std::vector<int> probvarismatchedinfo = std::vector<int>(getNVars(), -1);

      SCIPverbMessage( this->scip, SCIP_VERBLEVEL_FULL, NULL, " transform seeed %d \n", otherseeed->getID() );

      newseeed = new Seeed( scip, this->getNewIdForSeeed(), this );

      /** prepare new seeed */
      newseeed->setNBlocks( otherseeed->getNBlocks() );

      newseeed->setUsergiven( otherseeed->getUsergiven() );

      /** set all (which have representative in the unpresolved seeed) constraints according to their representatives in the unpresolved seeed */
      for( int b = 0; b < otherseeed->getNBlocks(); ++ b )
      {
         for( int i = 0; i < otherseeed->getNConssForBlock( b ); i ++ )
         {
            int thiscons = rowothertothis[otherseeed->getConssForBlock( b )[i]];
            if( thiscons != - 1 )
            {
               newseeed->bookAsBlockCons( thiscons, b );
            }
         }
      }

      for( int i = 0; i < otherseeed->getNMasterconss(); i ++ )
      {
         int thiscons = rowothertothis[otherseeed->getMasterconss()[i]];
         if( thiscons != - 1 )
         {
            newseeed->bookAsMasterCons( thiscons );
         }
      }

      /** set linking and master vars according to their representatives in the unpresolved seeed */


      for( int j = 0; j < otherseeed->getNLinkingvars(); j ++ )
      {
         int thisvar = colothertothis[otherseeed->getLinkingvars()[j]];
         if( thisvar != - 1 && probvarismatchedinfo[thisvar] == -1 )
         {
            probvarismatchedinfo[thisvar] = 1;
            newseeed->bookAsLinkingVar(thisvar);
         }
         else
            if(  thisvar != - 1 )
            {
               assert( probvarismatchedinfo[thisvar] == 1 ); /** if this not fulfilled this probvar was assigned as master only variable but should be linking var*/
            }
      }

      for( int j = 0; j < otherseeed->getNMastervars(); j ++ )
      {
         int thisvar = colothertothis[otherseeed->getMastervars()[j]];
         if( thisvar != - 1 && probvarismatchedinfo[thisvar] == -1 )
         {
            probvarismatchedinfo[thisvar] = 2;
            newseeed->bookAsMasterVar( thisvar );
         }
         else
            if(  thisvar != - 1 )
            {
               assert( probvarismatchedinfo[thisvar] == 2 ); /** if this not fulfilled this probvar was assigned as linking only variable but should be master var*/
            }
      }

      newseeed->flushBooked();

      newseeed->setDetectorchain( otherseeed->getDetectorchainVector() );
      newseeed->setAncestorList( otherseeed->getAncestorList() );

      newseeed->addAncestorID( otherseeed->getID() );

      newseeed->copyClassifierStatistics( otherseeed );

      for( int i = 0; i < otherseeed->getNDetectors(); ++i )
      {
         newseeed->addClockTime( otherseeed->getDetectorClockTime( i ) );
         newseeed->addPctConssFromFree( otherseeed->getPctConssFromFree( i ) );
         newseeed->addPctConssToBlock( otherseeed->getPctConssToBlock( i ) );
         newseeed->addPctConssToBorder( otherseeed->getPctConssToBorder( i ) );
         newseeed->addPctVarsFromFree( otherseeed->getPctVarsFromFree( i ) );
         newseeed->addPctVarsToBlock( otherseeed->getPctVarsToBlock( i ) );
         newseeed->addPctVarsToBorder( otherseeed->getPctVarsToBorder( i ) );
         newseeed->addNNewBlocks( otherseeed->getNNewBlocks( i ) );
      }

      newseeed->setDetectorChainString( otherseeed->getDetectorChainString() );
      newseeed->setStemsFromUnpresolved( this->transformed );
      newseeed->setFinishedByFinisherUnpresolved( otherseeed->getFinishedByFinisher() );

      if( otherseeed->getFinishedByFinisher() )
         newseeed->setFinishedUnpresolvedBy( otherseeed->getDetectorchain()[otherseeed->getNDetectors() - 1] );

      newseeed->setFinishedByFinisher( otherseeed->getFinishedByFinisher() );
      newseeed->sort();
      newseeed->considerImplicits( );
      newseeed->deleteEmptyBlocks(benders);
      newseeed->getScore( SCIPconshdlrDecompGetCurrScoretype( scip ) ) ;

      if( newseeed->checkConsistency(  ) )
         newseeeds.push_back( newseeed );
      else
      {
         delete newseeed;
         newseeed = NULL;
      }

   }

   return newseeeds;
}

/** returns translated ConsClassifiers derived from given mapping data */
std::vector<ConsClassifier*> Seeedpool::getTranslatedConsClassifiers(
   std::vector<ConsClassifier*>& otherclassifiers,
   std::vector<int>& rowothertothis,
   std::vector<int>& rowthistoother
   )
{
   std::vector<ConsClassifier*> newclassifiers( 0 );

   for( size_t i = 0; i < otherclassifiers.size(); ++ i )
   {
      ConsClassifier* oldclassifier = otherclassifiers[i];
      ConsClassifier* newclassifier;
      std::stringstream newname;

      newname << oldclassifier->getName() << "-origp";
      newclassifier = new ConsClassifier( scip, newname.str().c_str(), oldclassifier->getNClasses(),
         (int) rowthistoother.size() );
      int bufferclassindex = - 1;

      /** copy class information */
      for( int j = 0; j < oldclassifier->getNClasses(); ++ j )
      {
         newclassifier->setClassName( j, oldclassifier->getClassName( j ) );
         newclassifier->setClassDescription( j, oldclassifier->getClassDescription( j ) );
         newclassifier->setClassDecompInfo( j, oldclassifier->getClassDecompInfo( j ) );
      }

      /** assign new conss to classes */
      for( int c = 0; c < (int) rowthistoother.size(); ++ c )
      {
         if( rowthistoother[c] != - 1 )
         {
            newclassifier->assignConsToClass( c, oldclassifier->getClassOfCons( rowthistoother[c] ) );
         }
         else
         {
            if( bufferclassindex == - 1 )
            {
               bufferclassindex = newclassifier->addClass( "buffer",
                  "This class contains constraints which are new in the presolved problem.", BOTH );
            }
            newclassifier->assignConsToClass( c, bufferclassindex );
         }
      }

      /** remove empty classes */
      newclassifier->removeEmptyClasses();

      newclassifiers.push_back( newclassifier );
   }

   return newclassifiers;
}

/** returns translated VarClassifiers derived from given mapping data */
std::vector<VarClassifier*> Seeedpool::getTranslatedVarClassifiers(
   std::vector<VarClassifier*>& otherclassifiers,
   std::vector<int>& colothertothis,
   std::vector<int>& colthistoother
   )
{
   std::vector<VarClassifier*> newclassifiers( 0 );

   for( size_t i = 0; i < otherclassifiers.size(); ++ i )
   {
      VarClassifier* oldclassifier = otherclassifiers[i];
      VarClassifier* newclassifier;
      std::stringstream newname;

      newname << oldclassifier->getName() << "-origp";
      newclassifier = new VarClassifier( scip, newname.str().c_str(), oldclassifier->getNClasses(),
         (int) colthistoother.size() );
      int bufferclassindex = - 1;

      /** copy class information */
      for( int j = 0; j < oldclassifier->getNClasses(); ++ j )
      {
         newclassifier->setClassName( j, oldclassifier->getClassName( j ) );
         newclassifier->setClassDescription( j, oldclassifier->getClassDescription( j ) );
         newclassifier->setClassDecompInfo( j, oldclassifier->getClassDecompInfo( j ) );
      }

      /** assign new vars to classes */
      for( int c = 0; c < (int) colthistoother.size(); ++ c )
      {
         if( colthistoother[c] != - 1 )
         {
            newclassifier->assignVarToClass( c, oldclassifier->getClassOfVar( colthistoother[c] ) );
         }
         else
         {
            if( bufferclassindex == - 1 )
            {
               bufferclassindex = newclassifier->addClass( "buffer",
                  "This class contains variables which are new in the presolved problem.", ALL );
            }
            newclassifier->assignVarToClass( c, bufferclassindex );
         }
      }

      /** remove empty classes */
      newclassifier->removeEmptyClasses();

      newclassifiers.push_back( newclassifier );
   }

   return newclassifiers;
}

/** registers translated seeeds from the original problem */
void Seeedpool::populate(
   std::vector<SeeedPtr> seeeds
   )
{
   seeedstopopulate = seeeds;
}

/** sorts the seeed and calculates a its implicit assignments, hashvalue and evaluation */
SCIP_RETCODE Seeedpool::prepareSeeed(
   SeeedPtr seeed
   )
{
   seeed->setSeeedpool(this);
   seeed->considerImplicits( );
   seeed->deleteEmptyBlocks(true);
   seeed->calcHashvalue();

   return SCIP_OKAY;
}

bool Seeedpool::isConsCardinalityCons(
      int  consindexd
      )
{
   SCIP_CONS* cons;

   cons = consToScipCons[consindexd];

   assert(cons != NULL);

   return GCGgetConsIsCardinalityCons(scip, cons);


}

/** is cons with specified indec partitioning, packing, or covering constraint?*/
bool Seeedpool::isConsSetppc(
      int  consindexd
      )
{
   SCIP_CONS* cons;

   cons = consToScipCons[consindexd];

   assert(cons != NULL);

   if( strcmp(SCIPconshdlrGetName(SCIPconsGetHdlr(cons)), "setppc") == 0 )
         {
            switch( SCIPgetTypeSetppc(scip, cons) )
            {
            case SCIP_SETPPCTYPE_COVERING:
               return true;
               break;
            case SCIP_SETPPCTYPE_PARTITIONING:
               return true;

            case SCIP_SETPPCTYPE_PACKING:
               return true;
            }
         }
         else if( strcmp(SCIPconshdlrGetName(SCIPconsGetHdlr(cons)), "logicor") == 0 )
         {
            return true;
         }
         else if( strcmp(SCIPconshdlrGetName(SCIPconsGetHdlr(cons)), "linear") == 0 )
         {
            SCIP_SETPPCTYPE type;

            if( GCGgetConsIsSetppc(scip, cons, &type) )
            {
               switch( type )
               {
               case SCIP_SETPPCTYPE_COVERING:
                  return true;
               case SCIP_SETPPCTYPE_PARTITIONING:
               return true;
               case SCIP_SETPPCTYPE_PACKING:
               return true;
               }
            }

         }

   return false;
}

/** is cons with specified indec partitioning, or packing  constraint?*/
bool Seeedpool::isConsSetpp(
      int  consindexd
      )
{
   SCIP_CONS* cons;

   cons = consToScipCons[consindexd];

   assert(cons != NULL);

   if( strcmp(SCIPconshdlrGetName(SCIPconsGetHdlr(cons)), "setppc") == 0 )
         {
            switch( SCIPgetTypeSetppc(scip, cons) )
            {
            case SCIP_SETPPCTYPE_PARTITIONING:
               return true;

            case SCIP_SETPPCTYPE_PACKING:
               return true;
            case SCIP_SETPPCTYPE_COVERING:
               return false;

            }
         }
         else if( strcmp(SCIPconshdlrGetName(SCIPconsGetHdlr(cons)), "linear") == 0 )
         {
            SCIP_SETPPCTYPE type;

            if( GCGgetConsIsSetppc(scip, cons, &type) )
            {
               switch( type )
               {
               case SCIP_SETPPCTYPE_PARTITIONING:
               return true;
               case SCIP_SETPPCTYPE_PACKING:
               return true;
               case SCIP_SETPPCTYPE_COVERING:
                  return false;

               }
            }

         }

   return false;
}




/** sorts seeeds in allrelevantseeeds data structure by ascending id */
void Seeedpool::sortAllRelevantSeeeds()
{
   int maxid = 0;
   std::vector<SeeedPtr> tmpAllRelevantSeeeds( 0 );

   for( size_t i = 0; i < ancestorseeeds.size(); ++ i )
   {
      if( ancestorseeeds[i]->getID() > maxid )
         maxid = ancestorseeeds[i]->getID();
   }

   tmpAllRelevantSeeeds = std::vector < SeeedPtr > ( maxid + 1, NULL );

   for( size_t i = 0; i < ancestorseeeds.size(); ++ i )
   {
      if( ancestorseeeds[i]->getID() < 0 )
         continue;
      tmpAllRelevantSeeeds[ancestorseeeds[i]->getID()] = ancestorseeeds[i];
   }

   ancestorseeeds = tmpAllRelevantSeeeds;
}

/** returns the variable indices of the matrix for a constraint */
const int* Seeedpool::getVarsForCons(
   int cons
   )
{
   return & varsForConss[cons][0];
}

/** returns the coefficients of the matrix for a constraint */
const SCIP_Real * Seeedpool::getValsForCons(
   int cons
   )
{
   return & valsForConss[cons][0];
}

/** returns the constraint indices of the coefficient matrix for a variable */
const int* Seeedpool::getConssForVar(
   int var
   )
{
   return & conssForVars[var][0];
}

/** returns the value of the optimal lp relaxation dual value of the given constrainr rid correspondoning problem of the seeedpool; if it is not calculated yet it will be calculated */
SCIP_Real  Seeedpool::getDualvalOptimalLP(
   int  consindex
   )
{
   if( !dualvalsoptimaloriglpcalculated )
      calculateDualvalsOptimalOrigLP();
   dualvalsoptimaloriglpcalculated = TRUE;

   return dualvalsoptimaloriglp[consindex];
}

/** return the a random value of the dual variable of the corresponding ; if it is not calculated yet it will be calculated */
SCIP_Real  Seeedpool::getDualvalRandom(
   int  consindex
){

   if( !dualvalsrandomset )
      shuffleDualvalsRandom();
   dualvalsrandomset = TRUE;

   return dualvalsrandom[consindex];

}




/** returns the constraint indices of the coefficient matrix for a constraint */
const int* Seeedpool::getConssForCons(
   int cons
   )
{
   return & conssadjacencies[cons][0];
}



/** returns the number of variables for a given constraint */
int Seeedpool::getNVarsForCons(
   int cons
   )
{
   return varsForConss[cons].size();
}

/** returns the number of constraints for a given variable */
int Seeedpool::getNConssForVar(
   int var
   )
{
   return conssForVars[var].size();
}

/** returns the number of constraints for a given variable */
int Seeedpool::getNConssForCons(
   int cons
   )
{
   return conssadjacencies[cons].size();
}


/** returns the SCIP variable related to a variable index */
SCIP_VAR* Seeedpool::getVarForIndex(
   int varIndex
   )
{
   return varToScipVar[varIndex];
}

/** returns the SCIP constraint related to a constraint index */
SCIP_CONS* Seeedpool::getConsForIndex(
   int consIndex
   )
{
   return consToScipCons[consIndex];
}

/** returns the SCIP detector related to a detector index */
DEC_DETECTOR* Seeedpool::getDetectorForIndex(
   int detectorIndex
   )
{
   return detectorToScipDetector[detectorIndex];
}

/** returns the SCIP detector related to a finishing detector index */
DEC_DETECTOR* Seeedpool::getFinishingDetectorForIndex(
   int detectorIndex
   )
{
   return detectorToFinishingScipDetector[detectorIndex];
}


/** returns the SCIP detector related to a postprocessing detector index */
DEC_DETECTOR* Seeedpool::getPostprocessingDetectorForIndex(
   int detectorIndex
   )
{
   return detectorToPostprocessingScipDetector[detectorIndex];
}


/** returns a coefficient from the coefficient matrix */
SCIP_Real Seeedpool::getVal(
   int row,
   int col
   )
{
   unordered_map<std::pair<int, int>, SCIP_Real, pair_hash>::const_iterator iter = valsMap.find(
      std::pair<int, int>( row, col ) );

   if( iter == valsMap.end() )
      return 0.;

   return iter->second;
}

/** returns the variable index related to a SCIP variable */
int Seeedpool::getIndexForVar(
   SCIP_VAR* var
   )
{
   return scipVarToIndex[var];
}

/** returns the constraint index related to a SCIP constraint */
int Seeedpool::getIndexForCons(
   SCIP_CONS* cons
   )
{
   return scipConsToIndex[cons];
}

/** returns the detector index related to a detector */
int Seeedpool::getIndexForDetector(
   DEC_DETECTOR* detector
   )
{
   return scipDetectorToIndex[detector];
}

/** returns the finishing detector index related to a detector */
int Seeedpool::getIndexForFinishingDetector(
   DEC_DETECTOR* detector
   )
{
   return scipFinishingDetectorToIndex[detector];
}

/** returns the postprocessing detector index related to a detector */
int Seeedpool::getIndexForPostprocessingDetector(
   DEC_DETECTOR* detector
   )
{
   return scipPostprocessingDetectorToIndex[detector];
}



/** returns a new unique id for a seeed */
int Seeedpool::getNewIdForSeeed()
{
   return SCIPconshdlrDecompGetNextSeeedID( scip );
}

/** returns the number of detectors used in the seeedpool */
int Seeedpool::getNDetectors()
{
   return nDetectors;
}

/** returns the number of nonzero entries in the coefficient matrix */
int Seeedpool::getNNonzeros()
{
   return nnonzeros;
}

/** returns the number of finishing detectors used in the seeedpool */
int Seeedpool::getNFinishingDetectors()
{
   return nFinishingDetectors;
}

/** returns the number of postprocessing detectors used in the seeedpool */
int Seeedpool::getNPostprocessingDetectors()
{
   return nPostprocessingDetectors;
}


/** returns the number of variables considered in the seeedpool */
int Seeedpool::getNVars()
{
   return nVars;
}

/** returns the number of constraints considered in the seeedpool */
int Seeedpool::getNConss()
{
   return nConss;
}

/* returns associated scip */

SCIP* Seeedpool::getScip()
{
   return scip;
}

/** returns scip cons for corresponing id */
SCIP_CONS* Seeedpool::getScipCons(
   int consid
   )
{
   return consToScipCons[consid];
}

/** returns scip var for corresponing id */
SCIP_VAR* Seeedpool::getScipVar(
   int varid
){
   return varToScipVar[varid];
}



/** returns the candidates for block size sorted in descending order by how often a candidate was added */
std::vector<int> Seeedpool::getSortedCandidatesNBlocks()
{
   std::vector<int> toreturn( 0 );
   SCIP_Bool output = false;

   /** first: get the block number candidates directly given by the user */
   if( output && !usercandidatesnblocks.empty() )
   {
      SCIPverbMessage(scip, SCIP_VERBLEVEL_FULL, NULL, "number of user block number candidates: %d  \n", usercandidatesnblocks.size() );
   }

   for( size_t i = 0; i < usercandidatesnblocks.size() ; ++i)
   {
      toreturn.push_back( usercandidatesnblocks[i]);

      if( output )
      {
         SCIPverbMessage(scip, SCIP_VERBLEVEL_FULL, NULL, "%d  \n", usercandidatesnblocks[i] );
      }

   }

   /** second: sort the current candidates */
   std::sort( candidatesNBlocks.begin(), candidatesNBlocks.end(), sort_decr() );

   /** optional: print sorted candidates */
   if( output )
   {
      SCIPverbMessage(scip, SCIP_VERBLEVEL_FULL, NULL, "nCandidates: %d ", candidatesNBlocks.size() );


      for( size_t i = 0; i < candidatesNBlocks.size(); ++ i )
         SCIPverbMessage(scip, SCIP_VERBLEVEL_FULL, NULL, "nblockcandides: %d , %d times prop", candidatesNBlocks[i].first, candidatesNBlocks[i].second );
   }

   /** secondly: push candidates to output vector */
   for( size_t i = 0; i < candidatesNBlocks.size(); ++ i )
      toreturn.push_back( candidatesNBlocks[i].first );

   return toreturn;
}


/** returns the candidates for block size sorted in descending order by how often a candidate was added */
std::vector<std::pair<int, int>> Seeedpool::getSortedCandidatesNBlocksFull()
{
   std::vector<std::pair<int, int> > toreturn( 0 );
   SCIP_Bool output = false;

   /** first: get the block number candidates directly given by the user */
   if( output && !usercandidatesnblocks.empty() )
   {
      SCIPverbMessage(scip, SCIP_VERBLEVEL_FULL, NULL, "number of user block number candidates: %d  \n", usercandidatesnblocks.size() );
   }

   for( size_t i = 0; i < usercandidatesnblocks.size() ; ++i)
   {
      toreturn.push_back( std::pair<int, int>(usercandidatesnblocks[i], INT_MAX ) );

      if( output )
      {
         SCIPverbMessage(scip, SCIP_VERBLEVEL_FULL, NULL, "%d  \n", usercandidatesnblocks[i] );
      }

   }

   /** second: sort the current candidates */
   std::sort( candidatesNBlocks.begin(), candidatesNBlocks.end(), sort_decr() );

   /** optional: print sorted candidates */
   if( output )
   {
      SCIPverbMessage(scip, SCIP_VERBLEVEL_FULL, NULL, "nCandidates: %d ", candidatesNBlocks.size() );


      for( size_t i = 0; i < candidatesNBlocks.size(); ++ i )
         SCIPverbMessage(scip, SCIP_VERBLEVEL_FULL, NULL, "nblockcandides: %d , %d times prop", candidatesNBlocks[i].first, candidatesNBlocks[i].second );
   }

   /** secondly: push candidates to output vector */
   for( size_t i = 0; i < candidatesNBlocks.size(); ++ i )
      toreturn.push_back( candidatesNBlocks[i] );

   return toreturn;
}


/** adds a candidate for block number and counts how often a candidate is added */
void Seeedpool::addCandidatesNBlocks(
   int candidate
   )
{
   if( candidate > 1 )
   {
      bool alreadyIn = false;
      for( size_t i = 0; i < candidatesNBlocks.size(); ++ i )
      {
         if( candidatesNBlocks[i].first == candidate )
         {
            alreadyIn = true;
            ++ candidatesNBlocks[i].second;
            break;
         }
      }
      if( ! alreadyIn )
      {
         SCIPverbMessage(scip, SCIP_VERBLEVEL_FULL, NULL, "added block number candidate: %d \n", candidate );
         candidatesNBlocks.push_back( std::pair<int, int>( candidate, 1 ) );
      }
   }
}

/** adds a candidate for block number and counts how often a candidate is added */
void Seeedpool::addCandidatesNBlocksNVotes(
   int candidate,
   int nvotes
   )
{
   if( candidate > 1 )
   {
      bool alreadyIn = false;
      for( size_t i = 0; i < candidatesNBlocks.size(); ++ i )
      {
         if( candidatesNBlocks[i].first == candidate )
         {
            alreadyIn = true;
            candidatesNBlocks[i].second += nvotes;
            break;
         }
      }
      if( ! alreadyIn )
      {
         SCIPverbMessage(scip, SCIP_VERBLEVEL_FULL, NULL, "added block number candidate: %d \n", candidate );
         candidatesNBlocks.push_back( std::pair<int, int>( candidate, nvotes ) );
      }
   }
}



/** adds a candidate for block size given by the user */
void Seeedpool::addUserCandidatesNBlocks(
   int candidate
   )
{
   bool alreadyIn = false;
   for( size_t i = 0; i < candidatesNBlocks.size(); ++i )
   {
      if( usercandidatesnblocks[i] == candidate )
      {
         SCIPverbMessage(scip, SCIP_VERBLEVEL_DIALOG, NULL, "is already given by the user as a block number candidate, there is no advantage in adding it twice \n" );
         return;
      }
   }
   if( !alreadyIn )
   {
      SCIPverbMessage(scip, SCIP_VERBLEVEL_DIALOG, NULL, "added user block number candidate: %d \n", candidate );
      usercandidatesnblocks.push_back(candidate);
   }
}

/** returns number of user-given block size candidates */
int Seeedpool::getNUserCandidatesNBlocks()
{
   return (int) usercandidatesnblocks.size();
}

/** calculates and adds block size candidates using constraint classifications and variable classifications */
void Seeedpool::calcCandidatesNBlocks()
{
   /* strategy: for every subset of constraint classes and variable classes calculate gcd (greatest common divisors)
    * of the corresponding number of constraints/variables assigned to this class */

   /* if  distribution of classes exceeds this number it is skipped */
   int maximumnclasses;
   /** used for nvars / medianofnvars per conss */
   std::list<int> nvarspercons(0);
   std::list<int>::iterator iter;
   int candidate = -1;



   SCIPgetIntParam(scip, "detection/maxnclassesfornblockcandidates", &maximumnclasses);

   /** firstly, iterate over all consclassifiers */
   for( size_t classifier = 0; classifier < consclassescollection.size(); ++ classifier )
   {

      /** check if there are too many classes in this distribution and skip it if so */
      if( consclassescollection[classifier]->getNClasses() > maximumnclasses )
      {
         SCIPverbMessage(scip, SCIP_VERBLEVEL_HIGH, NULL, " the current consclass distribution includes %d classes but only %d are allowed for calcCandidatesNBlocks()\n", consclassescollection[classifier]->getNClasses(), maximumnclasses );
         continue;
      }

      /** get necessary data of current classifier */
      std::vector < std::vector<int> > subsetsOfConstypes = consclassescollection[classifier]->getAllSubsets( true, true,
         true );
      std::vector<int> nConssOfClasses = consclassescollection[classifier]->getNConssOfClasses();

      /** start with the cardinalities of the consclasses as candidates */
      for( size_t i = 0; i < nConssOfClasses.size(); ++ i )
      {
         addCandidatesNBlocks( nConssOfClasses[i] );
      }

      /** continue with gcd of all cardinalities in this subset */
      for( size_t subset = 0; subset < subsetsOfConstypes.size(); ++ subset )
      {
         int greatestCD = 1;

         if( subsetsOfConstypes[subset].size() == 0 || subsetsOfConstypes[subset].size() == 1 )
            continue;

         greatestCD = gcd( nConssOfClasses[subsetsOfConstypes[subset][0]], nConssOfClasses[subsetsOfConstypes[subset][1]] );

         for( size_t i = 2; i < subsetsOfConstypes[subset].size(); ++ i )
         {
            greatestCD = gcd( greatestCD, nConssOfClasses[subsetsOfConstypes[subset][i]] );
         }

         addCandidatesNBlocks( greatestCD );
      }
   }

   /** secondly, iterate over all varclassifiers */
   for( size_t classifier = 0; classifier < varclassescollection.size(); ++ classifier )
   {
      /** check if there are too many classes in this distribution and skip it if so */
      if( varclassescollection[classifier]->getNClasses() > maximumnclasses )
      {
         SCIPverbMessage(scip, SCIP_VERBLEVEL_HIGH, NULL, " the current varclass distribution includes %d classes but only %d are allowed for calcCandidatesNBlocks()\n", varclassescollection[classifier]->getNClasses(), maximumnclasses );
         continue;
      }

      /** get necessary data of current classifier */
      std::vector < std::vector<int> > subsetsOfVartypes = varclassescollection[classifier]->getAllSubsets( true, true, true,
         true );
      std::vector<int> nVarsOfClasses = varclassescollection[classifier]->getNVarsOfClasses();

      /** start with the cardinalities of the varclasses as candidates */
      for( size_t i = 0; i < nVarsOfClasses.size(); ++ i )
      {
         addCandidatesNBlocks( nVarsOfClasses[i] );
      }

      /** continue with gcd of all cardinalities in this subset */
      for( size_t subset = 0; subset < subsetsOfVartypes.size(); ++ subset )
      {
         int greatestCD = 1;

         if( subsetsOfVartypes[subset].size() == 0 || subsetsOfVartypes[subset].size() == 1 )
            continue;

         greatestCD = gcd( nVarsOfClasses[subsetsOfVartypes[subset][0]], nVarsOfClasses[subsetsOfVartypes[subset][1]] );

         for( size_t i = 2; i < subsetsOfVartypes[subset].size(); ++ i )
         {
            greatestCD = gcd( greatestCD, nVarsOfClasses[subsetsOfVartypes[subset][i]] );
         }

         addCandidatesNBlocks( greatestCD );
      }
   }

   /** block number candidate could be nvars / median of nvarsinconss  */

   for( int c = 0; c < getNConss(); ++c )
   {
      int nvars = getNVarsForCons(c);
      iter = std::lower_bound(nvarspercons.begin(), nvarspercons.end(), nvars);
      nvarspercons.insert(iter, nvars);
   }
   iter = nvarspercons.begin();
   for( int c = 0; c < (int) 0.5 * getNConss(); ++c )
      ++iter;

   if( *iter != 0 )
      candidate = getNVars() / *iter;


   addCandidatesNBlocks(candidate);

}

/** adds a constraint classifier if it is no duplicate of an existing classifier */
void Seeedpool::addConsClassifier(
   ConsClassifier* givenClassifier
   )
{
   SCIP_Bool allowduplicates;

   SCIPgetBoolParam(scip, "detection/allowclassifierduplicates/enabled", &allowduplicates);

   if( givenClassifier != NULL )
   {
      /** check whether there already exists an equivalent consclassifier */
      ConsClassifier* equiv = NULL;

      for( size_t i = 0; !allowduplicates && i < consclassescollection.size(); ++ i )
      {
         if( givenClassifier->classifierIsDuplicateOfClassifier( consclassescollection[i] ) )
         {
            equiv = consclassescollection[i];
            break;
         }
      }

      if( equiv == NULL )
         consclassescollection.push_back( givenClassifier );
      else
      {
         SCIPverbMessage(scip, SCIP_VERBLEVEL_HIGH, NULL, " Consclassifier \"%s\" is not considered since it offers the same structure as \"%s\" consclassifier\n", givenClassifier->getName(), equiv->getName() );
         delete givenClassifier;
      }
   }
}

/** returns a new constraint classifier
 *  where all constraints with identical SCIP constype are assigned to the same class */
ConsClassifier* Seeedpool::createConsClassifierForSCIPConstypes()
{
   std::vector<consType> foundConstypes( 0 );
   std::vector<int> constypesIndices( 0 );
   std::vector<int> classForCons = std::vector<int>( getNConss(), - 1 );
   ConsClassifier* classifier;

   /** firstly, assign all constraints to classindices */
   for( int i = 0; i < getNConss(); ++ i )
   {
      SCIP_CONS* cons;
      bool found = false;
      cons = getConsForIndex( i );
      consType cT = GCGconsGetType( cons );
      size_t constype;

      /** check whether the constraint's constype is new */
      for( constype = 0; constype < foundConstypes.size(); ++ constype )
      {
         if( foundConstypes[constype] == cT )
         {
            found = true;
            break;
         }
      }
      /** if it is new, create a new classindex */
      if( ! found )
      {
         foundConstypes.push_back( GCGconsGetType( cons ) );
         classForCons[i] = foundConstypes.size() - 1;
      }
      else
         classForCons[i] = constype;
   }

   /** secondly, use these information to create a ConsClassifier */
   classifier = new ConsClassifier( scip, "constypes", (int) foundConstypes.size(), getNConss() );

   /** set class names and descriptions of every class */
   for( int c = 0; c < classifier->getNClasses(); ++ c )
   {
      std::string name;
      std::stringstream text;
      switch( foundConstypes[c] )
      {
         case linear:
            name = "linear";
            break;
         case knapsack:
            name = "knapsack";
            break;
         case varbound:
            name = "varbound";
            break;
         case setpacking:
            name = "setpacking";
            break;
         case setcovering:
            name = "setcovering";
            break;
         case setpartitioning:
            name = "setpartitioning";
            break;
         case logicor:
            name = "logicor";
            break;
         case sos1:
            name = "sos1";
            break;
         case sos2:
            name = "sos2";
            break;
         case unknown:
            name = "unknown";
            break;
         case nconsTypeItems:
            name = "nconsTypeItems";
            break;
         default:
            name = "newConstype";
            break;
      }
      classifier->setClassName( c, name.c_str() );
      text << "This class contains all constraints that are of (SCIP) constype \"" << name << "\".";
      classifier->setClassDescription( c, text.str().c_str() );
   }

   /** copy the constraint assignment information found in first step */
   for( int i = 0; i < classifier->getNConss(); ++ i )
   {
      classifier->assignConsToClass( i, classForCons[i] );
   }

   SCIPverbMessage(scip, SCIP_VERBLEVEL_HIGH, NULL, " Consclassifier \"%s\" yields a classification with %d different constraint classes \n", classifier->getName(), (int) foundConstypes.size() );
   return classifier;
}


/** returns a new constraint classifier
 *  where all constraints with identical SCIP constype are assigned to the same class */
ConsClassifier* Seeedpool::createConsClassifierForMiplibConstypes()
{
   std::vector<int> nfoundconstypesrangedsinglecount( (int) SCIP_CONSTYPE_GENERAL + 1, 0 );
   std::vector<int> nfoundconstypesrangeddoublecount( (int) SCIP_CONSTYPE_GENERAL + 1, 0 );

   std::vector<int> classforcons = std::vector<int>( getNConss(), -1 );
   ConsClassifier* classifier;

   /** firstly, assign all constraints to classindices */
   for( int c = 0; c < getNConss(); ++ c )
   {
      SCIP_CONS* cons;
      SCIP_Real lhs;
      SCIP_Real rhs;
      SCIP_Real* vals;
      SCIP_VAR** vars;
      int nvars;
      int i;

      cons = getConsForIndex( c );

      nvars =  GCGconsGetNVars(scip, cons );

      lhs = GCGconsGetLhs(scip, cons);
      rhs = GCGconsGetRhs(scip, cons);
      if( nvars != 0 )
      {
         SCIP_CALL_ABORT( SCIPallocBufferArray(scip, &vals, nvars));
         SCIP_CALL_ABORT( SCIPallocBufferArray(scip, &vars, nvars));
         SCIP_CALL_ABORT( GCGconsGetVals(scip, cons, vals, nvars ) );
         SCIP_CALL_ABORT( GCGconsGetVars(scip, cons, vars, nvars ) );
      }

      for( i = 0; i < nvars; i++ )
      {
         assert(!SCIPisZero(scip, vals[i]) );
      }


      /* is constraint of type SCIP_CONSTYPE_EMPTY? */
      if( nvars == 0 )
      {
         SCIPdebugMsg(scip, "classified as EMPTY: ");
         SCIPdebugPrintCons(scip, cons, NULL);
         nfoundconstypesrangedsinglecount[SCIP_CONSTYPE_EMPTY]++;
         nfoundconstypesrangeddoublecount[SCIP_CONSTYPE_EMPTY]++;
         classforcons[c] = SCIP_CONSTYPE_EMPTY;
         continue;
      }

      /* is constraint of type SCIP_CONSTYPE_FREE? */
      if( SCIPisInfinity(scip, rhs) && SCIPisInfinity(scip, -lhs) )
      {
         SCIPdebugMsg(scip, "classified as FREE: ");
         SCIPdebugPrintCons(scip, cons, NULL);
         nfoundconstypesrangeddoublecount[SCIP_CONSTYPE_FREE]++;
         nfoundconstypesrangedsinglecount[SCIP_CONSTYPE_FREE]++;
         classforcons[c] = SCIP_CONSTYPE_FREE;
         SCIPfreeBufferArray(scip, &vars);
         SCIPfreeBufferArray(scip, &vals);
         continue;
      }

      /* is constraint of type SCIP_CONSTYPE_SINGLETON? */
      if( nvars == 1 )
      {
         SCIPdebugMsg(scip, "classified as SINGLETON: ");
         SCIPdebugPrintCons(scip, cons, NULL);
         nfoundconstypesrangeddoublecount[SCIP_CONSTYPE_SINGLETON] += 2 ;
         nfoundconstypesrangedsinglecount[SCIP_CONSTYPE_SINGLETON]++;
         classforcons[c] = SCIP_CONSTYPE_SINGLETON;
         SCIPfreeBufferArray(scip, &vars) ;
         SCIPfreeBufferArray(scip, &vals) ;
         continue;
      }

      /* is constraint of type SCIP_CONSTYPE_AGGREGATION? */
      if( nvars == 2 && SCIPisEQ(scip, lhs, rhs) )
      {
         SCIPdebugMsg(scip, "classified as AGGREGATION: ");
         SCIPdebugPrintCons(scip, cons, NULL);
         nfoundconstypesrangeddoublecount[SCIP_CONSTYPE_AGGREGATION]++;
         nfoundconstypesrangedsinglecount[SCIP_CONSTYPE_AGGREGATION]++;
         classforcons[c] = SCIP_CONSTYPE_AGGREGATION;
         SCIPfreeBufferArray(scip, &vars) ;
         SCIPfreeBufferArray(scip, &vals) ;
         continue;
      }

      /* is constraint of type SCIP_CONSTYPE_{VARBOUND}? */
      if( nvars == 2 )
      {
         SCIPdebugMsg(scip, "classified as VARBOUND: ");
         SCIPdebugPrintCons(scip, cons, NULL);
         nfoundconstypesrangeddoublecount[SCIP_CONSTYPE_VARBOUND] += 2 ;
         nfoundconstypesrangedsinglecount[SCIP_CONSTYPE_VARBOUND]++;
         classforcons[c] = SCIP_CONSTYPE_VARBOUND;
         SCIPfreeBufferArray(scip, &vars) ;
         SCIPfreeBufferArray(scip, &vals) ;
         continue;
      }

      /* is constraint of type SCIP_CONSTYPE_{SETPARTITION, SETPACKING, SETCOVERING, CARDINALITY, INVKNAPSACK}? */
      {
         SCIP_Real scale;
         SCIP_Real b;
         SCIP_Bool unmatched;
         int nnegbinvars;

         unmatched = FALSE;
         nnegbinvars = 0;

         scale = REALABS(vals[0]);
         for( i = 0; i < nvars && !unmatched; i++ )
         {
            unmatched = unmatched || SCIPvarGetType(vars[i]) == SCIP_VARTYPE_CONTINUOUS;
            unmatched = unmatched || SCIPisLE(scip, SCIPvarGetLbGlobal(vars[i]), -1.0);
            unmatched = unmatched || SCIPisGE(scip, SCIPvarGetUbGlobal(vars[i]), 2.0);
            unmatched = unmatched || !SCIPisEQ(scip, REALABS(vals[i]), scale);

            if( vals[i] < 0.0 )
               nnegbinvars++;
         }

         if( !unmatched )
         {
            if( SCIPisEQ(scip, lhs, rhs) )
            {
               b = rhs/scale + nnegbinvars;
               if( SCIPisEQ(scip, 1.0, b) )
               {
                  SCIPdebugMsg(scip, "classified as SETPARTITION: ");
                  SCIPdebugPrintCons(scip, cons, NULL);
                  nfoundconstypesrangeddoublecount[SCIP_CONSTYPE_SETPARTITION] += 1 ;
                  nfoundconstypesrangedsinglecount[SCIP_CONSTYPE_SETPARTITION]++;
                  classforcons[c] = SCIP_CONSTYPE_SETPARTITION;
                  SCIPfreeBufferArray(scip, &vars) ;
                  SCIPfreeBufferArray(scip, &vals) ;
                  continue;
               }
               else if( SCIPisIntegral(scip, b) && !SCIPisNegative(scip, b) )
               {
                  SCIPdebugMsg(scip, "classified as CARDINALITY: ");
                  SCIPdebugPrintCons(scip, cons, NULL);
                  nfoundconstypesrangeddoublecount[SCIP_CONSTYPE_CARDINALITY] += 1 ;
                  nfoundconstypesrangedsinglecount[SCIP_CONSTYPE_CARDINALITY]++;
                  classforcons[c] = SCIP_CONSTYPE_CARDINALITY;
                  SCIPfreeBufferArray(scip, &vars);
                  SCIPfreeBufferArray(scip, &vals);
                  continue;
               }
            }

            b = rhs/scale + nnegbinvars;
            if( SCIPisEQ(scip, 1.0, b) )
            {
               SCIPdebugMsg(scip, "classified as SETPACKING: ");
               SCIPdebugPrintCons(scip, cons, NULL);
               nfoundconstypesrangeddoublecount[SCIP_CONSTYPE_SETPACKING] += 1 ;
               nfoundconstypesrangedsinglecount[SCIP_CONSTYPE_SETPACKING]++;
               classforcons[c] = SCIP_CONSTYPE_SETPACKING;
               rhs = SCIPinfinity(scip);
            }
            else if( SCIPisIntegral(scip, b) && !SCIPisNegative(scip, b) )
            {
               SCIPdebugMsg(scip, "classified as INVKNAPSACK: ");
               SCIPdebugPrintCons(scip, cons, NULL);
               nfoundconstypesrangeddoublecount[SCIP_CONSTYPE_INVKNAPSACK] += 1 ;
                nfoundconstypesrangedsinglecount[SCIP_CONSTYPE_INVKNAPSACK]++;
                classforcons[c] = SCIP_CONSTYPE_INVKNAPSACK;
               rhs = SCIPinfinity(scip);
            }

            b = lhs/scale + nnegbinvars;
            if( SCIPisEQ(scip, 1.0, b) )
            {
               SCIPdebugMsg(scip, "classified as SETCOVERING: ");
               SCIPdebugPrintCons(scip, cons, NULL);
               nfoundconstypesrangeddoublecount[SCIP_CONSTYPE_SETCOVERING] += 1 ;
               nfoundconstypesrangedsinglecount[SCIP_CONSTYPE_SETCOVERING]++;
               classforcons[c] = SCIP_CONSTYPE_SETCOVERING;
               lhs = -SCIPinfinity(scip);
            }

            if( SCIPisInfinity(scip, -lhs) && SCIPisInfinity(scip, rhs) )
            {
               SCIPfreeBufferArray(scip, &vars);
               SCIPfreeBufferArray(scip, &vals);
               continue;
            }
         }
      }

      /* is constraint of type SCIP_CONSTYPE_{EQKNAPSACK, BINPACKING, KNAPSACK}? */
      /* @todo If coefficients or rhs are not integral, we currently do not check
       * if the constraint could be scaled (finitely), such that they are.
       */
      {
         SCIP_Real b;
         SCIP_Bool unmatched;

         b = rhs;
         unmatched = FALSE;
         for( i = 0; i < nvars && !unmatched; i++ )
         {
            unmatched = unmatched || SCIPvarGetType(vars[i]) == SCIP_VARTYPE_CONTINUOUS;
            unmatched = unmatched || SCIPisLE(scip, SCIPvarGetLbGlobal(vars[i]), -1.0);
            unmatched = unmatched || SCIPisGE(scip, SCIPvarGetUbGlobal(vars[i]), 2.0);
            unmatched = unmatched || !SCIPisIntegral(scip, vals[i]);

            if( SCIPisNegative(scip, vals[i]) )
               b -= vals[i];
         }
         unmatched = unmatched || !isFiniteNonnegativeIntegral(scip, b);

         if( !unmatched )
         {
            if( SCIPisEQ(scip, lhs, rhs) )
            {
               SCIPdebugMsg(scip, "classified as EQKNAPSACK: ");
               SCIPdebugPrintCons(scip, cons, NULL);
               nfoundconstypesrangeddoublecount[SCIP_CONSTYPE_EQKNAPSACK] += 1 ;
               nfoundconstypesrangedsinglecount[SCIP_CONSTYPE_EQKNAPSACK]++;
               classforcons[c] = SCIP_CONSTYPE_EQKNAPSACK;
               SCIPfreeBufferArray(scip, &vars);
               SCIPfreeBufferArray(scip, &vals);
               continue;
            }
            else
            {
               SCIP_Bool matched;

               matched = FALSE;
               for( i = 0; i < nvars && !matched; i++ )
               {
                  matched = matched || SCIPisEQ(scip, b, REALABS(vals[i]));
               }

               SCIPdebugMsg(scip, "classified as %s: ", matched ? "BINPACKING" : "KNAPSACK");
               SCIPdebugPrintCons(scip, cons, NULL);
               nfoundconstypesrangeddoublecount[matched ? SCIP_CONSTYPE_BINPACKING : SCIP_CONSTYPE_KNAPSACK] += 1 ;
               nfoundconstypesrangedsinglecount[matched ? SCIP_CONSTYPE_BINPACKING : SCIP_CONSTYPE_KNAPSACK]++;
               classforcons[c] = matched ? SCIP_CONSTYPE_BINPACKING : SCIP_CONSTYPE_KNAPSACK;

            }

            if( SCIPisInfinity(scip, -lhs) )
            {
               SCIPfreeBufferArray(scip, &vars);
               SCIPfreeBufferArray(scip, &vals);
               continue;
            }
            else
               rhs = SCIPinfinity(scip);
         }
      }

      /* is constraint of type SCIP_CONSTYPE_{INTKNAPSACK}? */
      {
         SCIP_Real b;
         SCIP_Bool unmatched;

         unmatched = FALSE;

         b = rhs;
         unmatched = unmatched || !isFiniteNonnegativeIntegral(scip, b);

         for( i = 0; i < nvars && !unmatched; i++ )
         {
            unmatched = unmatched || SCIPvarGetType(vars[i]) == SCIP_VARTYPE_CONTINUOUS;
            unmatched = unmatched || SCIPisNegative(scip, SCIPvarGetLbGlobal(vars[i]));
            unmatched = unmatched || !SCIPisIntegral(scip, vals[i]);
            unmatched = unmatched || SCIPisNegative(scip, vals[i]);
         }

         if( !unmatched )
         {
            SCIPdebugMsg(scip, "classified as INTKNAPSACK: ");
            SCIPdebugPrintCons(scip, cons, NULL);
            nfoundconstypesrangeddoublecount[SCIP_CONSTYPE_INTKNAPSACK] += 1 ;
            nfoundconstypesrangedsinglecount[SCIP_CONSTYPE_INTKNAPSACK]++;
            classforcons[c] = SCIP_CONSTYPE_INTKNAPSACK;

            if( SCIPisInfinity(scip, -lhs) )
            {
               SCIPfreeBufferArray(scip, &vars);
               SCIPfreeBufferArray(scip, &vals);
               continue;
            }
            else
               rhs = SCIPinfinity(scip);
         }
      }

      /* is constraint of type SCIP_CONSTYPE_{MIXEDBINARY}? */
      {
         SCIP_Bool unmatched;

         unmatched = FALSE;
         for( i = 0; i < nvars && !unmatched; i++ )
         {
            if( SCIPvarGetType(vars[i]) != SCIP_VARTYPE_CONTINUOUS
               && (SCIPisLE(scip, SCIPvarGetLbGlobal(vars[i]), -1.0)
                  || SCIPisGE(scip, SCIPvarGetUbGlobal(vars[i]), 2.0)) )
               unmatched = TRUE;
         }

         if( !unmatched )
         {
            SCIPdebugMsg(scip, "classified as MIXEDBINARY (%d): ", isRangedRow(scip, lhs, rhs) ? 2 : 1);
            SCIPdebugPrintCons(scip, cons, NULL);
            nfoundconstypesrangeddoublecount[SCIP_CONSTYPE_MIXEDBINARY] += 1 ;
            nfoundconstypesrangedsinglecount[SCIP_CONSTYPE_MIXEDBINARY]++;
            classforcons[c] = SCIP_CONSTYPE_MIXEDBINARY;
            SCIPfreeBufferArray(scip, &vars) ;
            SCIPfreeBufferArray(scip, &vals) ;
            continue;

         }
      }

      /* no special structure detected */
      SCIPdebugMsg(scip, "classified as GENERAL: ");
      SCIPdebugPrintCons(scip, cons, NULL);
      nfoundconstypesrangeddoublecount[SCIP_CONSTYPE_GENERAL] += 1 ;
      nfoundconstypesrangedsinglecount[SCIP_CONSTYPE_GENERAL]++;
      classforcons[c] = SCIP_CONSTYPE_GENERAL;
      SCIPfreeBufferArray(scip, &vars);
      SCIPfreeBufferArray(scip, &vals);
   }




   classifier = new ConsClassifier( scip, "constypes according to miplib", (int) SCIP_CONSTYPE_GENERAL + 1, getNConss() );


   /** set class names and descriptions of every class */
   for( int c = 0; c < classifier->getNClasses(); ++ c )
   {
      std::string name;
      std::stringstream text;
      switch( c )
      {
         case (int) SCIP_CONSTYPE_EMPTY:
            name = "empty";
            break;
         case SCIP_CONSTYPE_FREE:
            name = "free";
            break;
         case SCIP_CONSTYPE_SINGLETON:
            name = "singleton";
            break;
         case SCIP_CONSTYPE_AGGREGATION:
            name = "aggregation";
            break;
         case SCIP_CONSTYPE_VARBOUND:
            name = "varbound";
            break;
         case SCIP_CONSTYPE_SETPARTITION:
            name = "setpartition";
            break;
         case SCIP_CONSTYPE_SETPACKING:
            name = "setpacking";
            break;
         case SCIP_CONSTYPE_SETCOVERING:
            name = "setcovering";
            break;
         case SCIP_CONSTYPE_CARDINALITY:
            name = "cardinality";
            break;
         case SCIP_CONSTYPE_INVKNAPSACK:
            name = "invknapsack";
            break;
         case SCIP_CONSTYPE_EQKNAPSACK:
            name = "eqknapsack";
            break;
         case SCIP_CONSTYPE_BINPACKING:
            name = "binpacking";
            break;
         case SCIP_CONSTYPE_KNAPSACK:
            name = "knapsack";
            break;
         case SCIP_CONSTYPE_INTKNAPSACK:
            name = "intknapsack";
            break;
         case SCIP_CONSTYPE_MIXEDBINARY:
            name = "mixed binary";
            break;
         case SCIP_CONSTYPE_GENERAL:
            name = "general";
            break;
         default:
            name = "unknown";
            break;


      }


#ifdef WRITE_ORIG_CONSTYPES
         myfile << " " <<  nfoundconstypesrangeddoublecount[c] << ",";
#endif

      classifier->setClassName( c, name.c_str() );
      text << "This class contains all constraints that are of (miplib) constype \"" << name << "\".";
      classifier->setClassDescription( c, text.str().c_str() );
   }

#ifdef WRITE_ORIG_CONSTYPES
      myfile << std::endl;
      myfile.close();
#endif



   for( int i = 0; i < classifier->getNConss(); ++ i )
   {
      classifier->assignConsToClass( i, classforcons[i] );
   }



   classifier->removeEmptyClasses();
   SCIPverbMessage(scip, SCIP_VERBLEVEL_HIGH, NULL, " Consclassifier \"%s\" yields a classification with %d different constraint classes \n", classifier->getName(), classifier->getNClasses() );

   return classifier;
}







/** returns a new constraint classifier
 *  where all constraints with identical consname (ignoring digits) are assigned to the same class */
ConsClassifier* Seeedpool::createConsClassifierForConsnamesDigitFreeIdentical()
{
   std::vector < std::string > consnamesToCompare( getNConss(), "" );
   std::vector<int> nConssConstype( 0 );
   std::vector<int> classForCons = std::vector<int>( getNConss(), - 1 );
   std::vector < std::string > nameClasses( 0 );
   ConsClassifier* classifier;

   /** firstly, remove all digits from the consnames */
   for( int i = 0; i < getNConss(); ++ i )
   {
      int nremoved;
      char consname[SCIP_MAXSTRLEN];
      strcpy( consname, SCIPconsGetName( getConsForIndex( i ) ) );

      removeDigits( consname, & nremoved );
      consnamesToCompare[i] = std::string( consname );
   }

   for( int i = 0; i < getNConss(); ++ i )
   {
      /** check if string belongs to an existing name class */
      bool belongstoexistingclass = false;

      for( size_t j = 0; j < nameClasses.size(); ++ j )
      {
         if( nameClasses[j].compare( consnamesToCompare[i] ) == 0 )
         {
            belongstoexistingclass = true;
            classForCons[i] = j;
            nConssConstype[j] ++;
            break;
         }
      }
      /** if not, create a new class */
      if( ! belongstoexistingclass )
      {
         nameClasses.push_back( consnamesToCompare[i] );
         nConssConstype.push_back( 1 );
         classForCons[i] = nameClasses.size() - 1;

      }
   }

   /** secondly, use these information to create a ConsClassifier */
   classifier = new ConsClassifier( scip, "consnames", (int) nameClasses.size(), getNConss() );

   /** set all class names and descriptions */
   for( int c = 0; c < classifier->getNClasses(); ++ c )
   {
      std::stringstream text;
      classifier->setClassName( c, nameClasses[c].c_str() );
      text << "This class contains all constraints with name \"" << nameClasses[c] << "\".";
      classifier->setClassDescription( c, text.str().c_str() );
   }

   /** copy the constraint assignment information found in first step */
   for( int i = 0; i < classifier->getNConss(); ++ i )
   {
      classifier->assignConsToClass( i, classForCons[i] );
   }

   SCIPverbMessage(scip, SCIP_VERBLEVEL_HIGH, NULL, " Consclassifier \"%s\" yields a classification with %d different constraint classes \n", classifier->getName(), classifier->getNClasses() );

   return classifier;
}

/** returns a new constraint classifier
 *  where all constraints whose consnames do not a have levenshtein distance to each other
 *  higher than a given connectivity are assigned to the same class */
ConsClassifier* Seeedpool::createConsClassifierForConsnamesLevenshteinDistanceConnectivity(
   int connectivity
   )
{
   std::vector < std::string > consnamesToCompare( getNConss(), "" );
   std::vector<int> nConssConstype( 0 );
   std::vector<int> classForCons = std::vector<int>( getNConss(), - 1 );
   std::vector<bool> alreadyReached( getNConss(), false );
   std::queue<int> helpqueue = std::queue<int>();
   int nUnreachedConss = getNConss();
   int currentClass = - 1;
   int nmaxconss = 5000;

   std::stringstream classifierName;
   classifierName << "lev-dist-" << connectivity;
   ConsClassifier* classifier = new ConsClassifier( scip, classifierName.str().c_str(), 0, getNConss() );

   /** if number of conss exceeds this number, skip calculating such a classifier */
   if( getNConss() > nmaxconss )
   {

      SCIPverbMessage(scip, SCIP_VERBLEVEL_HIGH, NULL, " skipped levenshtein distance based constraint classes calculating since number of constraints  %d  exceeds limit %d \n", getNConss(), nmaxconss );
      delete classifier;
      return NULL;
   }

   std::vector < std::vector<int> > levenshteindistances( getNConss(), std::vector<int>( getNConss(), - 1 ) );

   /** read consnames */
   for( int i = 0; i < getNConss(); ++ i )
   {
      consnamesToCompare[i] = std::string( SCIPconsGetName( getConsForIndex( i ) ) );
   }

   /** calculate levenshtein distances pairwise */
   for( int i = 0; i < getNConss(); ++ i )
   {
      for( int j = i + 1; j < getNConss(); ++ j )
      {
         levenshteindistances[i][j] = calcLevenshteinDistance( consnamesToCompare[i], consnamesToCompare[j] );
         levenshteindistances[j][i] = levenshteindistances[i][j];
      }
   }

   /** repeat doing breadth first search until every constraint is assigned to a class */
   while( nUnreachedConss > 0 )
   {
      int firstUnreached = - 1;
      currentClass ++;
      assert( helpqueue.empty() );
      for( int i = 0; i < getNConss(); ++ i )
      {
         if( classForCons[i] == - 1 )
         {
            firstUnreached = i;
            break;
         }
      }

      helpqueue.push( firstUnreached );
      alreadyReached[firstUnreached] = true;
      classForCons[firstUnreached] = currentClass;
      -- nUnreachedConss;

      /** consider all constraints which are connected to the current constraint by means of levenshtein distance */
      while( ! helpqueue.empty() )
      {
         int nodecons = helpqueue.front();
         helpqueue.pop();
         for( int j = 0; j < getNConss(); ++ j )
         {

            if( alreadyReached[j] )
               continue;

            if( j == nodecons )
               continue;

            if( levenshteindistances[j][nodecons] > connectivity )
               continue;

            alreadyReached[j] = true;
            classForCons[j] = currentClass;
            -- nUnreachedConss;
            helpqueue.push( j );
         }
      }

      /** create a new class with found constraints in ConsClassifier*/
      std::stringstream text;
      text << "This class contains all constraints with a name similar to \"" << consnamesToCompare[firstUnreached] << "\".";
      classifier->addClass( consnamesToCompare[firstUnreached].c_str(), text.str().c_str(), BOTH );
   }

   /** assign constraint indices to classes */
   for( int i = 0; i < classifier->getNConss(); ++ i )
   {
      classifier->assignConsToClass( i, classForCons[i] );
   }

   SCIPverbMessage(scip, SCIP_VERBLEVEL_HIGH, NULL, " Consclassifier levenshtein: connectivity of %d yields a classification with %d different constraint classes. \n", connectivity, currentClass + 1);

   return classifier;
}

/** returns a new constraint classifier
 *  where all constraints with identical number of nonzero coefficients are assigned to the same class */
ConsClassifier* Seeedpool::createConsClassifierForNNonzeros()
{
   std::vector<int> nconssforclass( 0 );
   std::vector<int> differentNNonzeros( 0 );
   std::vector<int> classForCons( getNConss(), - 1 );
   int counterClasses = 0;

   /** firstly, assign all constraints to classindices */
   for( int i = 0; i < getNConss(); ++ i )
   {
      int consnnonzeros = getNVarsForCons( i );
      bool nzalreadyfound = false;

      /** check if number of nonzeros belongs to an existing class index */
      for( size_t nzid = 0; nzid < differentNNonzeros.size(); ++ nzid )
      {
         if( consnnonzeros == differentNNonzeros[nzid] )
         {
            nzalreadyfound = true;
            classForCons[i] = nzid;
            ++ nconssforclass[nzid];
            break;
         }
      }

      /** if not, create a new class index */
      if( ! nzalreadyfound )
      {
         classForCons[i] = counterClasses;
         ++ counterClasses;
         differentNNonzeros.push_back( consnnonzeros );
         nconssforclass.push_back( 1 );
      }
   }

   /** secondly, use these information to create a ConsClassifier */
   ConsClassifier* classifier = new ConsClassifier( scip, "nonzeros", (int) differentNNonzeros.size(), getNConss() );

   /** set class names and descriptions of every class */
   for( int c = 0; c < classifier->getNClasses(); ++ c )
   {
      std::stringstream text;
      text << differentNNonzeros[c];
      classifier->setClassName( c, text.str().c_str() );
      text.str( "" );
      text.clear();
      text << "This class contains all constraints with " << differentNNonzeros[c] << " nonzero coefficients.";
      classifier->setClassDescription( c, text.str().c_str() );
   }

   /** copy the constraint assignment information found in first step */
   for( int i = 0; i < classifier->getNConss(); ++ i )
   {
      classifier->assignConsToClass( i, classForCons[i] );
   }
   SCIPverbMessage(scip, SCIP_VERBLEVEL_HIGH, NULL, " Consclassifier \"%s\" yields a classification with %d  different constraint classes \n", classifier->getName(), classifier->getNClasses() );

   return classifier;
}

/** returns pointer to a constraint classifier */
ConsClassifier* Seeedpool::getConsClassifier(
   int givenClassifierIndex
   )
{
   assert( 0 <= givenClassifierIndex && givenClassifierIndex < (int) consclassescollection.size() );

   return consclassescollection[givenClassifierIndex];
}

/** returns the assignment of constraints to classes of a classifier as integer array */
int* Seeedpool::getConsClassifierArray(
   int givenClassifierIndex
   )
{
   int nconss = consclassescollection[givenClassifierIndex]->getNConss();
   int* output = new int[nconss];
   for( int i = 0; i < nconss; ++ i )
      output[i] = consclassescollection[givenClassifierIndex]->getClassOfCons( i );
   return & output[0];
}

/** returns number of different constraint classifiers */
int Seeedpool::getNConsClassifiers()
{
   return (int) consclassescollection.size();
}

/** adds constraint classifiers with a reduced number of classes */
void Seeedpool::reduceConsclasses()
{
   /** set the number of classes the classifiers should be reduced to */
   int maxnclasses = 0;

   if( getNConss() + getNVars() >= 50000 )
      SCIPgetIntParam(scip, "detection/maxnclassesperclassifierforlargeprobs", &maxnclasses);
   else
      SCIPgetIntParam(scip, "detection/maxnclassesperclassifier", &maxnclasses);

   for( size_t classifierid = 0; classifierid < consclassescollection.size(); ++ classifierid )
   {
      ConsClassifier* newclassifier = consclassescollection[classifierid]->reduceClasses( maxnclasses );

      if( newclassifier != NULL )
      {
         SCIPverbMessage(scip, SCIP_VERBLEVEL_HIGH, NULL, " Added reduced version of consclassifier %s with %d  different constraint classes \n", consclassescollection[classifierid]->getName(), maxnclasses );
         addConsClassifier( newclassifier );
      }
   }
}

/** adds a variable classifier if it is no duplicate of an existing variable classifier */
void Seeedpool::addVarClassifier(
   VarClassifier* givenClassifier
   )
{
   SCIP_Bool allowduplicates;

   SCIPgetBoolParam(scip, "detection/allowclassifierduplicates/enabled", &allowduplicates);

   if( givenClassifier != NULL )
   {
      /** check whether there already exists an equivalent varclassifier */
      VarClassifier* equiv = NULL;

      for( size_t i = 0; !allowduplicates && i < varclassescollection.size(); ++ i )
      {
         if( givenClassifier->classifierIsDuplicateOfClassifier( varclassescollection[i] ) )
         {
            equiv = varclassescollection[i];
            break;
         }
      }

      if( equiv == NULL )
         varclassescollection.push_back( givenClassifier );
      else
      {
         SCIPverbMessage(scip, SCIP_VERBLEVEL_HIGH, NULL, " Varclassifier \"%s\" is not considered since it offers the same structure as \"%s\"\n", givenClassifier->getName(), equiv->getName() );
         delete givenClassifier;
      }

   }
}

/** returns a new variable classifier
 *  where all variables with identical objective function value are assigned to the same class */
VarClassifier* Seeedpool::createVarClassifierForObjValues()
{
   std::vector<SCIP_Real> foundobjvals( 0 ); /** all found objective function values */
   std::vector<int> classforvars( getNVars(), -1 ); /** vector assigning a class index to each variable */
   int curclassindex; /** stores a var's classindex if the objective value of a var has already been found for another var */
   SCIP_Real curobjval;
   VarClassifier* classifier; /** new VarClassifier */

   for( int v = 0; v < getNVars(); ++v )
   {
      assert( getVarForIndex( v ) != NULL );
      curobjval = SCIPvarGetObj( getVarForIndex( v ) );
      curclassindex = -1;

      /** check whether current objective funtion value already exists */
      for( size_t c = 0; c < foundobjvals.size(); ++c )
      {
         if( SCIPisEQ( scip, curobjval, foundobjvals[c] ) )
         {
            curclassindex = c;
            break;
         }
      }

      /** assign var to class and save objective function value, if it is new */
      if( curclassindex == -1 )
      {
         foundobjvals.push_back( curobjval );
         classforvars[v] = foundobjvals.size() - 1;
      }
      else
      {
         classforvars[v] = curclassindex;
      }
   }

   classifier = new VarClassifier( scip, "varobjvals", (int) foundobjvals.size(), getNVars() );

   /** set up class information */
   for ( int c = 0; c < classifier->getNClasses(); ++c )
   {
      std::stringstream name;
      std::stringstream text;

      name << std::setprecision( 5 ) << foundobjvals[c];
      text << "This class contains all variables with objective function value " << name.str() << ".";

      classifier->setClassName( c, name.str().c_str() );
      classifier->setClassDescription( c, text.str().c_str() );
   }

   /** assign vars according to classforvars vactor */
   for ( int v = 0; v < classifier->getNVars(); ++v )
   {
      classifier->assignVarToClass( v, classforvars[v] );
   }

   SCIPverbMessage(scip, SCIP_VERBLEVEL_HIGH, NULL, " Varclassifier \"%s\" yields a classification with %d different variable classes\n", classifier->getName(), classifier->getNClasses() ) ;

   return classifier;
}

/** returns a new variable classifier
 *  where all variables are assigned to class zero, positive or negative according to their objective function value sign
 *  all class zero variables are assumed to be only master variables (set via DECOMPINFO)
 *  @todo correct? */
VarClassifier* Seeedpool::createVarClassifierForObjValueSigns()
{
   VarClassifier* classifier= new VarClassifier( scip, "varobjvalsigns", 3, getNVars() ); /** new VarClassifier */
   SCIP_Real curobjval;

   /** set up class information */
   classifier->setClassName( 0, "zero" );
   classifier->setClassDescription( 0, "This class contains all variables with objective function value zero." );
   classifier->setClassDecompInfo( 0, MASTER );
   classifier->setClassName( 1, "positive" );
   classifier->setClassDescription( 1, "This class contains all variables with positive objective function value." );
   classifier->setClassDecompInfo( 1, ALL );
   classifier->setClassName( 2, "negative" );
   classifier->setClassDescription( 2, "This class contains all variables with negative objective function value." );
   classifier->setClassDecompInfo( 2, ALL );

   /** assign vars */
   for( int v = 0; v < getNVars(); ++v )
   {
      assert( getVarForIndex( v ) != NULL );
      curobjval = SCIPvarGetObj( getVarForIndex( v ) );

      if( SCIPisZero( scip, curobjval ) )
      {
         classifier->assignVarToClass( v, 0 );
      }
      else if ( SCIPisPositive( scip, curobjval ) )
      {
         classifier->assignVarToClass( v, 1 );
      }
      else
      {
         classifier->assignVarToClass( v, 2 );
      }
   }

   /* remove a class if there is no variable with the respective sign */
   classifier->removeEmptyClasses();

   SCIPverbMessage(scip, SCIP_VERBLEVEL_HIGH, NULL, " Varclassifier \"%s\" yields a classification with %d different variable classes\n", classifier->getName(), classifier->getNClasses() ) ;

   return classifier;
}

/** returns a new variable classifier
 *  where all variables with identical SCIP vartype are assigned to the same class */
VarClassifier* Seeedpool::createVarClassifierForSCIPVartypes()
{
   std::vector < SCIP_VARTYPE > foundVartypes( 0 );
   std::vector<int> classForVars = std::vector<int>( getNVars(), - 1 );
   VarClassifier* classifier;

   SCIP_Bool onlycontsub;
   SCIP_Bool onlybinmaster;

   SCIPgetBoolParam(scip, "detection/benders/onlycontsubpr", &onlycontsub);
   SCIPgetBoolParam(scip, "detection/benders/onlybinmaster", &onlybinmaster);

   /** firstly, assign all variables to classindices */
   for( int i = 0; i < getNVars(); ++ i )
   {
      SCIP_VAR* var;
      bool found = false;
      var = getVarForIndex( i );
      SCIP_VARTYPE vT = SCIPvarGetType( var );
      size_t vartype;

      if( onlycontsub )
      {
         if ( vT == SCIP_VARTYPE_BINARY )
            vT = SCIP_VARTYPE_INTEGER;
         if( vT == SCIP_VARTYPE_IMPLINT )
            vT = SCIP_VARTYPE_CONTINUOUS;
      }

      /** check whether the variable's vartype is new */
      for( vartype = 0; vartype < foundVartypes.size(); ++ vartype )
      {
         if( foundVartypes[vartype] == vT )
         {
            found = true;
            break;
         }
      }
      /** if it is new, create a new class index */
      if( ! found )
      {
         foundVartypes.push_back( vT );
         classForVars[i] = foundVartypes.size() - 1;
      }
      else
         classForVars[i] = vartype;
   }

   /** secondly, use these information to create a VarClassifier */
   classifier = new VarClassifier( scip, "vartypes", (int) foundVartypes.size(), getNVars() );

   /** set class names and descriptions of every class */
   for( int c = 0; c < classifier->getNClasses(); ++ c )
   {
      std::string name;
      std::stringstream text;
      switch( foundVartypes[c] )
      {
         case SCIP_VARTYPE_BINARY:
            name = "bin";
            if( onlybinmaster )
               classifier->setClassDecompInfo(c, gcg::LINKING);
            break;
         case SCIP_VARTYPE_INTEGER:
            name = "int";
            if( onlycontsub )
               classifier->setClassDecompInfo(c, gcg::LINKING);
            if( onlybinmaster )
               classifier->setClassDecompInfo(c, gcg::BLOCK);
            break;
         case SCIP_VARTYPE_IMPLINT:
            name = "impl";
            if( onlybinmaster )
               classifier->setClassDecompInfo(c, gcg::BLOCK);
            break;
         case SCIP_VARTYPE_CONTINUOUS:
            name = "cont";
            if( onlycontsub )
               classifier->setClassDecompInfo(c, gcg::BLOCK);
            if( onlybinmaster )
               classifier->setClassDecompInfo(c, gcg::BLOCK);
            break;
         default:
            name = "newVartype";
            break;
      }
      classifier->setClassName( c, name.c_str() );
      text << "This class contains all variables that are of (SCIP) vartype \"" << name << "\".";
      classifier->setClassDescription( c, text.str().c_str() );
   }

   /** copy the variable assignment information found in first step */
   for( int i = 0; i < classifier->getNVars(); ++ i )
   {
      classifier->assignVarToClass( i, classForVars[i] );
   }

   SCIPverbMessage(scip, SCIP_VERBLEVEL_HIGH, NULL, " Varclassifier \"%s\" yields a classification with %d different variable classes\n", classifier->getName(), classifier->getNClasses() ) ;




   return classifier;
}

/** returns pointer to a variable classifier */
VarClassifier* Seeedpool::getVarClassifier(
   int givenClassifierIndex
   )
{
   assert( 0 <= givenClassifierIndex && givenClassifierIndex < (int) varclassescollection.size() );

   return varclassescollection[givenClassifierIndex];
}

/** returns the assignment of variables to classes of a classifier as integer array */
int* Seeedpool::getVarClassifierArray(
   int givenClassifierIndex
   )
{
   int nvars = varclassescollection[givenClassifierIndex]->getNVars();
   int* output = new int[nvars];
   for( int i = 0; i < nvars; ++ i )
      output[i] = varclassescollection[givenClassifierIndex]->getClassOfVar( i );
   return & output[0];
}

/** returns number of different variable classifiers */
int Seeedpool::getNVarClassifiers()
{
   return (int) varclassescollection.size();
}

/** adds variable classifiers with a reduced number of classes */
void Seeedpool::reduceVarclasses()
{
   /** set the number of classes the classifiers should be reduced to */
   int maxnclasses = 0;

   if( getNConss() + getNVars() >= 50000 )
      SCIPgetIntParam(scip, "detection/maxnclassesperclassifierforlargeprobs", &maxnclasses);
   else
      SCIPgetIntParam(scip, "detection/maxnclassesperclassifier", &maxnclasses);

   for( size_t classifierid = 0; classifierid < varclassescollection.size(); ++ classifierid )
   {
      VarClassifier* newclassifier = varclassescollection[classifierid]->reduceClasses( maxnclasses );

      if( newclassifier != NULL )
      {
         SCIPverbMessage(scip, SCIP_VERBLEVEL_HIGH, NULL, " Added reduced version of varclassifier %s with %d different variable classes\n", varclassescollection[classifierid]->getName(), maxnclasses ) ;
         addVarClassifier( newclassifier );
      }
   }
}

/** returns a vector of seeeds where all seeeds of the given seeeds having only one block are removed
 *  except for the two seeeds with the lowest numbers of masterconss */
std::vector<SeeedPtr> Seeedpool::removeSomeOneblockDecomps(
   std::vector<SeeedPtr> seeeds
   )
{
   std::vector<SeeedPtr> remainingSeeeds( 0 );
   std::vector<SeeedPtr> oneBlockSeeeds( 0 );

   int nmasterconssfirst = 1000;
   int nmasterconsssecond = 1001;

   for( size_t i = 0; i < seeeds.size(); ++ i )
   {
      /** calculate lowest and second lowest number of masterconss of all one block seeeds */
      if( seeeds[i]->getNBlocks() == 1 )
      {
         if( seeeds[i]->getNMasterconss() < nmasterconssfirst )
         {
            nmasterconsssecond = nmasterconssfirst;
            nmasterconssfirst = seeeds[i]->getNMasterconss();
         }
         else if( seeeds[i]->getNMasterconss() < nmasterconsssecond )
            nmasterconsssecond = seeeds[i]->getNMasterconss();

      }
      else
         remainingSeeeds.push_back( seeeds[i] );
   }

   /** the two one block seeeds with lowest number of masterconss remain */
   for( int i = 0; i < (int) seeeds.size(); ++ i )
   {
      if( seeeds[i]->getNBlocks() == 1
         && ( seeeds[i]->getNMasterconss() == nmasterconssfirst || seeeds[i]->getNMasterconss() == nmasterconsssecond ) )
         remainingSeeeds.push_back( seeeds[i] );
      else if( seeeds[i]->getNBlocks() == 1 )
         oneBlockSeeeds.push_back( seeeds[i] );
   }

   /** all other one block seeeds are removed */
   for( int i = 0; i < (int) oneBlockSeeeds.size(); ++ i )
   {
      delete oneBlockSeeeds[i];
      oneBlockSeeeds[i] = NULL;
   }

   return remainingSeeeds;
}


SCIP_RETCODE Seeedpool::shuffleDualvalsRandom()
{

   GCG_RANDOM_DUAL_METHOD usedmethod;
   SCIP_RANDNUMGEN* randnumgen;

   int method;

   SCIPgetIntParam(scip, "detection/strong_detection/dualvalrandommethod", &method);

   /** default method == 1 */
   usedmethod = GCG_RANDOM_DUAL_NAIVE;

   if ( method == 2 )
      usedmethod = GCG_RANDOM_DUAL_EXPECTED_EQUAL;
   else if ( method == 3 )
      usedmethod = GCG_RANDOM_DUAL_EXPECTED_OVERESTIMATE;

   SCIPverbMessage(scip, SCIP_VERBLEVEL_HIGH, NULL, "set dual val random method to %d. \n", method );
   /** other possibilities
   usedmethod = GCG_RANDOM_DUAL_EXPECTED_OVERESTIMATE;
   usedmethod = GCG_RANDOM_DUAL_EXPECTED_EQUAL;
   */

   dualvalsrandom = std::vector<SCIP_Real>(getNConss(), 0.);

   /* create random number generator */
   SCIP_CALL( SCIPcreateRandom(scip, &randnumgen, DEFAULT_RANDSEED, TRUE) );


   /** shuffle dual multipliers of constraints*/

   /** 1) naive approach */
   if( usedmethod == GCG_RANDOM_DUAL_NAIVE )
   {
      for( int c = 0; c < getNConss(); ++c )
      {
         SCIP_Real dualval;
         SCIP_Real factor;
         SCIP_CONS* cons;

         cons = getConsForIndex(c);
         if( SCIPisInfinity( scip, -GCGconsGetLhs(scip, cons) ))
         {
            SCIP_Real modifier;
            modifier = 0.;
            if ( SCIPgetObjsense(scip) != SCIP_OBJSENSE_MAXIMIZE )
               modifier = -1.;

            factor = MAX(1., ABS(GCGconsGetRhs(scip, cons)  ) );
            dualval = SCIPrandomGetReal(randnumgen, 0.+modifier, 1.+modifier  ) * factor;
         }
         else if( SCIPisInfinity( scip, GCGconsGetRhs(scip, cons) ) )
         {
            SCIP_Real modifier;
            modifier = 0.;
            if ( SCIPgetObjsense(scip) != SCIP_OBJSENSE_MINIMIZE )
               modifier = -1.;

            factor = MAX(1., ABS(GCGconsGetLhs(scip, cons)  ) );
            dualval = SCIPrandomGetReal(randnumgen, 0.+modifier, 1.+modifier  ) * factor;

         }
         else
         {
            factor = MAX(1., ABS(GCGconsGetLhs(scip, cons)  ) );
            factor = MAX( factor, ABS(GCGconsGetRhs(scip, cons)   ) );
            dualval = SCIPrandomGetReal(randnumgen, -1., 1. ) * factor;
         }

         dualvalsrandom[c] = dualval;
      }

   } /* end naive approach */

   /** expected equal and expected overestimated approach */
   if( usedmethod == GCG_RANDOM_DUAL_EXPECTED_EQUAL || usedmethod == GCG_RANDOM_DUAL_EXPECTED_OVERESTIMATE)
   {
      SCIP_Real largec  = 0.;
      for( int v = 0; v < getNVars(); ++v )
         largec += ABS( SCIPvarGetObj( getVarForIndex(v) ) );


      for( int c = 0; c < getNConss(); ++c )
      {
         SCIP_Real dualval;
         SCIP_CONS* cons;
         double lambda;

         SCIP_Real divisor = 0.;

         SCIP_Real randomval;

         for( int v = 0; v < getNVarsForCons(c); ++v )
         {
            int var = getVarsForCons(c)[v];
            divisor += ABS( getVal(c, var) );
         }
         if ( usedmethod == GCG_RANDOM_DUAL_EXPECTED_EQUAL )
            divisor *= getNConss();

         /** 1/lambda is the expected value of the distribution */
         lambda = divisor / largec;

         /* formula for exponential distribution requires a uniform random number in (0,1). */
         do
         {
            randomval = SCIPrandomGetReal(randnumgen, 0.0, 1.0);
         }
         while (randomval == 0.0 || randomval == 1.0);
         randomval = -std::log(randomval) / lambda;

         cons = getConsForIndex(c);
         if( SCIPisInfinity( scip, -GCGconsGetLhs(scip, cons) ))
         {
            SCIP_Real modifier;
            modifier = 1.;
            if ( SCIPgetObjsense(scip) != SCIP_OBJSENSE_MAXIMIZE )
               modifier = -1.;

            dualval = modifier * randomval;
         }
         else if( SCIPisInfinity( scip, GCGconsGetRhs(scip, cons) ) )
         {
            SCIP_Real modifier;
            modifier = 1.;
            if ( SCIPgetObjsense(scip) != SCIP_OBJSENSE_MINIMIZE )
               modifier = -1.;

            dualval = modifier * randomval;

         }
         else
         {
            SCIP_Real helpval = SCIPrandomGetReal(randnumgen, -1., 1. );

            if ( helpval < 0. )
               dualval =  -1. * randomval ;
            else dualval = randomval;
         }

         dualvalsrandom[c] = dualval;
      }

   }


   return SCIP_OKAY;

}

/** creates a decomposition for a given seeed */
SCIP_RETCODE Seeedpool::createDecompFromSeeed(
   SeeedPtr seeed,
   DEC_DECOMP** newdecomp
   )
{
   char detectorchaininfo[SCIP_MAXSTRLEN];
   SCIP_HASHMAP* vartoblock;
   SCIP_HASHMAP* constoblock;
   SCIP_HASHMAP* varindex;
   SCIP_HASHMAP* consindex;
   SCIP_VAR*** stairlinkingvars;
   SCIP_VAR*** subscipvars;
   SCIP_VAR** linkingvars;
   SCIP_CONS** linkingconss;
   SCIP_CONS*** subscipconss;

   std::vector<SCIP_Bool> isblockdeleted;
   std::vector<int> ndeletedblocksbefore;
   std::vector<int> mastervaridsfromdeleted;
   std::vector<SCIP_Var*> mastervarsfromdeleted;

   int* nsubscipconss;
   int* nsubscipvars;
   int* nstairlinkingvars;
   int nlinkingvars;
   int varcounter = 1; /* in varindex counting starts with 1 */
   int conscounter = 1; /* in consindex counting starts with 1 */
   int counterstairlinkingvars = 0;
   int size;
   int modifier;
   int nlinkingconss;

   assert( seeed->checkConsistency( ) );
   int ndeletedblocks;
   int nmastervarsfromdeleted;
   ndeletedblocks = 0;
   nmastervarsfromdeleted = 0;
   isblockdeleted = std::vector<SCIP_Bool>(seeed->getNBlocks(), FALSE);
   ndeletedblocksbefore = std::vector<int>(seeed->getNBlocks(), 0);
   mastervarsfromdeleted = std::vector<SCIP_VAR*>(0);
   mastervaridsfromdeleted = std::vector<int>(0);

   /* create decomp data structure */
   SCIP_CALL_ABORT( DECdecompCreate( scip, newdecomp ) );

   /* find out if for some blocks all conss have been deleted */
   for( int b = 0; b < seeed->getNBlocks(); ++b )
   {
      SCIP_Bool iscurblockdeleted = TRUE;
      for( int c = 0; c < seeed->getNConssForBlock( b ); ++c )
      {
         int consid = seeed->getConssForBlock( b )[c];
         SCIP_CONS* scipcons = consToScipCons[consid];

         if( scipcons != NULL && !SCIPconsIsDeleted( scipcons)  )
         {
            iscurblockdeleted = FALSE;
            break;
         }
      }
      if ( iscurblockdeleted )
      {
         ++ndeletedblocks;
         isblockdeleted[b] = TRUE;
         for( int b2 = b+1; b2 < seeed->getNBlocks(); ++b2)
         {
              ++ndeletedblocksbefore[b2];
         }
         /** store deletion information of included vars */
         for( int v = 0; v < seeed->getNVarsForBlock( b ); ++v )
         {
            int varid = seeed->getVarsForBlock( b )[v];
            SCIP_VAR* scipvar = varToScipVar[varid];
            mastervaridsfromdeleted.push_back(varid);
            mastervarsfromdeleted.push_back(scipvar);
            ++nmastervarsfromdeleted;
         }
      }
   }

    /** set nblocks */
   DECdecompSetNBlocks( * newdecomp, seeed->getNBlocks() - ndeletedblocks );

   if( seeed->getNBlocks() - ndeletedblocks == 0 )
   {
      SCIPwarningMessage(scip, "All blocks have been deleted since only deleted constraints are contained, no reformulation is done.\n");
   }

   //detectorchaininfo ;
   /** set constraints */
   if( seeed->getNMasterconss() != 0 )
      SCIP_CALL_ABORT( SCIPallocBufferArray( scip, & linkingconss, seeed->getNMasterconss() ) );
   else
      linkingconss = NULL;

   SCIP_CALL_ABORT( SCIPallocBufferArray( scip, & nsubscipconss, seeed->getNBlocks() - ndeletedblocks ) );
   SCIP_CALL_ABORT( SCIPallocBufferArray( scip, & subscipconss, seeed->getNBlocks() - ndeletedblocks ) );

   SCIP_CALL_ABORT( SCIPhashmapCreate( & constoblock, SCIPblkmem( scip ), seeed->getNConss() ) );
   SCIP_CALL_ABORT( SCIPhashmapCreate( & consindex, SCIPblkmem( scip ), seeed->getNConss() ) );

   /* set linking constraints */
   modifier = 0;
   nlinkingconss = seeed->getNMasterconss();
   for( int c = 0; c < seeed->getNMasterconss(); ++c )
   {
      int consid = seeed->getMasterconss()[c];
      SCIP_CONS* scipcons = ( transformed ? consToScipCons[consid] : SCIPconsGetTransformed(consToScipCons[consid]) ) ;
      if( SCIPconsIsDeleted( scipcons) || scipcons == NULL || SCIPconsIsObsolete(scipcons))
      {
         --nlinkingconss;
         ++modifier;
      }
      else
      {
         linkingconss[c-modifier] = scipcons;
         SCIP_CALL_ABORT( SCIPhashmapInsert( constoblock, scipcons, (void*) ( size_t )( seeed->getNBlocks() + 1 - ndeletedblocks ) ) );
         SCIP_CALL_ABORT( SCIPhashmapInsert( consindex, scipcons, (void*) (size_t) conscounter ) );
         conscounter ++;
      }
   }

   if( nlinkingconss != 0 )
      DECdecompSetLinkingconss( scip, * newdecomp, linkingconss, nlinkingconss );
   else
      linkingconss = NULL;


   /* set block constraints */
   for( int b = 0; b < seeed->getNBlocks(); ++ b )
   {
      if( isblockdeleted[b] )
         continue;
      modifier = 0;
      SCIP_CALL_ABORT( SCIPallocBufferArray( scip, & subscipconss[b-ndeletedblocksbefore[b]], seeed->getNConssForBlock( b ) ) );
      nsubscipconss[b-ndeletedblocksbefore[b]] = seeed->getNConssForBlock( b );
      for( int c = 0; c < seeed->getNConssForBlock( b ); ++c )
      {
         int consid = seeed->getConssForBlock( b )[c];
         SCIP_CONS* scipcons = ( transformed ? consToScipCons[consid] : SCIPconsGetTransformed( consToScipCons[consid] ) ) ;

         if( SCIPconsIsDeleted( scipcons) || scipcons == NULL )
            {
               --nsubscipconss[b-ndeletedblocksbefore[b]];
               ++modifier;
            }
         else
         {
            assert( scipcons != NULL );
            subscipconss[b-ndeletedblocksbefore[b]][c-modifier] = scipcons;
            SCIPdebugMessage("Set cons %s to block %d + 1 - %d in cons to block\n", SCIPconsGetName(scipcons), b, ndeletedblocksbefore[b] );
            SCIP_CALL_ABORT( SCIPhashmapInsert( constoblock, scipcons, (void*) ( size_t )( b + 1 - ndeletedblocksbefore[b] ) ) );
            SCIP_CALL_ABORT( SCIPhashmapInsert( consindex, scipcons, (void*) (size_t) conscounter ) );
            conscounter ++;
         }
      }
   }

   DECdecompSetSubscipconss( scip, * newdecomp, subscipconss, nsubscipconss );

   DECdecompSetConstoblock( * newdecomp, constoblock );
   DECdecompSetConsindex( * newdecomp, consindex );

   /* finished setting constraint data structures */
   /** now: set variables */
   SCIP_CALL_ABORT( SCIPallocBufferArray( scip, & nsubscipvars, seeed->getNBlocks() - ndeletedblocks ) );
   SCIP_CALL_ABORT( SCIPallocBufferArray( scip, & subscipvars, seeed->getNBlocks() - ndeletedblocks ) );
   SCIP_CALL_ABORT( SCIPallocBufferArray( scip, & nstairlinkingvars, seeed->getNBlocks() - ndeletedblocks ) );
   SCIP_CALL_ABORT( SCIPallocBufferArray( scip, & stairlinkingvars, seeed->getNBlocks() -ndeletedblocks ) );

   SCIP_CALL_ABORT( SCIPhashmapCreate( & vartoblock, SCIPblkmem( scip ), seeed->getNVars() + (int) unpresolvedfixedtozerovars.size() ) );
   SCIP_CALL_ABORT( SCIPhashmapCreate( & varindex, SCIPblkmem( scip ), seeed->getNVars() + (int) unpresolvedfixedtozerovars.size()) );

   /** set linkingvars */
   nlinkingvars = seeed->getNLinkingvars() + seeed->getNMastervars() + seeed->getNTotalStairlinkingvars() + nmastervarsfromdeleted + (int) unpresolvedfixedtozerovars.size();

   if( nlinkingvars != 0 )
      SCIP_CALL_ABORT( SCIPallocBufferArray( scip, & linkingvars, nlinkingvars ) );
   else
      linkingvars = NULL;

   for( int v = 0; v < seeed->getNLinkingvars(); ++ v )
   {
      int var = seeed->getLinkingvars()[v];
      SCIP_VAR* scipvar = SCIPvarGetProbvar( varToScipVar[var] );
      assert( scipvar != NULL );

      linkingvars[v] = scipvar;
      SCIPdebugMessage( "Set var %s to block %d + 2 - %d in var to block\n", SCIPvarGetName(scipvar), seeed->getNBlocks(), ndeletedblocks );
      SCIP_CALL_ABORT( SCIPhashmapInsert( vartoblock, scipvar, (void*) ( size_t )( seeed->getNBlocks() + 2 - ndeletedblocks ) ) );
      SCIP_CALL_ABORT( SCIPhashmapInsert( varindex, scipvar, (void*) (size_t) varcounter ) );
      varcounter ++;
   }

   for( int v = 0; v < seeed->getNMastervars(); ++ v )
   {
      int var = seeed->getMastervars()[v];
      SCIP_VAR* scipvar = SCIPvarGetProbvar( varToScipVar[var] );
      linkingvars[v + seeed->getNLinkingvars()] = scipvar;
      SCIP_CALL_ABORT( SCIPhashmapInsert( vartoblock, scipvar, (void*) ( size_t )( seeed->getNBlocks() + 1 - ndeletedblocks) ) );
      SCIP_CALL_ABORT( SCIPhashmapInsert( varindex, scipvar, (void*) (size_t) varcounter ) );
      varcounter ++;
   }

   for( int v = 0; v < nmastervarsfromdeleted; ++v)
   {
      SCIP_VAR* var;
      var = SCIPvarGetProbvar(mastervarsfromdeleted[v]);

      linkingvars[seeed->getNMastervars() + seeed->getNLinkingvars() + v] = var;
      SCIP_CALL_ABORT( SCIPhashmapInsert( vartoblock, var, (void*) ( size_t )( seeed->getNBlocks() + 1 - ndeletedblocks) ) );
      SCIP_CALL_ABORT( SCIPhashmapInsert( varindex, var, (void*) (size_t) varcounter ) );
      varcounter ++;
   }

   for( int v = 0; v < (int) unpresolvedfixedtozerovars.size(); ++v)
      {
         SCIP_VAR* var;
         var = unpresolvedfixedtozerovars[v];

         linkingvars[seeed->getNMastervars() + seeed->getNLinkingvars() + nmastervarsfromdeleted + v] = var;
         SCIP_CALL_ABORT( SCIPhashmapInsert( vartoblock, var, (void*) ( size_t )( seeed->getNBlocks() + 1 - ndeletedblocks) ) );
         SCIP_CALL_ABORT( SCIPhashmapInsert( varindex, var, (void*) (size_t) varcounter ) );
         varcounter ++;
      }


   /* set block variables */
   for( int b = 0; b < seeed->getNBlocks(); ++ b )
   {
      if( isblockdeleted[b] )
         continue;

      if( seeed->getNVarsForBlock( b ) > 0 )
         SCIP_CALL_ABORT( SCIPallocBufferArray( scip, & subscipvars[b -ndeletedblocksbefore[b]], seeed->getNVarsForBlock( b ) ) );
      else
         subscipvars[b-ndeletedblocksbefore[b]] = NULL;

      if( seeed->getNStairlinkingvars( b ) > 0 )
         SCIP_CALL_ABORT( SCIPallocBufferArray( scip, & stairlinkingvars[b-ndeletedblocksbefore[b]], seeed->getNStairlinkingvars( b ) ) );
      else
         stairlinkingvars[b-ndeletedblocksbefore[b]] = NULL;

      nsubscipvars[b-ndeletedblocksbefore[b]] = seeed->getNVarsForBlock( b );
      nstairlinkingvars[b-ndeletedblocksbefore[b]] = seeed->getNStairlinkingvars( b );

      for( int v = 0; v < seeed->getNVarsForBlock( b ); ++ v )
      {
         int var = seeed->getVarsForBlock( b )[v];
         SCIP_VAR* scipvar = SCIPvarGetProbvar( varToScipVar[var] );
         assert( scipvar != NULL );

         subscipvars[b-ndeletedblocksbefore[b]][v] = scipvar;
         SCIPdebugMessage("Set var %s to block %d + 1 - %d in var to block\n", SCIPvarGetName(scipvar), b, ndeletedblocksbefore[b] );
         assert( !SCIPhashmapExists(vartoblock, scipvar) || SCIPhashmapGetImage(vartoblock, scipvar) == (void*) ( size_t )( b + 1 - ndeletedblocksbefore[b] ) );
         SCIP_CALL_ABORT( SCIPhashmapInsert( vartoblock, scipvar, (void*) ( size_t )( b + 1 - ndeletedblocksbefore[b] ) ) );
         SCIP_CALL_ABORT( SCIPhashmapInsert( varindex, scipvar, (void*) (size_t) varcounter ) );
         varcounter ++;
      }

      for( int v = 0; v < seeed->getNStairlinkingvars( b ); ++ v )
      {
         int var = seeed->getStairlinkingvars( b )[v];
         SCIP_VAR* scipvar = SCIPvarGetProbvar( varToScipVar[var] );
         assert( scipvar != NULL );

         stairlinkingvars[b-ndeletedblocksbefore[b]][v] = scipvar;
         linkingvars[seeed->getNLinkingvars() + seeed->getNMastervars() + nmastervarsfromdeleted + counterstairlinkingvars] = scipvar;
         SCIP_CALL_ABORT( SCIPhashmapInsert( vartoblock, scipvar, (void*) ( size_t )( seeed->getNBlocks() + 2 - ndeletedblocks) ) );
         SCIP_CALL_ABORT( SCIPhashmapInsert( varindex, scipvar, (void*) (size_t) varcounter ) );
         varcounter ++;
         counterstairlinkingvars ++;
      }
   }

   DECdecompSetSubscipvars( scip, * newdecomp, subscipvars, nsubscipvars );
   DECdecompSetStairlinkingvars( scip, * newdecomp, stairlinkingvars, nstairlinkingvars );
   DECdecompSetLinkingvars( scip, * newdecomp, linkingvars, nlinkingvars, (int) unpresolvedfixedtozerovars.size(), seeed->getNMastervars() + nmastervarsfromdeleted );
   DECdecompSetVarindex( * newdecomp, varindex );
   DECdecompSetVartoblock( * newdecomp, vartoblock );

   /** free stuff */


   /** free vars stuff */
   SCIPfreeBufferArrayNull( scip, & ( linkingvars ) );
   for( int b = seeed->getNBlocks() - 1 - ndeletedblocks; b >= 0; --b )
   {
      if( nstairlinkingvars[b] != 0 )
      {
         SCIPfreeBufferArrayNull( scip, & ( stairlinkingvars[b] ) );
      }
   }


   SCIPfreeBufferArrayNull( scip, & ( stairlinkingvars ) );
   SCIPfreeBufferArrayNull( scip, & ( nstairlinkingvars ) );

   for( int b = seeed->getNBlocks() - 1 - ndeletedblocks; b >= 0; --b )
   {
      if( nsubscipvars[b] != 0 )
      {
         SCIPfreeBufferArrayNull( scip, & ( subscipvars[b] ) );
      }
   }

   SCIPfreeBufferArrayNull( scip, & ( subscipvars ) );
   SCIPfreeBufferArrayNull( scip, & ( nsubscipvars ) );


   /** free constraints */
   for( int b = seeed->getNBlocks() - 1 - ndeletedblocks; b >= 0; --b )
   {
      SCIPfreeBufferArrayNull( scip, & ( subscipconss[b] ) );
   }
   SCIPfreeBufferArrayNull( scip, & ( subscipconss ) );


   SCIPfreeBufferArrayNull( scip, & nsubscipconss );
   SCIPfreeBufferArrayNull( scip, & linkingconss );


   /** set detectorchain */
   int ndetectors = seeed->getNDetectors();
   ( * newdecomp )->sizedetectorchain = ndetectors;
   size = SCIPcalcMemGrowSize( scip, ( * newdecomp )->sizedetectorchain );
   SCIP_CALL_ABORT( SCIPallocBlockMemoryArray( scip, & ( * newdecomp )->detectorchain, size ) );
   for( int k = 0; k < ndetectors; ++ k )
   {
      if( k != ndetectors - 1 || ! seeed->getFinishedByFinisher() )
      {
         //          std::cout << " added detector of " << i << "-th seeed to its detetcor chain" << std::endl;
         ( * newdecomp )->detectorchain[k] = seeed->getDetectorchain()[k];
      }
      else
         ( * newdecomp )->detectorchain[k] = seeed->getDetectorchain()[k];
   }

   /** set statistical detector chain data */
   DECdecompSetSeeedID( * newdecomp, seeed->getID() );
   if( seeed->getNDetectors() > 0 )
   {
      DECdecompSetDetectorClockTimes( scip, * newdecomp, & ( seeed->getDetectorClockTimes()[0] ) );
      DECdecompSetDetectorPctVarsToBorder( scip, * newdecomp, & ( seeed->getPctVarsToBorderVector()[0] ) );
      DECdecompSetDetectorPctVarsToBlock( scip, * newdecomp, & ( seeed->getPctVarsToBlockVector()[0] ) );
      DECdecompSetDetectorPctVarsFromOpen( scip, * newdecomp, & ( seeed->getPctVarsFromFreeVector()[0] ) );
      DECdecompSetDetectorPctConssToBorder( scip, * newdecomp, & ( seeed->getPctConssToBorderVector()[0] ) );
      DECdecompSetDetectorPctConssToBlock( scip, * newdecomp, & ( seeed->getPctConssToBlockVector()[0] ) );
      DECdecompSetDetectorPctConssFromOpen( scip, * newdecomp, & ( seeed->getPctConssFromFreeVector()[0] ) );
      DECdecompSetNNewBlocks( scip, * newdecomp, & ( seeed->getNNewBlocksVector()[0] ) );
   }


   /** set detector chain info string */
   SCIPsnprintf( detectorchaininfo, SCIP_MAXSTRLEN, "") ;
   if( seeed->getUsergiven() == USERGIVEN::PARTIAL || seeed->getUsergiven() == USERGIVEN::COMPLETE || seeed->getUsergiven() == USERGIVEN::COMPLETED_CONSTOMASTER)
   {
      seeed->buildDecChainString();
   }
   SCIP_CALL( DECdecompSetDetectorChainString( scip, * newdecomp, seeed->getDetectorChainString() ) );

   /** set dectype */
   if( ( * newdecomp )->nlinkingvars == seeed->getNTotalStairlinkingvars() && ( * newdecomp )->nlinkingconss == 0
      && DECdecompGetNLinkingvars( * newdecomp ) > 0 )
   {
      ( * newdecomp )->type = DEC_DECTYPE_STAIRCASE;
   }
   else if( ( * newdecomp )->nlinkingvars > 0 || seeed->getNTotalStairlinkingvars() > 0 )
   {
      ( * newdecomp )->type = DEC_DECTYPE_ARROWHEAD;
   }
   else if( ( * newdecomp )->nlinkingconss > 0 )
   {
      ( * newdecomp )->type = DEC_DECTYPE_BORDERED;
   }
   else if( ( * newdecomp )->nlinkingconss == 0 && seeed->getNTotalStairlinkingvars() == 0 )
   {
      ( * newdecomp )->type = DEC_DECTYPE_DIAGONAL;
   }
   else
   {
      ( * newdecomp )->type = DEC_DECTYPE_UNKNOWN;
   }


   SCIPdebugMessage(" seeed maxwhitescore: %f\n", seeed->getMaxWhiteScore());

   DECsetMaxWhiteScore(scip, *newdecomp, seeed->getMaxWhiteScore() );

   if( transformed )
      SCIP_CALL(DECdecompAddRemainingConss(scip, *newdecomp) );



   assert(DECdecompCheckConsistency(scip, *newdecomp) );
   /**there might be some remaining constraints assert( DECdecompCheckConsistency( scip, ( * newdecomp ) ) ); hence we do not check this here */
   assert( ! SCIPhashmapIsEmpty( ( * newdecomp )->constoblock ) );
   assert( ! SCIPhashmapIsEmpty( ( * newdecomp )->vartoblock ) );

   return SCIP_OKAY;
}

/** creates a seeed for a given decomposition
 *  the resulting seeed will not have a detectorchaininfo or any ancestor or finishing detector data
 *  only use this method if the seeedpool is for the transformed problem
 *  the resulting seeed may only be added to the seeedpool for the presolved problem */
SCIP_RETCODE Seeedpool::createSeeedFromDecomp(
   DEC_DECOMP* decomp,
   SeeedPtr* newseeed
   )
{
   assert( decomp != NULL );
   assert( DECdecompCheckConsistency( scip, decomp ) );
   assert( nConss == DECdecompGetNConss( decomp ) );
   assert( DECdecompGetPresolved( decomp ) );
   assert( transformed );

//   std::cout << "Linkingvars decomp: " << DECdecompGetNLinkingvars( decomp ) << "\tStairlinkingvars decomp: " << DECdecompGetNTotalStairlinkingvars( decomp ) << "\n";

   /* create new seeed and initialize its data */
   SeeedPtr seeed = new Seeed( scip, getNewIdForSeeed(), this );
   seeed->setNBlocks( DECdecompGetNBlocks( decomp ) );

   assert( seeed->getNOpenconss() == nConss );
   assert( seeed->getNOpenvars() == nVars );

   SCIP_CONS** linkingconss = DECdecompGetLinkingconss( decomp );
   int nlinkingconss = DECdecompGetNLinkingconss( decomp );
   SCIP_HASHMAP* constoblock = DECdecompGetConstoblock( decomp );
   int nblock;

   /* set linking conss */
   for( int c = 0; c < nlinkingconss; ++c )
   {
      seeed->bookAsMasterCons( getIndexForCons( linkingconss[c] ) );
   }

   /* set block conss */
   for( int c = 0; c < nConss; ++c )
   {
      nblock = (int) (size_t) SCIPhashmapGetImage( constoblock, (void*) (size_t) getConsForIndex( c ) );
      if( nblock >= 1 && nblock <= seeed->getNBlocks() )
      {
         seeed->bookAsBlockCons( c, nblock - 1 );
      }
   }

   SCIP_VAR*** stairlinkingvars = DECdecompGetStairlinkingvars( decomp );
   SCIP_HASHMAP* vartoblock = DECdecompGetVartoblock(decomp);
   assert( vartoblock != NULL );

   /* currently, stairlinkingvars of the decomposition are ignored
    * alternatively, a stairlinkingvar detection is done with the newly created seeed */
   if( false && stairlinkingvars != NULL )
   {
      int* nstairlinkingvars = DECdecompGetNStairlinkingvars(decomp);
      int varindex;

      /* set stairlinkingvars */
      for( int b = 0; b < seeed->getNBlocks(); ++b )
      {
         for( int v = 0; v < nstairlinkingvars[b]; ++v )
         {
            if( stairlinkingvars[b][v] != NULL )
            {
               varindex = getIndexForVar(stairlinkingvars[b][v]);
               seeed->bookAsStairlinkingVar(varindex, b);
            }
         }
      }
   }

   /* flush booked conss and vars in order to be able to check whether a var is already assigned to stairlinking */
   seeed->flushBooked();

   /* set other vars */
   for( int v = 0; v < getNVars(); ++v )
   {
      nblock = (int) (size_t) SCIPhashmapGetImage( vartoblock, (void*) (size_t) SCIPvarGetProbvar( getVarForIndex( v ) ) );
      if( nblock == seeed->getNBlocks() + 2 && !seeed->isVarStairlinkingvar( v ) )
      {
         seeed->bookAsLinkingVar( v );
      }
      else if( nblock == seeed->getNBlocks() + 1 )
      {
         seeed->bookAsMasterVar( v );
      }
      else if( nblock >= 1 && nblock <= seeed->getNBlocks() )
      {
         seeed->bookAsBlockVar( v, nblock - 1 );
      }
   }

   seeed->flushBooked();

   /* now all conss and vars should be assigned */
   assert( seeed->isComplete() );
   /*set all detector-related information*/
   for( int i = 0; i < DECdecompGetDetectorChainSize( decomp ); ++i )
   {
      seeed->setDetectorPropagated( DECdecompGetDetectorChain( decomp )[i] );
      seeed->addClockTime( DECdecompGetDetectorClockTimes( decomp )[i] );
      seeed->addPctConssFromFree( 1 - *(DECdecompGetDetectorPctConssFromOpen( decomp )) );
      seeed->addPctConssToBlock( *(DECdecompGetDetectorPctConssToBlock( decomp )) );
      seeed->addPctConssToBorder( *(DECdecompGetDetectorPctConssToBorder( decomp )) );
      seeed->addPctVarsFromFree( 1 - *(DECdecompGetDetectorPctVarsFromOpen( decomp )) );
      seeed->addPctVarsToBlock( *(DECdecompGetDetectorPctVarsToBlock( decomp )) );
      seeed->addPctVarsToBorder( *(DECdecompGetDetectorPctVarsToBorder( decomp )) );
      seeed->addNNewBlocks( *(DECdecompGetNNewBlocks( decomp )) );
   }

   if ( DECdecompGetDetectorChainString( scip, decomp ) != NULL )
      seeed->setDetectorChainString( DECdecompGetDetectorChainString( scip, decomp ) );
   else
   {
      char decchaininfo[SCIP_MAXSTRLEN];
      char str1[2] = "\0"; /* gives {\0, \0} */
      str1[0] = 'U';
      (void) strncat( decchaininfo, str1, 1 );
      seeed->setDetectorChainString( decchaininfo );
   }

   /* detectorchaininfo cannot be set in the seeed as the detectors do not store the corresponding strings */

   /* calc maxwhitescore and hashvalue */
   prepareSeeed( seeed );

   seeed->setIsFromUnpresolved( false );


   assert( seeed->checkConsistency( ) );

   seeed->calcStairlinkingVars( );

//   SCIPdebugMessagePrint( scip, "Reassigned %d of %d linking vars to stairlinking.\n",

   *newseeed = seeed;

   return SCIP_OKAY;
}

/** returns true if the matrix structure corresponds to the transformed problem */
SCIP_Bool Seeedpool::getTransformedInfo()
{
   return transformed;
}

SCIP_RETCODE Seeedpool::printBlockcandidateInformation(
 SCIP*                 givenscip,               /**< SCIP data structure */
 FILE*                 file                /**< output file or NULL for standard output */
)
{

   std::sort( candidatesNBlocks.begin(), candidatesNBlocks.end(), sort_decr() );
   SCIPmessageFPrintInfo(SCIPgetMessagehdlr(givenscip), file, "NBLOCKCANDIDATES   \n" );
   SCIPmessageFPrintInfo(SCIPgetMessagehdlr(givenscip), file, "The following %d candidates for the number of blocks are known: (candidate : number of votes)   \n", (int) candidatesNBlocks.size() );
   for( size_t i  = 0; i  < candidatesNBlocks.size(); ++i )
   {
      if( candidatesNBlocks[i].second != INT_MAX )
         SCIPmessageFPrintInfo(SCIPgetMessagehdlr(givenscip), file, "%d : %d  \n", candidatesNBlocks[i].first, candidatesNBlocks[i].second );
      else
         SCIPmessageFPrintInfo(SCIPgetMessagehdlr(givenscip), file, "%d : %s  \n", candidatesNBlocks[i].first, "user given" );
   }

   return SCIP_OKAY;
}

SCIP_RETCODE Seeedpool::printClassifierInformation(
 SCIP*                 givenscip,               /**< SCIP data structure */
 FILE*                 file                /**< output file or NULL for standard output */
)
{

   /** NCLASSIFIER */
   SCIPmessageFPrintInfo(SCIPgetMessagehdlr(givenscip), file, "CONSCLASSIFIER  \n" );
   SCIPmessageFPrintInfo(SCIPgetMessagehdlr(givenscip), file, "%d  \n", (int) consclassescollection.size()  );

   for( size_t c = 0; c < consclassescollection.size() ; ++c )
   {
      gcg::ConsClassifier* classifier = consclassescollection[c];

      std::vector<std::vector<int> > conssofclasses = std::vector<std::vector<int> >(classifier->getNClasses()) ;
      for( int cons = 0; cons < getNConss(); ++cons )
         conssofclasses[classifier->getClassOfCons(cons)].push_back(cons);

      /** CLASSIFIERNAME */
      SCIPmessageFPrintInfo(SCIPgetMessagehdlr(givenscip), file, "%s  \n",  classifier->getName() );


      /** NCLASSES */
      SCIPmessageFPrintInfo(SCIPgetMessagehdlr(givenscip), file, "%d  \n",  classifier->getNClasses() );

      for( int cl = 0; cl < classifier->getNClasses(); ++cl )
      {
         /** CLASSNAME */
         SCIPmessageFPrintInfo(SCIPgetMessagehdlr(givenscip), file, "%s: %s\n", classifier->getClassName(cl), classifier->getClassDescription(cl) );
         /** NMEMBERS */
         SCIPmessageFPrintInfo(SCIPgetMessagehdlr(givenscip), file, "%d\n",  conssofclasses[cl].size() );
      }
   }

   /** NCLASSIFIER */
   SCIPmessageFPrintInfo(SCIPgetMessagehdlr(givenscip), file, "VARCLASSIFIER  \n" );
      SCIPmessageFPrintInfo(SCIPgetMessagehdlr(givenscip), file, "%d  \n", (int) varclassescollection.size()  );

      for( size_t c = 0; c < varclassescollection.size() ; ++c )
      {
         gcg::VarClassifier* classifier = varclassescollection[c];

         std::vector<std::vector<int> > varsofclasses = std::vector<std::vector<int> >(classifier->getNClasses()) ;
         for( int var = 0; var < getNVars(); ++var )
            varsofclasses[classifier->getClassOfVar(var)].push_back(var);

         /** CLASSIFIERNAME */
         SCIPmessageFPrintInfo(SCIPgetMessagehdlr(givenscip), file, "%s  \n",  classifier->getName() );


         /** NCLASSES */
         SCIPmessageFPrintInfo(SCIPgetMessagehdlr(givenscip), file, "%d  \n",  classifier->getNClasses() );

         for( int cl = 0; cl < classifier->getNClasses(); ++cl )
         {
            /** CLASSNAME */
            SCIPmessageFPrintInfo(SCIPgetMessagehdlr(givenscip), file, "%s: %s\n", classifier->getClassName(cl), classifier->getClassDescription(cl) );
            /** NMEMBERS */
            SCIPmessageFPrintInfo(SCIPgetMessagehdlr(givenscip), file, "%d\n",  varsofclasses[cl].size() );
         }
      }


   return SCIP_OKAY;
}

SCIP_RETCODE Seeedpool::writeMatrix(
   const char*           filename,           /**< filename the output should be written to (including directory) */
   const char*           workfolder          /**< directory in which should be worked */
   )
{
   char problemname[SCIP_MAXSTRLEN];
   char* outputname;
   char filename2[SCIP_MAXSTRLEN];

   gcg::Seeed* matrixseeed;


   matrixseeed = new gcg::Seeed(scip, -1, this);
   matrixseeed->setNBlocks(1);

   for( int i = 0; i < getNConss(); ++i )
      matrixseeed->bookAsBlockCons(i,0);

   for( int i = 0; i < getNVars(); ++i )
      matrixseeed->bookAsBlockVar(i,0);

   matrixseeed->flushBookedCompleteSorted();

   addSeeedToFinishedUnchecked(matrixseeed);

   /* get filename for compiled file */
   (void) SCIPsnprintf(problemname, SCIP_MAXSTRLEN, "%s", GCGgetFilename(scip));
   SCIPsplitFilename(problemname, NULL, &outputname, NULL, NULL);

   strcat(outputname, ".png");
   strcpy(filename2, filename);

   SCIPinfoMessage(scip, NULL, "filename for matrix plot is %s \n", filename );
   SCIPinfoMessage(scip, NULL, "foldername for matrix plot is %s \n", workfolder );


   /* actual writing */
   GCGwriteGpVisualization(scip, filename2, outputname, matrixseeed->getID() );



   return SCIP_OKAY;

}



} /* namespace gcg */<|MERGE_RESOLUTION|>--- conflicted
+++ resolved
@@ -70,13 +70,7 @@
 #include <queue>
 #include <fstream>
 #include <exception>
-<<<<<<< HEAD
-/** needed for exponential distributed random dual variables */
-#include <random>
-
 #include "reader_gp.h"
-=======
->>>>>>> a8eddcc2
 
 
 #ifdef _OPENMP

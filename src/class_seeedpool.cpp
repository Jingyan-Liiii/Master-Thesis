--- conflicted
+++ resolved
@@ -296,8 +296,6 @@
    return ( i->getScore( CLASSIC )  > j->getScore( CLASSIC ) );
 }
 
-<<<<<<< HEAD
-=======
 /** returns TRUE if seeed i has a greater score than seeed j */
 SCIP_Bool cmpSeeedsFWhite(
    SeeedPtr i,
@@ -335,9 +333,6 @@
    return ( i->getScore( SETPART_AGG_FWHITE )  > j->getScore( SETPART_AGG_FWHITE ) );
 }
 
-
-
->>>>>>> b3da20c5
 
 /* method to thin out the vector of given seeeds */
 std::vector<SeeedPtr> thinout(
@@ -1461,12 +1456,7 @@
 
 }
 
-
-<<<<<<< HEAD
-=======
-
->>>>>>> b3da20c5
-/** method to complete a set of incomplete seeeds with the help of all included detectors that implement a finishing method
+ /** method to complete a set of incomplete seeeds with the help of all included detectors that implement a finishing method
  *  @return set of completed decomposition */
 std::vector<SeeedPtr> Seeedpool::finishIncompleteSeeeds(
    std::vector<SeeedPtr> incompleteseeeds
@@ -1569,10 +1559,8 @@
    }
 }*/
 
-<<<<<<< HEAD
-=======
 /** returns seeed with the corresponding id or NULL if there is no finished seeed with that id */
-  gcg::Seeed* Seeedpool::findFinishedSeeedByID(
+gcg::Seeed* Seeedpool::findFinishedSeeedByID(
      int      seeedid
      )
   {
@@ -1586,7 +1574,6 @@
   }
 
 
->>>>>>> b3da20c5
 
 /** adds a seeed to ancestor seeeds */
 void Seeedpool::addSeeedToAncestor(
@@ -4000,22 +3987,17 @@
    int size;
    int modifier;
    int nlinkingconss;
-<<<<<<< HEAD
 
    assert( seeed->checkConsistency( this ) );
-=======
    int ndeletedblocks;
    int nmastervarsfromdeleted;
    assert( seeed->checkConsistency( this ) );
-
-
    ndeletedblocks = 0;
    nmastervarsfromdeleted = 0;
    isblockdeleted = std::vector<SCIP_Bool>(seeed->getNBlocks(), FALSE);
    ndeletedblocksbefore = std::vector<int>(seeed->getNBlocks(), 0);
    mastervarsfromdeleted = std::vector<SCIP_VAR*>(0);
    mastervaridsfromdeleted = std::vector<int>(0);
->>>>>>> b3da20c5
 
    /* create decomp data structure */
    SCIP_CALL_ABORT( DECdecompCreate( scip, newdecomp ) );

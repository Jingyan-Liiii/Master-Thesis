/* * * * * * * * * * * * * * * * * * * * * * * * * * * * * * * * * * * * * * */
/*                                                                           */
/*                  This file is part of the program                         */
/*          GCG --- Generic Column Generation                                */
/*                  a Dantzig-Wolfe decomposition based extension            */
/*                  of the branch-cut-and-price framework                    */
/*         SCIP --- Solving Constraint Integer Programs                      */
/*                                                                           */
/* Copyright (C) 2010-2015 Operations Research, RWTH Aachen University       */
/*                         Zuse Institute Berlin (ZIB)                       */
/*                                                                           */
/* This program is free software; you can redistribute it and/or             */
/* modify it under the terms of the GNU Lesser General Public License        */
/* as published by the Free Software Foundation; either version 3            */
/* of the License, or (at your option) any later version.                    */
/*                                                                           */
/* This program is distributed in the hope that it will be useful,           */
/* but WITHOUT ANY WARRANTY; without even the implied warranty of            */
/* MERCHANTABILITY or FITNESS FOR A PARTICULAR PURPOSE.  See the             */
/* GNU Lesser General Public License for more details.                       */
/*                                                                           */
/* You should have received a copy of the GNU Lesser General Public License  */
/* along with this program; if not, write to the Free Software               */
/* Foundation, Inc., 51 Franklin St, Fifth Floor, Boston, MA 02110-1301, USA.*/
/*                                                                           */
/* * * * * * * * * * * * * * * * * * * * * * * * * * * * * * * * * * * * * * */

/**@file   class_seeedpool.cpp
 * @brief  class with functions for seeedpoolnTotalSeeeds
 * @author Michael Bastubbe
 * @author Julius Hense
 */

/*---+----1----+----2----+----3----+----4----+----5----+----6----+----7----+----8----+----9----+----0----+----1----+----2*/

/*@todo don't disable lint */
/*lint -e64 disable useless and wrong lint warning */

/*@todo this looks like a workaround, is disabling warnings a good idea? */
#ifdef __INTEL_COMPILER
#ifndef _OPENMP
#pragma warning disable 3180  /* disable wrong and useless omp warnings */
#endif
#endif

//#define WRITE_ORIG_CONSTYPES
//#define SCIP_DEBUG

#include "gcg.h"
#include "objscip/objscip.h"
#include "scip/scip.h"
#include "class_seeedpool.h"
#include "struct_detector.h"
#include "pub_decomp.h"
#include "struct_decomp.h"
#include "cons_decomp.h"
#include "decomp.h"
#include "scip_misc.h"
#include "scip/clock.h"
#include "scip/cons.h"
#include "scip/scip.h"
#include <algorithm>
#include <list>
#include <iostream>
#include <stdio.h>
#include <sstream>
#include <iomanip>
#include <queue>
#include <fstream>
#include <exception>



#ifdef _OPENMP
#include <omp.h>
#endif

#define SCIP_CALL_EXC( x ) do                                                                                 \
                       {                                                                                      \
                          SCIP_RETCODE _restat_;                                                              \
                          if( ( _restat_ = ( x ) ) != SCIP_OKAY )                                             \
                          {                                                                                   \
                             SCIPerrorMessage( "Error <%d> in function call\n", _restat_);                    \
                             throw std::exception();                                                          \
                          }                                                                                   \
                       }                                                                                      \
                       while( false )

#define ENUM_TO_STRING( x ) # x
#define DEFAULT_THREADS    0     /**< number of threads (0 is OpenMP default) */


//#ifdef WITH_PRINTORIGCONSTYPES
/** constraint type */
enum SCIP_Constype_orig
{
   SCIP_CONSTYPE_EMPTY         =  0,         /**<  */
   SCIP_CONSTYPE_FREE          =  1,         /**<  */
   SCIP_CONSTYPE_SINGLETON     =  2,         /**<  */
   SCIP_CONSTYPE_AGGREGATION   =  3,         /**<  */
   SCIP_CONSTYPE_VARBOUND      =  4,         /**<  */
   SCIP_CONSTYPE_SETPARTITION  =  5,         /**<  */
   SCIP_CONSTYPE_SETPACKING    =  6,         /**<  */
   SCIP_CONSTYPE_SETCOVERING   =  7,         /**<  */
   SCIP_CONSTYPE_CARDINALITY   =  8,         /**<  */
   SCIP_CONSTYPE_INVKNAPSACK   =  9,         /**<  */
   SCIP_CONSTYPE_EQKNAPSACK    = 10,         /**<  */
   SCIP_CONSTYPE_BINPACKING    = 11,         /**<  */
   SCIP_CONSTYPE_KNAPSACK      = 12,         /**<  */
   SCIP_CONSTYPE_INTKNAPSACK   = 13,         /**<  */
   SCIP_CONSTYPE_MIXEDBINARY   = 14,         /**<  */
   SCIP_CONSTYPE_GENERAL       = 15          /**<  */
};
typedef enum SCIP_Constype_orig SCIP_CONSTYPE_ORIG;
//#endif




namespace gcg{

/** local methods */

struct sort_decr
{
   bool operator()(
      const std::pair<int, int> &left,
      const std::pair<int, int> &right)
   {
      return left.second > right.second;
   }
};

struct sort_pred
{
   bool operator()(
      const std::pair<int, int> &left,
      const std::pair<int, int> &right)
   {
      return left.second < right.second;
   }
};


/** is constraint ranged row, i.e., -inf < lhs < rhs < inf? */
static
SCIP_Bool isRangedRow(
   SCIP*                 scip,               /**< SCIP data structure */
   SCIP_Real             lhs,
   SCIP_Real             rhs
   )
{
   assert(scip != NULL);

   return !(SCIPisEQ(scip, lhs, rhs)
      || SCIPisInfinity(scip, -lhs) || SCIPisInfinity(scip, rhs) );
}

/** is constraint ranged row, i.e., -inf < lhs < rhs < inf? */
static
SCIP_Bool isFiniteNonnegativeIntegral(
   SCIP*                 scip,               /**< SCIP data structure */
   SCIP_Real             x                   /**< value */
   )
{
   assert(scip != NULL);

   return (!SCIPisInfinity(scip, x) && !SCIPisNegative(scip, x) && SCIPisIntegral(scip, x));
}


/** returns true if there exists an unfinished child in childsfinished array */
SCIP_Bool unfinishedChildExists(
   std::vector<SCIP_Bool> const& childsfinished
   )
{
   for( size_t s = 0; s < childsfinished.size(); ++ s )
   {
      if( ! childsfinished[s] )
         return true;
   }
   return false;
}

/** returns first unfinished child in childfinished array (-1 if there is none) */
int getFirstUnfinishedChild(
   std::vector<SCIP_Bool> const& childsfinished,
   std::vector<int> const& childs
   )
{
   for( size_t s = 0; s < childsfinished.size(); ++ s )
   {
      if( ! childsfinished[s] )
         return childs[s];
   }
   return - 1;
}

/** returns index of first unfinished child in childfinished array (-1 if there is none) */
int getFirstUnfinishedChildId(
   std::vector<SCIP_Bool> const& childsfinished,
   std::vector<int> const& childs
   )
{
   for( size_t s = 0; s < childsfinished.size(); ++ s )
   {
      if( ! childsfinished[s] )
         return (int) s;
   }
   return - 1;
}

/** sets next possible child finished (should equal child)
 *  returns true if next child is the last unfinished child */
SCIP_Bool finishNextChild(
   std::vector<int>& childs,
   std::vector<SCIP_Bool>& childsfinished,
   int child
   )
{
   for( size_t s = 0; s < childsfinished.size(); ++ s )
   {
      if( ! childsfinished[s] )
      {
         assert( childs[s] == child );
         childsfinished[s] = true;
         return s == childsfinished.size() - 1;
      }
   }
   return false;
}


/** writes detector call round information to passed parameter */
SCIP_RETCODE getDetectorCallRoundInfo(
   SCIP* scip,
   const char* detectorname,
   SCIP_Bool transformed,
   int* maxcallround,
   int* mincallround,
   int* freqcallround
   )
{
   char setstr[SCIP_MAXSTRLEN];
   if( transformed )
   {
      (void) SCIPsnprintf( setstr, SCIP_MAXSTRLEN, "detectors/%s/maxcallround", detectorname );
      SCIP_CALL( SCIPgetIntParam( scip, setstr, maxcallround ) );
      (void) SCIPsnprintf( setstr, SCIP_MAXSTRLEN, "detectors/%s/mincallround", detectorname );
      SCIP_CALL( SCIPgetIntParam( scip, setstr, mincallround ) );
      (void) SCIPsnprintf( setstr, SCIP_MAXSTRLEN, "detectors/%s/freqcallround", detectorname );
      SCIP_CALL_ABORT( SCIPgetIntParam( scip, setstr, freqcallround ) );
   }
   else
   {
      (void) SCIPsnprintf( setstr, SCIP_MAXSTRLEN, "detectors/%s/origmaxcallround", detectorname );
      SCIP_CALL( SCIPgetIntParam( scip, setstr, maxcallround ) );
      (void) SCIPsnprintf( setstr, SCIP_MAXSTRLEN, "detectors/%s/origmincallround", detectorname );
      SCIP_CALL( SCIPgetIntParam( scip, setstr, mincallround ) );
      (void) SCIPsnprintf( setstr, SCIP_MAXSTRLEN, "detectors/%s/origfreqcallround", detectorname );
      SCIP_CALL( SCIPgetIntParam( scip, setstr, freqcallround ) );
   }

   return SCIP_OKAY;
}


/** returns TRUE if seeed i has a lower MaxWhiteScore than seeed j */
SCIP_Bool cmpSeeedsMaxWhite(
   SeeedPtr i,
   SeeedPtr j
   )
{
   return ( i->getMaxWhiteScore() < j->getMaxWhiteScore() );
}


/** returns TRUE if seeed i has a lower border area score than seeed j */
SCIP_Bool cmpSeeedsBorderArea(
   SeeedPtr i,
   SeeedPtr j
   )
{
   return ( i->getScore( BORDER_AREA ) < j->getScore( BORDER_AREA ) );
}


/** returns TRUE if seeed i has a lower score than seeed j */
SCIP_Bool cmpSeeedsClassic(
   SeeedPtr i,
   SeeedPtr j
   )
{
   return ( i->getScore( CLASSIC )  < j->getScore( CLASSIC ) );
}


/* method to thin out the vector of given seeeds */
std::vector<SeeedPtr> thinout(
   std::vector<SeeedPtr> finishedseeeds,
   size_t ndecomps,
   SCIP_Bool addtrivialdecomp
   )
{
   std::vector<SeeedPtr> justbest( 0 );
   for( size_t dec = 0; dec < ndecomps && dec < finishedseeeds.size(); ++ dec )
   {
      justbest.push_back( finishedseeeds[dec] );
   }

   if( addtrivialdecomp )
   {
      for( size_t dec = 0; dec < finishedseeeds.size(); ++ dec )
      {
         if( finishedseeeds[dec]->getNMasterconss() == 0 && finishedseeeds[dec]->getNLinkingvars() == 0
            && finishedseeeds[dec]->getNBlocks() == 1 )
         {
            justbest.push_back( finishedseeeds[dec] );
         }
      }
   }
   return justbest;
}


/** returns levenshtein distance between two strings */
int calcLevenshteinDistance(
   std::string s,
   std::string t
   )
{
   // trivial cases
   if( s.compare( t ) == 0 )
      return 0;
   if( s.length() == 0 )
      return t.length();
   if( t.length() == 0 )
      return s.length();

   // create two work vectors of integer distances
   std::vector<int> v0( t.length() + 1 );
   std::vector<int> v1( t.length() + 1 );

   /* initialize v0 (the previous row of distances)
    * this row is A[0][i]: edit distance for an empty s
    * the distance is just the number of characters to delete from t */
   for( size_t i = 0; i < v0.size(); i ++ )
   {
      v0[i] = i;
   }

   for( size_t i = 0; i < s.length(); i ++ )
   {
      // calculate v1 (current row distances) from the previous row v0

      /* first element of v1 is A[i+1][0]
       * edit distance is delete (i+1) chars from s to match empty t */
      v1[0] = i + 1;

      // use formula to fill in the rest of the row
      for( size_t j = 0; j < t.length(); j ++ )
      {
         int cost = ( s[i] == t[j] ) ? 0 : 1;
         v1[j + 1] = std::min( v1[j] + 1, std::min( v0[j + 1] + 1, v0[j] + cost ) );
      }

      // copy v1 (current row) to v0 (previous row) for next iteration
      for( size_t j = 0; j < v0.size(); j ++ )
         v0[j] = v1[j];
   }

   return v1[t.length()];
}


/** removes all digits from string str */
void removeDigits(
   char *str,
   int *nremoved
   )
{
   char digits[11] = "0123456789";
   * nremoved = 0;

   for( int i = 0; i < 10; ++ i )
   {
      char digit = digits[i];
      size_t j = 0;
      while( j < strlen( str ) )
      {
         if( str[j] == digit )
         {
            * nremoved = * nremoved + 1;
            for( size_t k = j; k < strlen( str ); ++ k )
            {
               str[k] = str[k + 1];
            }
         }
         else
            ++ j;
      }
   }
}


/** method to calculate the greatest common divisor */
int gcd(
   int a,
   int b
   )
{
   return b == 0 ? a : gcd( b, a % b );
}


/** returns the relevant representative of a cons */
SCIP_CONS* consGetRelevantRepr(
   SCIP* scip,
   SCIP_CONS* cons
   )
{
   return cons;
}


/** returns the relevant representative of a var */
SCIP_VAR* varGetRelevantRepr(
   SCIP* scip,
   SCIP_VAR* var
   )
{
   return SCIPvarGetProbvar( var );
}


<<<<<<< HEAD
=======



>>>>>>> 09061905
/** returns FALSE if there exists a seeed in seeeds that is a duplicate of compseeed */
SCIP_Bool seeedIsNoDuplicateOfSeeeds(
   SeeedPtr compseeed,
   std::vector<SeeedPtr> const & seeeds,
   bool sort
   )
{
   assert( compseeed != NULL );
   SCIP_Bool isduplicate;

   for( size_t i = 0; i < seeeds.size(); ++ i )
   {
      assert( seeeds[i] != NULL );

      compseeed->isEqual( seeeds[i], & isduplicate, sort );
      if( isduplicate )
         return false;
   }
   return true;
}


/** returns FALSE if there exists a seed in currSeeeds or finishedSeeeds that is a duplicate of seeed */
SCIP_Bool seeedIsNoDuplicate(
   SeeedPtr seeed,
   std::vector<SeeedPtr> const & currseeeds,
   std::vector<SeeedPtr> const & finishedseeeds,
   bool sort
   )
{
   SCIP_Bool bool1 = seeedIsNoDuplicateOfSeeeds( seeed, currseeeds, sort );
   SCIP_Bool bool2 = seeedIsNoDuplicateOfSeeeds( seeed, finishedseeeds, sort );
   return ( bool1 && bool2 );
}


/** constructor */
Seeedpool::Seeedpool(
   SCIP* givenScip,
   const char* conshdlrName,
   SCIP_Bool _transformed
   ) :
   scip( givenScip ), incompleteSeeeds( 0 ), currSeeeds( 0 ), ancestorseeeds( 0 ),
   nVars( SCIPgetNVars( givenScip ) ), nConss( SCIPgetNConss( givenScip ) ), nDetectors( 0 ),
   nFinishingDetectors( 0 ), nnonzeros( 0 ), candidatesNBlocks( 0 ), transformed( _transformed )
{
   SCIP_CONS** conss;
   SCIP_VAR** vars;

   int ndetectors;
   DEC_Detector** detectors;
   SCIP_Bool createconssadj;
   SCIP_Bool useconnected;
   SCIP_Bool useconssadj;

   createconssadj = TRUE;

   if( transformed )
      SCIPgetBoolParam(scip, "detectors/connectedbase/enabled", &useconnected);
   else
      SCIPgetBoolParam(scip, "detectors/connectedbase/origenabled", &useconnected);

   SCIPgetBoolParam(scip, "detectors/connectedbase/useconssadj", &useconssadj);

   createconssadj = useconnected && useconssadj;

   if( ! transformed )
   {
      nVars = SCIPgetNOrigVars( scip );
      nConss = SCIPgetNOrigConss( scip );
   }

   int relevantVarCounter = 0;
   int relevantConsCounter = 0;

   detectors = SCIPconshdlrDecompGetDetectors(scip);
   ndetectors = SCIPconshdlrDecompGetNDetectors(scip);

   /** set detection data */
   SCIP_CALL_ABORT( SCIPgetIntParam( givenScip, "detection/maxrounds", & maxndetectionrounds ) );

   assert( ndetectors > 0 );


   /** set up enabled detectors and store them */
   for( int d = 0; d < ndetectors; ++d )
   {
      DEC_DETECTOR* detector;
      detector = detectors[d];

      assert( detector != NULL );
      if( transformed )
      {
         if( ! detector->enabled || detector->propagateSeeed == NULL )
            continue;
      }
      else
      {
         if( ! detector->enabledOrig || detector->propagateSeeed == NULL )
            continue;
      }

      scipDetectorToIndex[detector] = nDetectors;
      detectorToScipDetector.push_back( detector );
      ++ nDetectors;
   }

   /** set up enabled finishing detectors */
   for( int d = 0; d < ndetectors; ++d )
   {
      DEC_DETECTOR* detector;

      detector = detectors[d];
      assert( detector != NULL );
      if( ! detector->enabledFinishing || detector->finishSeeed == NULL )
         continue;

      scipFinishingDetectorToIndex[detector] = nFinishingDetectors;
      detectorToFinishingScipDetector.push_back( detector );
      ++ nFinishingDetectors;
   }

   /** initilize matrix datastructures */
   if( transformed )
   {
      conss = SCIPgetConss( scip );
      vars = SCIPgetVars( scip );
   }
   else
   {
      conss = SCIPgetOrigConss( scip );
      vars = SCIPgetOrigVars( scip );
   }

   /** assign an index to every cons and var
    * @TODO: are all constraints/variables relevant? (probvars etc)  */
   for( int i = 0; i < nConss; ++ i )
   {
      SCIP_CONS* relevantCons;

      relevantCons = transformed ? consGetRelevantRepr( scip, conss[i] ) : conss[i];

      if( SCIPconsIsDeleted( relevantCons ) || SCIPconsIsObsolete(relevantCons) )
         continue;

      if( relevantCons != NULL )
      {
         scipConsToIndex[relevantCons] = relevantConsCounter;
         consToScipCons.push_back( relevantCons );

        //SCIPcaptureCons(scip, relevantCons);

//         if( relevantConsCounter == 7712 && transformed )
//         {
//            ++ relevantConsCounter;
//            -- relevantConsCounter;
//         }
         ++relevantConsCounter;
      }
      else
      {
         SCIPverbMessage(scip, SCIP_VERBLEVEL_FULL, NULL, "relevant cons is NULL\n");
      }
   }

   for( int i = 0; i < nVars; ++ i )
   {
      SCIP_VAR* relevantVar;

      if( transformed )
         relevantVar = varGetRelevantRepr( scip, vars[i] );
      else
         relevantVar = vars[i];

      if( relevantVar != NULL )
      {
         scipVarToIndex[relevantVar] = relevantVarCounter;
         varToScipVar.push_back( relevantVar );
         ++ relevantVarCounter;
      }
   }

   /** from here on nVars and nConss represents the relevant numbers */
   nVars = relevantVarCounter;
   nConss = relevantConsCounter;
   SCIPverbMessage(scip, SCIP_VERBLEVEL_FULL, NULL, " nvars: %d / nconss: %d \n", nVars, nConss  );
   varsForConss = std::vector<std::vector<int>>( nConss );
   valsForConss = std::vector < std::vector < SCIP_Real >> ( nConss );
   conssForVars = std::vector<std::vector<int>>( nVars );

   assert( (int) varToScipVar.size() == nVars );
   assert( (int) consToScipCons.size() == nConss );

   /** assumption: now every relevant constraint and variable has its index
    * and is stored in the corresponding unordered_map */
   /** find constraint <-> variable relationships and store them in both directions */
   for( int i = 0; i < (int) consToScipCons.size(); ++ i )
   {
      SCIP_CONS* cons;
      SCIP_VAR** currVars;
      SCIP_Real* currVals;
      int nCurrVars;

      cons = consToScipCons[i];

      nCurrVars = GCGconsGetNVars( scip, cons );

      if( nCurrVars == 0 )
         continue;

      assert(SCIPconsGetName( cons) != NULL);

      SCIP_CALL_ABORT( SCIPallocBufferArray( scip, & currVars, nCurrVars ) );
      SCIP_CALL_ABORT( SCIPallocBufferArray( scip, & currVals, nCurrVars ) );
      SCIP_CALL_ABORT( GCGconsGetVars( scip, cons, currVars, nCurrVars ) );
      SCIP_CALL_ABORT( GCGconsGetVals( scip, cons, currVals, nCurrVars ) );

      for( int currVar = 0; currVar < nCurrVars; ++ currVar )
      {
         int varIndex;
         std::tr1::unordered_map<SCIP_VAR*, int>::const_iterator iterVar;

         /*@todo remove this after the bug is fixed */
         /* because of the bug of GCGconsGet*()-methods some variables have to be negated */
         if( ! SCIPvarIsNegated( currVars[currVar] ) )
            iterVar = scipVarToIndex.find( currVars[currVar] );
         else
            iterVar = scipVarToIndex.find( SCIPvarGetNegatedVar( currVars[currVar] ) );

         if( iterVar == scipVarToIndex.end() )
            continue;

         varIndex = iterVar->second;

         varsForConss[i].push_back( varIndex );
         conssForVars[varIndex].push_back( i );
         valsForConss[i].push_back( currVals[currVar] );
         valsMap[std::pair<int, int>( i, varIndex )] = currVals[currVar];
         ++ nnonzeros;
      }
      SCIPfreeBufferArrayNull( scip, & currVals );
      SCIPfreeBufferArrayNull( scip, & currVars );

   }

   if( createconssadj )
   {
      std::vector<std::list<int>> conssadjacenciestemp;

      /** find constraint <-> constraint relationships and store them in both directions */
      for( size_t i = 0; i < consToScipCons.size(); ++ i )
      {
         conssadjacenciestemp.push_back(std::list<int>(0));
         for( size_t varid = 0; varid < varsForConss[i].size(); ++varid )
         {
            int var = varsForConss[i][varid];

            for( size_t otherconsid = 0; otherconsid < conssForVars[var].size(); ++otherconsid )
            {
               int othercons = conssForVars[var][otherconsid];
               if( othercons == (int) i )
                  continue;

               std::list<int>::iterator consiter = std::lower_bound( conssadjacenciestemp[i].begin(),conssadjacenciestemp[i].end(), othercons);

               if( *consiter != othercons )
                  conssadjacenciestemp[i].insert(consiter, othercons);
            }
         }
      }

      for( size_t i = 0; i < consToScipCons.size(); ++ i )
      {
         conssadjacencies.push_back(std::vector<int>(0));
         std::list<int>::iterator consiter = conssadjacenciestemp[i].begin();
         std::list<int>::iterator consiterend = conssadjacenciestemp[i].end();
         for( ; consiter != consiterend; ++consiter )
         {
            conssadjacencies[i].push_back(*consiter);
         }
      }
   }
   /*  init  seeedpool with empty seeed */
   SeeedPtr emptyseeed = new Seeed( scip, SCIPconshdlrDecompGetNextSeeedID( scip ), nConss, nVars );

   addSeeedToCurr( emptyseeed );
   addSeeedToAncestor(emptyseeed);

   for( int i = 0; i < SCIPconshdlrDecompGetNBlockNumberCandidates( scip ); ++i )
   {
      addUserCandidatesNBlocks(SCIPconshdlrDecompGetBlockNumberCandidate( scip, i ) );
   }

} //end constructor


/** destructor */
Seeedpool::~Seeedpool()
{

   for( size_t i = 0; i < ancestorseeeds.size(); ++i )
   {
      size_t help = ancestorseeeds.size() - i - 1;
      if( ancestorseeeds[help] != NULL && ancestorseeeds[help]->getID() >= 0 )
         delete ancestorseeeds[help];
   }


   for( size_t i = 0; i < finishedSeeeds.size(); ++i )
   {
      size_t help = finishedSeeeds.size() - i - 1;
      if( finishedSeeeds[help] != NULL && finishedSeeeds[help]->getID() >= 0 )
         delete finishedSeeeds[help];
   }

   for( size_t i = 0; i < incompleteSeeeds.size(); ++i )
   {
      size_t help = incompleteSeeeds.size() - i - 1;
      if( incompleteSeeeds[help] != NULL && incompleteSeeeds[help]->getID() >= 0 )
         delete incompleteSeeeds[help];
   }


   for( size_t i = 0; i < consclassescollection.size(); ++ i )
   {
      size_t help = consclassescollection.size() - i - 1;
      if( consclassescollection[help] != NULL )
         delete consclassescollection[help];
   }

   for( size_t i = 0; i < varclassescollection.size(); ++ i )
   {
      size_t help = varclassescollection.size() - i - 1;
      if( varclassescollection[help] != NULL )
         delete varclassescollection[help];
   }
}


/** creates constraint and variable classifiers, and deduces block number candidates */
SCIP_RETCODE Seeedpool::calcClassifierAndNBlockCandidates(
   SCIP* givenScip /**< SCIP data structure */
   )
{
   SCIP_Bool conssclassnnonzeros;
   SCIP_Bool conssclassscipconstypes;
   SCIP_Bool conssclassmiplibconstypes;
   SCIP_Bool conssclassconsnamenonumbers;
   SCIP_Bool conssclassconsnamelevenshtein;
   SCIP_Bool varclassscipvartypes;
   SCIP_Bool varclassobjvals;
   SCIP_Bool varclassobjvalsigns;

   if( transformed )
   {
      SCIPgetBoolParam( scip, "detection/consclassifier/nnonzeros/enabled", & conssclassnnonzeros );
      SCIPgetBoolParam( scip, "detection/consclassifier/scipconstype/enabled", & conssclassscipconstypes );
      SCIPgetBoolParam( scip, "detection/consclassifier/miplibconstype/enabled", & conssclassmiplibconstypes );
      SCIPgetBoolParam( scip, "detection/consclassifier/consnamenonumbers/enabled", & conssclassconsnamenonumbers );
      SCIPgetBoolParam( scip, "detection/consclassifier/consnamelevenshtein/enabled", & conssclassconsnamelevenshtein );
      SCIPgetBoolParam( scip, "detection/varclassifier/scipvartype/enabled", & varclassscipvartypes );
        SCIPgetBoolParam(scip, "detection/varclassifier/objectivevalues/enabled", &varclassobjvals);
        SCIPgetBoolParam(scip, "detection/varclassifier/objectivevaluesigns/enabled", &varclassobjvalsigns);
   }
   else
   {
      SCIPgetBoolParam( scip, "detection/consclassifier/nnonzeros/origenabled", & conssclassnnonzeros );
      SCIPgetBoolParam( scip, "detection/consclassifier/scipconstype/origenabled", & conssclassscipconstypes );
      SCIPgetBoolParam( scip, "detection/consclassifier/miplibconstype/origenabled", & conssclassmiplibconstypes );
      SCIPgetBoolParam( scip, "detection/consclassifier/consnamenonumbers/origenabled", & conssclassconsnamenonumbers );
      SCIPgetBoolParam( scip, "detection/consclassifier/consnamelevenshtein/origenabled", & conssclassconsnamelevenshtein );
      SCIPgetBoolParam( scip, "detection/varclassifier/scipvartype/origenabled", & varclassscipvartypes );
        SCIPgetBoolParam(scip, "detection/varclassifier/objectivevalues/origenabled", &varclassobjvals);
        SCIPgetBoolParam(scip, "detection/varclassifier/objectivevaluesigns/origenabled", &varclassobjvalsigns);
   }

   if( conssclassnnonzeros )
      addConsClassifier( createConsClassifierForNNonzeros() );
   if( conssclassscipconstypes )
      addConsClassifier( createConsClassifierForSCIPConstypes() );
   if( conssclassmiplibconstypes )
      addConsClassifier( createConsClassifierForMiplibConstypes() );

   if( conssclassconsnamenonumbers )
      addConsClassifier( createConsClassifierForConsnamesDigitFreeIdentical() );
   if( conssclassconsnamelevenshtein )
      addConsClassifier( createConsClassifierForConsnamesLevenshteinDistanceConnectivity( 1 ) );

   if( varclassscipvartypes )
      addVarClassifier( createVarClassifierForSCIPVartypes() );
     if ( varclassobjvals )
        addVarClassifier( createVarClassifierForObjValues() );
     if ( varclassobjvalsigns )
        addVarClassifier( createVarClassifierForObjValueSigns() );

   reduceConsclasses();
   reduceVarclasses();

   calcCandidatesNBlocks();

   return SCIP_OKAY;
}


/** constructs seeeds using the registered detectors
 *  @return user has to free seeeds */
std::vector<SeeedPtr> Seeedpool::findSeeeds()
{
   /** 1) read parameter, as there are: maxrounds
    *  2) loop rounds
    *  3) every seeed in seeeds
    *  4) every detector not registered yet propagates seeed
    *  5)  */

   bool displaySeeeds = false;
   int verboseLevel;
   std::vector<int> successDetectors;
   std::vector<SeeedPtr> delSeeeds;
   bool duplicate;

   successDetectors = std::vector<int>( nDetectors, 0 );

   delSeeeds = std::vector < SeeedPtr > ( 0 );

   verboseLevel = 1;

   /** set detection data */
   SCIP_CALL_ABORT( SCIPgetIntParam( scip, "detection/maxrounds", & maxndetectionrounds ) );


    /** @TODO this does not look well streamlined: currseeeds should be empty here, and seeedstopopulate should be the only seeeds to poopulate */
   for( size_t i = 0; i < currSeeeds.size(); ++ i )
   {
      SCIP_CALL_ABORT( prepareSeeed( currSeeeds[i] ) );
       if( currSeeeds[i]->getID() < 0 )
          currSeeeds[i]->setID(getNewIdForSeeed() );
   }

   /** add translated original seeeds (of unpresolved problem) */
   for( size_t i = 0; i < seeedstopopulate.size(); ++ i )
   {
      SCIP_CALL_ABORT( prepareSeeed( seeedstopopulate[i] ) );
      if( seeedIsNoDuplicateOfSeeeds( seeedstopopulate[i], currSeeeds, true ) )
         currSeeeds.push_back( seeedstopopulate[i] );
       else
          continue;
       if( seeedstopopulate[i]->getID() < 0 )
          seeedstopopulate[i]->setID(getNewIdForSeeed() );
   }

   for( int round = 0; round < maxndetectionrounds; ++ round )
   {
      SCIPverbMessage(scip, SCIP_VERBLEVEL_HIGH, NULL, "Begin of detection round %d of %d total rounds \n", round, maxndetectionrounds);
      std::vector<SeeedPtr> nextSeeeds = std::vector < SeeedPtr > ( 0 );
      std::vector<SeeedPtr> currSeeedsToDelete = std::vector < SeeedPtr > ( 0 );

#pragma omp parallel for schedule( static, 1 )
      for( size_t s = 0; s < currSeeeds.size(); ++ s )
      {
         SeeedPtr seeedPtr;
         seeedPtr = currSeeeds[s];

#pragma omp critical ( ostream )
         {
            if( displaySeeeds || verboseLevel >= 1 )
            {
               SCIPverbMessage(scip, SCIP_VERBLEVEL_HIGH, NULL, "Start to propagate seeed with id %d (%d of %d in round %d) \n", seeedPtr->getID(), s, currSeeeds.size(), round);
               if( displaySeeeds )
                  seeedPtr->displaySeeed();
            }
         }

         /** the current seeed is handled by all detectors */
         for( int d = 0; d < nDetectors; ++ d )
         {
            SEEED_PROPAGATION_DATA* seeedPropData;
            seeedPropData = new SEEED_PROPAGATION_DATA();
            seeedPropData->seeedpool = this;
            seeedPropData->nNewSeeeds = 0;
            DEC_DETECTOR* detector;
            std::vector<SeeedPtr>::const_iterator newSIter;
            std::vector<SeeedPtr>::const_iterator newSIterEnd;
            int maxcallround;
            int mincallround;
            int freqcallround;
            const char* detectorname;
            SCIP_CLOCK* detectorclock;

            detector = detectorToScipDetector[d];
            detectorname = DECdetectorGetName( detector );
            SCIP_RESULT result = SCIP_DIDNOTFIND;

            /** if the seeed is also propagated by the detector go on with the next detector */
            if( seeedPtr->isPropagatedBy( detector ) && ! detector->usefulRecall )
               continue;

            /** check if detector is callable in current detection round */
            SCIP_CALL_ABORT(
               getDetectorCallRoundInfo( scip, detectorname, transformed, & maxcallround, & mincallround,
                  & freqcallround ) );

            if( maxcallround < round || mincallround > round || ( ( round - mincallround ) % freqcallround != 0 ) )
               continue;

#pragma omp critical ( seeedcount )
            seeedPropData->seeedToPropagate = new gcg::Seeed( seeedPtr );

            /** new seeeds are created by the current detector */
#pragma omp critical ( clock )
            SCIPcreateClock( scip, & detectorclock );
            SCIP_CALL_ABORT( SCIPstartClock( scip, detectorclock ) );

            if( verboseLevel >= 1 )
            {
#pragma omp critical ( scipinfo )
               SCIPverbMessage( scip, SCIP_VERBLEVEL_FULL, NULL, "Detector %s started to propagate seeed with id %d )  \n",
                  DECdetectorGetName( detectorToScipDetector[d] ), seeedPtr->getID() );
            }

            SCIP_CALL_ABORT(
               detectorToScipDetector[d]->propagateSeeed( scip, detectorToScipDetector[d], seeedPropData, & result ) );

            for( int j = 0; j < seeedPropData->nNewSeeeds; ++ j )
            {
#pragma omp critical ( seeedcount )

               seeedPropData->newSeeeds[j]->setID( getNewIdForSeeed() );
               prepareSeeed( seeedPropData->newSeeeds[j] );
               assert( seeedPropData->newSeeeds[j]->checkConsistency( this ) );
               seeedPropData->newSeeeds[j]->addDecChangesFromAncestor( seeedPtr );
            }

            SCIP_CALL_ABORT( SCIPstopClock( scip, detectorclock ) );

#pragma omp critical ( clockcount )
            detectorToScipDetector[d]->dectime += SCIPgetClockTime( scip, detectorclock );

#pragma omp critical ( clock )
            SCIPfreeClock( scip, & detectorclock );

            if( seeedPropData->nNewSeeeds != 0 && ( displaySeeeds ) )
            {
#pragma omp critical ( ostream )
               SCIPverbMessage( scip, SCIP_VERBLEVEL_FULL, NULL, "Detector %s found %d new seeed%s: \n",
                                 DECdetectorGetName( detectorToScipDetector[d] ), seeedPropData->nNewSeeeds, (seeedPropData->nNewSeeeds == 1 ? "": "s") );
#pragma omp critical ( ostream )
               SCIPverbMessage( scip, SCIP_VERBLEVEL_FULL, NULL, "%d", seeedPropData->newSeeeds[0]->getID() );
               for( int j = 1; j < seeedPropData->nNewSeeeds; ++ j )
               {
#pragma omp critical ( ostream )
                  SCIPverbMessage( scip, SCIP_VERBLEVEL_FULL, NULL, ", %d", seeedPropData->newSeeeds[0]->getID() );
               }
#pragma omp critical ( ostream )
               SCIPverbMessage( scip, SCIP_VERBLEVEL_FULL, NULL, "\n" );

               if( displaySeeeds )
               {
                  for( int j = 0; j < seeedPropData->nNewSeeeds; ++ j )
                  {
#pragma omp critical ( ostream )
                     seeedPropData->newSeeeds[j]->displaySeeed();
                  }

               }
            }
            else if( displaySeeeds )
            {
#pragma omp critical ( ostream )
               SCIPverbMessage( scip, SCIP_VERBLEVEL_FULL, NULL, "Detector %s found 0 new seeeds.\n", DECdetectorGetName( detectorToScipDetector[d] ) );
            }

            /** if a new seeed is no duplicate it is either added to the nextRoundSeeeds or the finishedSeeeds  */
            for( int seeed = 0; seeed < seeedPropData->nNewSeeeds; ++ seeed )
            {
               SCIP_Bool noduplicate;
#pragma omp critical ( seeedptrstore )
               noduplicate = seeedIsNoDuplicate( seeedPropData->newSeeeds[seeed], nextSeeeds, finishedSeeeds, false );
               if( ! seeedPropData->newSeeeds[seeed]->isTrivial() && noduplicate )
               {
                  if( seeedPropData->newSeeeds[seeed]->getNOpenconss() == 0
                     && seeedPropData->newSeeeds[seeed]->getNOpenvars() == 0 )
                  {
                     if( verboseLevel > 2 )
                     {
#pragma omp critical ( ostream )
                        {
                           SCIPverbMessage( scip, SCIP_VERBLEVEL_FULL, NULL, "Seeed %d is added to finished seeeds.\n", seeedPropData->newSeeeds[seeed]->getID() );
                           seeedPropData->newSeeeds[seeed]->showVisualisation();
                        }
                     }
#pragma omp critical ( seeedptrstore )
                     {
                        assert( seeedPropData->newSeeeds[seeed]->getID() >= 0 );
                        addSeeedToFinished( seeedPropData->newSeeeds[seeed], &noduplicate );
                     }
                  }
                  else
                  {
                     if( verboseLevel > 2 )
                     {
#pragma omp critical ( ostream )
                        {
                           SCIPverbMessage( scip, SCIP_VERBLEVEL_FULL, NULL, "Seeed %d is addded to next round seeeds!\n", seeedPropData->newSeeeds[seeed]->getID() );
                           seeedPropData->newSeeeds[seeed]->showVisualisation();
                        }
                     }
#pragma omp critical ( seeedptrstore )
                     {
                        nextSeeeds.push_back( seeedPropData->newSeeeds[seeed] );
                     }
                  }
               }
               else
               {
                  delete seeedPropData->newSeeeds[seeed];
                  seeedPropData->newSeeeds[seeed] = NULL;
               }
            }
            /** cleanup propagation data structure */
            delete seeedPropData->seeedToPropagate;
            SCIPfreeMemoryArrayNull( scip, & seeedPropData->newSeeeds );
            seeedPropData->newSeeeds = NULL;
            seeedPropData->nNewSeeeds = 0;
            delete seeedPropData;
         } // end for detectors

         SCIPverbMessage( scip, SCIP_VERBLEVEL_HIGH, NULL, "Start finishing of partial decomposition %d.\n", seeedPtr->getID() );
         for( int d = 0; d < nFinishingDetectors; ++ d )
         {
            DEC_DETECTOR* detector = detectorToFinishingScipDetector[d];
            SCIP_RESULT result = SCIP_DIDNOTFIND;
            SEEED_PROPAGATION_DATA* seeedPropData;
            seeedPropData = new SEEED_PROPAGATION_DATA();
            seeedPropData->seeedpool = this;
            seeedPropData->nNewSeeeds = 0;
#pragma omp critical ( seeedcount )
            seeedPropData->seeedToPropagate = new gcg::Seeed( seeedPtr );

            if( verboseLevel > 2 )
#pragma omp critical ( ostream )
            {
               SCIPverbMessage( scip, SCIP_VERBLEVEL_FULL, NULL, "Check if finisher of detector %s  is enabled. \n", DECdetectorGetName( detectorToFinishingScipDetector[d] ) );
            }

            /** if the finishing of the detector is not enabled go on with the next detector */
            if( ! detector->enabledFinishing )
               continue;

            if( verboseLevel > 2 )
#pragma omp critical ( ostream )
            {
               SCIPverbMessage(scip, SCIP_VERBLEVEL_FULL, NULL, "Call finisher for detector %s\n",
                  DECdetectorGetName( detectorToFinishingScipDetector[d] ) );
            }
            SCIP_CALL_ABORT(
               detectorToFinishingScipDetector[d]->finishSeeed( scip, detectorToFinishingScipDetector[d], seeedPropData,
                  & result ) );

            for( int finished = 0; finished < seeedPropData->nNewSeeeds; ++ finished )
            {
               SeeedPtr seeed = seeedPropData->newSeeeds[finished];
#pragma omp critical ( seeedcount )
               seeed->setID( getNewIdForSeeed() );
               seeed->sort();
               seeed->calcHashvalue();
               seeed->addDecChangesFromAncestor( seeedPtr );
               seeed->setFinishedByFinisher( true );
#pragma omp critical ( seeedptrstore )
               {
                  SCIP_Bool success;
                  addSeeedToFinished( seeed, &success );
                  if( !success )
                  {
                     bool isIdentical = false;
                     for( size_t h = 0; h < finishedSeeeds.size(); ++ h )
                     {
                        if( seeed == finishedSeeeds[h] )
                        {
                           isIdentical = true;
                           break;
                        }
                     }

                     if( ! isIdentical )
                     {
                        currSeeedsToDelete.push_back( seeed );
                     }
                  }
               }
            }
            SCIPfreeMemoryArrayNull( scip, & seeedPropData->newSeeeds );
            delete seeedPropData->seeedToPropagate;
            seeedPropData->newSeeeds = NULL;
            seeedPropData->nNewSeeeds = 0;
            delete seeedPropData;
         }
          #pragma omp critical (seeedptrstore)
          addSeeedToAncestor(seeedPtr);
      } // end for currseeeds

      for( size_t s = 0; s < currSeeedsToDelete.size(); ++ s )
      {
         delete currSeeedsToDelete[s];
         currSeeedsToDelete[s] = NULL;
      }

      currSeeeds = nextSeeeds;
   } // end for rounds

   /** complete the currseeeds with finishing detectors and add them to finished seeeds */
#pragma omp parallel for schedule( static, 1 )
   for( size_t i = 0; i < currSeeeds.size(); ++ i )
   {
      SeeedPtr seeedPtr = currSeeeds[i];
      for( int d = 0; d < nFinishingDetectors; ++ d )
      {
         DEC_DETECTOR* detector = detectorToFinishingScipDetector[d];
         SCIP_RESULT result = SCIP_DIDNOTFIND;
         SEEED_PROPAGATION_DATA* seeedPropData;
         seeedPropData = new SEEED_PROPAGATION_DATA();
         seeedPropData->seeedpool = this;
         seeedPropData->nNewSeeeds = 0;

#pragma omp critical ( seeedcount )
         seeedPropData->seeedToPropagate = new gcg::Seeed( seeedPtr );

         if( verboseLevel > 2 )
            SCIPverbMessage(scip, SCIP_VERBLEVEL_FULL, NULL, "check if finisher of detector %s is enabled\n",
               DECdetectorGetName( detectorToScipDetector[d] ) );

         /** if the finishing of the detector is not enabled go on with the next detector */
         if( ! detector->enabledFinishing )
            continue;

         SCIPverbMessage(scip, SCIP_VERBLEVEL_FULL, NULL, "call finisher for detector %s \n ", DECdetectorGetName( detectorToFinishingScipDetector[d] ) );

         SCIP_CALL_ABORT(
            detectorToFinishingScipDetector[d]->finishSeeed( scip, detectorToFinishingScipDetector[d], seeedPropData,
               & result ) );

         for( int finished = 0; finished < seeedPropData->nNewSeeeds; ++ finished )
         {
            SeeedPtr seeed = seeedPropData->newSeeeds[finished];
#pragma omp critical ( seeedcount )
            seeed->setID( getNewIdForSeeed() );

            seeed->calcHashvalue();
            seeed->addDecChangesFromAncestor( seeedPtr );
            seeed->setFinishedByFinisher( true );

            if( seeedIsNoDuplicateOfSeeeds( seeed, finishedSeeeds, false ) )
            {
               if( verboseLevel > 2 )
               {
                  SCIPverbMessage(scip, SCIP_VERBLEVEL_FULL, NULL, " Seeed %d is finished from next round seeeds!\n", seeed->getID() );
                  seeed->showVisualisation();
               }
#pragma omp critical ( seeedptrstore )
               {
                  SCIP_Bool success;
                  assert( seeed->getID() >= 0 );
                  addSeeedToFinished( seeed, &success  );
               }
            }
            else
               delete seeed;

            SCIPfreeMemoryArrayNull( scip, & seeedPropData->newSeeeds );
            seeedPropData->newSeeeds = NULL;
            seeedPropData->nNewSeeeds = 0;
         }

         delete seeedPropData->seeedToPropagate;
         delete seeedPropData;
      }
#pragma omp critical ( seeedptrstore )
       addSeeedToAncestor(seeedPtr);
   } // end for finishing curr seeeds

   SCIPverbMessage(scip, SCIP_VERBLEVEL_FULL, NULL, "%d  finished seeeds are found.\n", (int) finishedSeeeds.size() );

   if( displaySeeeds )
   {
      for( size_t i = 0; i < finishedSeeeds.size(); ++ i )
      {
         SCIPverbMessage(scip, SCIP_VERBLEVEL_FULL, NULL, "%d-th finished seeed:\n", (int) i );
         finishedSeeeds[i]->displaySeeed();
      }
   }

   /** count the successful refinement calls for each detector */
   for( size_t i = 0; i < finishedSeeeds.size(); ++ i )
   {
      assert( finishedSeeeds[i]->checkConsistency( this ) );
      assert( finishedSeeeds[i]->getNOpenconss() == 0 );
      assert( finishedSeeeds[i]->getNOpenvars() == 0 );

      SCIP_CALL_ABORT( finishedSeeeds[i]->buildDecChainString() );
      for( int d = 0; d < nDetectors; ++ d )
      {
         if( finishedSeeeds[i]->isPropagatedBy( detectorToScipDetector[d] ) )
            successDetectors[d] += 1;
      }
   }

   /** preliminary output detector stats */

   SCIPverbMessage(scip, SCIP_VERBLEVEL_HIGH, NULL, "Measured running time per detector: \n" );

   for( int i = 0; i < nDetectors; ++ i )
   {
      if( SCIPgetVerbLevel(scip) >= SCIP_VERBLEVEL_HIGH )
      {
         std::cout << "Detector " << std::setw( 25 ) << std::setiosflags( std::ios::left )
         << DECdetectorGetName( detectorToScipDetector[i] ) << " \t worked on \t " << successDetectors[i] << " of "
         << finishedSeeeds.size() << "\t and took a total time of \t" << detectorToScipDetector[i]->dectime << std::endl;
      }
   }

   if( (int) finishedSeeeds.size() != 0 )
   {
       SCIP_Real minscore = finishedSeeeds[0]->evaluate( this, SCIPconshdlrDecompGetCurrScoretype( scip ) );
      //            SeeedPtr bestSeeed = finishedSeeeds[0];
      for( size_t i = 1; i < finishedSeeeds.size(); ++ i )
      {
          SCIP_Real score = finishedSeeeds[i]->evaluate( this, SCIPconshdlrDecompGetCurrScoretype( scip ) );
         if( score < minscore )
         {
            minscore = score;
         }
      }
   }

   /** delete the seeeds */
   for( size_t c = 0; c < currSeeeds.size(); ++ c )
   {
      duplicate = false;
      SCIP_CALL_ABORT( currSeeeds[c]->buildDecChainString() );
      for( size_t d = 0; d < delSeeeds.size(); ++ d )
      {
         if( currSeeeds[c] == delSeeeds[d] )
         {
            duplicate = true;
            break;
         }
      }
      if( ! duplicate )
      {
         delSeeeds.push_back( currSeeeds[c] );
      }
   }
   sortAllRelevantSeeeds();
   return finishedSeeeds;
 }


/* sorts seeeds in finished seeeds data structure according to their score */
 void Seeedpool::sortFinishedForScore()
{
   if( SCIPconshdlrDecompGetCurrScoretype(scip) == scoretype::MAX_WHITE )
      std::sort(finishedSeeeds.begin(), finishedSeeeds.end(), cmpSeeedsMaxWhite);

   if( SCIPconshdlrDecompGetCurrScoretype(scip) == scoretype::BORDER_AREA )
      std::sort(finishedSeeeds.begin(), finishedSeeeds.end(), cmpSeeedsBorderArea);

   if( SCIPconshdlrDecompGetCurrScoretype(scip) == scoretype::CLASSIC )
      std::sort(finishedSeeeds.begin(), finishedSeeeds.end(), cmpSeeedsClassic);
}


/** method to complete a set of incomplete seeeds with the help of all included detectors that implement a finishing method
 *  @return set of completed decomposition */
std::vector<SeeedPtr> Seeedpool::finishIncompleteSeeeds(
   std::vector<SeeedPtr> incompleteseeeds
   )
{
   std::vector<SeeedPtr> finisheds( 0, NULL );
   int verboseLevel = 1;

#pragma omp parallel for schedule( static, 1 )
   for( size_t i = 0; i < incompleteseeeds.size(); ++ i )
   {
      SeeedPtr seeedPtr = incompleteseeeds[i];

      for( int d = 0; d < nFinishingDetectors; ++ d )
      {
         DEC_DETECTOR* detector = detectorToFinishingScipDetector[d];
         SCIP_RESULT result = SCIP_DIDNOTFIND;
         SEEED_PROPAGATION_DATA* seeedPropData;
         seeedPropData = new SEEED_PROPAGATION_DATA();
         seeedPropData->seeedpool = this;
         seeedPropData->nNewSeeeds = 0;

#pragma omp critical ( seeedcount )
         seeedPropData->seeedToPropagate = new gcg::Seeed( seeedPtr );

         if( verboseLevel > 2 )
            SCIPverbMessage(scip, SCIP_VERBLEVEL_FULL, NULL, "check if finisher of detector %s is enabled\n", DECdetectorGetName( detectorToScipDetector[d] ) );

         /** if the finishing of the detector is not enabled go on with the next detector */
         if( ! detector->enabledFinishing )
            continue;

         SCIPverbMessage(scip, SCIP_VERBLEVEL_FULL, NULL, "call finisher for detector %s\n", DECdetectorGetName( detectorToFinishingScipDetector[d] ) );

         SCIP_CALL_ABORT(
            detectorToFinishingScipDetector[d]->finishSeeed( scip, detectorToFinishingScipDetector[d], seeedPropData,
               & result ) );

         for( int finished = 0; finished < seeedPropData->nNewSeeeds; ++ finished )
         {
            SeeedPtr seeed = seeedPropData->newSeeeds[finished];
#pragma omp critical ( seeedcount )
            seeed->setID( getNewIdForSeeed() );

            seeed->calcHashvalue();
            seeed->addDecChangesFromAncestor( seeedPtr );
            seeed->setFinishedByFinisher( true );

            if( seeedIsNoDuplicateOfSeeeds( seeed, finishedSeeeds, false ) )
            {
               if( verboseLevel > 2 )
               {
                  SCIPverbMessage(scip, SCIP_VERBLEVEL_FULL, NULL, "seeed %d is finished from next round seeeds! \n", seeed->getID() );
                  seeed->showVisualisation();
               }
#pragma omp critical ( seeedptrstore )
               {
                  assert( seeed->getID() >= 0 );
                  finisheds.push_back( seeed );
               }
            }

            SCIPfreeMemoryArrayNull( scip, & seeedPropData->newSeeeds );
            seeedPropData->newSeeeds = NULL;
            seeedPropData->nNewSeeeds = 0;
         }

         delete seeedPropData->seeedToPropagate;
         delete seeedPropData;
      }
   } // end for finishing curr seeeds
   return finisheds;
}


/** calls findSeeeds method and translates the resulting seeeds into decompositions */
void Seeedpool::findDecompositions()
{
   std::vector<int> successDetectors;

   successDetectors = std::vector<int>( nDetectors, 0 );

   finishedSeeeds = findSeeeds();

   /* sort the seeeds according to maximum white measure */
   sortFinishedForScore();

}


/*SCIP_RETCODE DECdecompCheckConsistency(DEC_DECOMP* decomp)
{
   int c;
   int b;
   int v;

   for( v = 0; v < SCIPgetNVars(scip); ++v )
   {
      assert(SCIPhashmapExists(DECdecompGetVartoblock(decomp), SCIPgetVars(scip)[v]));
   }
}*/


/** adds a seeed to ancestor seeeds */
void Seeedpool::addSeeedToAncestor(
   SeeedPtr seeed
   )
{
   ancestorseeeds.push_back( seeed );
}


/** adds a seeed to current seeeds */
void Seeedpool::addSeeedToCurr(
   SeeedPtr seeed
   )
{
   if( seeedIsNoDuplicateOfSeeeds(seeed, currSeeeds, false) )
      currSeeeds.push_back( seeed );
}


/** adds a seeed to finished seeeds */
void Seeedpool::addSeeedToFinished(
   SeeedPtr seeed,
   SCIP_Bool* success
   )
{
   if( seeedIsNoDuplicateOfSeeeds(seeed, finishedSeeeds, false) )
   {
      finishedSeeeds.push_back( seeed );
      *success = TRUE;
   }
   else
   {
      *success = FALSE;
   }
   return;
}


/** adds a seeed to incomplete seeeds */
void Seeedpool::addSeeedToIncomplete(
   SeeedPtr seeed,
   SCIP_Bool* success
   )
{
   if( seeedIsNoDuplicateOfSeeeds(seeed, incompleteSeeeds, false) )
   {
      incompleteSeeeds.push_back( seeed );
      *success = TRUE;
   }
   *success = FALSE;
   return;
}


/** clears ancestor seeed data structure */
void Seeedpool::clearAncestorSeeeds()
{
   ancestorseeeds.clear();
}

/** clears current seeed data structure */
void Seeedpool::clearCurrentSeeeds()
{
   currSeeeds.clear();
}

/** clears finished seeed data structure */
void Seeedpool::clearFinishedSeeeds()
{
   finishedSeeeds.clear();
}

/** clears incomplete seeed data structure */
void Seeedpool::clearIncompleteSeeeds()
{
   incompleteSeeeds.clear();
}

/** returns a seeed from ancestor seeed data structure */
SeeedPtr Seeedpool::getAncestorSeeed(
   int seeedindex
   )
{
   assert( 0 <= seeedindex && seeedindex < (int) ancestorseeeds.size() );

   return ancestorseeeds[seeedindex];
}

/** returns a seeed from current (open) seeed data structure */
SeeedPtr Seeedpool::getCurrentSeeed(
   int seeedindex
   )
{
   assert( 0 <= seeedindex && seeedindex < (int) currSeeeds.size() );

   return currSeeeds[seeedindex];
}

/** returns a seeed from finished seeed data structure */
SeeedPtr Seeedpool::getFinishedSeeed(
   int seeedindex
   )
{
   assert( 0 <= seeedindex && seeedindex < (int) finishedSeeeds.size() );

   return finishedSeeeds[seeedindex];
}

/** returns a seeed from incomplete seeed data structure */
SeeedPtr Seeedpool::getIncompleteSeeed(
   int seeedindex
   )
{
   assert( 0 <= seeedindex && seeedindex < (int) incompleteSeeeds.size() );

   return incompleteSeeeds[seeedindex];
}

/** returns size of ancestor seeed data structure */
int Seeedpool::getNAncestorSeeeds()
{
   return ancestorseeeds.size();
}

/** returns size of current (open) seeed data structure */
int Seeedpool::getNCurrentSeeeds()
{
   return currSeeeds.size();
}

/** returns size of finished seeed data structure */
int Seeedpool::getNFinishedSeeeds()
{
   return finishedSeeeds.size();
}

/** returns size of incomplete seeed data structure */
int Seeedpool::getNIncompleteSeeeds()
{
   return incompleteSeeeds.size();
}

/** returns true if the given seeed is a duplicate of a seeed that is already contained in
 *  finished seeeds or current seeeds data structure */
bool Seeedpool::hasDuplicate(
   SeeedPtr seeed
   )
{
   assert( seeed != NULL );

   return !seeedIsNoDuplicate( seeed, currSeeeds, finishedSeeeds, true );
}

/** translates seeeds and classifiers if the index structure of the problem has changed, e.g. due to presolving */
void Seeedpool::translateSeeedData(
   Seeedpool* origpool,
   std::vector<Seeed*> origseeeds,
   std::vector<Seeed*>& newseeeds,
   std::vector<ConsClassifier*> otherconsclassifiers,
   std::vector<ConsClassifier*>& newconsclassifiers,
   std::vector<VarClassifier*> othervarclassifiers,
   std::vector<VarClassifier*>& newvarclassifiers
   )
{
   assert( newseeeds.empty() );
   assert( newconsclassifiers.empty() );
   assert( newvarclassifiers.empty() );

   std::vector<int> rowothertothis;
   std::vector<int> rowthistoother;
   std::vector<int> colothertothis;
   std::vector<int> colthistoother;
   std::vector<int> missingrowinthis;

   SCIPverbMessage( this->scip, SCIP_VERBLEVEL_HIGH, NULL, " started translate seeed method \n" );

   calcTranslationMapping( origpool, rowothertothis, rowthistoother, colothertothis, colthistoother, missingrowinthis );

   SCIPverbMessage( this->scip, SCIP_VERBLEVEL_HIGH, NULL,
      " calculated translation; number of missing constraints: %d; number of other seeeds: %d \n", missingrowinthis.size(),
      origseeeds.size() );

   newseeeds = getTranslatedSeeeds( origseeeds, rowothertothis, rowthistoother, colothertothis, colthistoother );
   newconsclassifiers = getTranslatedConsClassifiers( otherconsclassifiers, rowothertothis, rowthistoother );
   newvarclassifiers = getTranslatedVarClassifiers( othervarclassifiers, colothertothis, colthistoother );
}

/** translates seeeds if the index structure of the problem has changed, e.g. due to presolving */
void Seeedpool::translateSeeeds(
   Seeedpool* origpool,
   std::vector<Seeed*> origseeeds,
   std::vector<Seeed*>& newseeeds
   )
{
   assert( newseeeds.empty() );

   std::vector<int> rowothertothis( 0 );
   std::vector<int> rowthistoother( 0 );
   std::vector<int> colothertothis( 0 );
   std::vector<int> colthistoother( 0 );
   std::vector<int> missingrowinthis( 0 );

   SCIPverbMessage( this->scip, SCIP_VERBLEVEL_HIGH, NULL, "started translate seeed method \n" );

   calcTranslationMapping( origpool, rowothertothis, rowthistoother, colothertothis, colthistoother, missingrowinthis );

   SCIPverbMessage( this->scip, SCIP_VERBLEVEL_HIGH, NULL,
      " calculated translation; number of missing constraints: %d; number of other seeeds: %d \n", missingrowinthis.size(),
      origseeeds.size() );

   newseeeds = getTranslatedSeeeds( origseeeds, rowothertothis, rowthistoother, colothertothis, colthistoother );
}

/** calculates necessary data for translating seeeds and classifiers */
void Seeedpool::calcTranslationMapping(
   Seeedpool* origpool,
   std::vector<int>& rowothertothis,
   std::vector<int>& rowthistoother,
   std::vector<int>& colothertothis,
   std::vector<int>& colthistoother,
   std::vector<int>& missingrowinthis
   )
{
   int nrowsother = origpool->nConss;
   int nrowsthis = nConss;
   int ncolsother = origpool->nVars;
   int ncolsthis = nVars;

   std::vector<SCIP_CONS*> origscipconss = origpool->consToScipCons;
   std::vector<SCIP_CONS*> thisscipconss = consToScipCons;
   std::vector<SCIP_VAR*> origscipvars = origpool->varToScipVar;
   std::vector<SCIP_VAR*> thisscipvars = varToScipVar;

   assert(nrowsother == (int) origscipconss.size() );
   assert(nrowsthis == (int) thisscipconss.size() );

   assert(ncolsother == (int) origscipvars.size() );
   assert(ncolsthis == (int) thisscipvars.size() );


//   std::vector<SCIP_CONS*>::const_iterator origiter = origscipconss.begin();
//   std::vector<SCIP_CONS*>::const_iterator origiterend = origscipconss.end();
//
//   std::vector<SCIP_CONS*>::const_iterator thisiter = thisscipconss.begin();
//   std::vector<SCIP_CONS*>::const_iterator thisiterend = thisscipconss.end();
//
//   std::vector<SCIP_VAR*>::const_iterator origitervars = origscipvars.begin();
//   std::vector<SCIP_VAR*>::const_iterator origiterendvars = origscipvars.end();
//
//   std::vector<SCIP_VAR*>::const_iterator thisitervars = thisscipvars.begin();
//   std::vector<SCIP_VAR*>::const_iterator thisiterendvars = thisscipvars.end();


   rowothertothis.assign( nrowsother, - 1 );
   rowthistoother.assign( nrowsthis, - 1 );
   colothertothis.assign( ncolsother, - 1 );
   colthistoother.assign( ncolsthis, - 1 );

   missingrowinthis.clear();

   /* identify new and deleted rows and cols; and identify bijection between maintained variables */
   for( int i = 0; i < nrowsother ; ++i )
   {
      SCIP_CONS* otherrow = origscipconss[i];
      assert( otherrow != NULL );
      SCIP_Bool foundmaintained = false;
 //     thisiter = thisscipconss.begin();
      for( int j = 0; j < nrowsthis; ++j )
      {
         SCIP_CONS* thisrow = thisscipconss[j];
         assert( SCIPconsIsTransformed( thisrow ) );
         char buffer[SCIP_MAXSTRLEN];
         assert( this->scip != NULL );
         strcpy( buffer, SCIPconsGetName( thisrow ) + 2 );
         assert( this->scip != NULL );
         if( strcmp( SCIPconsGetName( otherrow ), SCIPconsGetName( thisrow ) ) == 0 )
         {
            rowothertothis[i] = j;
            rowthistoother[j] = i;
            foundmaintained = true;
            break;
         }
      }
      if( ! foundmaintained )
         missingrowinthis.push_back( i );
   }

   for( int i = 0; i < ncolsother; ++i )
   {
      SCIP_VAR* othervar = origscipvars[i];
      for( int j = 0; j < ncolsthis; ++j )
      {
         if( othervar == thisscipvars[j] )
         {
            colothertothis[i] = j;
            colthistoother[j] = i;
            break;
         }
      }
   }

<<<<<<< HEAD
      for( int i  = 0; i < (int) rowothertothis.size(); ++i )
=======
      for ( size_t i  = 0; i < rowothertothis.size(); ++i )
>>>>>>> 09061905
         std::cout << (rowothertothis[i] == i) << " " ;

      std::cout << std::endl;

<<<<<<< HEAD
      for( int i  = 0; i < (int) colothertothis.size(); ++i )
=======
      for ( size_t i  = 0; i < colothertothis.size(); ++i )
>>>>>>> 09061905
         std::cout << ( colothertothis[i] == i ) << " " ;
      std::cout << std::endl;

}

/** returns translated seeeds derived from given mapping data */
std::vector<Seeed*> Seeedpool::getTranslatedSeeeds(
   std::vector<Seeed*>& origseeeds,
   std::vector<int>& rowothertothis,
   std::vector<int>& rowthistoother,
   std::vector<int>& colothertothis,
   std::vector<int>& colthistoother
   )
{
   std::vector<Seeed*> newseeeds( 0 );

   for( size_t s = 0; s < origseeeds.size(); ++ s )
   {
      SeeedPtr otherseeed;
      SeeedPtr newseeed;

      otherseeed = origseeeds[s];

      /** ignore seeeds with one block or no block, they are supposed to be found anyway */
      if( otherseeed->getNBlocks() == 1 || otherseeed->getNBlocks() == 0 )
         continue;

      SCIPverbMessage( this->scip, SCIP_VERBLEVEL_FULL, NULL, " transform seeed %d \n", otherseeed->getID() );

      newseeed = new Seeed( scip, this->getNewIdForSeeed(), this->getNConss(), this->getNVars() );

      /** prepare new seeed */
      newseeed->setNBlocks( otherseeed->getNBlocks() );

      newseeed->setUsergiven( otherseeed->getUsergiven() );

      /** set all (which have representative in the unpresolved seeed) constraints according to their representatives in the unpresolved seeed */
      for( int b = 0; b < otherseeed->getNBlocks(); ++ b )
      {
         for( int i = 0; i < otherseeed->getNConssForBlock( b ); i ++ )
         {
            int thiscons = rowothertothis[otherseeed->getConssForBlock( b )[i]];
            if( thiscons != - 1 )
            {
               newseeed->setConsToBlock( thiscons, b );
               newseeed->deleteOpencons( thiscons );
            }
         }
      }

      for( int i = 0; i < otherseeed->getNMasterconss(); i ++ )
      {
         int thiscons = rowothertothis[otherseeed->getMasterconss()[i]];
         if( thiscons != - 1 )
         {
            newseeed->setConsToMaster( thiscons );
            newseeed->deleteOpencons( thiscons );
         }
      }

      /** set linking and master vars according to their representatives in the unpresolved seeed */

      for( int j = 0; j < otherseeed->getNLinkingvars(); j ++ )
      {
         int thisvar = colothertothis[otherseeed->getLinkingvars()[j]];
         if( thisvar != - 1 )
         {
            newseeed->setVarToLinking( thisvar );
            newseeed->deleteOpenvar( thisvar );
         }
      }

      for( int j = 0; j < otherseeed->getNMastervars(); j ++ )
      {
         int thisvar = colothertothis[otherseeed->getMastervars()[j]];
         if( thisvar != - 1 )
         {
            newseeed->setVarToMaster( thisvar );
            newseeed->deleteOpenvar( thisvar );
         }
      }


      newseeed->setDetectorchain( otherseeed->getDetectorchainVector() );
      newseeed->setAncestorList( otherseeed->getAncestorList() );

      newseeed->addAncestorID( otherseeed->getID() );

      newseeed->copyClassifierStatistics( otherseeed );

      for( int i = 0; i < otherseeed->getNDetectors(); ++i )
      {
         newseeed->addClockTime( otherseeed->getDetectorClockTime( i ) );
         newseeed->addPctConssFromFree( otherseeed->getPctConssFromFree( i ) );
         newseeed->addPctConssToBlock( otherseeed->getPctConssToBlock( i ) );
         newseeed->addPctConssToBorder( otherseeed->getPctConssToBorder( i ) );
         newseeed->addPctVarsFromFree( otherseeed->getPctVarsFromFree( i ) );
         newseeed->addPctVarsToBlock( otherseeed->getPctVarsToBlock( i ) );
         newseeed->addPctVarsToBorder( otherseeed->getPctVarsToBorder( i ) );
         newseeed->addNNewBlocks( otherseeed->getNNewBlocks( i ) );
      }

      newseeed->setDetectorChainString( otherseeed->getDetectorChainString() );
      newseeed->setStemsFromUnpresolved( true );
      newseeed->setFinishedByFinisherUnpresolved( otherseeed->getFinishedByFinisher() );

      if( otherseeed->getFinishedByFinisher() )
         newseeed->setFinishedUnpresolvedBy( otherseeed->getDetectorchain()[otherseeed->getNDetectors() - 1] );

      newseeed->setFinishedByFinisher( otherseeed->getFinishedByFinisher() );
      newseeed->sort();
      newseeed->considerImplicits( this );
      newseeed->deleteEmptyBlocks(false);
      newseeed->evaluate( this, SCIPconshdlrDecompGetCurrScoretype( scip ) ) ;

      if( newseeed->checkConsistency( this ) )
         newseeeds.push_back( newseeed );
      else
      {
         delete newseeed;
         newseeed = NULL;
      }
   }

   return newseeeds;
}

/** returns translated ConsClassifiers derived from given mapping data */
std::vector<ConsClassifier*> Seeedpool::getTranslatedConsClassifiers(
   std::vector<ConsClassifier*>& otherclassifiers,
   std::vector<int>& rowothertothis,
   std::vector<int>& rowthistoother
   )
{
   std::vector<ConsClassifier*> newclassifiers( 0 );

   for( size_t i = 0; i < otherclassifiers.size(); ++ i )
   {
      ConsClassifier* oldclassifier = otherclassifiers[i];
      ConsClassifier* newclassifier;
      std::stringstream newname;

      newname << oldclassifier->getName() << "-origp";
      newclassifier = new ConsClassifier( scip, newname.str().c_str(), oldclassifier->getNClasses(),
         (int) rowthistoother.size() );
      int bufferclassindex = - 1;

      /** copy class information */
      for( int j = 0; j < oldclassifier->getNClasses(); ++ j )
      {
         newclassifier->setClassName( j, oldclassifier->getClassName( j ) );
         newclassifier->setClassDescription( j, oldclassifier->getClassDescription( j ) );
         newclassifier->setClassDecompInfo( j, oldclassifier->getClassDecompInfo( j ) );
      }

      /** assign new conss to classes */
      for( int c = 0; c < (int) rowthistoother.size(); ++ c )
      {
         if( rowthistoother[c] != - 1 )
         {
            newclassifier->assignConsToClass( c, oldclassifier->getClassOfCons( rowthistoother[c] ) );
         }
         else
         {
            if( bufferclassindex == - 1 )
            {
               bufferclassindex = newclassifier->addClass( "buffer",
                  "This class contains constraints which are new in the presolved problem.", BOTH );
            }
            newclassifier->assignConsToClass( c, bufferclassindex );
         }
      }

      /** remove empty classes */
      newclassifier->removeEmptyClasses();

      newclassifiers.push_back( newclassifier );
   }

   return newclassifiers;
}

/** returns translated VarClassifiers derived from given mapping data */
std::vector<VarClassifier*> Seeedpool::getTranslatedVarClassifiers(
   std::vector<VarClassifier*>& otherclassifiers,
   std::vector<int>& colothertothis,
   std::vector<int>& colthistoother
   )
{
   std::vector<VarClassifier*> newclassifiers( 0 );

   for( size_t i = 0; i < otherclassifiers.size(); ++ i )
   {
      VarClassifier* oldclassifier = otherclassifiers[i];
      VarClassifier* newclassifier;
      std::stringstream newname;

      newname << oldclassifier->getName() << "-origp";
      newclassifier = new VarClassifier( scip, newname.str().c_str(), oldclassifier->getNClasses(),
         (int) colthistoother.size() );
      int bufferclassindex = - 1;

      /** copy class information */
      for( int j = 0; j < oldclassifier->getNClasses(); ++ j )
      {
         newclassifier->setClassName( j, oldclassifier->getClassName( j ) );
         newclassifier->setClassDescription( j, oldclassifier->getClassDescription( j ) );
         newclassifier->setClassDecompInfo( j, oldclassifier->getClassDecompInfo( j ) );
      }

      /** assign new vars to classes */
      for( int c = 0; c < (int) colthistoother.size(); ++ c )
      {
         if( colthistoother[c] != - 1 )
         {
            newclassifier->assignVarToClass( c, oldclassifier->getClassOfVar( colthistoother[c] ) );
         }
         else
         {
            if( bufferclassindex == - 1 )
            {
               bufferclassindex = newclassifier->addClass( "buffer",
                  "This class contains variables which are new in the presolved problem.", ALL );
            }
            newclassifier->assignVarToClass( c, bufferclassindex );
         }
      }

      /** remove empty classes */
      newclassifier->removeEmptyClasses();

      newclassifiers.push_back( newclassifier );
   }

   return newclassifiers;
}

/** registers translated seeeds from the original problem */
void Seeedpool::populate(
   std::vector<SeeedPtr> seeeds
   )
{
   seeedstopopulate = seeeds;
}

/** sorts the seeed and calculates a its implicit assignments, hashvalue and evaluation */
SCIP_RETCODE Seeedpool::prepareSeeed(
   SeeedPtr seeed
   )
{
   seeed->considerImplicits( this );
   seeed->calcHashvalue();
   seeed->evaluate( this, SCIPconshdlrDecompGetCurrScoretype( scip ) );

   return SCIP_OKAY;
}

bool Seeedpool::isConsCardinalityCons(
      int  consindexd
      )
{
   SCIP_CONS* cons;

   cons = consToScipCons[consindexd];

   assert(cons != NULL);

   return GCGgetConsIsCardinalityCons(scip, cons);


}


bool Seeedpool::isConsSetppc(
      int  consindexd
      )
{
   SCIP_CONS* cons;

   cons = consToScipCons[consindexd];

   assert(cons != NULL);

   if( strcmp(SCIPconshdlrGetName(SCIPconsGetHdlr(cons)), "setppc") == 0 )
         {
            switch( SCIPgetTypeSetppc(scip, cons) )
            {
            case SCIP_SETPPCTYPE_COVERING:
               return true;
               break;
            case SCIP_SETPPCTYPE_PARTITIONING:
               return true;

            case SCIP_SETPPCTYPE_PACKING:
               return true;
            }
         }
         else if( strcmp(SCIPconshdlrGetName(SCIPconsGetHdlr(cons)), "logicor") == 0 )
         {
            return true;
         }
         else if( strcmp(SCIPconshdlrGetName(SCIPconsGetHdlr(cons)), "linear") == 0 )
         {
            SCIP_SETPPCTYPE type;

            if( GCGgetConsIsSetppc(scip, cons, &type) )
            {
               switch( type )
               {
               case SCIP_SETPPCTYPE_COVERING:
                  return true;
               case SCIP_SETPPCTYPE_PARTITIONING:
               return true;
               case SCIP_SETPPCTYPE_PACKING:
               return true;
               }
            }

         }

   return false;
}


/** sorts seeeds in allrelevantseeeds data structure by ascending id */
void Seeedpool::sortAllRelevantSeeeds()
{
   int maxid = 0;
   std::vector<SeeedPtr> tmpAllRelevantSeeeds( 0 );

   for( size_t i = 0; i < ancestorseeeds.size(); ++ i )
   {
      if( ancestorseeeds[i]->getID() > maxid )
         maxid = ancestorseeeds[i]->getID();
   }

   tmpAllRelevantSeeeds = std::vector < SeeedPtr > ( maxid + 1, NULL );

   for( size_t i = 0; i < ancestorseeeds.size(); ++ i )
   {
      if( ancestorseeeds[i]->getID() < 0 )
         continue;
      tmpAllRelevantSeeeds[ancestorseeeds[i]->getID()] = ancestorseeeds[i];
   }

   ancestorseeeds = tmpAllRelevantSeeeds;
}

/** returns the variable indices of the matrix for a constraint */
const int* Seeedpool::getVarsForCons(
   int cons
   )
{
   return & varsForConss[cons][0];
}

/** returns the coefficients of the matrix for a constraint */
const SCIP_Real * Seeedpool::getValsForCons(
   int cons
   )
{
   return & valsForConss[cons][0];
}

/** returns the constraint indices of the coefficient matrix for a variable */
const int* Seeedpool::getConssForVar(
   int var
   )
{
   return & conssForVars[var][0];
}

/** returns the constraint indices of the coefficient matrix for a constraint */
const int* Seeedpool::getConssForCons(
   int cons
   )
{
   return & conssadjacencies[cons][0];
}



/** returns the number of variables for a given constraint */
int Seeedpool::getNVarsForCons(
   int cons
   )
{
   return varsForConss[cons].size();
}

/** returns the number of constraints for a given variable */
int Seeedpool::getNConssForVar(
   int var
   )
{
   return conssForVars[var].size();
}

/** returns the number of constraints for a given variable */
int Seeedpool::getNConssForCons(
   int cons
   )
{
   return conssadjacencies[cons].size();
}


/** returns the SCIP variable related to a variable index */
SCIP_VAR* Seeedpool::getVarForIndex(
   int varIndex
   )
{
   return varToScipVar[varIndex];
}

/** returns the SCIP constraint related to a constraint index */
SCIP_CONS* Seeedpool::getConsForIndex(
   int consIndex
   )
{
   return consToScipCons[consIndex];
}

/** returns the SCIP detector related to a detector index */
DEC_DETECTOR* Seeedpool::getDetectorForIndex(
   int detectorIndex
   )
{
   return detectorToScipDetector[detectorIndex];
}

/** returns the SCIP detector related to a finishing detector index */
DEC_DETECTOR* Seeedpool::getFinishingDetectorForIndex(
   int detectorIndex
   )
{
   return detectorToFinishingScipDetector[detectorIndex];
}

/** returns a coefficient from the coefficient matrix */
SCIP_Real Seeedpool::getVal(
   int row,
   int col
   )
{
   std::tr1::unordered_map<std::pair<int, int>, SCIP_Real, pair_hash>::const_iterator iter = valsMap.find(
      std::pair<int, int>( row, col ) );

   if( iter == valsMap.end() )
      return 0;

   return iter->second;
}

/** returns the variable index related to a SCIP variable */
int Seeedpool::getIndexForVar(
   SCIP_VAR* var
   )
{
   return scipVarToIndex[var];
}

/** returns the constraint index related to a SCIP constraint */
int Seeedpool::getIndexForCons(
   SCIP_CONS* cons
   )
{
   return scipConsToIndex[cons];
}

/** returns the detector index related to a detector */
int Seeedpool::getIndexForDetector(
   DEC_DETECTOR* detector
   )
{
   return scipDetectorToIndex[detector];
}

/** returns the finishing detector index related to a detector */
int Seeedpool::getIndexForFinishingDetector(
   DEC_DETECTOR* detector
   )
{
   return scipFinishingDetectorToIndex[detector];
}

/** returns a new unique id for a seeed */
int Seeedpool::getNewIdForSeeed()
{
   return SCIPconshdlrDecompGetNextSeeedID( scip );
}

/** returns the number of detectors used in the seeedpool */
int Seeedpool::getNDetectors()
{
   return nDetectors;
}

/** returns the number of nonzero entries in the coefficient matrix */
int Seeedpool::getNNonzeros()
{
   return nnonzeros;
}

/** returns the number of finishing detectors used in the seeedpool */
int Seeedpool::getNFinishingDetectors()
{
   return nFinishingDetectors;
}

/** returns the number of variables considered in the seeedpool */
int Seeedpool::getNVars()
{
   return nVars;
}

/** returns the number of constraints considered in the seeedpool */
int Seeedpool::getNConss()
{
   return nConss;
}

/** returns the candidates for block size sorted in descending order by how often a candidate was added */
std::vector<int> Seeedpool::getSortedCandidatesNBlocks()
{
   std::vector<int> toreturn( 0 );
   SCIP_Bool output = false;

   /** first: get the block number candidates directly given by the user */
   if( output && !usercandidatesnblocks.empty() )
   {
      SCIPverbMessage(scip, SCIP_VERBLEVEL_FULL, NULL, "number of user block number candidates: %d  \n", usercandidatesnblocks.size() );
   }

   for( size_t i = 0; i < usercandidatesnblocks.size() ; ++i)
   {
      toreturn.push_back( usercandidatesnblocks[i]);

      if( output )
      {
         SCIPverbMessage(scip, SCIP_VERBLEVEL_FULL, NULL, "%d  \n", usercandidatesnblocks[i] );
      }

   }

   /** second: sort the current candidates */
   std::sort( candidatesNBlocks.begin(), candidatesNBlocks.end(), sort_decr() );

   /** optional: print sorted candidates */
   if( output )
   {
      SCIPverbMessage(scip, SCIP_VERBLEVEL_FULL, NULL, "nCandidates: %d ", candidatesNBlocks.size() );


      for( size_t i = 0; i < candidatesNBlocks.size(); ++ i )
         SCIPverbMessage(scip, SCIP_VERBLEVEL_FULL, NULL, "nblockcandides: %d , %d times prop", candidatesNBlocks[i].first, candidatesNBlocks[i].second );
   }

   /** secondly: push candidates to output vector */
   for( size_t i = 0; i < candidatesNBlocks.size(); ++ i )
      toreturn.push_back( candidatesNBlocks[i].first );

   return toreturn;
}

/** adds a candidate for block size and counts how often a candidate is added */
void Seeedpool::addCandidatesNBlocks(
   int candidate
   )
{
   if( candidate > 1 )
   {
      bool alreadyIn = false;
      for( size_t i = 0; i < candidatesNBlocks.size(); ++ i )
      {
         if( candidatesNBlocks[i].first == candidate )
         {
            alreadyIn = true;
            ++ candidatesNBlocks[i].second;
            break;
         }
      }
      if( ! alreadyIn )
      {
         SCIPverbMessage(scip, SCIP_VERBLEVEL_FULL, NULL, "added block number candidate : %d \n ", candidate );
         candidatesNBlocks.push_back( std::pair<int, int>( candidate, 1 ) );
      }
   }
}

/** adds a candidate for block size given by the user */
void Seeedpool::addUserCandidatesNBlocks(
   int candidate
   )
{
   bool alreadyIn = false;
   for( size_t i = 0; i < candidatesNBlocks.size(); ++i )
   {
      if( usercandidatesnblocks[i] == candidate )
      {
         SCIPverbMessage(scip, SCIP_VERBLEVEL_DIALOG, NULL, "is already given by the user as a block number candidate, there is no advantage in adding it twice \n " );
         return;
      }
   }
   if( !alreadyIn )
   {
      SCIPverbMessage(scip, SCIP_VERBLEVEL_DIALOG, NULL, "added user block number candidate : %d \n ", candidate );
      usercandidatesnblocks.push_back(candidate);
   }
}

/** returns number of user-given block size candidates */
int Seeedpool::getNUserCandidatesNBlocks()
{
   return (int) usercandidatesnblocks.size();
}

/** calculates and adds block size candidates using constraint classifications and variable classifications */
void Seeedpool::calcCandidatesNBlocks()
{
   /* strategy: for every subset of constraint classes and variable classes calculate gcd (greatest common divisors)
    * of the corresponding number of constraints/variables assigned to this class */

   /* if  distribution of classes exceeds this number it is skipped */
   int maximumnclasses = 18;

   /** firstly, iterate over all consclassifiers */
   for( size_t classifier = 0; classifier < consclassescollection.size(); ++ classifier )
   {
      /** check if there are too many classes in this distribution and skip it if so */
      if( consclassescollection[classifier]->getNClasses() > maximumnclasses )
      {
         SCIPverbMessage(scip, SCIP_VERBLEVEL_HIGH, NULL, " the current consclass distribution includes %d classes but only %d are allowed for calcCandidatesNBlocks()\n ", consclassescollection[classifier]->getNClasses(), maximumnclasses );
         continue;
      }

      /** get necessary data of current classifier */
      std::vector < std::vector<int> > subsetsOfConstypes = consclassescollection[classifier]->getAllSubsets( true, true,
         true );
      std::vector<int> nConssOfClasses = consclassescollection[classifier]->getNConssOfClasses();

      /** start with the cardinalities of the consclasses as candidates */
      for( size_t i = 0; i < nConssOfClasses.size(); ++ i )
      {
         addCandidatesNBlocks( nConssOfClasses[i] );
      }

      /** continue with gcd of all cardinalities in this subset */
      for( size_t subset = 0; subset < subsetsOfConstypes.size(); ++ subset )
      {
         int greatestCD = 1;

         if( subsetsOfConstypes[subset].size() == 0 || subsetsOfConstypes[subset].size() == 1 )
            continue;

         greatestCD = gcd( nConssOfClasses[subsetsOfConstypes[subset][0]], nConssOfClasses[subsetsOfConstypes[subset][1]] );

         for( size_t i = 2; i < subsetsOfConstypes[subset].size(); ++ i )
         {
            greatestCD = gcd( greatestCD, nConssOfClasses[subsetsOfConstypes[subset][i]] );
         }

         addCandidatesNBlocks( greatestCD );
      }
   }

   /** secondly, iterate over all varclassifiers */
   for( size_t classifier = 0; classifier < varclassescollection.size(); ++ classifier )
   {
      /** check if there are too many classes in this distribution and skip it if so */
      if( varclassescollection[classifier]->getNClasses() > maximumnclasses )
      {
         SCIPverbMessage(scip, SCIP_VERBLEVEL_HIGH, NULL, " the current varclass distribution includes %d classes but only %d are allowed for calcCandidatesNBlocks()\n ", varclassescollection[classifier]->getNClasses(), maximumnclasses );
         continue;
      }

      /** get necessary data of current classifier */
      std::vector < std::vector<int> > subsetsOfVartypes = varclassescollection[classifier]->getAllSubsets( true, true, true,
         true );
      std::vector<int> nVarsOfClasses = varclassescollection[classifier]->getNVarsOfClasses();

      /** start with the cardinalities of the varclasses as candidates */
      for( size_t i = 0; i < nVarsOfClasses.size(); ++ i )
      {
         addCandidatesNBlocks( nVarsOfClasses[i] );
      }

      /** continue with gcd of all cardinalities in this subset */
      for( size_t subset = 0; subset < subsetsOfVartypes.size(); ++ subset )
      {
         int greatestCD = 1;

         if( subsetsOfVartypes[subset].size() == 0 || subsetsOfVartypes[subset].size() == 1 )
            continue;

         greatestCD = gcd( nVarsOfClasses[subsetsOfVartypes[subset][0]], nVarsOfClasses[subsetsOfVartypes[subset][1]] );

         for( size_t i = 2; i < subsetsOfVartypes[subset].size(); ++ i )
         {
            greatestCD = gcd( greatestCD, nVarsOfClasses[subsetsOfVartypes[subset][i]] );
         }

         addCandidatesNBlocks( greatestCD );
      }
   }
}

/** adds a constraint classifier if it is no duplicate of an existing classifier */
void Seeedpool::addConsClassifier(
   ConsClassifier* givenClassifier
   )
{
   if( givenClassifier != NULL )
   {
      /** check whether there already exists an equivalent consclassifier */
      ConsClassifier* equiv = NULL;

      for( size_t i = 0; i < consclassescollection.size(); ++ i )
      {
         if( givenClassifier->classifierIsDuplicateOfClassifier( consclassescollection[i] ) )
         {
            equiv = consclassescollection[i];
            break;
         }
      }

      if( equiv == NULL )
         consclassescollection.push_back( givenClassifier );
      else
      {
         SCIPverbMessage(scip, SCIP_VERBLEVEL_HIGH, NULL, " consclassifier %s is not considered since it offers the same structure as  %s  consclassifier\n ", givenClassifier->getName(), equiv->getName() );
         delete givenClassifier;
      }
   }
}

/** returns a new constraint classifier
 *  where all constraints with identical SCIP constype are assigned to the same class */
ConsClassifier* Seeedpool::createConsClassifierForSCIPConstypes()
{
   std::vector<consType> foundConstypes( 0 );
   std::vector<int> constypesIndices( 0 );
   std::vector<int> classForCons = std::vector<int>( getNConss(), - 1 );
   ConsClassifier* classifier;

   /** firstly, assign all constraints to classindices */
   for( int i = 0; i < getNConss(); ++ i )
   {
      SCIP_CONS* cons;
      bool found = false;
      cons = getConsForIndex( i );
      consType cT = GCGconsGetType( cons );
      size_t constype;

      /** check whether the constraint's constype is new */
      for( constype = 0; constype < foundConstypes.size(); ++ constype )
      {
         if( foundConstypes[constype] == cT )
         {
            found = true;
            break;
         }
      }
      /** if it is new, create a new classindex */
      if( ! found )
      {
         foundConstypes.push_back( GCGconsGetType( cons ) );
         classForCons[i] = foundConstypes.size() - 1;
      }
      else
         classForCons[i] = constype;
   }

   /** secondly, use these information to create a ConsClassifier */
   classifier = new ConsClassifier( scip, "constypes", (int) foundConstypes.size(), getNConss() );

   /** set class names and descriptions of every class */
   for( int c = 0; c < classifier->getNClasses(); ++ c )
   {
      std::string name;
      std::stringstream text;
      switch( foundConstypes[c] )
      {
         case linear:
            name = "linear";
            break;
         case knapsack:
            name = "knapsack";
            break;
         case varbound:
            name = "varbound";
            break;
         case setpacking:
            name = "setpacking";
            break;
         case setcovering:
            name = "setcovering";
            break;
         case setpartitioning:
            name = "setpartitioning";
            break;
         case logicor:
            name = "logicor";
            break;
         case sos1:
            name = "sos1";
            break;
         case sos2:
            name = "sos2";
            break;
         case unknown:
            name = "unknown";
            break;
         case nconsTypeItems:
            name = "nconsTypeItems";
            break;
         default:
            name = "newConstype";
            break;
      }
      classifier->setClassName( c, name.c_str() );
      text << "This class contains all constraints that are of (SCIP) constype \"" << name << "\".";
      classifier->setClassDescription( c, text.str().c_str() );
   }

   /** copy the constraint assignment information found in first step */
   for( int i = 0; i < classifier->getNConss(); ++ i )
   {
      classifier->assignConsToClass( i, classForCons[i] );
   }

   SCIPverbMessage(scip, SCIP_VERBLEVEL_HIGH, NULL, " Consclassifier %s yields a classification with %d  different constraint classes \n", classifier->getName(), (int) foundConstypes.size() );
   return classifier;
}


/** returns a new constraint classifier
 *  where all constraints with identical SCIP constype are assigned to the same class */
ConsClassifier* Seeedpool::createConsClassifierForMiplibConstypes()
{
   std::vector<int> nfoundconstypesrangedsinglecount( (int) SCIP_CONSTYPE_GENERAL + 1, 0 );
   std::vector<int> nfoundconstypesrangeddoublecount( (int) SCIP_CONSTYPE_GENERAL + 1, 0 );

//   std::vector<int> constypesIndices( 0 );
   std::vector<int> classforcons = std::vector<int>( getNConss(), -1 );
   ConsClassifier* classifier;

   /** firstly, assign all constraints to classindices */
   for( int c = 0; c < getNConss(); ++ c )
   {
      SCIP_CONS* cons;
      SCIP_Real lhs;
      SCIP_Real rhs;
      SCIP_Real* vals;
      SCIP_VAR** vars;
      int nvars;
      int i;

      cons = getConsForIndex( c );

      nvars =  GCGconsGetNVars(scip, cons );

      lhs = GCGconsGetLhs(scip, cons);
      rhs = GCGconsGetRhs(scip, cons);
      if( nvars != 0 )
      {
         SCIP_CALL_ABORT( SCIPallocBufferArray(scip, &vals, nvars));
         SCIP_CALL_ABORT( SCIPallocBufferArray(scip, &vars, nvars));
         SCIP_CALL_ABORT( GCGconsGetVals(scip, cons, vals, nvars ) );
         SCIP_CALL_ABORT( GCGconsGetVars(scip, cons, vars, nvars ) );
      }

      for( i = 0; i < nvars; i++ )
      {
         assert(!SCIPisZero(scip, vals[i]) );
      }


      /* is constraint of type SCIP_CONSTYPE_EMPTY? */
      if( nvars == 0 )
      {
         SCIPdebugMsg(scip, "classified as EMPTY: ");
         SCIPdebugPrintCons(scip, cons, NULL);
         nfoundconstypesrangedsinglecount[SCIP_CONSTYPE_EMPTY]++;
         nfoundconstypesrangeddoublecount[SCIP_CONSTYPE_EMPTY]++;
         classforcons[c] = SCIP_CONSTYPE_EMPTY;
         continue;
      }

      /* is constraint of type SCIP_CONSTYPE_FREE? */
      if( SCIPisInfinity(scip, rhs) && SCIPisInfinity(scip, -lhs) )
      {
         SCIPdebugMsg(scip, "classified as FREE: ");
         SCIPdebugPrintCons(scip, cons, NULL);
         nfoundconstypesrangeddoublecount[SCIP_CONSTYPE_FREE]++;
         nfoundconstypesrangedsinglecount[SCIP_CONSTYPE_FREE]++;
         classforcons[c] = SCIP_CONSTYPE_FREE;
         SCIPfreeBufferArray(scip, &vars);
         SCIPfreeBufferArray(scip, &vals);
         continue;
      }

      /* is constraint of type SCIP_CONSTYPE_SINGLETON? */
      if( nvars == 1 )
      {
         SCIPdebugMsg(scip, "classified as SINGLETON: ");
         SCIPdebugPrintCons(scip, cons, NULL);
         nfoundconstypesrangeddoublecount[SCIP_CONSTYPE_SINGLETON] += 2 ;
         nfoundconstypesrangedsinglecount[SCIP_CONSTYPE_SINGLETON]++;
         classforcons[c] = SCIP_CONSTYPE_SINGLETON;
         SCIPfreeBufferArray(scip, &vars) ;
         SCIPfreeBufferArray(scip, &vals) ;
         continue;
      }

      /* is constraint of type SCIP_CONSTYPE_AGGREGATION? */
      if( nvars == 2 && SCIPisEQ(scip, lhs, rhs) )
      {
         SCIPdebugMsg(scip, "classified as AGGREGATION: ");
         SCIPdebugPrintCons(scip, cons, NULL);
         nfoundconstypesrangeddoublecount[SCIP_CONSTYPE_AGGREGATION]++;
         nfoundconstypesrangedsinglecount[SCIP_CONSTYPE_AGGREGATION]++;
         classforcons[c] = SCIP_CONSTYPE_AGGREGATION;
         SCIPfreeBufferArray(scip, &vars) ;
         SCIPfreeBufferArray(scip, &vals) ;
         continue;
      }

      /* is constraint of type SCIP_CONSTYPE_{VARBOUND}? */
      if( nvars == 2 )
      {
         SCIPdebugMsg(scip, "classified as VARBOUND: ");
         SCIPdebugPrintCons(scip, cons, NULL);
         nfoundconstypesrangeddoublecount[SCIP_CONSTYPE_VARBOUND] += 2 ;
         nfoundconstypesrangedsinglecount[SCIP_CONSTYPE_VARBOUND]++;
         classforcons[c] = SCIP_CONSTYPE_VARBOUND;
         SCIPfreeBufferArray(scip, &vars) ;
         SCIPfreeBufferArray(scip, &vals) ;
         continue;
      }

      /* is constraint of type SCIP_CONSTYPE_{SETPARTITION, SETPACKING, SETCOVERING, CARDINALITY, INVKNAPSACK}? */
      {
         SCIP_Real scale;
         SCIP_Real b;
         SCIP_Bool unmatched;
         int nnegbinvars;

         unmatched = FALSE;
         nnegbinvars = 0;

         scale = REALABS(vals[0]);
         for( i = 0; i < nvars && !unmatched; i++ )
         {
            unmatched = unmatched || SCIPvarGetType(vars[i]) == SCIP_VARTYPE_CONTINUOUS;
            unmatched = unmatched || SCIPisLE(scip, SCIPvarGetLbGlobal(vars[i]), -1.0);
            unmatched = unmatched || SCIPisGE(scip, SCIPvarGetUbGlobal(vars[i]), 2.0);
            unmatched = unmatched || !SCIPisEQ(scip, REALABS(vals[i]), scale);

            if( vals[i] < 0.0 )
               nnegbinvars++;
         }

         if( !unmatched )
         {
            if( SCIPisEQ(scip, lhs, rhs) )
            {
               b = rhs/scale + nnegbinvars;
               if( SCIPisEQ(scip, 1.0, b) )
               {
                  SCIPdebugMsg(scip, "classified as SETPARTITION: ");
                  SCIPdebugPrintCons(scip, cons, NULL);
                  nfoundconstypesrangeddoublecount[SCIP_CONSTYPE_SETPARTITION] += 1 ;
                  nfoundconstypesrangedsinglecount[SCIP_CONSTYPE_SETPARTITION]++;
                  classforcons[c] = SCIP_CONSTYPE_SETPARTITION;
                  SCIPfreeBufferArray(scip, &vars) ;
                  SCIPfreeBufferArray(scip, &vals) ;
                  continue;
               }
               else if( SCIPisIntegral(scip, b) && !SCIPisNegative(scip, b) )
               {
                  SCIPdebugMsg(scip, "classified as CARDINALITY: ");
                  SCIPdebugPrintCons(scip, cons, NULL);
                  nfoundconstypesrangeddoublecount[SCIP_CONSTYPE_CARDINALITY] += 1 ;
                  nfoundconstypesrangedsinglecount[SCIP_CONSTYPE_CARDINALITY]++;
                  classforcons[c] = SCIP_CONSTYPE_CARDINALITY;
                  SCIPfreeBufferArray(scip, &vars);
                  SCIPfreeBufferArray(scip, &vals);
                  continue;
               }
            }

            b = rhs/scale + nnegbinvars;
            if( SCIPisEQ(scip, 1.0, b) )
            {
               SCIPdebugMsg(scip, "classified as SETPACKING: ");
               SCIPdebugPrintCons(scip, cons, NULL);
               nfoundconstypesrangeddoublecount[SCIP_CONSTYPE_SETPACKING] += 1 ;
               nfoundconstypesrangedsinglecount[SCIP_CONSTYPE_SETPACKING]++;
               classforcons[c] = SCIP_CONSTYPE_SETPACKING;
               rhs = SCIPinfinity(scip);
            }
            else if( SCIPisIntegral(scip, b) && !SCIPisNegative(scip, b) )
            {
               SCIPdebugMsg(scip, "classified as INVKNAPSACK: ");
               SCIPdebugPrintCons(scip, cons, NULL);
               nfoundconstypesrangeddoublecount[SCIP_CONSTYPE_INVKNAPSACK] += 1 ;
                nfoundconstypesrangedsinglecount[SCIP_CONSTYPE_INVKNAPSACK]++;
                classforcons[c] = SCIP_CONSTYPE_INVKNAPSACK;
               rhs = SCIPinfinity(scip);
            }

            b = lhs/scale + nnegbinvars;
            if( SCIPisEQ(scip, 1.0, b) )
            {
               SCIPdebugMsg(scip, "classified as SETCOVERING: ");
               SCIPdebugPrintCons(scip, cons, NULL);
               nfoundconstypesrangeddoublecount[SCIP_CONSTYPE_SETCOVERING] += 1 ;
               nfoundconstypesrangedsinglecount[SCIP_CONSTYPE_SETCOVERING]++;
               classforcons[c] = SCIP_CONSTYPE_SETCOVERING;
               lhs = -SCIPinfinity(scip);
            }

            if( SCIPisInfinity(scip, -lhs) && SCIPisInfinity(scip, rhs) )
            {
               SCIPfreeBufferArray(scip, &vars);
               SCIPfreeBufferArray(scip, &vals);
               continue;
            }
         }
      }

      /* is constraint of type SCIP_CONSTYPE_{EQKNAPSACK, BINPACKING, KNAPSACK}? */
      /* @todo If coefficients or rhs are not integral, we currently do not check
       * if the constraint could be scaled (finitely), such that they are.
       */
      {
         SCIP_Real b;
         SCIP_Bool unmatched;

         b = rhs;
         unmatched = FALSE;
         for( i = 0; i < nvars && !unmatched; i++ )
         {
            unmatched = unmatched || SCIPvarGetType(vars[i]) == SCIP_VARTYPE_CONTINUOUS;
            unmatched = unmatched || SCIPisLE(scip, SCIPvarGetLbGlobal(vars[i]), -1.0);
            unmatched = unmatched || SCIPisGE(scip, SCIPvarGetUbGlobal(vars[i]), 2.0);
            unmatched = unmatched || !SCIPisIntegral(scip, vals[i]);

            if( SCIPisNegative(scip, vals[i]) )
               b -= vals[i];
         }
         unmatched = unmatched || !isFiniteNonnegativeIntegral(scip, b);

         if( !unmatched )
         {
            if( SCIPisEQ(scip, lhs, rhs) )
            {
               SCIPdebugMsg(scip, "classified as EQKNAPSACK: ");
               SCIPdebugPrintCons(scip, cons, NULL);
               nfoundconstypesrangeddoublecount[SCIP_CONSTYPE_EQKNAPSACK] += 1 ;
               nfoundconstypesrangedsinglecount[SCIP_CONSTYPE_EQKNAPSACK]++;
               classforcons[c] = SCIP_CONSTYPE_EQKNAPSACK;
               SCIPfreeBufferArray(scip, &vars);
               SCIPfreeBufferArray(scip, &vals);
               continue;
            }
            else
            {
               SCIP_Bool matched;

               matched = FALSE;
               for( i = 0; i < nvars && !matched; i++ )
               {
                  matched = matched || SCIPisEQ(scip, b, REALABS(vals[i]));
               }

               SCIPdebugMsg(scip, "classified as %s: ", matched ? "BINPACKING" : "KNAPSACK");
               SCIPdebugPrintCons(scip, cons, NULL);
               nfoundconstypesrangeddoublecount[matched ? SCIP_CONSTYPE_BINPACKING : SCIP_CONSTYPE_KNAPSACK] += 1 ;
               nfoundconstypesrangedsinglecount[matched ? SCIP_CONSTYPE_BINPACKING : SCIP_CONSTYPE_KNAPSACK]++;
               classforcons[c] = matched ? SCIP_CONSTYPE_BINPACKING : SCIP_CONSTYPE_KNAPSACK;

            }

            if( SCIPisInfinity(scip, -lhs) )
            {
               SCIPfreeBufferArray(scip, &vars);
               SCIPfreeBufferArray(scip, &vals);
               continue;
            }
            else
               rhs = SCIPinfinity(scip);
         }
      }

      /* is constraint of type SCIP_CONSTYPE_{INTKNAPSACK}? */
      {
         SCIP_Real b;
         SCIP_Bool unmatched;

         unmatched = FALSE;

         b = rhs;
         unmatched = unmatched || !isFiniteNonnegativeIntegral(scip, b);

         for( i = 0; i < nvars && !unmatched; i++ )
         {
            unmatched = unmatched || SCIPvarGetType(vars[i]) == SCIP_VARTYPE_CONTINUOUS;
            unmatched = unmatched || SCIPisNegative(scip, SCIPvarGetLbGlobal(vars[i]));
            unmatched = unmatched || !SCIPisIntegral(scip, vals[i]);
            unmatched = unmatched || SCIPisNegative(scip, vals[i]);
         }

         if( !unmatched )
         {
            SCIPdebugMsg(scip, "classified as INTKNAPSACK: ");
            SCIPdebugPrintCons(scip, cons, NULL);
            nfoundconstypesrangeddoublecount[SCIP_CONSTYPE_INTKNAPSACK] += 1 ;
            nfoundconstypesrangedsinglecount[SCIP_CONSTYPE_INTKNAPSACK]++;
            classforcons[c] = SCIP_CONSTYPE_INTKNAPSACK;

            if( SCIPisInfinity(scip, -lhs) )
            {
               SCIPfreeBufferArray(scip, &vars);
               SCIPfreeBufferArray(scip, &vals);
               continue;
            }
            else
               rhs = SCIPinfinity(scip);
         }
      }

      /* is constraint of type SCIP_CONSTYPE_{MIXEDBINARY}? */
      {
         SCIP_Bool unmatched;

         unmatched = FALSE;
         for( i = 0; i < nvars && !unmatched; i++ )
         {
            if( SCIPvarGetType(vars[i]) != SCIP_VARTYPE_CONTINUOUS
               && (SCIPisLE(scip, SCIPvarGetLbGlobal(vars[i]), -1.0)
                  || SCIPisGE(scip, SCIPvarGetUbGlobal(vars[i]), 2.0)) )
               unmatched = TRUE;
         }

         if( !unmatched )
         {
            SCIPdebugMsg(scip, "classified as MIXEDBINARY (%d): ", isRangedRow(scip, lhs, rhs) ? 2 : 1);
            SCIPdebugPrintCons(scip, cons, NULL);
            nfoundconstypesrangeddoublecount[SCIP_CONSTYPE_MIXEDBINARY] += 1 ;
            nfoundconstypesrangedsinglecount[SCIP_CONSTYPE_MIXEDBINARY]++;
            classforcons[c] = SCIP_CONSTYPE_MIXEDBINARY;
            SCIPfreeBufferArray(scip, &vars) ;
            SCIPfreeBufferArray(scip, &vals) ;
            continue;

         }
      }

      /* no special structure detected */
      SCIPdebugMsg(scip, "classified as GENERAL: ");
      SCIPdebugPrintCons(scip, cons, NULL);
      nfoundconstypesrangeddoublecount[SCIP_CONSTYPE_GENERAL] += 1 ;
      nfoundconstypesrangedsinglecount[SCIP_CONSTYPE_GENERAL]++;
      classforcons[c] = SCIP_CONSTYPE_GENERAL;
      SCIPfreeBufferArray(scip, &vars);
      SCIPfreeBufferArray(scip, &vals);
   }




   classifier = new ConsClassifier( scip, "constypes according to miplip", (int) SCIP_CONSTYPE_GENERAL + 1, getNConss() );

#ifdef WRITE_ORIG_CONSTYPES
   std::ofstream myfile;
   myfile.open ("origconstypes.csv", std::ios::app );
   myfile << SCIPgetProbName(scip) << ", ";
#endif



   /** set class names and descriptions of every class */
   for( int c = 0; c < classifier->getNClasses(); ++ c )
   {
      std::string name;
      std::stringstream text;
      switch( c )
      {
         case (int) SCIP_CONSTYPE_EMPTY:
            name = "empty";
            break;
         case SCIP_CONSTYPE_FREE:
            name = "free";
            break;
         case SCIP_CONSTYPE_SINGLETON:
            name = "singleton";
            break;
         case SCIP_CONSTYPE_AGGREGATION:
            name = "aggregation";
            break;
         case SCIP_CONSTYPE_VARBOUND:
            name = "varbound";
            break;
         case SCIP_CONSTYPE_SETPARTITION:
            name = "setpartition";
            break;
         case SCIP_CONSTYPE_SETPACKING:
            name = "setpacking";
            break;
         case SCIP_CONSTYPE_SETCOVERING:
            name = "setcovering";
            break;
         case SCIP_CONSTYPE_CARDINALITY:
            name = "cardinality";
            break;
         case SCIP_CONSTYPE_INVKNAPSACK:
            name = "invknapsack";
            break;
         case SCIP_CONSTYPE_EQKNAPSACK:
            name = "eqknapsack";
            break;
         case SCIP_CONSTYPE_BINPACKING:
            name = "binpacking";
            break;
         case SCIP_CONSTYPE_KNAPSACK:
            name = "knapsack";
            break;
         case SCIP_CONSTYPE_INTKNAPSACK:
            name = "intknapsack";
            break;
         case SCIP_CONSTYPE_MIXEDBINARY:
            name = "mixed binary";
            break;
         case SCIP_CONSTYPE_GENERAL:
            name = "general";
            break;
         default:
            name = "unknown";
            break;


      }


#ifdef WRITE_ORIG_CONSTYPES
         myfile << " " <<  nfoundconstypesrangeddoublecount[c] << ",";
#endif

      classifier->setClassName( c, name.c_str() );
      text << "This class contains all constraints that are of (miplib) constype \"" << name << "\".";
      classifier->setClassDescription( c, text.str().c_str() );
   }

#ifdef WRITE_ORIG_CONSTYPES
      myfile << std::endl;
      myfile.close();
#endif



   for( int i = 0; i < classifier->getNConss(); ++ i )
   {
      classifier->assignConsToClass( i, classforcons[i] );
   }



   classifier->removeEmptyClasses();
   SCIPverbMessage(scip, SCIP_VERBLEVEL_HIGH, NULL, " Consclassifier %s yields a classification with %d  different constraint classes \n", classifier->getName(), classifier->getNClasses() );

   return classifier;
}







/** returns a new constraint classifier
 *  where all constraints with identical consname (ignoring digits) are assigned to the same class */
ConsClassifier* Seeedpool::createConsClassifierForConsnamesDigitFreeIdentical()
{
   std::vector < std::string > consnamesToCompare( getNConss(), "" );
   std::vector<int> nConssConstype( 0 );
   std::vector<int> classForCons = std::vector<int>( getNConss(), - 1 );
   std::vector < std::string > nameClasses( 0 );
   ConsClassifier* classifier;

   /** firstly, remove all digits from the consnames */
   for( int i = 0; i < getNConss(); ++ i )
   {
      int nremoved;
      char consname[SCIP_MAXSTRLEN];
      strcpy( consname, SCIPconsGetName( getConsForIndex( i ) ) );

      removeDigits( consname, & nremoved );
      consnamesToCompare[i] = std::string( consname );
   }

   for( int i = 0; i < getNConss(); ++ i )
   {
      /** check if string belongs to an existing name class */
      bool belongstoexistingclass = false;

      for( size_t j = 0; j < nameClasses.size(); ++ j )
      {
         if( nameClasses[j].compare( consnamesToCompare[i] ) == 0 )
         {
            belongstoexistingclass = true;
            classForCons[i] = j;
            nConssConstype[j] ++;
            break;
         }
      }
      /** if not, create a new class */
      if( ! belongstoexistingclass )
      {
         nameClasses.push_back( consnamesToCompare[i] );
         nConssConstype.push_back( 1 );
         classForCons[i] = nameClasses.size() - 1;

      }
   }

   /** secondly, use these information to create a ConsClassifier */
   classifier = new ConsClassifier( scip, "consnames", (int) nameClasses.size(), getNConss() );

   /** set all class names and descriptions */
   for( int c = 0; c < classifier->getNClasses(); ++ c )
   {
      std::stringstream text;
      classifier->setClassName( c, nameClasses[c].c_str() );
      text << "This class contains all constraints with name \"" << nameClasses[c] << "\".";
      classifier->setClassDescription( c, text.str().c_str() );
   }

   /** copy the constraint assignment information found in first step */
   for( int i = 0; i < classifier->getNConss(); ++ i )
   {
      classifier->assignConsToClass( i, classForCons[i] );
   }

   SCIPverbMessage(scip, SCIP_VERBLEVEL_HIGH, NULL, " Consclassifier %s yields a classification with %d  different constraint classes \n", classifier->getName(), classifier->getNClasses() );

   return classifier;
}

/** returns a new constraint classifier
 *  where all constraints whose consnames do not a have levenshtein distance to each other
 *  higher than a given connectivity are assigned to the same class */
ConsClassifier* Seeedpool::createConsClassifierForConsnamesLevenshteinDistanceConnectivity(
   int connectivity
   )
{
   std::vector < std::string > consnamesToCompare( getNConss(), "" );
   std::vector<int> nConssConstype( 0 );
   std::vector<int> classForCons = std::vector<int>( getNConss(), - 1 );
   std::vector<bool> alreadyReached( getNConss(), false );
   std::queue<int> helpqueue = std::queue<int>();
   int nUnreachedConss = getNConss();
   int currentClass = - 1;
   int nmaxconss = 5000;

   std::stringstream classifierName;
   classifierName << "lev-dist-" << connectivity;
   ConsClassifier* classifier = new ConsClassifier( scip, classifierName.str().c_str(), 0, getNConss() );

   /** if number of conss exceeds this number, skip calculating such a classifier */
   if( getNConss() > nmaxconss )
   {

      SCIPverbMessage(scip, SCIP_VERBLEVEL_HIGH, NULL, " skipped levenshtein distance based constraint classes calculating since number of constraints  %d  exceeds limit %d \n", getNConss(), nmaxconss );
      delete classifier;
      return NULL;
   }

   std::vector < std::vector<int> > levenshteindistances( getNConss(), std::vector<int>( getNConss(), - 1 ) );

   /** read consnames */
   for( int i = 0; i < getNConss(); ++ i )
   {
      consnamesToCompare[i] = std::string( SCIPconsGetName( getConsForIndex( i ) ) );
   }

   /** calculate levenshtein distances pairwise */
   for( int i = 0; i < getNConss(); ++ i )
   {
      for( int j = i + 1; j < getNConss(); ++ j )
      {
         levenshteindistances[i][j] = calcLevenshteinDistance( consnamesToCompare[i], consnamesToCompare[j] );
         levenshteindistances[j][i] = levenshteindistances[i][j];
      }
   }

   /** repeat doing breadth first search until every constraint is assigned to a class */
   while( nUnreachedConss > 0 )
   {
      int firstUnreached = - 1;
      currentClass ++;
      assert( helpqueue.empty() );
      for( int i = 0; i < getNConss(); ++ i )
      {
         if( classForCons[i] == - 1 )
         {
            firstUnreached = i;
            break;
         }
      }

      helpqueue.push( firstUnreached );
      alreadyReached[firstUnreached] = true;
      classForCons[firstUnreached] = currentClass;
      -- nUnreachedConss;

      /** consider all constraints which are connected to the current constraint by means of levenshtein distance */
      while( ! helpqueue.empty() )
      {
         int nodecons = helpqueue.front();
         helpqueue.pop();
         for( int j = 0; j < getNConss(); ++ j )
         {

            if( alreadyReached[j] )
               continue;

            if( j == nodecons )
               continue;

            if( levenshteindistances[j][nodecons] > connectivity )
               continue;

            alreadyReached[j] = true;
            classForCons[j] = currentClass;
            -- nUnreachedConss;
            helpqueue.push( j );
         }
      }

      /** create a new class with found constraints in ConsClassifier*/
      std::stringstream text;
      text << "This class contains all constraints with a name similar to \"" << consnamesToCompare[firstUnreached] << "\".";
      classifier->addClass( consnamesToCompare[firstUnreached].c_str(), text.str().c_str(), BOTH );
   }

   /** assign constraint indices to classes */
   for( int i = 0; i < classifier->getNConss(); ++ i )
   {
      classifier->assignConsToClass( i, classForCons[i] );
   }

   SCIPverbMessage(scip, SCIP_VERBLEVEL_HIGH, NULL, " consclassifier levenshtein: connectivity of %d yields a classification with %d different constraint classes. \n", connectivity, currentClass + 1);

   return classifier;
}

/** returns a new constraint classifier
 *  where all constraints with identical number of nonzero coefficients are assigned to the same class */
ConsClassifier* Seeedpool::createConsClassifierForNNonzeros()
{
   std::vector<int> nconssforclass( 0 );
   std::vector<int> differentNNonzeros( 0 );
   std::vector<int> classForCons( getNConss(), - 1 );
   int counterClasses = 0;

   /** firstly, assign all constraints to classindices */
   for( int i = 0; i < getNConss(); ++ i )
   {
      int consnnonzeros = getNVarsForCons( i );
      bool nzalreadyfound = false;

      /** check if number of nonzeros belongs to an existing class index */
      for( size_t nzid = 0; nzid < differentNNonzeros.size(); ++ nzid )
      {
         if( consnnonzeros == differentNNonzeros[nzid] )
         {
            nzalreadyfound = true;
            classForCons[i] = nzid;
            ++ nconssforclass[nzid];
            break;
         }
      }

      /** if not, create a new class index */
      if( ! nzalreadyfound )
      {
         classForCons[i] = counterClasses;
         ++ counterClasses;
         differentNNonzeros.push_back( consnnonzeros );
         nconssforclass.push_back( 1 );
      }
   }

   /** secondly, use these information to create a ConsClassifier */
   ConsClassifier* classifier = new ConsClassifier( scip, "nonzeros", (int) differentNNonzeros.size(), getNConss() );

   /** set class names and descriptions of every class */
   for( int c = 0; c < classifier->getNClasses(); ++ c )
   {
      std::stringstream text;
      text << differentNNonzeros[c];
      classifier->setClassName( c, text.str().c_str() );
      text.str( "" );
      text.clear();
      text << "This class contains all constraints with " << differentNNonzeros[c] << " nonzero coefficients.";
      classifier->setClassDescription( c, text.str().c_str() );
   }

   /** copy the constraint assignment information found in first step */
   for( int i = 0; i < classifier->getNConss(); ++ i )
   {
      classifier->assignConsToClass( i, classForCons[i] );
   }
   SCIPverbMessage(scip, SCIP_VERBLEVEL_HIGH, NULL, " Consclassifier %s yields a classification with %d  different constraint classes \n", classifier->getName(), classifier->getNClasses() );

   return classifier;
}

/** returns pointer to a constraint classifier */
ConsClassifier* Seeedpool::getConsClassifier(
   int givenClassifierIndex
   )
{
   assert( 0 <= givenClassifierIndex && givenClassifierIndex < (int) consclassescollection.size() );

   return consclassescollection[givenClassifierIndex];
}

/** returns the assignment of constraints to classes of a classifier as integer array */
int* Seeedpool::getConsClassifierArray(
   int givenClassifierIndex
   )
{
   int nconss = consclassescollection[givenClassifierIndex]->getNConss();
   int* output = new int[nconss];
   for( int i = 0; i < nconss; ++ i )
      output[i] = consclassescollection[givenClassifierIndex]->getClassOfCons( i );
   return & output[0];
}

/** returns number of different constraint classifiers */
int Seeedpool::getNConsClassifiers()
{
   return (int) consclassescollection.size();
}

/** adds constraint classifiers with a reduced number of classes */
void Seeedpool::reduceConsclasses()
{
   /** set the number of classes the classifiers should be reduced to */
   int maxnclasses = 9;

   if( getNConss() + getNVars() > 50000 )
      maxnclasses = 3;

   for( size_t classifierid = 0; classifierid < consclassescollection.size(); ++ classifierid )
   {
      ConsClassifier* newclassifier = consclassescollection[classifierid]->reduceClasses( maxnclasses );

      if( newclassifier != NULL )
      {
         SCIPverbMessage(scip, SCIP_VERBLEVEL_HIGH, NULL, " Added reduced version of consclassifier %s with %d  different constraint classes \n", consclassescollection[classifierid]->getName(), maxnclasses );
         addConsClassifier( newclassifier );
      }
   }
}

/** adds a variable classifier if it is no duplicate of an existing variable classifier */
void Seeedpool::addVarClassifier(
   VarClassifier* givenClassifier
   )
{
   if( givenClassifier != NULL )
   {
      /** check whether there already exists an equivalent varclassifier */
      VarClassifier* equiv = NULL;

      for( size_t i = 0; i < varclassescollection.size(); ++ i )
      {
         if( givenClassifier->classifierIsDuplicateOfClassifier( varclassescollection[i] ) )
         {
            equiv = varclassescollection[i];
            break;
         }
      }

      if( equiv == NULL )
         varclassescollection.push_back( givenClassifier );
      else
      {
         SCIPverbMessage(scip, SCIP_VERBLEVEL_HIGH, NULL, " Varclassifier %s not considered since it offers the same structure as  %s.\n", givenClassifier->getName(), equiv->getName() );
         delete givenClassifier;
      }

   }
}

/** returns a new variable classifier
 *  where all variables with identical objective function value are assigned to the same class */
VarClassifier* Seeedpool::createVarClassifierForObjValues()
{
   std::vector<SCIP_Real> foundobjvals( 0 ); /** all found objective function values */
   std::vector<int> classforvars( getNVars(), -1 ); /** vector assigning a class index to each variable */
   int curclassindex; /** stores a var's classindex if the objective value of a var has already been found for another var */
   SCIP_Real curobjval;
   VarClassifier* classifier; /** new VarClassifier */

   for( int v = 0; v < getNVars(); ++v )
   {
      assert( getVarForIndex( v ) != NULL );
      curobjval = SCIPvarGetObj( getVarForIndex( v ) );
      curclassindex = -1;

      /** check whether current objective funtion value already exists */
      for( size_t c = 0; c < foundobjvals.size(); ++c )
      {
         if( SCIPisEQ( scip, curobjval, foundobjvals[c] ) )
         {
            curclassindex = c;
            break;
         }
      }

      /** assign var to class and save objective function value, if it is new */
      if( curclassindex == -1 )
      {
         foundobjvals.push_back( curobjval );
         classforvars[v] = foundobjvals.size() - 1;
      }
      else
      {
         classforvars[v] = curclassindex;
      }
   }

   classifier = new VarClassifier( scip, "varobjvals", (int) foundobjvals.size(), getNVars() );

   /** set up class information */
   for ( int c = 0; c < classifier->getNClasses(); ++c )
   {
      std::stringstream name;
      std::stringstream text;

      name << std::setprecision( 5 ) << foundobjvals[c];
      text << "This class contains all variables with objective function value " << name.str() << ".";

      classifier->setClassName( c, name.str().c_str() );
      classifier->setClassDescription( c, text.str().c_str() );
   }

   /** assign vars according to classforvars vactor */
   for ( int v = 0; v < classifier->getNVars(); ++v )
   {
      classifier->assignVarToClass( v, classforvars[v] );
   }

   SCIPverbMessage(scip, SCIP_VERBLEVEL_HIGH, NULL, " Varclassifier %s yields a classification with %d different variable classes.\n", classifier->getName(), classifier->getNClasses() ) ;

   return classifier;
}

/** returns a new variable classifier
 *  where all variables are assigned to class zero, positive or negative according to their objective function value sign
 *  all class zero variables are assumed to be only master variables (set via DECOMPINFO)
 *  @todo correct? */
VarClassifier* Seeedpool::createVarClassifierForObjValueSigns()
{
   VarClassifier* classifier= new VarClassifier( scip, "varobjvalsigns", 3, getNVars() ); /** new VarClassifier */
   SCIP_Real curobjval;

   /** set up class information */
   classifier->setClassName( 0, "zero" );
   classifier->setClassDescription( 0, "This class contains all variables with objective function value zero." );
   classifier->setClassDecompInfo( 0, MASTER );
   classifier->setClassName( 1, "positive" );
   classifier->setClassDescription( 1, "This class contains all variables with positive objective function value." );
   classifier->setClassDecompInfo( 1, ALL );
   classifier->setClassName( 2, "negative" );
   classifier->setClassDescription( 2, "This class contains all variables with negative objective function value." );
   classifier->setClassDecompInfo( 2, ALL );

   /** assign vars */
   for( int v = 0; v < getNVars(); ++v )
   {
      assert( getVarForIndex( v ) != NULL );
      curobjval = SCIPvarGetObj( getVarForIndex( v ) );

      if( SCIPisZero( scip, curobjval ) )
      {
         classifier->assignVarToClass( v, 0 );
      }
      else if ( SCIPisPositive( scip, curobjval ) )
      {
         classifier->assignVarToClass( v, 1 );
      }
      else
      {
         classifier->assignVarToClass( v, 2 );
      }
   }

   /* remove a class if there is no variable with the respective sign */
   classifier->removeEmptyClasses();

   SCIPverbMessage(scip, SCIP_VERBLEVEL_HIGH, NULL, " Varclassifier %s yields a classification with %d different variable classes.\n", classifier->getName(), classifier->getNClasses() ) ;

   return classifier;
}

/** returns a new variable classifier
 *  where all variables with identical SCIP vartype are assigned to the same class */
VarClassifier* Seeedpool::createVarClassifierForSCIPVartypes()
{
   std::vector < SCIP_VARTYPE > foundVartypes( 0 );
   std::vector<int> classForVars = std::vector<int>( getNVars(), - 1 );
   VarClassifier* classifier;

   /** firstly, assign all variables to classindices */
   for( int i = 0; i < getNVars(); ++ i )
   {
      SCIP_VAR* var;
      bool found = false;
      var = getVarForIndex( i );
      SCIP_VARTYPE vT = SCIPvarGetType( var );
      size_t vartype;

      /** check whether the variable's vartype is new */
      for( vartype = 0; vartype < foundVartypes.size(); ++ vartype )
      {
         if( foundVartypes[vartype] == vT )
         {
            found = true;
            break;
         }
      }
      /** if it is new, create a new class index */
      if( ! found )
      {
         foundVartypes.push_back( vT );
         classForVars[i] = foundVartypes.size() - 1;
      }
      else
         classForVars[i] = vartype;
   }

   /** secondly, use these information to create a VarClassifier */
   classifier = new VarClassifier( scip, "vartypes", (int) foundVartypes.size(), getNVars() );

   /** set class names and descriptions of every class */
   for( int c = 0; c < classifier->getNClasses(); ++ c )
   {
      std::string name;
      std::stringstream text;
      switch( foundVartypes[c] )
      {
         case SCIP_VARTYPE_BINARY:
            name = "bin";
            break;
         case SCIP_VARTYPE_INTEGER:
            name = "int";
            break;
         case SCIP_VARTYPE_IMPLINT:
            name = "impl";
            break;
         case SCIP_VARTYPE_CONTINUOUS:
            name = "cont";
            break;
         default:
            name = "newVartype";
            break;
      }
      classifier->setClassName( c, name.c_str() );
      text << "This class contains all variables that are of (SCIP) vartype \"" << name << "\".";
      classifier->setClassDescription( c, text.str().c_str() );
   }

   /** copy the variable assignment information found in first step */
   for( int i = 0; i < classifier->getNVars(); ++ i )
   {
      classifier->assignVarToClass( i, classForVars[i] );
   }

   SCIPverbMessage(scip, SCIP_VERBLEVEL_HIGH, NULL, " Varclassifier %s yields a classification with %d different variable classes.\n", classifier->getName(), classifier->getNClasses() ) ;

   return classifier;
}

/** returns pointer to a variable classifier */
VarClassifier* Seeedpool::getVarClassifier(
   int givenClassifierIndex
   )
{
   assert( 0 <= givenClassifierIndex && givenClassifierIndex < (int) varclassescollection.size() );

   return varclassescollection[givenClassifierIndex];
}

/** returns the assignment of variables to classes of a classifier as integer array */
int* Seeedpool::getVarClassifierArray(
   int givenClassifierIndex
   )
{
   int nvars = varclassescollection[givenClassifierIndex]->getNVars();
   int* output = new int[nvars];
   for( int i = 0; i < nvars; ++ i )
      output[i] = varclassescollection[givenClassifierIndex]->getClassOfVar( i );
   return & output[0];
}

/** returns number of different variable classifiers */
int Seeedpool::getNVarClassifiers()
{
   return (int) varclassescollection.size();
}

/** adds variable classifiers with a reduced number of classes */
void Seeedpool::reduceVarclasses()
{
   /** set the number of classes the classifiers should be reduced to */
   int maxnclasses = 9;

   if( getNConss() + getNVars() > 50000 )
      maxnclasses = 3;

   for( size_t classifierid = 0; classifierid < varclassescollection.size(); ++ classifierid )
   {
      VarClassifier* newclassifier = varclassescollection[classifierid]->reduceClasses( maxnclasses );

      if( newclassifier != NULL )
      {
         SCIPverbMessage(scip, SCIP_VERBLEVEL_HIGH, NULL, " Added reduced version of varclassifier %s with %d different variable classes.\n", varclassescollection[classifierid]->getName(), maxnclasses ) ;
         addVarClassifier( newclassifier );
      }
   }
}

/** returns a vector of seeeds where all seeeds of the given seeeds having only one block are removed
 *  except for the two seeeds with the lowest numbers of masterconss */
std::vector<SeeedPtr> Seeedpool::removeSomeOneblockDecomps(
   std::vector<SeeedPtr> seeeds
   )
{
   std::vector<SeeedPtr> remainingSeeeds( 0 );
   std::vector<SeeedPtr> oneBlockSeeeds( 0 );

   int nmasterconssfirst = 1000;
   int nmasterconsssecond = 1001;

   for( size_t i = 0; i < seeeds.size(); ++ i )
   {
      /** calculate lowest and second lowest number of masterconss of all one block seeeds */
      if( seeeds[i]->getNBlocks() == 1 )
      {
         if( seeeds[i]->getNMasterconss() < nmasterconssfirst )
         {
            nmasterconsssecond = nmasterconssfirst;
            nmasterconssfirst = seeeds[i]->getNMasterconss();
         }
         else if( seeeds[i]->getNMasterconss() < nmasterconsssecond )
            nmasterconsssecond = seeeds[i]->getNMasterconss();

      }
      else
         remainingSeeeds.push_back( seeeds[i] );
   }

   /** the two one block seeeds with lowest number of masterconss remain */
   for( int i = 0; i < (int) seeeds.size(); ++ i )
   {
      if( seeeds[i]->getNBlocks() == 1
         && ( seeeds[i]->getNMasterconss() == nmasterconssfirst || seeeds[i]->getNMasterconss() == nmasterconsssecond ) )
         remainingSeeeds.push_back( seeeds[i] );
      else if( seeeds[i]->getNBlocks() == 1 )
         oneBlockSeeeds.push_back( seeeds[i] );
   }

   /** all other one block seeeds are removed */
   for( int i = 0; i < (int) oneBlockSeeeds.size(); ++ i )
   {
      delete oneBlockSeeeds[i];
      oneBlockSeeeds[i] = NULL;
   }

   return remainingSeeeds;
}

/** creates a decomposition for a given seeed */
SCIP_RETCODE Seeedpool::createDecompFromSeeed(
   SeeedPtr seeed,
   DEC_DECOMP** newdecomp
   )
{
   char detectorchaininfo[SCIP_MAXSTRLEN];
   SCIP_HASHMAP* vartoblock;
   SCIP_HASHMAP* constoblock;
   SCIP_HASHMAP* varindex;
   SCIP_HASHMAP* consindex;
   SCIP_VAR*** stairlinkingvars;
   SCIP_VAR*** subscipvars;
   SCIP_VAR** linkingvars;
   SCIP_CONS** linkingconss;
   SCIP_CONS*** subscipconss;
   DEC_SCORES scores;
   int* nsubscipconss;
   int* nsubscipvars;
   int* nstairlinkingvars;
   int nlinkingvars;
   int varcounter = 1; /* in varindex counting starts with 1 */
   int conscounter = 1; /* in consindex counting starts with 1 */
   int counterstairlinkingvars = 0;
   int size;
<<<<<<< HEAD

=======
   int ncalls;
   int modifier;
   int nlinkingconss;
>>>>>>> 09061905
   assert( seeed->checkConsistency( this ) );

   /* create decomp data structure */
   SCIP_CALL_ABORT( DECdecompCreate( scip, newdecomp ) );

   /** set nblocks */
   DECdecompSetNBlocks( * newdecomp, seeed->getNBlocks() );

   //detectorchaininfo ;
   /** set constraints */
   if( seeed->getNMasterconss() != 0 )
      SCIP_CALL_ABORT( SCIPallocBufferArray( scip, & linkingconss, seeed->getNMasterconss() ) );
   else
      linkingconss = NULL;

   SCIP_CALL_ABORT( SCIPallocBufferArray( scip, & nsubscipconss, seeed->getNBlocks() ) );
   SCIP_CALL_ABORT( SCIPallocBufferArray( scip, & subscipconss, seeed->getNBlocks() ) );

   SCIP_CALL_ABORT( SCIPhashmapCreate( & constoblock, SCIPblkmem( scip ), seeed->getNConss() ) );
   SCIP_CALL_ABORT( SCIPhashmapCreate( & consindex, SCIPblkmem( scip ), seeed->getNConss() ) );

   /* set linking constraints */
   modifier = 0;
   nlinkingconss = seeed->getNMasterconss();
   for( int c = 0; c < seeed->getNMasterconss(); ++ c )
   {
      int consid = seeed->getMasterconss()[c];
      SCIP_CONS* scipcons = consToScipCons[consid];
      if( SCIPconsIsDeleted( scipcons) || scipcons == NULL || SCIPconsIsObsolete(scipcons))
      {
         --nlinkingconss;
         ++modifier;
      }
      else
      {
         linkingconss[c-modifier] = scipcons;
         SCIP_CALL_ABORT( SCIPhashmapInsert( constoblock, scipcons, (void*) ( size_t )( seeed->getNBlocks() + 1 ) ) );
         SCIP_CALL_ABORT( SCIPhashmapInsert( consindex, scipcons, (void*) (size_t) conscounter ) );
         conscounter ++;
      }
   }

   if( nlinkingconss != 0 )
      DECdecompSetLinkingconss( scip, * newdecomp, linkingconss, nlinkingconss );
   else
      linkingconss = NULL;
   /* set block constraints */
   for( int b = 0; b < seeed->getNBlocks(); ++ b )
   {
      modifier = 0;
      SCIP_CALL_ABORT( SCIPallocBufferArray( scip, & subscipconss[b], seeed->getNConssForBlock( b ) ) );
      nsubscipconss[b] = seeed->getNConssForBlock( b );
      for( int c = 0; c < seeed->getNConssForBlock( b ); ++ c )
      {
         int consid = seeed->getConssForBlock( b )[c];
         SCIP_CONS* scipcons = consToScipCons[consid];

         if( SCIPconsIsDeleted( scipcons) || scipcons == NULL )
            {
               --nsubscipconss[b];
               ++modifier;
            }
         else
         {
            assert( scipcons != NULL );
            subscipconss[b][c-modifier] = scipcons;
            SCIP_CALL_ABORT( SCIPhashmapInsert( constoblock, scipcons, (void*) ( size_t )( b + 1 ) ) );
            SCIP_CALL_ABORT( SCIPhashmapInsert( consindex, scipcons, (void*) (size_t) conscounter ) );
            conscounter ++;
         }
      }
   }

   DECdecompSetSubscipconss( scip, * newdecomp, subscipconss, nsubscipconss );

   DECdecompSetConstoblock( * newdecomp, constoblock );
   DECdecompSetConsindex( * newdecomp, consindex );

   /* finished setting constraint data structures */
   /** now: set variables */
   SCIP_CALL_ABORT( SCIPallocBufferArray( scip, & nsubscipvars, seeed->getNBlocks() ) );
   SCIP_CALL_ABORT( SCIPallocBufferArray( scip, & subscipvars, seeed->getNBlocks() ) );
   SCIP_CALL_ABORT( SCIPallocBufferArray( scip, & nstairlinkingvars, seeed->getNBlocks() ) );
   SCIP_CALL_ABORT( SCIPallocBufferArray( scip, & stairlinkingvars, seeed->getNBlocks() ) );

   SCIP_CALL_ABORT( SCIPhashmapCreate( & vartoblock, SCIPblkmem( scip ), seeed->getNVars() ) );
   SCIP_CALL_ABORT( SCIPhashmapCreate( & varindex, SCIPblkmem( scip ), seeed->getNVars() ) );

   /** set linkingvars */
   nlinkingvars = seeed->getNLinkingvars() + seeed->getNMastervars() + seeed->getNTotalStairlinkingvars();

   if( nlinkingvars != 0 )
      SCIP_CALL_ABORT( SCIPallocBufferArray( scip, & linkingvars, nlinkingvars ) );
   else
      linkingvars = NULL;

   for( int v = 0; v < seeed->getNLinkingvars(); ++ v )
   {
      int var = seeed->getLinkingvars()[v];
      SCIP_VAR* scipvar = SCIPvarGetProbvar( varToScipVar[var] );
      assert( scipvar != NULL );

      linkingvars[v] = scipvar;
      SCIP_CALL_ABORT( SCIPhashmapInsert( vartoblock, scipvar, (void*) ( size_t )( seeed->getNBlocks() + 2 ) ) );
      SCIP_CALL_ABORT( SCIPhashmapInsert( varindex, scipvar, (void*) (size_t) varcounter ) );
      varcounter ++;
   }

   for( int v = 0; v < seeed->getNMastervars(); ++ v )
   {
      int var = seeed->getMastervars()[v];
      SCIP_VAR* scipvar = SCIPvarGetProbvar( varToScipVar[var] );
      linkingvars[v + seeed->getNLinkingvars()] = scipvar;
      SCIP_CALL_ABORT( SCIPhashmapInsert( vartoblock, scipvar, (void*) ( size_t )( seeed->getNBlocks() + 1 ) ) );
      SCIP_CALL_ABORT( SCIPhashmapInsert( varindex, scipvar, (void*) (size_t) varcounter ) );
      varcounter ++;
   }

   /* set block variables */
   for( int b = 0; b < seeed->getNBlocks(); ++ b )
   {
      if( seeed->getNVarsForBlock( b ) > 0 )
         SCIP_CALL_ABORT( SCIPallocBufferArray( scip, & subscipvars[b], seeed->getNVarsForBlock( b ) ) );
      else
         subscipvars[b] = NULL;

      if( seeed->getNStairlinkingvars( b ) > 0 )
         SCIP_CALL_ABORT( SCIPallocBufferArray( scip, & stairlinkingvars[b], seeed->getNStairlinkingvars( b ) ) );
      else
         stairlinkingvars[b] = NULL;

      nsubscipvars[b] = seeed->getNVarsForBlock( b );
      nstairlinkingvars[b] = seeed->getNStairlinkingvars( b );

      for( int v = 0; v < seeed->getNVarsForBlock( b ); ++ v )
      {
         int var = seeed->getVarsForBlock( b )[v];
         SCIP_VAR* scipvar = SCIPvarGetProbvar( varToScipVar[var] );
         assert( scipvar != NULL );

         subscipvars[b][v] = scipvar;
         SCIP_CALL_ABORT( SCIPhashmapInsert( vartoblock, scipvar, (void*) ( size_t )( b + 1 ) ) );
         SCIP_CALL_ABORT( SCIPhashmapInsert( varindex, scipvar, (void*) (size_t) varcounter ) );
         varcounter ++;
      }

      for( int v = 0; v < seeed->getNStairlinkingvars( b ); ++ v )
      {
         int var = seeed->getStairlinkingvars( b )[v];
         SCIP_VAR* scipvar = SCIPvarGetProbvar( varToScipVar[var] );
         assert( scipvar != NULL );

         stairlinkingvars[b][v] = scipvar;
         linkingvars[seeed->getNLinkingvars() + seeed->getNMastervars() + counterstairlinkingvars] = scipvar;
         SCIP_CALL_ABORT( SCIPhashmapInsert( vartoblock, scipvar, (void*) ( size_t )( seeed->getNBlocks() + 2 ) ) );
         SCIP_CALL_ABORT( SCIPhashmapInsert( varindex, scipvar, (void*) (size_t) varcounter ) );
         varcounter ++;
         counterstairlinkingvars ++;
      }
   }

   DECdecompSetSubscipvars( scip, * newdecomp, subscipvars, nsubscipvars );
   DECdecompSetStairlinkingvars( scip, * newdecomp, stairlinkingvars, nstairlinkingvars );
   DECdecompSetLinkingvars( scip, * newdecomp, linkingvars, nlinkingvars, seeed->getNMastervars() );
   DECdecompSetVarindex( * newdecomp, varindex );
   DECdecompSetVartoblock( * newdecomp, vartoblock );

   /** free stuff */


   /** free vars stuff */
   SCIPfreeBufferArrayNull( scip, & ( linkingvars ) );
   for( int b = seeed->getNBlocks() - 1; b >= 0; -- b )
   {
      if( nstairlinkingvars[b] != 0 )
      {
         SCIPfreeBufferArrayNull( scip, & ( stairlinkingvars[b] ) );
      }
   }


   SCIPfreeBufferArrayNull( scip, & ( stairlinkingvars ) );
   SCIPfreeBufferArrayNull( scip, & ( nstairlinkingvars ) );

   for( int b = seeed->getNBlocks() - 1; b >= 0; -- b )
   {
      if( nsubscipvars[b] != 0 )
      {
         SCIPfreeBufferArrayNull( scip, & ( subscipvars[b] ) );
      }
   }

   SCIPfreeBufferArrayNull( scip, & ( subscipvars ) );
   SCIPfreeBufferArrayNull( scip, & ( nsubscipvars ) );


   /** free constraints */
   for( int b = seeed->getNBlocks() - 1; b >= 0; -- b )
   {
      SCIPfreeBufferArrayNull( scip, & ( subscipconss[b] ) );
   }
   SCIPfreeBufferArrayNull( scip, & ( subscipconss ) );


   SCIPfreeBufferArrayNull( scip, & nsubscipconss );
   SCIPfreeBufferArrayNull( scip, & linkingconss );


   /** set detectorchain */
   int ndetectors = seeed->getNDetectors();
   ( * newdecomp )->sizedetectorchain = ndetectors;
   size = SCIPcalcMemGrowSize( scip, ( * newdecomp )->sizedetectorchain );
   SCIP_CALL_ABORT( SCIPallocBlockMemoryArray( scip, & ( * newdecomp )->detectorchain, size ) );
   for( int k = 0; k < ndetectors; ++ k )
   {
      if( k != ndetectors - 1 || ! seeed->getFinishedByFinisher() )
      {
         //          std::cout << " added detector of " << i << "-th seeed to its detetcor chain" << std::endl;
         ( * newdecomp )->detectorchain[k] = seeed->getDetectorchain()[k];
      }
      else
         ( * newdecomp )->detectorchain[k] = seeed->getDetectorchain()[k];
   }

   /** set statistical detector chain data */
   DECdecompSetSeeedID( * newdecomp, seeed->getID() );
   if( seeed->getNDetectors() > 0 )
   {
      DECdecompSetDetectorClockTimes( scip, * newdecomp, & ( seeed->getDetectorClockTimes()[0] ) );
      DECdecompSetDetectorPctVarsToBorder( scip, * newdecomp, & ( seeed->getPctVarsToBorderVector()[0] ) );
      DECdecompSetDetectorPctVarsToBlock( scip, * newdecomp, & ( seeed->getPctVarsToBlockVector()[0] ) );
      DECdecompSetDetectorPctVarsFromOpen( scip, * newdecomp, & ( seeed->getPctVarsFromFreeVector()[0] ) );
      DECdecompSetDetectorPctConssToBorder( scip, * newdecomp, & ( seeed->getPctConssToBorderVector()[0] ) );
      DECdecompSetDetectorPctConssToBlock( scip, * newdecomp, & ( seeed->getPctConssToBlockVector()[0] ) );
      DECdecompSetDetectorPctConssFromOpen( scip, * newdecomp, & ( seeed->getPctConssFromFreeVector()[0] ) );
      DECdecompSetNNewBlocks( scip, * newdecomp, & ( seeed->getNNewBlocksVector()[0] ) );
   }


   /** set detector chain info string */
   SCIPsnprintf( detectorchaininfo, SCIP_MAXSTRLEN, "") ;
   if( seeed->getUsergiven() == USERGIVEN::PARTIAL || seeed->getUsergiven() == USERGIVEN::COMPLETE || seeed->getUsergiven() == USERGIVEN::COMPLETED_CONSTOMASTER)
   {
      seeed->buildDecChainString();
   }
   SCIP_CALL( DECdecompSetDetectorChainString( scip, * newdecomp, seeed->getDetectorChainString() ) );

   /** set dectype */
   if( ( * newdecomp )->nlinkingvars == seeed->getNTotalStairlinkingvars() && ( * newdecomp )->nlinkingconss == 0
      && DECdecompGetNLinkingvars( * newdecomp ) > 0 )
   {
      ( * newdecomp )->type = DEC_DECTYPE_STAIRCASE;
   }
   else if( ( * newdecomp )->nlinkingvars > 0 || seeed->getNTotalStairlinkingvars() > 0 )
   {
      ( * newdecomp )->type = DEC_DECTYPE_ARROWHEAD;
   }
   else if( ( * newdecomp )->nlinkingconss > 0 )
   {
      ( * newdecomp )->type = DEC_DECTYPE_BORDERED;
   }
   else if( ( * newdecomp )->nlinkingconss == 0 && seeed->getNTotalStairlinkingvars() == 0 )
   {
      ( * newdecomp )->type = DEC_DECTYPE_DIAGONAL;
   }
   else
   {
      ( * newdecomp )->type = DEC_DECTYPE_UNKNOWN;
   }


   //SCIP_CALL( DECevaluateDecomposition( scip, * newdecomp, & scores ) );

   std::cout <<" seeed maxwhitescore: " << seeed->getMaxWhiteScore() << std::endl;

   scores.maxwhitescore = seeed->getMaxWhiteScore();

   DECsetMaxWhiteScore(scip, *newdecomp, seeed->getMaxWhiteScore() );


   assert( scores.maxwhitescore == seeed->getMaxWhiteScore() );
   assert( DECdecompCheckConsistency( scip, ( * newdecomp ) ) );
   assert( ! SCIPhashmapIsEmpty( ( * newdecomp )->constoblock ) );
   assert( ! SCIPhashmapIsEmpty( ( * newdecomp )->vartoblock ) );

   return SCIP_OKAY;
}

/** creates a seeed for a given decomposition
 *  the resulting seeed will not have a detectorchaininfo or any ancestor or finishing detector data
 *  only use this method if the seeedpool is for the transformed problem
 *  the resulting seeed may only be added to the seeedpool for the presolved problem */
SCIP_RETCODE Seeedpool::createSeeedFromDecomp(
   DEC_DECOMP* decomp,
   SeeedPtr* newseeed
   )
{
   assert( decomp != NULL );
   assert( DECdecompCheckConsistency( scip, decomp ) );
   assert( nConss == DECdecompGetNConss( decomp ) );
   assert( DECdecompGetPresolved( decomp ) );
   assert( transformed );

//   std::cout << "Linkingvars decomp: " << DECdecompGetNLinkingvars( decomp ) << "\tStairlinkingvars decomp: " << DECdecompGetNTotalStairlinkingvars( decomp ) << "\n";

   /* create new seeed and initialize its data */
   SeeedPtr seeed = new Seeed( scip, getNewIdForSeeed(), nConss, nVars );
   seeed->setNBlocks( DECdecompGetNBlocks( decomp ) );

   assert( seeed->getNOpenconss() == nConss );
   assert( seeed->getNOpenvars() == nVars );

   SCIP_CONS** linkingconss = DECdecompGetLinkingconss( decomp );
   int nlinkingconss = DECdecompGetNLinkingconss( decomp );
   SCIP_HASHMAP* constoblock = DECdecompGetConstoblock( decomp );
   int nblock;

   /* set linking conss */
   for( int c = 0; c < nlinkingconss; ++c )
   {
      seeed->bookAsMasterCons( getIndexForCons( linkingconss[c] ) );
   }

   /* set block conss */
   for( int c = 0; c < nConss; ++c )
   {
      nblock = (int) (size_t) SCIPhashmapGetImage( constoblock, (void*) (size_t) getConsForIndex( c ) );
      if( nblock >= 1 && nblock <= seeed->getNBlocks() )
      {
         seeed->bookAsBlockCons( c, nblock - 1 );
      }
   }

   SCIP_VAR*** stairlinkingvars = DECdecompGetStairlinkingvars( decomp );
   SCIP_HASHMAP* vartoblock = DECdecompGetVartoblock(decomp);
   assert( vartoblock != NULL );

   /* currently, stairlinkingvars of the decomposition are ignored
    * alternatively, a stairlinkingvar detection is done with the newly created seeed */
   if( false && stairlinkingvars != NULL )
   {
      int* nstairlinkingvars = DECdecompGetNStairlinkingvars(decomp);
      int varindex;

      /* set stairlinkingvars */
      for( int b = 0; b < seeed->getNBlocks(); ++b )
      {
         for( int v = 0; v < nstairlinkingvars[b]; ++v )
         {
            if( stairlinkingvars[b][v] != NULL )
            {
               varindex = getIndexForVar(stairlinkingvars[b][v]);
               seeed->bookAsStairlinkingVar(varindex, b);
            }
         }
      }
   }

   /* flush booked conss and vars in order to be able to check whether a var is already assigned to stairlinking */
   seeed->flushBooked();

   /* set other vars */
   for( int v = 0; v < getNVars(); ++v )
   {
      nblock = (int) (size_t) SCIPhashmapGetImage( vartoblock, (void*) (size_t) SCIPvarGetProbvar( getVarForIndex( v ) ) );
      if( nblock == seeed->getNBlocks() + 2 && !seeed->isVarStairlinkingvar( v ) )
      {
         seeed->bookAsLinkingVar( v );
      }
      else if( nblock == seeed->getNBlocks() + 1 )
      {
         seeed->bookAsMasterVar( v );
      }
      else if( nblock >= 1 && nblock <= seeed->getNBlocks() )
      {
         seeed->bookAsBlockVar( v, nblock - 1 );
      }
   }

   seeed->flushBooked();

   /* now all conss and vars should be assigned */
   assert( seeed->isComplete() );
   /*set all detector-related information*/
   for( int i = 0; i < DECdecompGetDetectorChainSize( decomp ); ++i )
   {
      seeed->setDetectorPropagated( DECdecompGetDetectorChain( decomp )[i] );
      seeed->addClockTime( DECdecompGetDetectorClockTimes( decomp )[i] );
      seeed->addPctConssFromFree( 1 - *(DECdecompGetDetectorPctConssFromOpen( decomp )) );
      seeed->addPctConssToBlock( *(DECdecompGetDetectorPctConssToBlock( decomp )) );
      seeed->addPctConssToBorder( *(DECdecompGetDetectorPctConssToBorder( decomp )) );
      seeed->addPctVarsFromFree( 1 - *(DECdecompGetDetectorPctVarsFromOpen( decomp )) );
      seeed->addPctVarsToBlock( *(DECdecompGetDetectorPctVarsToBlock( decomp )) );
      seeed->addPctVarsToBorder( *(DECdecompGetDetectorPctVarsToBorder( decomp )) );
      seeed->addNNewBlocks( *(DECdecompGetNNewBlocks( decomp )) );
   }

   if ( DECdecompGetDetectorChainString( scip, decomp ) != NULL )
      seeed->setDetectorChainString( DECdecompGetDetectorChainString( scip, decomp ) );

   /* detectorchaininfo cannot be set in the seeed as the detectors do not store the corresponding strings */

   /* calc maxwhitescore and hashvalue */
   prepareSeeed( seeed );

   seeed->setIsFromUnpresolved( false );

//   SCIPdebugMessagePrint(scip, "Check. DEC: %f, seeed: %f\n", DECgetMaxWhiteScore( scip, decomp ), seeed->getMaxWhiteScore() );

//   assert( DECgetMaxWhiteScore( scip, decomp ) == seeed->getMaxWhiteScore() );

   assert( seeed->checkConsistency( this ) );

   seeed->calcStairlinkingVars( this );

//   SCIPdebugMessagePrint( scip, "Reassigned %d of %d linking vars to stairlinking.\n",
//      seeed->getNTotalStairlinkingvars(), seeed->getNTotalStairlinkingvars() + seeed->getNLinkingvars() );

   *newseeed = seeed;

   return SCIP_OKAY;
}

/** returns true if the matrix structure corresponds to the transformed problem */
SCIP_Bool Seeedpool::getTransformedInfo()
{
   return transformed;
}

} /* namespace gcg */<|MERGE_RESOLUTION|>--- conflicted
+++ resolved
@@ -433,12 +433,6 @@
 }
 
 
-<<<<<<< HEAD
-=======
-
-
-
->>>>>>> 09061905
 /** returns FALSE if there exists a seeed in seeeds that is a duplicate of compseeed */
 SCIP_Bool seeedIsNoDuplicateOfSeeeds(
    SeeedPtr compseeed,
@@ -1714,22 +1708,14 @@
       }
    }
 
-<<<<<<< HEAD
-      for( int i  = 0; i < (int) rowothertothis.size(); ++i )
-=======
-      for ( size_t i  = 0; i < rowothertothis.size(); ++i )
->>>>>>> 09061905
-         std::cout << (rowothertothis[i] == i) << " " ;
-
-      std::cout << std::endl;
-
-<<<<<<< HEAD
-      for( int i  = 0; i < (int) colothertothis.size(); ++i )
-=======
-      for ( size_t i  = 0; i < colothertothis.size(); ++i )
->>>>>>> 09061905
-         std::cout << ( colothertothis[i] == i ) << " " ;
-      std::cout << std::endl;
+   for ( size_t i  = 0; i < rowothertothis.size(); ++i )
+      std::cout << (rowothertothis[i] == i) << " " ;
+
+   std::cout << std::endl;
+
+   for ( size_t i  = 0; i < colothertothis.size(); ++i )
+      std::cout << ( colothertothis[i] == i ) << " " ;
+   std::cout << std::endl;
 
 }
 
@@ -3641,13 +3627,10 @@
    int conscounter = 1; /* in consindex counting starts with 1 */
    int counterstairlinkingvars = 0;
    int size;
-<<<<<<< HEAD
-
-=======
    int ncalls;
    int modifier;
    int nlinkingconss;
->>>>>>> 09061905
+
    assert( seeed->checkConsistency( this ) );
 
    /* create decomp data structure */

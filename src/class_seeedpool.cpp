/* * * * * * * * * * * * * * * * * * * * * * * * * * * * * * * * * * * * * * */
/*                                                                           */
/*                  This file is part of the program                         */
/*          GCG --- Generic Column Generation                                */
/*                  a Dantzig-Wolfe decomposition based extension            */
/*                  of the branch-cut-and-price framework                    */
/*         SCIP --- Solving Constraint Integer Programs                      */
/*                                                                           */
/* Copyright (C) 2010-2015 Operations Research, RWTH Aachen University       */
/*                         Zuse Institute Berlin (ZIB)                       */
/*                                                                           */
/* This program is free software; you can redistribute it and/or             */
/* modify it under the terms of the GNU Lesser General Public License        */
/* as published by the Free Software Foundation; either version 3            */
/* of the License, or (at your option) any later version.                    */
/*                                                                           */
/* This program is distributed in the hope that it will be useful,           */
/* but WITHOUT ANY WARRANTY; without even the implied warranty of            */
/* MERCHANTABILITY or FITNESS FOR A PARTICULAR PURPOSE.  See the             */
/* GNU Lesser General Public License for more details.                       */
/*                                                                           */
/* You should have received a copy of the GNU Lesser General Public License  */
/* along with this program; if not, write to the Free Software               */
/* Foundation, Inc., 51 Franklin St, Fifth Floor, Boston, MA 02110-1301, USA.*/
/*                                                                           */
/* * * * * * * * * * * * * * * * * * * * * * * * * * * * * * * * * * * * * * */

/**@file   class_seeedpool.cpp
 * @brief  class with functions for seeedpoolnTotalSeeeds
 * @author Michael Bastubbe
 *
 */

/*---+----1----+----2----+----3----+----4----+----5----+----6----+----7----+----8----+----9----+----0----+----1----+----2*/

/*@todo don't disable lint */
/*lint -e64 disable useless and wrong lint warning */

/*@todo this looks like a workaround, is disabling warnings a good idea? */
#ifdef __INTEL_COMPILER
#ifndef _OPENMP
#pragma warning disable 3180  /* disable wrong and useless omp warnings */
#endif
#endif

//#define SCIP_DEBUG

#include "gcg.h"
#include "objscip/objscip.h"
#include "class_seeedpool.h"
#include "struct_detector.h"
#include "pub_decomp.h"
#include "struct_decomp.h"
#include "cons_decomp.h"
#include "decomp.h"
#include "scip_misc.h"
#include "scip/clock.h"
#include "scip/cons.h"
#include "scip/scip.h"
#include <algorithm>
#include <iostream>
#include <stdio.h>
#include <sstream>
#include <iomanip>
#include <queue>
#include <fstream>
#include <exception>

#ifdef _OPENMP
#include <omp.h>
#endif

#define SCIP_CALL_EXC( x ) do                                                                                 \
                       {                                                                                      \
                          SCIP_RETCODE _restat_;                                                              \
                          if( ( _restat_ = ( x ) ) != SCIP_OKAY )                                             \
                          {                                                                                   \
                             SCIPerrorMessage( "Error <%d> in function call\n", _restat_);                    \
                             throw std::exception();                                                          \
                          }                                                                                   \
                       }                                                                                      \
                       while( false )

#define ENUM_TO_STRING( x ) # x
#define DEFAULT_THREADS    0     /**< number of threads (0 is OpenMP default) */

/* @todo use structs in c++ or would it be better to create a (local) conshdlrData class? */
/** constraint handler data */
<<<<<<< HEAD
struct SCIP_ConshdlrData
{
   DEC_DECOMP** decdecomps;      /**< array of decomposition structures */
   DEC_DETECTOR** detectors;     /**< array of structure detectors */
   int* priorities;              /**< priorities of the detectors */
   int ndetectors;               /**< number of detectors */
   SCIP_CLOCK* detectorclock;    /**< clock to measure detection time */
   SCIP_Bool hasrun;             /**< flag to indicate whether we have already detected */
   int ndecomps;                 /**< number of decomposition structures  */
   SCIP_Bool createbasicdecomp;  /**< indicates whether to create a decomposition with all constraints in the
                                   *< master if no other specified */
   int nthreads;                 /**< number of threads in case OpenMP is used */
};
=======
//struct SCIP_ConshdlrData
//{
//   DEC_DECOMP**          decdecomps;         /**< array of decomposition structures */
//   DEC_DETECTOR**        detectors;          /**< array of structure detectors */
//   int*                  priorities;         /**< priorities of the detectors */
//   int                   ndetectors;         /**< number of detectors */
//   SCIP_CLOCK*           detectorclock;      /**< clock to measure detection time */
//   SCIP_Bool             hasrun;             /**< flag to indicate whether we have already detected */
//   int                   ndecomps;           /**< number of decomposition structures  */
//   SCIP_Bool             createbasicdecomp;  /**< indicates whether to create a decomposition with all constraints in the master if no other specified */
//   int                   nthreads;
//};
>>>>>>> fda41696

namespace gcg{

/** local methods */

struct sort_decr
{
   bool operator()(
      const std::pair<int, int> &left,
      const std::pair<int, int> &right)
   {
      return left.second > right.second;
   }
};

struct sort_pred
{
   bool operator()(
      const std::pair<int, int> &left,
      const std::pair<int, int> &right)
   {
      return left.second < right.second;
   }
};

/** returns a folder name for a seeed */
std::string getSeeedFolderLatex(
   SeeedPtr seeed
   )
{
   std::stringstream decompfilename;
   decompfilename << "dec" << seeed->getID() << ".pdf";

   return decompfilename.str();
}

/** returns true if there exists an unfinished child in childsfinished array */
SCIP_Bool unfinishedChildExists(
   std::vector<SCIP_Bool> const& childsfinished
   )
{
   for( size_t s = 0; s < childsfinished.size(); ++ s )
   {
      if( ! childsfinished[s] )
         return true;
   }
   return false;
}

/** returns first unfinished child in childfinished array (-1 if there is none) */
int getFirstUnfinishedChild(
   std::vector<SCIP_Bool> const& childsfinished,
   std::vector<int> const& childs
   )
{
   for( size_t s = 0; s < childsfinished.size(); ++ s )
   {
      if( ! childsfinished[s] )
         return childs[s];
   }
   return - 1;
}

/** returns index of first unfinished child in childfinished array (-1 if there is none) */
int getFirstUnfinishedChildId(
   std::vector<SCIP_Bool> const& childsfinished,
   std::vector<int> const& childs
   )
{
   for( size_t s = 0; s < childsfinished.size(); ++ s )
   {
      if( ! childsfinished[s] )
         return (int) s;
   }
   return - 1;
}

/** sets next possible child finished (should equal child)
 *  returns true if next child is the last unfinished child */
SCIP_Bool finishNextChild(
   std::vector<int>& childs,
   std::vector<SCIP_Bool>& childsfinished,
   int child
   )
{
   for( size_t s = 0; s < childsfinished.size(); ++ s )
   {
      if( ! childsfinished[s] )
      {
         assert( childs[s] == child );
         childsfinished[s] = true;
         return s == childsfinished.size() - 1;
      }
   }
   return false;
}

/** returns the detector chain info of a seeed in a latex format */
std::string writeSeeedDetectorChainInfoLatex(
   SeeedPtr seeed,
   int currheight,
   int visucounter
   )
{
   std::stringstream line;
   std::string relposition;
   int position = visucounter % 3;
   if( position == 0 )
      relposition = "above";
   else if( position == 1 )
      relposition = "";
   else if( position == 2 )
      relposition = "below";
   else
      relposition = "below left";

   if( currheight != 1 )
      relposition = "";

   if( (size_t) currheight > seeed->detectorchaininfo.size() )
      line << "edge from parent node [" << relposition << "] {no info" << seeed->getID() << "-" << currheight - 1 << " } ";
   else
   {
      std::string oldinfo = seeed->detectorchaininfo[currheight - 1];
      /* take latexified detctorchaininfo */
      size_t index = 0;
      while( true )
      {
         /* Locate the substring to replace. */
         index = oldinfo.find( "_", index );
         if( index == std::string::npos )
            break;
         if( index > 0 && oldinfo.at( index - 1 ) == '\\' )
         {
            ++ index;
            continue;
         }

         /* Make the replacement. */
         oldinfo.replace( index, 1, "\\_" );

         /* Advance index forward so the next iteration doesn't pick it up as well. */
         index += 2;
      }
      std::cout << "oldinfo: " << oldinfo << std::endl;
      line << "edge from parent node [" << relposition << "] {" << oldinfo << "} ";
   }
   return line.str();
}

/** returns the seeed info of a seeed in a latex format */
std::string writeSeeedInfoLatex(
   SeeedPtr seeed
   )
{
   std::stringstream line;
   line << "\\node[below = \\belowcaptionskip of s" << seeed->getID() << "] (caps" << seeed->getID() << ") {\\scriptsize "
      << seeed->getShortCaption() << "}; " << std::endl;

   return line.str();
}

/** returns the include graphics line for a seeed in a latex format */
std::string writeSeeedIncludeLatex(
   SeeedPtr seeed,
   std::string workfolder
   )
{
   std::stringstream line;
   line << " (s" << seeed->getID() << ") { \\includegraphics[width=0.15\\textwidth]{" << getSeeedFolderLatex( seeed )
      << "} }" << std::endl;

   return line.str();
}

/** writes detector call round information to passed parameter */
SCIP_RETCODE getDetectorCallRoundInfo(
   SCIP* scip,
   const char* detectorname,
   SCIP_Bool transformed,
   int* maxcallround,
   int* mincallround,
   int* freqcallround
   )
{
   char setstr[SCIP_MAXSTRLEN];
   if( transformed )
   {
      (void) SCIPsnprintf( setstr, SCIP_MAXSTRLEN, "detectors/%s/maxcallround", detectorname );
      SCIP_CALL( SCIPgetIntParam( scip, setstr, maxcallround ) );
      (void) SCIPsnprintf( setstr, SCIP_MAXSTRLEN, "detectors/%s/mincallround", detectorname );
      SCIP_CALL( SCIPgetIntParam( scip, setstr, mincallround ) );
      (void) SCIPsnprintf( setstr, SCIP_MAXSTRLEN, "detectors/%s/freqcallround", detectorname );
      SCIP_CALL_ABORT( SCIPgetIntParam( scip, setstr, freqcallround ) );
   }
   else
   {
      (void) SCIPsnprintf( setstr, SCIP_MAXSTRLEN, "detectors/%s/origmaxcallround", detectorname );
      SCIP_CALL( SCIPgetIntParam( scip, setstr, maxcallround ) );
      (void) SCIPsnprintf( setstr, SCIP_MAXSTRLEN, "detectors/%s/origmincallround", detectorname );
      SCIP_CALL( SCIPgetIntParam( scip, setstr, mincallround ) );
      (void) SCIPsnprintf( setstr, SCIP_MAXSTRLEN, "detectors/%s/origfreqcallround", detectorname );
      SCIP_CALL( SCIPgetIntParam( scip, setstr, freqcallround ) );
   }

   return SCIP_OKAY;
}

/** returns TRUE if seeed i has a lower MaxWhiteScore than seeed j */
SCIP_Bool cmpSeeedsMaxWhite(
   SeeedPtr i,
   SeeedPtr j
   )
{
   return ( i->getMaxWhiteScore() < j->getMaxWhiteScore() );
}

SCIP_Bool cmpSeeedsBorderArea(SeeedPtr i, SeeedPtr j)
{
   return (i->borderareascore < j->borderareascore );
}


SCIP_Bool cmpSeeedsClassic(SeeedPtr i, SeeedPtr j)
{
   return (i->score < j->score );
}


/* method to thin out the vector of given seeeds */
std::vector<SeeedPtr> thinout(
   std::vector<SeeedPtr> finishedseeeds,
   size_t ndecomps,
   SCIP_Bool addtrivialdecomp
   )
{
   std::vector<SeeedPtr> justbest( 0 );
   for( size_t dec = 0; dec < ndecomps && dec < finishedseeeds.size(); ++ dec )
   {
      justbest.push_back( finishedseeeds[dec] );
   }

   if( addtrivialdecomp )
   {
      for( size_t dec = 0; dec < finishedseeeds.size(); ++ dec )
      {
         if( finishedseeeds[dec]->getNMasterconss() == 0 && finishedseeeds[dec]->getNLinkingvars() == 0
            && finishedseeeds[dec]->getNBlocks() == 1 )
         {
            justbest.push_back( finishedseeeds[dec] );
         }
      }
   }
   return justbest;
}

/** returns levenshtein distance between two strings */
int calcLevenshteinDistance(
   std::string s,
   std::string t
   )
{
   // trivial cases
   if( s.compare( t ) == 0 )
      return 0;
   if( s.length() == 0 )
      return t.length();
   if( t.length() == 0 )
      return s.length();

   // create two work vectors of integer distances
   std::vector<int> v0( t.length() + 1 );
   std::vector<int> v1( t.length() + 1 );

   /* initialize v0 (the previous row of distances)
    * this row is A[0][i]: edit distance for an empty s
    * the distance is just the number of characters to delete from t */
   for( size_t i = 0; i < v0.size(); i ++ )
   {
      v0[i] = i;
   }

   for( size_t i = 0; i < s.length(); i ++ )
   {
      // calculate v1 (current row distances) from the previous row v0

      /* first element of v1 is A[i+1][0]
       * edit distance is delete (i+1) chars from s to match empty t */
      v1[0] = i + 1;

      // use formula to fill in the rest of the row
      for( size_t j = 0; j < t.length(); j ++ )
      {
         int cost = ( s[i] == t[j] ) ? 0 : 1;
         v1[j + 1] = std::min( v1[j] + 1, std::min( v0[j + 1] + 1, v0[j] + cost ) );
      }

      // copy v1 (current row) to v0 (previous row) for next iteration
      for( size_t j = 0; j < v0.size(); j ++ )
         v0[j] = v1[j];
   }

   return v1[t.length()];
}

/** removes all digits from string str */
void removeDigits(
   char *str,
   int *nremoved
   )
{
   char digits[11] = "0123456789";
   * nremoved = 0;

   for( int i = 0; i < 10; ++ i )
   {
      char digit = digits[i];
      size_t j = 0;
      while( j < strlen( str ) )
      {
         if( str[j] == digit )
         {
            * nremoved = * nremoved + 1;
            for( size_t k = j; k < strlen( str ); ++ k )
            {
               str[k] = str[k + 1];
            }
         }
         else
            ++ j;
      }
   }
}

/** method to calculate the greatest common divisor */
int gcd(
   int a,
   int b
   )
{
   return b == 0 ? a : gcd( b, a % b );
}

/** returns the relevant representative of a cons */
SCIP_CONS* consGetRelevantRepr(
   SCIP* scip,
   SCIP_CONS* cons
   )
{
   return cons;
}

/** returns the relevant representative of a var */
SCIP_VAR* varGetRelevantRepr(
   SCIP* scip,
   SCIP_VAR* var
   )
{
   return SCIPvarGetProbvar( var );
}

/** returns FALSE if there exists a seeed in seeeds that is a duplicate of compseeed */
SCIP_Bool seeedIsNoDuplicateOfSeeeds(
   SeeedPtr compseeed,
   std::vector<SeeedPtr> const & seeeds,
   bool sort
   )
{
   assert( compseeed != NULL );
   SCIP_Bool isduplicate;

   for( size_t i = 0; i < seeeds.size(); ++ i )
   {
      assert( seeeds[i] != NULL );

      compseeed->isEqual( seeeds[i], & isduplicate, sort );
      if( isduplicate )
         return false;
   }
   return true;
}

/** returns FALSE if there exists a seed in currSeeeds or finishedSeeeds that is a duplicate of seeed */
SCIP_Bool seeedIsNoDuplicate(
   SeeedPtr seeed,
   std::vector<SeeedPtr> const & currseeeds,
   std::vector<SeeedPtr> const & finishedseeeds,
   bool sort
   )
{
   SCIP_Bool bool1 = seeedIsNoDuplicateOfSeeeds( seeed, currseeeds, sort );
   SCIP_Bool bool2 = seeedIsNoDuplicateOfSeeeds( seeed, finishedseeeds, sort );
   return ( bool1 && bool2 );
}

/** constructor */
Seeedpool::Seeedpool(
   SCIP* givenScip, /**< SCIP data structure */
   const char* conshdlrName,
   SCIP_Bool _transformed
   ) :
   scip( givenScip ), currSeeeds( 0 ), incompleteSeeeds( 0 ), ancestorseeeds( 0 ), nVars( SCIPgetNVars( givenScip ) ),
   nConss( SCIPgetNConss( givenScip ) ), nnonzeros( 0 ), nDetectors( 0 ), nFinishingDetectors( 0 ),
   candidatesNBlocks( 0 ), transformed( _transformed )
{
   SCIP_CONS** conss;
   SCIP_VAR** vars;
   SCIP_CONSHDLR* conshdlr; /** cons_decomp to get detectors */
   SCIP_CONSHDLRDATA* conshdlrdata;

   int ndetectors;
   DEC_Detector** detectors;

   if( ! transformed )
   {
      nVars = SCIPgetNOrigVars( scip );
      nConss = SCIPgetNOrigConss( scip );
   }

   int relevantVarCounter = 0;
   int relevantConsCounter = 0;

   /** get conshdlrdata */
   conshdlr = SCIPfindConshdlr( scip, conshdlrName );
   assert( conshdlr != NULL );
   conshdlrdata = SCIPconshdlrGetData( conshdlr );
   assert( conshdlrdata != NULL );

   detectors = SCIPconshdlrDecompGetDetectors(scip);
   ndetectors = SCIPconshdlrDecompGetNDetectors(scip);

   /** set detection data */
   SCIP_CALL_ABORT( SCIPgetIntParam( givenScip, "detection/maxrounds", & maxndetectionrounds ) );

   assert( ndetectors > 0 );


   /** set up enabled detectors and store them */
   for( int d = 0; d < ndetectors; ++d )
   {
      DEC_DETECTOR* detector;
      detector = detectors[d];

      assert( detector != NULL );
      if( transformed )
      {
         if( ! detector->enabled || detector->propagateSeeed == NULL )
            continue;
      }
      else
      {
         if( ! detector->enabledOrig || detector->propagateSeeed == NULL )
            continue;
      }

      scipDetectorToIndex[detector] = nDetectors;
      detectorToScipDetector.push_back( detector );
      ++ nDetectors;
   }

   /** set up enabled finishing detectors */
   for( int d = 0; d < ndetectors; ++d )
   {
      DEC_DETECTOR* detector;

      detector = detectors[d];
      assert( detector != NULL );
      if( ! detector->enabledFinishing || detector->finishSeeed == NULL )
         continue;

      scipFinishingDetectorToIndex[detector] = nFinishingDetectors;
      detectorToFinishingScipDetector.push_back( detector );
      ++ nFinishingDetectors;
   }

   /** initilize matrix datastructures */
   if( transformed )
   {
      conss = SCIPgetConss( scip );
      vars = SCIPgetVars( scip );
   }
   else
   {
      conss = SCIPgetOrigConss( scip );
      vars = SCIPgetOrigVars( scip );
   }

   /** assign an index to every cons and var
    * @TODO: are all constraints/variables relevant? (probvars etc)  */
   for( int i = 0; i < nConss; ++ i )
   {
      SCIP_CONS* relevantCons;

      relevantCons = transformed ? consGetRelevantRepr( scip, conss[i] ) : conss[i];

      if( relevantCons != NULL )
      {
         scipConsToIndex[relevantCons] = relevantConsCounter;
         consToScipCons.push_back( relevantCons );
         ++ relevantConsCounter;
      }
      else
      {
         std::cout << "NULL" << std::endl;
      }
   }

   for( int i = 0; i < nVars; ++ i )
   {
      SCIP_VAR* relevantVar;

      if( transformed )
         relevantVar = varGetRelevantRepr( scip, vars[i] );
      else
         relevantVar = vars[i];

      if( relevantVar != NULL )
      {
         scipVarToIndex[relevantVar] = relevantVarCounter;
         varToScipVar.push_back( relevantVar );
         ++ relevantVarCounter;
      }
   }

   /** from here on nVars and nConss represents the relevant numbers */
   nVars = relevantVarCounter;
   nConss = relevantConsCounter;
   std::cout << "nVars: " << nVars << " / nConss: " << nConss << std::endl;
   varsForConss = std::vector<std::vector<int>>( nConss );
   valsForConss = std::vector < std::vector < SCIP_Real >> ( nConss );
   conssForVars = std::vector<std::vector<int>>( nVars );

   assert( (int) varToScipVar.size() == nVars );
   assert( (int) consToScipCons.size() == nConss );

   /** assumption: now every relevant constraint and variable has its index
    * and is stored in the corresponding unordered_map */
   /** find constraint <-> variable relationships and store them in both directions */
   for( int i = 0; i < (int) consToScipCons.size(); ++ i )
   {
      SCIP_CONS* cons;
      SCIP_VAR** currVars;
      SCIP_Real* currVals;
      int nCurrVars;

      cons = consToScipCons[i];

      nCurrVars = GCGconsGetNVars( scip, cons );

      SCIP_CALL_ABORT( SCIPallocBufferArray( scip, & currVars, nCurrVars ) );
      SCIP_CALL_ABORT( SCIPallocBufferArray( scip, & currVals, nCurrVars ) );
      SCIP_CALL_ABORT( GCGconsGetVars( scip, cons, currVars, nCurrVars ) );
      SCIP_CALL_ABORT( GCGconsGetVals( scip, cons, currVals, nCurrVars ) );

      for( int currVar = 0; currVar < nCurrVars; ++ currVar )
      {
         int varIndex;
         std::tr1::unordered_map<SCIP_VAR*, int>::const_iterator iterVar;

         /*@todo remove this after the bug is fixed */
         /* because of the bug of GCGconsGet*()-methods some variables have to be negated */
         if( ! SCIPvarIsNegated( currVars[currVar] ) )
            iterVar = scipVarToIndex.find( currVars[currVar] );
         else
            iterVar = scipVarToIndex.find( SCIPvarGetNegatedVar( currVars[currVar] ) );

         if( iterVar == scipVarToIndex.end() )
            continue;

         varIndex = iterVar->second;

         varsForConss[i].push_back( varIndex );
         conssForVars[varIndex].push_back( i );
         valsForConss[i].push_back( currVals[currVar] );
         valsMap[std::pair<int, int>( i, varIndex )] = currVals[currVar];
         ++ nnonzeros;
      }
      SCIPfreeBufferArrayNull( scip, & currVars );
      SCIPfreeBufferArrayNull( scip, & currVals );
   }

   /*  init  seeedpool with empty seeed */
   addSeeedToCurr( new Seeed( scip, - 1, nConss, nVars ) );

<<<<<<< HEAD
} //end constructor
=======
   for ( int i = 0; i < SCIPconshdlrDecompGetNBlockNumberCandidates(scip); ++i )
   {
         addUserCandidatesNBlocks(SCIPconshdlrDecompGetBlockNumberCandidate(scip, i) );
   }



}//end constructor
>>>>>>> fda41696

/** destructor */
Seeedpool::~Seeedpool()
{
   for( size_t i = 0; i < ancestorseeeds.size(); ++i )
   {
      size_t help = ancestorseeeds.size() - i - 1;
      if( ancestorseeeds[help] != NULL && ancestorseeeds[help]->getID() >= 0 )
         delete ancestorseeeds[help];
   }

   for( size_t i = 0; i < consclassescollection.size(); ++ i )
   {
      size_t help = consclassescollection.size() - i - 1;
      if( consclassescollection[help] != NULL )
         delete consclassescollection[help];
   }

   for( size_t i = 0; i < varclassescollection.size(); ++ i )
   {
      size_t help = varclassescollection.size() - i - 1;
      if( varclassescollection[help] != NULL )
         delete varclassescollection[help];
   }
}

/** creates constraint and variable classifiers, and deduces block number candidates */
SCIP_RETCODE Seeedpool::calcClassifierAndNBlockCandidates(
   SCIP* givenScip /**< SCIP data structure */
   )
{
   SCIP_Bool conssclassnnonzeros;
   SCIP_Bool conssclassscipconstypes;
   SCIP_Bool conssclassconsnamenonumbers;
   SCIP_Bool conssclassconsnamelevenshtein;
   SCIP_Bool varclassscipvartypes;
   SCIP_Bool varclassobjvals;
   SCIP_Bool varclassobjvalsigns;

   if( transformed )
   {
      SCIPgetBoolParam( scip, "detection/consclassifier/nnonzeros/enabled", & conssclassnnonzeros );
      SCIPgetBoolParam( scip, "detection/consclassifier/scipconstype/enabled", & conssclassscipconstypes );
      SCIPgetBoolParam( scip, "detection/consclassifier/consnamenonumbers/enabled", & conssclassconsnamenonumbers );
      SCIPgetBoolParam( scip, "detection/consclassifier/consnamelevenshtein/enabled", & conssclassconsnamelevenshtein );
      SCIPgetBoolParam( scip, "detection/varclassifier/scipvartype/enabled", & varclassscipvartypes );
        SCIPgetBoolParam(scip, "detection/varclassifier/objectivevalues/enabled", &varclassobjvals);
        SCIPgetBoolParam(scip, "detection/varclassifier/objectivevaluesigns/enabled", &varclassobjvalsigns);
   }
   else
   {
      SCIPgetBoolParam( scip, "detection/consclassifier/nnonzeros/origenabled", & conssclassnnonzeros );
      SCIPgetBoolParam( scip, "detection/consclassifier/scipconstype/origenabled", & conssclassscipconstypes );
      SCIPgetBoolParam( scip, "detection/consclassifier/consnamenonumbers/origenabled", & conssclassconsnamenonumbers );
      SCIPgetBoolParam( scip, "detection/consclassifier/consnamelevenshtein/origenabled", & conssclassconsnamelevenshtein );
      SCIPgetBoolParam( scip, "detection/varclassifier/scipvartype/origenabled", & varclassscipvartypes );
        SCIPgetBoolParam(scip, "detection/varclassifier/objectivevalues/origenabled", &varclassobjvals);
        SCIPgetBoolParam(scip, "detection/varclassifier/objectivevaluesigns/origenabled", &varclassobjvalsigns);
   }

   std::cout << "consclass nonzeros enabled: " << conssclassnnonzeros << std::endl;

   if( conssclassnnonzeros )
      addConsClassifier( createConsClassifierForNNonzeros() );
   if( conssclassscipconstypes )
      addConsClassifier( createConsClassifierForSCIPConstypes() );
   if( conssclassconsnamenonumbers )
      addConsClassifier( createConsClassifierForConsnamesDigitFreeIdentical() );
   if( conssclassconsnamelevenshtein )
      addConsClassifier( createConsClassifierForConsnamesLevenshteinDistanceConnectivity( 1 ) );

   if( varclassscipvartypes )
      addVarClassifier( createVarClassifierForSCIPVartypes() );
     if ( varclassobjvals )
        addVarClassifier( createVarClassifierForObjValues() );
     if ( varclassobjvalsigns )
        addVarClassifier( createVarClassifierForObjValueSigns() );

   reduceConsclasses();
   reduceVarclasses();

   calcCandidatesNBlocks();

   return SCIP_OKAY;
}

/** constructs seeeds using the registered detectors
 *  @return user has to free seeeds */
std::vector<SeeedPtr> Seeedpool::findSeeeds()
{
   /** 1) read parameter, as there are: maxrounds
    *  2) loop rounds
    *  3) every seeed in seeeds
    *  4) every detector not registered yet propagates seeed
    *  5)  */

   bool displaySeeeds = false;
   int verboseLevel;
   std::vector<int> successDetectors;
   std::vector<SeeedPtr> delSeeeds;
   bool duplicate;

   successDetectors = std::vector<int>( nDetectors, 0 );

   delSeeeds = std::vector < SeeedPtr > ( 0 );

   verboseLevel = 1;

    /** @TODO this does not look well streamlined: currseeeds should be empty here, and seeedstopopulate should be the only seeeds to poopulate */
   for( size_t i = 0; i < currSeeeds.size(); ++ i )
   {
      SCIP_CALL_ABORT( prepareSeeed( currSeeeds[i] ) );
       if( currSeeeds[i]->getID() < 0 )
          currSeeeds[i]->setID(getNewIdForSeeed() );
   }

   /** add translated original seeeds (of unpresolved problem) */
   for( size_t i = 0; i < seeedstopopulate.size(); ++ i )
   {
      SCIP_CALL_ABORT( prepareSeeed( seeedstopopulate[i] ) );
      if( seeedIsNoDuplicateOfSeeeds( seeedstopopulate[i], currSeeeds, true ) )
         currSeeeds.push_back( seeedstopopulate[i] );
       else
          continue;
       if( seeedstopopulate[i]->getID() < 0 )
          seeedstopopulate[i]->setID(getNewIdForSeeed() );
   }

   for( int round = 0; round < maxndetectionrounds; ++ round )
   {
      std::cout << "currently in detection round " << round << std::endl;
      std::vector<SeeedPtr> nextSeeeds = std::vector < SeeedPtr > ( 0 );
      std::vector<SeeedPtr> currSeeedsToDelete = std::vector < SeeedPtr > ( 0 );

#pragma omp parallel for schedule( static, 1 )
      for( size_t s = 0; s < currSeeeds.size(); ++ s )
      {
         SeeedPtr seeedPtr;
         seeedPtr = currSeeeds[s];

#pragma omp critical ( ostream )
         {
            if( displaySeeeds || verboseLevel >= 1 )
            {
               std::cout << "Start to propagate seeed " << seeedPtr->getID() << " in round " << round << ":" << std::endl;
               if( displaySeeeds )
                  seeedPtr->displaySeeed();
            }
         }

         /** the current seeed is handled by all detectors */
         for( int d = 0; d < nDetectors; ++ d )
         {
            SEEED_PROPAGATION_DATA* seeedPropData;
            seeedPropData = new SEEED_PROPAGATION_DATA();
            seeedPropData->seeedpool = this;
            seeedPropData->nNewSeeeds = 0;
            DEC_DETECTOR* detector;
            std::vector<SeeedPtr>::const_iterator newSIter;
            std::vector<SeeedPtr>::const_iterator newSIterEnd;
            int maxcallround;
            int mincallround;
            int freqcallround;
            const char* detectorname;
            SCIP_CLOCK* detectorclock;

            detector = detectorToScipDetector[d];
            detectorname = DECdetectorGetName( detector );
            SCIP_RESULT result = SCIP_DIDNOTFIND;

            /** if the seeed is also propagated by the detector go on with the next detector */
            if( seeedPtr->isPropagatedBy( detector ) && ! detector->usefulRecall )
               continue;

            /** check if detector is callable in current detection round */
            SCIP_CALL_ABORT(
               getDetectorCallRoundInfo( scip, detectorname, transformed, & maxcallround, & mincallround,
                  & freqcallround ) );

            if( maxcallround < round || mincallround > round || ( ( round - mincallround ) % freqcallround != 0 ) )
               continue;

#pragma omp critical ( seeedcount )
            seeedPropData->seeedToPropagate = new gcg::Seeed( seeedPtr );

            /** new seeeds are created by the current detector */
#pragma omp critical ( clock )
            SCIPcreateClock( scip, & detectorclock );
            SCIP_CALL_ABORT( SCIPstartClock( scip, detectorclock ) );

            if( verboseLevel >= 1 )
            {
#pragma omp critical ( scipinfo )
               SCIPinfoMessage( scip, NULL, "detector %s started to propagate the %d-th seeed (ID %d ) in round %d \n",
                  DECdetectorGetName( detectorToScipDetector[d] ), s + 1, seeedPtr->getID(), round );
            }

            SCIP_CALL_ABORT(
               detectorToScipDetector[d]->propagateSeeed( scip, detectorToScipDetector[d], seeedPropData, & result ) );

            for( int j = 0; j < seeedPropData->nNewSeeeds; ++ j )
            {
#pragma omp critical ( seeedcount )

               seeedPropData->newSeeeds[j]->setID( getNewIdForSeeed() );
               prepareSeeed( seeedPropData->newSeeeds[j] );
               assert( seeedPropData->newSeeeds[j]->checkConsistency( this ) );
               seeedPropData->newSeeeds[j]->addDecChangesFromAncestor( seeedPtr );
            }

            SCIP_CALL_ABORT( SCIPstopClock( scip, detectorclock ) );

#pragma omp critical ( clockcount )
            detectorToScipDetector[d]->dectime += SCIPgetClockTime( scip, detectorclock );

#pragma omp critical ( clock )
            SCIPfreeClock( scip, & detectorclock );

            if( seeedPropData->nNewSeeeds != 0 && ( displaySeeeds ) )
            {
#pragma omp critical ( ostream )
               std::cout << "detector " << DECdetectorGetName( detectorToScipDetector[d] ) << " found "
                  << seeedPropData->nNewSeeeds << " new seeed(s): ";
#pragma omp critical ( ostream )
               std::cout << seeedPropData->newSeeeds[0]->getID();
               for( int j = 1; j < seeedPropData->nNewSeeeds; ++ j )
               {
#pragma omp critical ( ostream )
                  std::cout << ", " << seeedPropData->newSeeeds[j]->getID();
               }
#pragma omp critical ( ostream )
               std::cout << "\n";

               if( displaySeeeds )
               {
                  for( int j = 0; j < seeedPropData->nNewSeeeds; ++ j )
                  {
#pragma omp critical ( ostream )
                     seeedPropData->newSeeeds[j]->displaySeeed();
                  }

               }
            }
            else if( displaySeeeds )
            {
#pragma omp critical ( ostream )
               std::cout << "detector " << DECdetectorGetName( detectorToScipDetector[d] ) << " found 0 new seeeds"
                  << std::endl;
            }

            /** if a new seeed is no duplicate it is either added to the nextRoundSeeeds or the finishedSeeeds  */
            for( int seeed = 0; seeed < seeedPropData->nNewSeeeds; ++ seeed )
            {
               SCIP_Bool noduplicate;
#pragma omp critical ( seeedptrstore )
               noduplicate = seeedIsNoDuplicate( seeedPropData->newSeeeds[seeed], nextSeeeds, finishedSeeeds, false );
               if( ! seeedPropData->newSeeeds[seeed]->isTrivial() && noduplicate )
               {
                  if( seeedPropData->newSeeeds[seeed]->getNOpenconss() == 0
                     && seeedPropData->newSeeeds[seeed]->getNOpenvars() == 0 )
                  {
                     if( verboseLevel > 2 )
                     {
#pragma omp critical ( ostream )
                        {
                           std::cout << "seeed " << seeedPropData->newSeeeds[seeed]->getID()
                              << " is addded to finished seeeds!" << std::endl;
                           seeedPropData->newSeeeds[seeed]->showScatterPlot( this );
                        }
                     }
#pragma omp critical ( seeedptrstore )
                     {
                        assert( seeedPropData->newSeeeds[seeed]->getID() >= 0 );
                        addSeeedToFinished( seeedPropData->newSeeeds[seeed] );
                     }
                  }
                  else
                  {
                     if( verboseLevel > 2 )
                     {
#pragma omp critical ( ostream )
                        {
                           std::cout << "seeed " << seeedPropData->newSeeeds[seeed]->getID()
                              << " is addded to next round seeeds!" << std::endl;
                           seeedPropData->newSeeeds[seeed]->showScatterPlot( this );
                        }
                     }
#pragma omp critical ( seeedptrstore )
                     {
                        nextSeeeds.push_back( seeedPropData->newSeeeds[seeed] );
                     }
                  }
               }
               else
               {
                  delete seeedPropData->newSeeeds[seeed];
                  seeedPropData->newSeeeds[seeed] = NULL;
               }
            }
            /** cleanup propagation data structure */

            SCIPfreeMemoryArrayNull( scip, & seeedPropData->newSeeeds );
            delete seeedPropData->seeedToPropagate;
            seeedPropData->newSeeeds = NULL;
            seeedPropData->nNewSeeeds = 0;
            delete seeedPropData;
         } // end for detectors

         for( int d = 0; d < nFinishingDetectors; ++ d )
         {
            DEC_DETECTOR* detector = detectorToFinishingScipDetector[d];
            SCIP_RESULT result = SCIP_DIDNOTFIND;
            SEEED_PROPAGATION_DATA* seeedPropData;
            seeedPropData = new SEEED_PROPAGATION_DATA();
            seeedPropData->seeedpool = this;
            seeedPropData->nNewSeeeds = 0;
#pragma omp critical ( seeedcount )
            seeedPropData->seeedToPropagate = new gcg::Seeed( seeedPtr );

            if( verboseLevel > 2 )
#pragma omp critical ( ostream )
            {
               std::cout << "check if finisher of detector " << DECdetectorGetName( detectorToFinishingScipDetector[d] )
                  << " is enabled " << std::endl;
            }

            /** if the finishing of the detector is not enabled go on with the next detector */
            if( ! detector->enabledFinishing )
               continue;

            if( verboseLevel > 2 )
#pragma omp critical ( ostream )
            {
               SCIPdebugMessage( "call finisher for detector %s\n",
                  DECdetectorGetName( detectorToFinishingScipDetector[d] ) );
            }
            SCIP_CALL_ABORT(
               detectorToFinishingScipDetector[d]->finishSeeed( scip, detectorToFinishingScipDetector[d], seeedPropData,
                  & result ) );

            for( int finished = 0; finished < seeedPropData->nNewSeeeds; ++ finished )
            {
               SeeedPtr seeed = seeedPropData->newSeeeds[finished];
#pragma omp critical ( seeedcount )
               seeed->setID( getNewIdForSeeed() );
               seeed->sort();
               seeed->calcHashvalue();
               seeed->addDecChangesFromAncestor( seeedPtr );
               seeed->setFinishedByFinisher( true );
#pragma omp critical ( seeedptrstore )
               {
                  if( seeedIsNoDuplicateOfSeeeds( seeed, finishedSeeeds, false ) )
                  {
                     assert( seeed->getID() >= 0 );
                     addSeeedToFinished( seeed );
                  }
                  else
                  {
                     bool isIdentical = false;
                     for( size_t h = 0; h < finishedSeeeds.size(); ++ h )
                     {
                        if( seeed == finishedSeeeds[h] )
                        {
                           isIdentical = true;
                           break;
                        }
                     }

                     if( ! isIdentical )
                     {
                        currSeeedsToDelete.push_back( seeed );
                     }
                  }
               }
            }
            SCIPfreeMemoryArrayNull( scip, & seeedPropData->newSeeeds );
            delete seeedPropData->seeedToPropagate;
            seeedPropData->newSeeeds = NULL;
            seeedPropData->nNewSeeeds = 0;
            delete seeedPropData;
         }
          #pragma omp critical (seeedptrstore)
          addSeeedToAncestor(seeedPtr);
      } // end for currseeeds

      for( size_t s = 0; s < currSeeedsToDelete.size(); ++ s )
      {
         delete currSeeedsToDelete[s];
         currSeeedsToDelete[s] = NULL;
      }

      currSeeeds = nextSeeeds;
   } // end for rounds

   /** complete the currseeeds with finishing detectors and add them to finished seeeds */
#pragma omp parallel for schedule( static, 1 )
   for( size_t i = 0; i < currSeeeds.size(); ++ i )
   {
      SeeedPtr seeedPtr = currSeeeds[i];
      for( int d = 0; d < nFinishingDetectors; ++ d )
      {
         DEC_DETECTOR* detector = detectorToFinishingScipDetector[d];
         SCIP_RESULT result = SCIP_DIDNOTFIND;
         SEEED_PROPAGATION_DATA* seeedPropData;
         seeedPropData = new SEEED_PROPAGATION_DATA();
         seeedPropData->seeedpool = this;
         seeedPropData->nNewSeeeds = 0;

#pragma omp critical ( seeedcount )
         seeedPropData->seeedToPropagate = new gcg::Seeed( seeedPtr );

         if( verboseLevel > 2 )
            SCIPdebugMessage( "check if finisher of detector %s is enabled\n",
               DECdetectorGetName( detectorToScipDetector[d] ) );

         /** if the finishing of the detector is not enabled go on with the next detector */
         if( ! detector->enabledFinishing )
            continue;

         SCIPdebugMessage( "call finisher for detector %s \n ", DECdetectorGetName( detectorToFinishingScipDetector[d] ) );

         SCIP_CALL_ABORT(
            detectorToFinishingScipDetector[d]->finishSeeed( scip, detectorToFinishingScipDetector[d], seeedPropData,
               & result ) );

         for( int finished = 0; finished < seeedPropData->nNewSeeeds; ++ finished )
         {
            SeeedPtr seeed = seeedPropData->newSeeeds[finished];
#pragma omp critical ( seeedcount )
            seeed->setID( getNewIdForSeeed() );

            seeed->calcHashvalue();
            seeed->addDecChangesFromAncestor( seeedPtr );
            seeed->setFinishedByFinisher( true );

            if( seeedIsNoDuplicateOfSeeeds( seeed, finishedSeeeds, false ) )
            {
               if( verboseLevel > 2 )
               {
                  std::cout << "seeed " << seeed->getID() << " is finished from next round seeeds!" << std::endl;
                  seeed->showScatterPlot( this );
               }
#pragma omp critical ( seeedptrstore )
               {
                  assert( seeed->getID() >= 0 );
                  addSeeedToFinished( seeed );
               }
            }

            SCIPfreeMemoryArrayNull( scip, & seeedPropData->newSeeeds );
            seeedPropData->newSeeeds = NULL;
            seeedPropData->nNewSeeeds = 0;
         }

         delete seeedPropData->seeedToPropagate;
         delete seeedPropData;
      }
       addSeeedToAncestor(seeedPtr);
   } // end for finishing curr seeeds

   SCIPdebugMessage( "%d  finished seeeds are found.\n", (int) finishedSeeeds.size() );

   if( displaySeeeds )
   {
      for( size_t i = 0; i < finishedSeeeds.size(); ++ i )
      {
         std::cout << i + 1 << "th finished seeed: " << std::endl;
         finishedSeeeds[i]->displaySeeed();
      }
   }

   /** count the successful refinement calls for each detector */

   for( size_t i = 0; i < finishedSeeeds.size(); ++ i )
   {
      assert( finishedSeeeds[i]->checkConsistency( this ) );
      assert( finishedSeeeds[i]->getNOpenconss() == 0 );
      assert( finishedSeeeds[i]->getNOpenvars() == 0 );

      SCIP_CALL_ABORT( finishedSeeeds[i]->buildDecChainString() );
      for( int d = 0; d < nDetectors; ++ d )
      {
         if( finishedSeeeds[i]->isPropagatedBy( detectorToScipDetector[d] ) )
            successDetectors[d] += 1;
      }
   }

   /** preliminary output detector stats */

   std::cout << "Begin preliminary detector times: " << std::endl;

   for( int i = 0; i < nDetectors; ++ i )
   {
      std::cout << "Detector " << std::setw( 25 ) << std::setiosflags( std::ios::left )
         << DECdetectorGetName( detectorToScipDetector[i] ) << " \t worked on \t " << successDetectors[i] << " of "
         << finishedSeeeds.size() << "\t and took a total time of \t" << detectorToScipDetector[i]->dectime << std::endl;
   }

   if( (int) finishedSeeeds.size() != 0 )
   {
       SCIP_Real minscore = finishedSeeeds[0]->evaluate( this, SCIPconshdlrDecompGetCurrScoretype( scip ) );
      //            SeeedPtr bestSeeed = finishedSeeeds[0];
      for( size_t i = 1; i < finishedSeeeds.size(); ++ i )
      {
          SCIP_Real score = finishedSeeeds[i]->evaluate( this, SCIPconshdlrDecompGetCurrScoretype( scip ) );
         if( score < minscore )
         {
            minscore = score;
         }
      }
   }

   /** delete the seeeds */
   for( size_t c = 0; c < currSeeeds.size(); ++ c )
   {
      duplicate = false;
      SCIP_CALL_ABORT( currSeeeds[c]->buildDecChainString() );
      for( size_t d = 0; d < delSeeeds.size(); ++ d )
      {
         if( currSeeeds[c] == delSeeeds[d] )
         {
            duplicate = true;
            break;
         }
      }
      if( ! duplicate )
      {
         delSeeeds.push_back( currSeeeds[c] );
      }
   }

   sortAllRelevantSeeeds();

   return finishedSeeeds;
 }

/* @todo comment */
 void Seeedpool::sortFinishedForScore()
{
   if( SCIPconshdlrDecompGetCurrScoretype(scip) == scoretype::MAX_WHITE )
      std::sort(finishedSeeeds.begin(), finishedSeeeds.end(), cmpSeeedsMaxWhite);

   if( SCIPconshdlrDecompGetCurrScoretype(scip) == scoretype::BORDER_AREA )
      std::sort(finishedSeeeds.begin(), finishedSeeeds.end(), cmpSeeedsBorderArea);

   if( SCIPconshdlrDecompGetCurrScoretype(scip) == scoretype::CLASSIC )
      std::sort(finishedSeeeds.begin(), finishedSeeeds.end(), cmpSeeedsClassic);
}

/** method to complete a set of incomplete seeeds with the help of all included detectors that implement a finishing method
 *  @return set of completed decomposition */
std::vector<SeeedPtr> Seeedpool::finishIncompleteSeeeds(
   std::vector<SeeedPtr> incompleteseeeds
   )
{
   std::vector<SeeedPtr> finisheds( 0, NULL );
   int verboseLevel = 1;

#pragma omp parallel for schedule( static, 1 )
   for( size_t i = 0; i < incompleteseeeds.size(); ++ i )
   {
      SeeedPtr seeedPtr = incompleteseeeds[i];

      for( int d = 0; d < nFinishingDetectors; ++ d )
      {
         DEC_DETECTOR* detector = detectorToFinishingScipDetector[d];
         SCIP_RESULT result = SCIP_DIDNOTFIND;
         SEEED_PROPAGATION_DATA* seeedPropData;
         seeedPropData = new SEEED_PROPAGATION_DATA();
         seeedPropData->seeedpool = this;
         seeedPropData->nNewSeeeds = 0;

#pragma omp critical ( seeedcount )
         seeedPropData->seeedToPropagate = new gcg::Seeed( seeedPtr );

         if( verboseLevel > 2 )
            std::cout << "check if finisher of detector " << DECdetectorGetName( detectorToScipDetector[d] )
               << " is enabled " << std::endl;

         /** if the finishing of the detector is not enabled go on with the next detector */
         if( ! detector->enabledFinishing )
            continue;

         SCIPdebugMessage( "call finisher for detector %s\n", DECdetectorGetName( detectorToFinishingScipDetector[d] ) );

         SCIP_CALL_ABORT(
            detectorToFinishingScipDetector[d]->finishSeeed( scip, detectorToFinishingScipDetector[d], seeedPropData,
               & result ) );

         for( int finished = 0; finished < seeedPropData->nNewSeeeds; ++ finished )
         {
            SeeedPtr seeed = seeedPropData->newSeeeds[finished];
#pragma omp critical ( seeedcount )
            seeed->setID( getNewIdForSeeed() );

            seeed->calcHashvalue();
            seeed->addDecChangesFromAncestor( seeedPtr );
            seeed->setFinishedByFinisher( true );

            if( seeedIsNoDuplicateOfSeeeds( seeed, finishedSeeeds, false ) )
            {
               if( verboseLevel > 2 )
               {
                  std::cout << "seeed " << seeed->getID() << " is finished from next round seeeds!" << std::endl;
                  seeed->showScatterPlot( this );
               }
#pragma omp critical ( seeedptrstore )
               {
                  assert( seeed->getID() >= 0 );
                  finisheds.push_back( seeed );
               }
            }

            SCIPfreeMemoryArrayNull( scip, & seeedPropData->newSeeeds );
            seeedPropData->newSeeeds = NULL;
            seeedPropData->nNewSeeeds = 0;
         }

         delete seeedPropData->seeedToPropagate;
         delete seeedPropData;
      }
   } // end for finishing curr seeeds
   return finisheds;
}

/** calls findSeeeds method and translates the resulting seeeds into decompositions */
void Seeedpool::findDecompositions()
{
   std::vector<int> successDetectors;
   SCIP_Bool usemaxwhitescore;
   SCIP_Bool dothinout;

   size_t nDecomps = 6;

   SCIP_Bool addTrivialDecomp = false;

   successDetectors = std::vector<int>( nDetectors, 0 );
   usemaxwhitescore = true;
   dothinout = false;

   finishedSeeeds = findSeeeds();

   /* sort the seeeds according to maximum white measure */
    sortFinishedForScore();


    /** hack to just use max white seeed */
//    if( usemaxwhitescore && dothinout )
//       finishedSeeeds = thinout( finishedSeeeds, nDecomps, addTrivialDecomp );
    }

/*SCIP_RETCODE DECdecompCheckConsistency(DEC_DECOMP* decomp)
{
   int c;
   int b;
   int v;

   for( v = 0; v < SCIPgetNVars(scip); ++v )
   {
      assert(SCIPhashmapExists(DECdecompGetVartoblock(decomp), SCIPgetVars(scip)[v]));
   }
}*/

/** clears current seeed data structure */
void Seeedpool::clearCurrentSeeeds()
{
   currSeeeds.clear();
}
/** clears finished seeed data structure */
void Seeedpool::clearFinishedSeeeds()
{
   finishedSeeeds.clear();
}

/** clears incomplete seeed data structure */
void Seeedpool::clearIncompleteSeeeds()
{
   incompleteSeeeds.clear();
}

/** returns a seeed from current (open) seeed data structure */
SeeedPtr Seeedpool::getCurrentSeeed(
   int seeedindex /**< index of seeed in current (open) seeed data structure */
   )
{
   assert( 0 <= seeedindex && seeedindex < (int) currSeeeds.size() );

   return currSeeeds[seeedindex];
}

/** adds a seeed to current seeeds */
void Seeedpool::addSeeedToAncestor(
   SeeedPtr seeed
   )
{
   ancestorseeeds.push_back(seeed);
}

/** adds a seeed to incomplete seeeds */
void Seeedpool::addSeeedToIncomplete(
   SeeedPtr seeed
   )
{
   incompleteSeeeds.push_back(seeed);
}


/** returns a seeed from finished seeed data structure */
SeeedPtr Seeedpool::getFinishedSeeed(
   int seeedindex
   )
{
   assert( 0 <= seeedindex && seeedindex < (int) finishedSeeeds.size() );

   return finishedSeeeds[seeedindex];
}

/** returns a seeed from incomplete seeed data structure */
SeeedPtr Seeedpool::getIncompleteSeeed(
   int seeedindex
   )
{
   assert( 0 <= seeedindex && seeedindex < (int) incompleteSeeeds.size() );

   return incompleteSeeeds[seeedindex];
}

/** returns size of current (open) seeed data structure */
int Seeedpool::getNCurrentSeeeds()
{
   return currSeeeds.size();
}

/** returns size of finished seeed data structure */
int Seeedpool::getNFinishedSeeeds()
{
   return finishedSeeeds.size();
}

/** returns size of incomplete seeed data structure */
int Seeedpool::getNIncompleteSeeeds()
{
   return incompleteSeeeds.size();

}
/** translates seeeds and classifiers if the index structure of the problem has changed, e.g. due to presolving */
void Seeedpool::translateSeeedData(
   Seeedpool* origpool,
   std::vector<Seeed*> origseeeds,
   std::vector<Seeed*>& newseeeds,
   std::vector<ConsClassifier*> otherconsclassifiers,
   std::vector<ConsClassifier*>& newconsclassifiers,
   std::vector<VarClassifier*> othervarclassifiers,
   std::vector<VarClassifier*>& newvarclassifiers
   )
{
   assert( newseeeds.empty() );
   assert( newconsclassifiers.empty() );
   assert( newvarclassifiers.empty() );

   std::vector<int> rowothertothis;
   std::vector<int> rowthistoother;
   std::vector<int> colothertothis;
   std::vector<int> colthistoother;
   std::vector<int> missingrowinthis;

   SCIPdebugMessagePrint( this->scip, " started translate seeed method \n" );

   calcTranslationMapping( origpool, rowothertothis, rowthistoother, colothertothis, colthistoother, missingrowinthis );

   SCIPdebugMessagePrint( this->scip,
      " calculated translation; number of missing constraints: %d; number of other seeeds: %d \n", missingrowinthis.size(),
      origseeeds.size() );

   newseeeds = getTranslatedSeeeds( origseeeds, rowothertothis, rowthistoother, colothertothis, colthistoother );
   newconsclassifiers = getTranslatedConsClassifiers( otherconsclassifiers, rowothertothis, rowthistoother );
   newvarclassifiers = getTranslatedVarClassifiers( othervarclassifiers, colothertothis, colthistoother );
}

/** translates seeeds if the index structure of the problem has changed, e.g. due to presolving */
void Seeedpool::translateSeeeds(
   Seeedpool* origpool,
   std::vector<Seeed*> origseeeds,
   std::vector<Seeed*>& newseeeds
   )
{
   assert( newseeeds.empty() );

   std::vector<int> rowothertothis( 0 );
   std::vector<int> rowthistoother( 0 );
   std::vector<int> colothertothis( 0 );
   std::vector<int> colthistoother( 0 );
   std::vector<int> missingrowinthis( 0 );

   SCIPdebugMessagePrint( this->scip, " started translate seeed method \n" );

   calcTranslationMapping( origpool, rowothertothis, rowthistoother, colothertothis, colthistoother, missingrowinthis );

   SCIPdebugMessagePrint( this->scip,
      " calculated translation; number of missing constraints: %d; number of other seeeds: %d \n", missingrowinthis.size(),
      origseeeds.size() );

   newseeeds = getTranslatedSeeeds( origseeeds, rowothertothis, rowthistoother, colothertothis, colthistoother );
}

/** registers translated seeeds from the original problem */
void Seeedpool::populate(
   std::vector<SeeedPtr> seeeds
   )
{
   seeedstopopulate = seeeds;
}
/** calculates necessary data for translating seeeds and classifiers */
void Seeedpool::calcTranslationMapping(
   Seeedpool* origpool,
   std::vector<int>& rowothertothis,
   std::vector<int>& rowthistoother,
   std::vector<int>& colothertothis,
   std::vector<int>& colthistoother,
   std::vector<int>& missingrowinthis
   )
{
   int nrowsother = origpool->nConss;
   int nrowsthis = nConss;
   int ncolsother = origpool->nVars;
   int ncolsthis = nVars;

   rowothertothis.assign( nrowsother, - 1 );
   rowthistoother.assign( nrowsthis, - 1 );
   colothertothis.assign( ncolsother, - 1 );
   colthistoother.assign( ncolsthis, - 1 );

   missingrowinthis.clear();

   /* identify new and deleted rows and cols; and identify bijection between maintained variables */
   for( int i = 0; i < nrowsother; ++ i )
   {
      SCIP_CONS* otherrow = origpool->getConsForIndex( i );
      assert( otherrow != NULL );
      SCIP_Bool foundmaintained = false;
      for( int j = 0; j < nrowsthis; ++ j )
      {
         SCIP_CONS* thisrow = this->getConsForIndex( j );
         assert( SCIPconsIsTransformed( thisrow ) );
         char buffer[SCIP_MAXSTRLEN];
         assert( this->scip != NULL );
         strcpy( buffer, SCIPconsGetName( thisrow ) + 2 );
         assert( this->scip != NULL );
         if( strcmp( SCIPconsGetName( otherrow ), SCIPconsGetName( thisrow ) ) == 0 )
         {
            rowothertothis[i] = j;
            rowthistoother[j] = i;
            foundmaintained = true;
            break;
         }
      }
      if( ! foundmaintained )
         missingrowinthis.push_back( i );
   }

   for( int i = 0; i < ncolsother; ++ i )
   {
      SCIP_VAR* othervar = origpool->getVarForIndex( i );
      for( int j = 0; j < ncolsthis; ++ j )
      {
         if( othervar == this->getVarForIndex( j ) )
         {
            colothertothis[i] = j;
            colthistoother[j] = i;
            break;
         }
      }
   }
}

/** returns translated seeeds derived from given mapping data */
std::vector<Seeed*> Seeedpool::getTranslatedSeeeds(
   std::vector<Seeed*>& origseeeds,
   std::vector<int>& rowothertothis,
   std::vector<int>& rowthistoother,
   std::vector<int>& colothertothis,
   std::vector<int>& colthistoother
   )
{
   std::vector<Seeed*> newseeeds( 0 );

   for( size_t s = 0; s < origseeeds.size(); ++ s )
   {
      SeeedPtr otherseeed;
      SeeedPtr newseeed;

      otherseeed = origseeeds[s];

      /** ignore seeeds with one block or no block, they are supposed to be found anyway */
      if( otherseeed->getNBlocks() == 1 || otherseeed->getNBlocks() == 0 )
         continue;

      SCIPdebugMessagePrint( this->scip, " transform seeed %d \n", otherseeed->getID() );

      newseeed = new Seeed( scip, this->getNewIdForSeeed(), this->getNConss(), this->getNVars() );

      /** prepare new seeed */
      newseeed->setNBlocks( otherseeed->getNBlocks() );

      newseeed->usergiven = otherseeed->usergiven;

      /** set all (which have representative in the unpresolved seeed) constraints according to their representatives in the unpresolved seeed */
      for( int b = 0; b < otherseeed->getNBlocks(); ++ b )
      {
         for( int i = 0; i < otherseeed->getNConssForBlock( b ); i ++ )
         {
            int thiscons = rowothertothis[otherseeed->getConssForBlock( b )[i]];
            if( thiscons != - 1 )
            {
               newseeed->setConsToBlock( thiscons, b );
               newseeed->deleteOpencons( thiscons );
            }
         }
      }

      for( int i = 0; i < otherseeed->getNMasterconss(); i ++ )
      {
         int thiscons = rowothertothis[otherseeed->getMasterconss()[i]];
         if( thiscons != - 1 )
         {
            newseeed->setConsToMaster( thiscons );
            newseeed->deleteOpencons( thiscons );
         }
      }

      /** set linking and master vars according to their representatives in the unpresolved seeed */

      for( int j = 0; j < otherseeed->getNLinkingvars(); j ++ )
      {
         int thisvar = colothertothis[otherseeed->getLinkingvars()[j]];
         if( thisvar != - 1 )
         {
            newseeed->setVarToLinking( thisvar );
            newseeed->deleteOpenvar( thisvar );
         }
      }

      for( int j = 0; j < otherseeed->getNMastervars(); j ++ )
      {
         int thisvar = colothertothis[otherseeed->getMastervars()[j]];
         if( thisvar != - 1 )
         {
            newseeed->setVarToMaster( thisvar );
            newseeed->deleteOpenvar( thisvar );
         }
      }

      newseeed->detectorChain = otherseeed->detectorChain;
      newseeed->detectorClockTimes = otherseeed->detectorClockTimes;
      newseeed->pctVarsFromFree = otherseeed->pctVarsFromFree;
      newseeed->pctVarsToBlock = otherseeed->pctVarsToBlock;
      newseeed->pctVarsToBorder = otherseeed->pctVarsToBorder;
      newseeed->pctConssToBorder = otherseeed->pctConssToBorder;
      newseeed->pctConssFromFree = otherseeed->pctConssFromFree;
      newseeed->pctConssToBlock = otherseeed->pctConssToBlock;
      newseeed->nNewBlocks = otherseeed->nNewBlocks;
      newseeed->detectorchainstring = otherseeed->detectorchainstring;
      newseeed->stemsFromUnpresolved = true;
      newseeed->isFinishedByFinisherUnpresolved = otherseeed->isFinishedByFinisher;

      if( otherseeed->isFinishedByFinisher )
         newseeed->finishedUnpresolvedBy = otherseeed->detectorChain[otherseeed->detectorChain.size() - 1];

      newseeed->setFinishedByFinisher( otherseeed->isFinishedByFinisher );
      newseeed->sort();
      newseeed->considerImplicits( this );
      newseeed->deleteEmptyBlocks();
      newseeed->evaluate( this, SCIPconshdlrDecompGetCurrScoretype( scip ) ) ;

      if( newseeed->checkConsistency( this ) )
         newseeeds.push_back( newseeed );
      else
      {
         delete newseeed;
         newseeed = NULL;
      }
   }

   return newseeeds;
}

/** returns translated ConsClassifiers derived from given mapping data */
std::vector<ConsClassifier*> Seeedpool::getTranslatedConsClassifiers(
   std::vector<ConsClassifier*>& otherclassifiers,
   std::vector<int>& rowothertothis,
   std::vector<int>& rowthistoother
   )
{
   std::vector<ConsClassifier*> newclassifiers( 0 );

   for( size_t i = 0; i < otherclassifiers.size(); ++ i )
   {
      ConsClassifier* oldclassifier = otherclassifiers[i];
      ConsClassifier* newclassifier;
      std::stringstream newname;

      newname << oldclassifier->getName() << "-origp";
      newclassifier = new ConsClassifier( scip, newname.str().c_str(), oldclassifier->getNClasses(),
         (int) rowthistoother.size() );
      int bufferclassindex = - 1;

      /** copy class information */
      for( int j = 0; j < oldclassifier->getNClasses(); ++ j )
      {
         newclassifier->setClassName( j, oldclassifier->getClassName( j ) );
         newclassifier->setClassDescription( j, oldclassifier->getClassDescription( j ) );
         newclassifier->setClassDecompInfo( j, oldclassifier->getClassDecompInfo( j ) );
      }

      /** assign new conss to classes */
      for( int c = 0; c < (int) rowthistoother.size(); ++ c )
      {
         if( rowthistoother[c] != - 1 )
         {
            newclassifier->assignConsToClass( c, oldclassifier->getClassOfCons( rowthistoother[c] ) );
         }
         else
         {
            if( bufferclassindex == - 1 )
            {
               bufferclassindex = newclassifier->addClass( "buffer",
                  "This class contains constraints which are new in the presolved problem.", BOTH );
            }
            newclassifier->assignConsToClass( c, bufferclassindex );
         }
      }

      /** remove empty classes */
      newclassifier->removeEmptyClasses();

      newclassifiers.push_back( newclassifier );
   }

   return newclassifiers;
}

/** returns translated VarClassifiers derived from given mapping data */
std::vector<VarClassifier*> Seeedpool::getTranslatedVarClassifiers(
   std::vector<VarClassifier*>& otherclassifiers,
   std::vector<int>& colothertothis,
   std::vector<int>& colthistoother
   )
{
   std::vector<VarClassifier*> newclassifiers( 0 );

   for( size_t i = 0; i < otherclassifiers.size(); ++ i )
   {
      VarClassifier* oldclassifier = otherclassifiers[i];
      VarClassifier* newclassifier;
      std::stringstream newname;

      newname << oldclassifier->getName() << "-origp";
      newclassifier = new VarClassifier( scip, newname.str().c_str(), oldclassifier->getNClasses(),
         (int) colthistoother.size() );
      int bufferclassindex = - 1;

      /** copy class information */
      for( int j = 0; j < oldclassifier->getNClasses(); ++ j )
      {
         newclassifier->setClassName( j, oldclassifier->getClassName( j ) );
         newclassifier->setClassDescription( j, oldclassifier->getClassDescription( j ) );
         newclassifier->setClassDecompInfo( j, oldclassifier->getClassDecompInfo( j ) );
      }

      /** assign new vars to classes */
      for( int c = 0; c < (int) colthistoother.size(); ++ c )
      {
         if( colthistoother[c] != - 1 )
         {
            newclassifier->assignVarToClass( c, oldclassifier->getClassOfVar( colthistoother[c] ) );
         }
         else
         {
            if( bufferclassindex == - 1 )
            {
               bufferclassindex = newclassifier->addClass( "buffer",
                  "This class contains variables which are new in the presolved problem.", ALL );
            }
            newclassifier->assignVarToClass( c, bufferclassindex );
         }
      }

      /** remove empty classes */
      newclassifier->removeEmptyClasses();

      newclassifiers.push_back( newclassifier );
   }

   return newclassifiers;
}

/** sorts the seeed and calculates a its implicit assignments, hashvalue and evaluation */
SCIP_RETCODE Seeedpool::prepareSeeed(
   SeeedPtr seeed
   )
{
   seeed->considerImplicits( this );
   seeed->sort();
   seeed->calcHashvalue();
   seeed->evaluate( this, SCIPconshdlrDecompGetCurrScoretype( scip ) );

   return SCIP_OKAY;
}

/** adds a seeed to current seeeds */
void Seeedpool::addSeeedToCurr(
   SeeedPtr seeed
   )
{
   currSeeeds.push_back( seeed );
}

/** adds a seeed to finished seeeds */
void Seeedpool::addSeeedToFinished(
   SeeedPtr seeed
   )
{
   finishedSeeeds.push_back( seeed );
}

/** sorts seeeds in allrelevantseeeds data structure by ascending id */
void Seeedpool::sortAllRelevantSeeeds()
{
   int maxid = 0;
   std::vector<SeeedPtr> tmpAllRelevantSeeeds( 0 );

   for( size_t i = 0; i < ancestorseeeds.size(); ++ i )
   {
      if( ancestorseeeds[i]->getID() > maxid )
         maxid = ancestorseeeds[i]->getID();
   }

   tmpAllRelevantSeeeds = std::vector < SeeedPtr > ( maxid + 1, NULL );

   for( size_t i = 0; i < ancestorseeeds.size(); ++ i )
   {
      if( ancestorseeeds[i]->getID() < 0 )
         continue;
      tmpAllRelevantSeeeds[ancestorseeeds[i]->getID()] = ancestorseeeds[i];
   }

   ancestorseeeds = tmpAllRelevantSeeeds;
}

/** returns the variable indices of the matrix for a constraint */
const int* Seeedpool::getVarsForCons(
   int cons
   )
{
   return & varsForConss[cons][0];
}

/** returns the coefficients of the matrix for a constraint */
const SCIP_Real * Seeedpool::getValsForCons(
   int cons
   )
{
   return & valsForConss[cons][0];
}

/** returns the constraint indices of the coefficient matrix for a variable */
const int* Seeedpool::getConssForVar(
   int var
   )
{
   return & conssForVars[var][0];
}

/** returns the number of variables for a given constraint */
int Seeedpool::getNVarsForCons(
   int cons
   )
{
   return varsForConss[cons].size();
}

/** returns the number of constraints for a given variable */
int Seeedpool::getNConssForVar(
   int var
   )
{
   return conssForVars[var].size();
}

/** returns the SCIP variable related to a variable index */
SCIP_VAR* Seeedpool::getVarForIndex(
   int varIndex
   )
{
   return varToScipVar[varIndex];
}

/** returns the SCIP constraint related to a constraint index */
SCIP_CONS* Seeedpool::getConsForIndex(
   int consIndex
   )
{
   return consToScipCons[consIndex];
}

/** returns the SCIP detector related to a detector index */
DEC_DETECTOR* Seeedpool::getDetectorForIndex(
   int detectorIndex
   )
{
   return detectorToScipDetector[detectorIndex];
}

/** returns the SCIP detector related to a finishing detector index */
DEC_DETECTOR* Seeedpool::getFinishingDetectorForIndex(
   int detectorIndex
   )
{
   return detectorToFinishingScipDetector[detectorIndex];
}

/** returns a coefficient from the coefficient matrix */
SCIP_Real Seeedpool::getVal(
   int row,
   int col
   )
{
   std::tr1::unordered_map<std::pair<int, int>, SCIP_Real, pair_hash>::const_iterator iter = valsMap.find(
      std::pair<int, int>( row, col ) );

   if( iter == valsMap.end() )
      return 0;

   return iter->second;
}

/** returns the variable index related to a SCIP variable */
int Seeedpool::getIndexForVar(
   SCIP_VAR* var
   )
{
   return scipVarToIndex[var];
}

/** returns the constraint index related to a SCIP constraint */
int Seeedpool::getIndexForCons(
   SCIP_CONS* cons
   )
{
   return scipConsToIndex[cons];
}

/** returns the detector index related to a detector */
int Seeedpool::getIndexForDetector(
   DEC_DETECTOR* detector
   )
{
   return scipDetectorToIndex[detector];
}

/** returns the finishing detector index related to a detector */
int Seeedpool::getIndexForFinishingDetector(
   DEC_DETECTOR* detector
   )
{
   return scipFinishingDetectorToIndex[detector];
}

/** returns a new unique id for a seeed */
int Seeedpool::getNewIdForSeeed()
{
   return SCIPconshdlrDecompGetNextSeeedID( scip );
}

/** returns the number of detectors used in the seeedpool */
int Seeedpool::getNDetectors()
{
   return nDetectors;
}

/** returns the number of nonzero entries in the coefficient matrix */
int Seeedpool::getNNonzeros()
{
   return nnonzeros;
}

/** returns the number of finishing detectors used in the seeedpool */
int Seeedpool::getNFinishingDetectors()
{
   return nFinishingDetectors;
}

/** returns the number of variables considered in the seeedpool */
int Seeedpool::getNVars()
{
   return nVars;
}

/** returns the number of constraints considered in the seeedpool */
int Seeedpool::getNConss()
{
   return nConss;
}

/** returns the candidates for block size sorted in descending order by how often a candidate was added */
std::vector<int> Seeedpool::getSortedCandidatesNBlocks()
{
   std::vector<int> toreturn( 0 );
   SCIP_Bool output = false;

<<<<<<< HEAD
   /** firstly: sort the current candidates by the number of occurences */
   std::sort( candidatesNBlocks.begin(), candidatesNBlocks.end(), sort_decr() );
=======
   /** first: get the block number candidates directly given by the user */
   if( output && !usercandidatesnblocks.empty() )
   {
      std::cout << "nuber of user block number candidates: " << usercandidatesnblocks.size() << std::endl;
   }

   for( size_t i = 0; i < usercandidatesnblocks.size() ; ++i)
   {
      toreturn.push_back( usercandidatesnblocks[i]);

      if( output )
      {
         std::cout << usercandidatesnblocks[i] << " " << std::endl;
      }

   }

   /** second: sort the current candidates */
   std::sort(candidatesNBlocks.begin(), candidatesNBlocks.end(), sort_decr() );
>>>>>>> fda41696

   /** optional: print sorted candidates */
   if( output )
   {
      std::cout << "nCandidates: " << candidatesNBlocks.size() << std::endl;
<<<<<<< HEAD
      for( size_t i = 0; i < candidatesNBlocks.size(); ++ i )
         std::cout << "nblockcandides: " << candidatesNBlocks[i].first << " ; " << candidatesNBlocks[i].second
            << " times prop " << std::endl;
=======


      for( size_t i = 0; i < candidatesNBlocks.size(); ++i )
         std::cout << "nblockcandides: " << candidatesNBlocks[i].first << " ; " << candidatesNBlocks[i].second << " times prop " << std::endl;
>>>>>>> fda41696
   }

   /** secondly: push candidates to output vector */
   for( size_t i = 0; i < candidatesNBlocks.size(); ++ i )
      toreturn.push_back( candidatesNBlocks[i].first );

   return toreturn;
}

/** adds a candidate for block size and counts how often a candidate is added */
void Seeedpool::addCandidatesNBlocks(
   int candidate
   )
{
   if( candidate > 1 )
   {
      bool alreadyIn = false;
      for( size_t i = 0; i < candidatesNBlocks.size(); ++ i )
      {
         if( candidatesNBlocks[i].first == candidate )
         {
            alreadyIn = true;
            ++ candidatesNBlocks[i].second;
            break;
         }
      }
      if( ! alreadyIn )
      {
         std::cout << "added block number candidate : " << candidate << std::endl;
         candidatesNBlocks.push_back( std::pair<int, int>( candidate, 1 ) );
      }
   }
}

<<<<<<< HEAD
/** calculates and adds block size candidates using constraint classifications and variable classifications */
=======

void Seeedpool::addUserCandidatesNBlocks(
   int                 candidate            /**< candidate for block size */
   ){

   bool alreadyIn = false;
   for( size_t i = 0; i < candidatesNBlocks.size(); ++i )
   {
      if( usercandidatesnblocks[i] == candidate)
      {
         std::cout <<  candidate <<  " is already given by the user as a block number candidate " << std::endl;
         return;
      }
   }
   if( !alreadyIn )
   {
      std::cout << "added user block number candidate : " << candidate << std::endl;
      usercandidatesnblocks.push_back( candidate );
   }


   return;
}

int Seeedpool::getNUserCandidatesNBlocks(
      ){
   return (int) usercandidatesnblocks.size();
}



>>>>>>> fda41696
void Seeedpool::calcCandidatesNBlocks()
{
   /* strategy: for every subset of constraint classes and variable classes calculate gcd (greatest common divisors)
    * of the corresponding number of constraints/variables assigned to this class */

   /* if  distribution of classes exceeds this number it is skipped */
   int maximumnclasses = 18;

   /** firstly, iterate over all consclassifiers */
   for( size_t classifier = 0; classifier < consclassescollection.size(); ++ classifier )
   {
      /** check if there are too many classes in this distribution and skip it if so */
      if( consclassescollection[classifier]->getNClasses() > maximumnclasses )
      {
         std::cout << " the current consclass distribution includes " << consclassescollection[classifier]->getNClasses()
            << " classes but only " << maximumnclasses << " are allowed for calcCandidatesNBlocks()" << std::endl;
         continue;
      }

      /** get necessary data of current classifier */
      std::vector < std::vector<int> > subsetsOfConstypes = consclassescollection[classifier]->getAllSubsets( true, true,
         true );
      std::vector<int> nConssOfClasses = consclassescollection[classifier]->getNConssOfClasses();

      /** start with the cardinalities of the consclasses as candidates */
      for( size_t i = 0; i < nConssOfClasses.size(); ++ i )
      {
         addCandidatesNBlocks( nConssOfClasses[i] );
      }

      /** continue with gcd of all cardinalities in this subset */
      for( size_t subset = 0; subset < subsetsOfConstypes.size(); ++ subset )
      {
         int greatestCD = 1;

         if( subsetsOfConstypes[subset].size() == 0 || subsetsOfConstypes[subset].size() == 1 )
            continue;

         greatestCD = gcd( nConssOfClasses[subsetsOfConstypes[subset][0]], nConssOfClasses[subsetsOfConstypes[subset][1]] );

         for( size_t i = 2; i < subsetsOfConstypes[subset].size(); ++ i )
         {
            greatestCD = gcd( greatestCD, nConssOfClasses[subsetsOfConstypes[subset][i]] );
         }

         addCandidatesNBlocks( greatestCD );
      }
   }

   /** secondly, iterate over all varclassifiers */
   for( size_t classifier = 0; classifier < varclassescollection.size(); ++ classifier )
   {
      /** check if there are too many classes in this distribution and skip it if so */
      if( varclassescollection[classifier]->getNClasses() > maximumnclasses )
      {
         std::cout << " the current varclass distribution includes " << varclassescollection[classifier]->getNClasses()
            << " classes but only " << maximumnclasses << " are allowed for calcCandidatesNBlocks()" << std::endl;
         continue;
      }

      /** get necessary data of current classifier */
      std::vector < std::vector<int> > subsetsOfVartypes = varclassescollection[classifier]->getAllSubsets( true, true, true,
         true );
      std::vector<int> nVarsOfClasses = varclassescollection[classifier]->getNVarsOfClasses();

      /** start with the cardinalities of the varclasses as candidates */
      for( size_t i = 0; i < nVarsOfClasses.size(); ++ i )
      {
         addCandidatesNBlocks( nVarsOfClasses[i] );
      }

      /** continue with gcd of all cardinalities in this subset */
      for( size_t subset = 0; subset < subsetsOfVartypes.size(); ++ subset )
      {
         int greatestCD = 1;

         if( subsetsOfVartypes[subset].size() == 0 || subsetsOfVartypes[subset].size() == 1 )
            continue;

         greatestCD = gcd( nVarsOfClasses[subsetsOfVartypes[subset][0]], nVarsOfClasses[subsetsOfVartypes[subset][1]] );

         for( size_t i = 2; i < subsetsOfVartypes[subset].size(); ++ i )
         {
            greatestCD = gcd( greatestCD, nVarsOfClasses[subsetsOfVartypes[subset][i]] );
         }

         addCandidatesNBlocks( greatestCD );
      }
   }
}

/** adds a constraint classifier if it is no duplicate of an existing classifier */
void Seeedpool::addConsClassifier(
   ConsClassifier* givenClassifier
   )
{
   if( givenClassifier != NULL )
   {
      /** check whether there already exists an equivalent consclassifier */
      ConsClassifier* equiv = NULL;

      for( size_t i = 0; i < consclassescollection.size(); ++ i )
      {
         if( givenClassifier->classifierIsDuplicateOfClassifier( consclassescollection[i] ) )
         {
            equiv = consclassescollection[i];
            break;
         }
      }

      if( equiv == NULL )
         consclassescollection.push_back( givenClassifier );
      else
         std::cout << "  consclassifier " << givenClassifier->getName()
            << " not considered since it offers the same structure as " << equiv->getName() << std::endl;
   }
}

/** returns a new constraint classifier
 *  where all constraints with identical SCIP constype are assigned to the same class */
ConsClassifier* Seeedpool::createConsClassifierForSCIPConstypes()
{
   std::vector<consType> foundConstypes( 0 );
   std::vector<int> constypesIndices( 0 );
   std::vector<int> classForCons = std::vector<int>( getNConss(), - 1 );
   ConsClassifier* classifier;

   /** firstly, assign all constraints to classindices */
   for( int i = 0; i < getNConss(); ++ i )
   {
      SCIP_CONS* cons;
      bool found = false;
      cons = getConsForIndex( i );
      consType cT = GCGconsGetType( cons );
      size_t constype;

      /** check whether the constraint's constype is new */
      for( constype = 0; constype < foundConstypes.size(); ++ constype )
      {
         if( foundConstypes[constype] == cT )
         {
            found = true;
            break;
         }
      }
      /** if it is new, create a new classindex */
      if( ! found )
      {
         foundConstypes.push_back( GCGconsGetType( cons ) );
         classForCons[i] = foundConstypes.size() - 1;
      }
      else
         classForCons[i] = constype;
   }

   /** secondly, use these information to create a ConsClassifier */
   classifier = new ConsClassifier( scip, "constypes", (int) foundConstypes.size(), getNConss() );

   /** set class names and descriptions of every class */
   for( int c = 0; c < classifier->getNClasses(); ++ c )
   {
      std::string name;
      std::stringstream text;
      switch( foundConstypes[c] )
      {
         case linear:
            name = "linear";
            break;
         case knapsack:
            name = "knapsack";
            break;
         case varbound:
            name = "varbound";
            break;
         case setpacking:
            name = "setpacking";
            break;
         case setcovering:
            name = "setcovering";
            break;
         case setpartitioning:
            name = "setpartitioning";
            break;
         case logicor:
            name = "logicor";
            break;
         case sos1:
            name = "sos1";
            break;
         case sos2:
            name = "sos2";
            break;
         case unknown:
            name = "unknown";
            break;
         case nconsTypeItems:
            name = "nconsTypeItems";
            break;
         default:
            name = "newConstype";
            break;
      }
      classifier->setClassName( c, name.c_str() );
      text << "This class contains all constraints that are of (SCIP) constype \"" << name << "\".";
      classifier->setClassDescription( c, text.str().c_str() );
   }

   /** copy the constraint assignment information found in first step */
   for( int i = 0; i < classifier->getNConss(); ++ i )
   {
      classifier->assignConsToClass( i, classForCons[i] );
   }

   std::cout << " consclassifier scipconstypes:" << " yields a classification with " << foundConstypes.size()
      << " different constraint classes" << std::endl;

   return classifier;
}

/** returns a new constraint classifier
 *  where all constraints with identical consname (ignoring digits) are assigned to the same class */
ConsClassifier* Seeedpool::createConsClassifierForConsnamesDigitFreeIdentical()
{
   std::vector < std::string > consnamesToCompare( getNConss(), "" );
   std::vector<int> nConssConstype( 0 );
   std::vector<int> classForCons = std::vector<int>( getNConss(), - 1 );
   std::vector < std::string > nameClasses( 0 );
   ConsClassifier* classifier;

   /** firstly, remove all digits from the consnames */
   for( int i = 0; i < getNConss(); ++ i )
   {
      int nremoved;
      char consname[SCIP_MAXSTRLEN];
      strcpy( consname, SCIPconsGetName( getConsForIndex( i ) ) );

      removeDigits( consname, & nremoved );
      consnamesToCompare[i] = std::string( consname );
   }

   for( int i = 0; i < getNConss(); ++ i )
   {
      /** check if string belongs to an existing name class */
      bool belongstoexistingclass = false;

      for( size_t j = 0; j < nameClasses.size(); ++ j )
      {
         if( nameClasses[j].compare( consnamesToCompare[i] ) == 0 )
         {
            belongstoexistingclass = true;
            classForCons[i] = j;
            nConssConstype[j] ++;
            break;
         }
      }
      /** if not, create a new class */
      if( ! belongstoexistingclass )
      {
         nameClasses.push_back( consnamesToCompare[i] );
         nConssConstype.push_back( 1 );
         classForCons[i] = nameClasses.size() - 1;

      }
   }

   /** secondly, use these information to create a ConsClassifier */
   classifier = new ConsClassifier( scip, "consnames", (int) nameClasses.size(), getNConss() );

   /** set all class names and descriptions */
   for( int c = 0; c < classifier->getNClasses(); ++ c )
   {
      std::stringstream text;
      classifier->setClassName( c, nameClasses[c].c_str() );
      text << "This class contains all constraints with name \"" << nameClasses[c] << "\".";
      classifier->setClassDescription( c, text.str().c_str() );
   }

   /** copy the constraint assignment information found in first step */
   for( int i = 0; i < classifier->getNConss(); ++ i )
   {
      classifier->assignConsToClass( i, classForCons[i] );
   }

   std::cout << " consclassifier digit-reduced consnames (check for identity):" << " yields a classificiation with "
      << nameClasses.size() << " different constraint classes" << std::endl;

   return classifier;
}

/** returns a new constraint classifier
 *  where all constraints whose consnames do not a have levenshtein distance to each other
 *  higher than a given connectivity are assigned to the same class */
ConsClassifier* Seeedpool::createConsClassifierForConsnamesLevenshteinDistanceConnectivity(
   int connectivity
   )
{
   std::vector < std::string > consnamesToCompare( getNConss(), "" );
   std::vector<int> nConssConstype( 0 );
   std::vector<int> classForCons = std::vector<int>( getNConss(), - 1 );
   std::vector<bool> alreadyReached( getNConss(), false );
   std::queue<int> helpqueue = std::queue<int>();
   int nUnreachedConss = getNConss();
   int currentClass = - 1;
   int nmaxconss = 5000;

   std::stringstream classifierName;
   classifierName << "lev-dist-" << connectivity;
   ConsClassifier* classifier = new ConsClassifier( scip, classifierName.str().c_str(), 0, getNConss() );

   /** if number of conss exceeds this number, skip calculating such a classifier */
   if( getNConss() > nmaxconss )
   {
      std::cout << " skipped levenshtein distance based constraint classes calculating since number of constraints "
         << getNConss() << " exceeds limit " << nmaxconss << std::endl;
      return NULL;
   }

   std::vector < std::vector<int> > levenshteindistances( getNConss(), std::vector<int>( getNConss(), - 1 ) );

   /** read consnames */
   for( int i = 0; i < getNConss(); ++ i )
   {
      consnamesToCompare[i] = std::string( SCIPconsGetName( getConsForIndex( i ) ) );
   }

   /** calculate levenshtein distances pairwise */
   for( int i = 0; i < getNConss(); ++ i )
   {
      for( int j = i + 1; j < getNConss(); ++ j )
      {
         levenshteindistances[i][j] = calcLevenshteinDistance( consnamesToCompare[i], consnamesToCompare[j] );
         levenshteindistances[j][i] = levenshteindistances[i][j];
      }
   }

   /** repeat doing breadth first search until every constraint is assigned to a class */
   while( nUnreachedConss > 0 )
   {
      int firstUnreached = - 1;
      currentClass ++;
      assert( helpqueue.empty() );
      for( int i = 0; i < getNConss(); ++ i )
      {
         if( classForCons[i] == - 1 )
         {
            firstUnreached = i;
            break;
         }
      }

      helpqueue.push( firstUnreached );
      alreadyReached[firstUnreached] = true;
      classForCons[firstUnreached] = currentClass;
      -- nUnreachedConss;

      /** consider all constraints which are connected to the current constraint by means of levenshtein distance */
      while( ! helpqueue.empty() )
      {
         int nodecons = helpqueue.front();
         helpqueue.pop();
         for( int j = 0; j < getNConss(); ++ j )
         {

            if( alreadyReached[j] )
               continue;

            if( j == nodecons )
               continue;

            if( levenshteindistances[j][nodecons] > connectivity )
               continue;

            alreadyReached[j] = true;
            classForCons[j] = currentClass;
            -- nUnreachedConss;
            helpqueue.push( j );
         }
      }

      /** create a new class with found constraints in ConsClassifier*/
      std::stringstream text;
      text << "This class contains all constraints with a name similar to \"" << consnamesToCompare[firstUnreached] << "\".";
      classifier->addClass( consnamesToCompare[firstUnreached].c_str(), text.str().c_str(), BOTH );
   }

   /** assign constraint indices to classes */
   for( int i = 0; i < classifier->getNConss(); ++ i )
   {
      classifier->assignConsToClass( i, classForCons[i] );
   }

   std::cout << " consclassifier levenshtein: connectivity of " << connectivity << " yields a classification with "
      << currentClass + 1 << " different constraint classes" << std::endl;

   return classifier;
}

/** returns a new constraint classifier
 *  where all constraints with identical number of nonzero coefficients are assigned to the same class */
ConsClassifier* Seeedpool::createConsClassifierForNNonzeros()
{
   std::vector<int> nconssforclass( 0 );
   std::vector<int> differentNNonzeros( 0 );
   std::vector<int> classForCons( getNConss(), - 1 );
   int counterClasses = 0;

   /** firstly, assign all constraints to classindices */
   for( int i = 0; i < getNConss(); ++ i )
   {
      int consnnonzeros = getNVarsForCons( i );
      bool nzalreadyfound = false;

      /** check if number of nonzeros belongs to an existing class index */
      for( size_t nzid = 0; nzid < differentNNonzeros.size(); ++ nzid )
      {
         if( consnnonzeros == differentNNonzeros[nzid] )
         {
            nzalreadyfound = true;
            classForCons[i] = nzid;
            ++ nconssforclass[nzid];
            break;
         }
      }

      /** if not, create a new class index */
      if( ! nzalreadyfound )
      {
         classForCons[i] = counterClasses;
         ++ counterClasses;
         differentNNonzeros.push_back( consnnonzeros );
         nconssforclass.push_back( 1 );
      }
   }

   /** secondly, use these information to create a ConsClassifier */
   ConsClassifier* classifier = new ConsClassifier( scip, "nonzeros", (int) differentNNonzeros.size(), getNConss() );

   /** set class names and descriptions of every class */
   for( int c = 0; c < classifier->getNClasses(); ++ c )
   {
      std::stringstream text;
      text << differentNNonzeros[c];
      classifier->setClassName( c, text.str().c_str() );
      text.str( "" );
      text.clear();
      text << "This class contains all constraints with " << differentNNonzeros[c] << " nonzero coefficients.";
      classifier->setClassDescription( c, text.str().c_str() );
   }

   /** copy the constraint assignment information found in first step */
   for( int i = 0; i < classifier->getNConss(); ++ i )
   {
      classifier->assignConsToClass( i, classForCons[i] );
   }

   std::cout << " consclassifier nonzeros: comparison of number of nonzeros" << " yields a classification with "
      << differentNNonzeros.size() << " different constraint classes" << std::endl;

   return classifier;
}

/** returns pointer to a constraint classifier */
ConsClassifier* Seeedpool::getConsClassifier(
   int givenClassifierIndex
   )
{
   assert( 0 <= givenClassifierIndex && givenClassifierIndex < (int) consclassescollection.size() );

   return consclassescollection[givenClassifierIndex];
}

/** returns the assignment of constraints to classes of a classifier as integer array */
int* Seeedpool::getConsClassifierArray(
   int givenClassifierIndex
   )
{
   int nconss = consclassescollection[givenClassifierIndex]->getNConss();
   int* output = new int[nconss];
   for( int i = 0; i < nconss; ++ i )
      output[i] = consclassescollection[givenClassifierIndex]->getClassOfCons( i );
   return & output[0];
}

/** returns number of different constraint classifiers */
int Seeedpool::getNConsClassifiers()
{
   return (int) consclassescollection.size();
}

/** adds constraint classifiers with a reduced number of classes */
void Seeedpool::reduceConsclasses()
{
   /** set the number of classes the classifiers should be reduced to */
   int maxnclasses = 9;

   if( getNConss() + getNVars() > 50000 )
      maxnclasses = 3;

   for( size_t classifierid = 0; classifierid < consclassescollection.size(); ++ classifierid )
   {
      ConsClassifier* newclassifier = consclassescollection[classifierid]->reduceClasses( maxnclasses );

      if( newclassifier != NULL )
      {
         std::cout << "added reduced version of consclassifier " << consclassescollection[classifierid]->getName()
            << " with " << maxnclasses << " classes" << std::endl;
         addConsClassifier( newclassifier );
      }
   }
}

/** adds a variable classifier if it is no duplicate of an existing variable classifier */
void Seeedpool::addVarClassifier(
   VarClassifier* givenClassifier
   )
{
   if( givenClassifier != NULL )
   {
      /** check whether there already exists an equivalent varclassifier */
      VarClassifier* equiv = NULL;

      for( size_t i = 0; i < varclassescollection.size(); ++ i )
      {
         if( givenClassifier->classifierIsDuplicateOfClassifier( varclassescollection[i] ) )
         {
            equiv = varclassescollection[i];
            break;
         }
      }

      if( equiv == NULL )
         varclassescollection.push_back( givenClassifier );
      else
         std::cout << "  varclassifier " << givenClassifier->getName()
            << " not considered since it offers the same structure as " << equiv->getName() << std::endl;
   }
}

/** returns a new variable classifier
 *  where all variables with identical objective function value are assigned to the same class */
VarClassifier* Seeedpool::createVarClassifierForObjValues()
{
   std::vector<SCIP_Real> foundobjvals( 0 ); /** all found objective function values */
   std::vector<int> classforvars( getNVars(), -1 ); /** vector assigning a class index to each variable */
   int curclassindex; /** stores a var's classindex if the objective value of a var has already been found for another var */
   SCIP_Real curobjval;
   VarClassifier* classifier; /** new VarClassifier */

   for( int v = 0; v < getNVars(); ++v )
   {
      assert( getVarForIndex( v ) != NULL );
      curobjval = SCIPvarGetObj( getVarForIndex( v ) );
      curclassindex = -1;

      /** check whether current objective funtion value already exists */
      for( size_t c = 0; c < foundobjvals.size(); ++c )
      {
         if( SCIPisEQ( scip, curobjval, foundobjvals[c] ) )
         {
            curclassindex = c;
            break;
         }
      }

      /** assign var to class and save objective function value, if it is new */
      if( curclassindex == -1 )
      {
         foundobjvals.push_back( curobjval );
         classforvars[v] = foundobjvals.size() - 1;
      }
      else
      {
         classforvars[v] = curclassindex;
      }
   }

   classifier = new VarClassifier( scip, "varobjvals", (int) foundobjvals.size(), getNVars() );

   /** set up class information */
   for ( int c = 0; c < classifier->getNClasses(); ++c )
   {
      std::stringstream name;
      std::stringstream text;

      name << std::setprecision( 5 ) << foundobjvals[c];
      text << "This class contains all variables with objective function value " << name.str() << ".";

      classifier->setClassName( c, name.str().c_str() );
      classifier->setClassDescription( c, text.str().c_str() );
   }

   /** assign vars according to classforvars vactor */
   for ( int v = 0; v < classifier->getNVars(); ++v )
   {
      classifier->assignVarToClass( v, classforvars[v] );
   }

   std::cout << " varclassifier varobjvals:" << " yields a classification with " << classifier->getNClasses() << " different variable classes" << std::endl;

   return classifier;
}

/** returns a new variable classifier
 *  where all variables are assigned to class zero, positive or negative according to their objective function value sign
 *  all class zero variables are assumed to be only master variables (set via DECOMPINFO) */
VarClassifier* Seeedpool::createVarClassifierForObjValueSigns()
{
   VarClassifier* classifier= new VarClassifier( scip, "varobjvalsigns", 3, getNVars() ); /** new VarClassifier */
   SCIP_Real curobjval;

   /** set up class information */
   classifier->setClassName( 0, "zero" );
   classifier->setClassDescription( 0, "This class contains all variables with objective function value zero." );
   classifier->setClassDecompInfo( 0, MASTER );
   classifier->setClassName( 1, "positive" );
   classifier->setClassDescription( 1, "This class contains all variables with positive objective function value." );
   classifier->setClassDecompInfo( 1, ALL );
   classifier->setClassName( 2, "negative" );
   classifier->setClassDescription( 2, "This class contains all variables with negative objective function value." );
   classifier->setClassDecompInfo( 2, ALL );

   /** assign vars */
   for( int v = 0; v < getNVars(); ++v )
   {
      assert( getVarForIndex( v ) != NULL );
      curobjval = SCIPvarGetObj( getVarForIndex( v ) );

      if( SCIPisZero( scip, curobjval ) )
      {
         classifier->assignVarToClass( v, 0 );
      }
      else if ( SCIPisPositive( scip, curobjval ) )
      {
         classifier->assignVarToClass( v, 1 );
      }
      else
      {
         classifier->assignVarToClass( v, 2 );
      }
   }

   /* remove a class if there is no variable with the respective sign */
   classifier->removeEmptyClasses();

   std::cout << " varclassifier varobjvalsigns:" << " yields a classification with " << classifier->getNClasses() << " different variable classes" << std::endl;

   return classifier;
}

VarClassifier* Seeedpool::createVarClassifierForSCIPVartypes()
{
   std::vector < SCIP_VARTYPE > foundVartypes( 0 );
   std::vector<int> classForVars = std::vector<int>( getNVars(), - 1 );
   VarClassifier* classifier;

   /** firstly, assign all variables to classindices */
   for( int i = 0; i < getNVars(); ++ i )
   {
      SCIP_VAR* var;
      bool found = false;
      var = getVarForIndex( i );
      SCIP_VARTYPE vT = SCIPvarGetType( var );
      size_t vartype;

      /** check whether the variable's vartype is new */
      for( vartype = 0; vartype < foundVartypes.size(); ++ vartype )
      {
         if( foundVartypes[vartype] == vT )
         {
            found = true;
            break;
         }
      }
      /** if it is new, create a new class index */
      if( ! found )
      {
         foundVartypes.push_back( vT );
         classForVars[i] = foundVartypes.size() - 1;
      }
      else
         classForVars[i] = vartype;
   }

   /** secondly, use these information to create a VarClassifier */
   classifier = new VarClassifier( scip, "vartypes", (int) foundVartypes.size(), getNVars() );

   /** set class names and descriptions of every class */
   for( int c = 0; c < classifier->getNClasses(); ++ c )
   {
      std::string name;
      std::stringstream text;
      switch( foundVartypes[c] )
      {
         case SCIP_VARTYPE_BINARY:
            name = "bin";
            break;
         case SCIP_VARTYPE_INTEGER:
            name = "int";
            break;
         case SCIP_VARTYPE_IMPLINT:
            name = "impl";
            break;
         case SCIP_VARTYPE_CONTINUOUS:
            name = "cont";
            break;
         default:
            name = "newVartype";
            break;
      }
      classifier->setClassName( c, name.c_str() );
      text << "This class contains all variables that are of (SCIP) vartype \"" << name << "\".";
      classifier->setClassDescription( c, text.str().c_str() );
   }

   /** copy the variable assignment information found in first step */
   for( int i = 0; i < classifier->getNVars(); ++ i )
   {
      classifier->assignVarToClass( i, classForVars[i] );
   }

   std::cout << " varclassifier scipvartypes:" << " yields a classification with " << foundVartypes.size()
      << " different variable classes" << std::endl;

   return classifier;
}

/** returns pointer to a variable classifier */
VarClassifier* Seeedpool::getVarClassifier(
   int givenClassifierIndex
   )
{
   assert( 0 <= givenClassifierIndex && givenClassifierIndex < (int) varclassescollection.size() );

   return varclassescollection[givenClassifierIndex];
}

/** returns the assignment of variables to classes of a classifier as integer array */
int* Seeedpool::getVarClassifierArray(
   int givenClassifierIndex
   )
{
   int nvars = varclassescollection[givenClassifierIndex]->getNVars();
   int* output = new int[nvars];
   for( int i = 0; i < nvars; ++ i )
      output[i] = varclassescollection[givenClassifierIndex]->getClassOfVar( i );
   return & output[0];
}

/** returns number of different variable classifiers */
int Seeedpool::getNVarClassifiers()
{
   return (int) varclassescollection.size();
}

/** adds variable classifiers with a reduced number of classes */
void Seeedpool::reduceVarclasses()
{
   /** set the number of classes the classifiers should be reduced to */
   int maxnclasses = 9;

   if( getNConss() + getNVars() > 50000 )
      maxnclasses = 3;

   for( size_t classifierid = 0; classifierid < varclassescollection.size(); ++ classifierid )
   {
      VarClassifier* newclassifier = varclassescollection[classifierid]->reduceClasses( maxnclasses );

      if( newclassifier != NULL )
      {
         std::cout <<  "add reduced version of varclassifier " << varclassescollection[classifierid]->getName() << " with "
            << maxnclasses << " classes" << std::endl;
         addVarClassifier( newclassifier );
      }
   }
}

/** returns a vector of seeeds where all seeeds of the given seeeds having only one block are removed
 *  except for the two seeeds with the lowest numbers of masterconss */
std::vector<SeeedPtr> Seeedpool::removeSomeOneblockDecomps(
   std::vector<SeeedPtr> seeeds
   )
{
   std::vector<SeeedPtr> remainingSeeeds( 0 );
   std::vector<SeeedPtr> oneBlockSeeeds( 0 );

   int nmasterconssfirst = 1000;
   int nmasterconsssecond = 1001;

   for( size_t i = 0; i < seeeds.size(); ++ i )
   {
      /** calculate lowest and second lowest number of masterconss of all one block seeeds */
      if( seeeds[i]->getNBlocks() == 1 )
      {
         if( seeeds[i]->getNMasterconss() < nmasterconssfirst )
         {
            nmasterconsssecond = nmasterconssfirst;
            nmasterconssfirst = seeeds[i]->getNMasterconss();
         }
         else if( seeeds[i]->getNMasterconss() < nmasterconsssecond )
            nmasterconsssecond = seeeds[i]->getNMasterconss();

      }
      else
         remainingSeeeds.push_back( seeeds[i] );
   }

   /** the two one block seeeds with lowest number of masterconss remain */
   for( int i = 0; i < (int) seeeds.size(); ++ i )
   {
      if( seeeds[i]->getNBlocks() == 1
         && ( seeeds[i]->getNMasterconss() == nmasterconssfirst || seeeds[i]->getNMasterconss() == nmasterconsssecond ) )
         remainingSeeeds.push_back( seeeds[i] );
      else if( seeeds[i]->getNBlocks() == 1 )
         oneBlockSeeeds.push_back( seeeds[i] );
   }

   /** all other one block seeeds are removed */
   for( int i = 0; i < (int) oneBlockSeeeds.size(); ++ i )
   {
      delete oneBlockSeeeds[i];
      oneBlockSeeeds[i] = NULL;
   }

   return remainingSeeeds;
}

/** creates a decomposition for a given seeed */
SCIP_RETCODE Seeedpool::createDecompFromSeeed(
   SeeedPtr seeed,
   DEC_DECOMP** newdecomp
   )
{
   char detectorchaininfo[SCIP_MAXSTRLEN];
   SCIP_HASHMAP* vartoblock;
   SCIP_HASHMAP* constoblock;
   SCIP_HASHMAP* varindex;
   SCIP_HASHMAP* consindex;
   SCIP_VAR*** stairlinkingvars;
   SCIP_VAR*** subscipvars;
   SCIP_VAR** linkingvars;
   SCIP_CONS** linkingconss;
   SCIP_CONS*** subscipconss;
   DEC_SCORES scores;
   int* nsubscipconss;
   int* nsubscipvars;
   int* nstairlinkingvars;
   int nlinkingvars;
   int varcounter = 1; /* in varindex counting starts with 1 */
   int conscounter = 1; /* in consindex counting starts with 1 */
   int counterstairlinkingvars = 0;
   int size;

   assert( seeed->checkConsistency( this ) );

   /* create decomp data structure */
   SCIP_CALL_ABORT( DECdecompCreate( scip, newdecomp ) );

   /** set nblocks */
   DECdecompSetNBlocks( * newdecomp, seeed->getNBlocks() );

   //detectorchaininfo ;
   /** set constraints */
   if( seeed->getNMasterconss() != 0 )
      SCIP_CALL_ABORT( SCIPallocBufferArray( scip, & linkingconss, seeed->getNMasterconss() ) );
   else
      linkingconss = NULL;

   SCIP_CALL_ABORT( SCIPallocBufferArray( scip, & nsubscipconss, seeed->getNBlocks() ) );
   SCIP_CALL_ABORT( SCIPallocBufferArray( scip, & subscipconss, seeed->getNBlocks() ) );

   SCIP_CALL_ABORT( SCIPhashmapCreate( & constoblock, SCIPblkmem( scip ), seeed->getNConss() ) );
   SCIP_CALL_ABORT( SCIPhashmapCreate( & consindex, SCIPblkmem( scip ), seeed->getNConss() ) );

   /* set linking constraints */
   for( int c = 0; c < seeed->getNMasterconss(); ++ c )
   {
      int consid = seeed->getMasterconss()[c];
      SCIP_CONS* scipcons = consToScipCons[consid];
      linkingconss[c] = scipcons;
      SCIP_CALL_ABORT( SCIPhashmapInsert( constoblock, scipcons, (void*) ( size_t )( seeed->getNBlocks() + 1 ) ) );
      SCIP_CALL_ABORT( SCIPhashmapInsert( consindex, scipcons, (void*) (size_t) conscounter ) );
      conscounter ++;
   }

   if( seeed->getNMasterconss() != 0 )
      DECdecompSetLinkingconss( scip, * newdecomp, linkingconss, seeed->getNMasterconss() );
   else
      linkingconss = NULL;
   /* set block constraints */
   for( int b = 0; b < seeed->getNBlocks(); ++ b )
   {
      SCIP_CALL_ABORT( SCIPallocBufferArray( scip, & subscipconss[b], seeed->getNConssForBlock( b ) ) );
      nsubscipconss[b] = seeed->getNConssForBlock( b );
      for( int c = 0; c < seeed->getNConssForBlock( b ); ++ c )
      {
         int consid = seeed->getConssForBlock( b )[c];
         SCIP_CONS* scipcons = consToScipCons[consid];

         assert( scipcons != NULL );
         subscipconss[b][c] = scipcons;
         SCIP_CALL_ABORT( SCIPhashmapInsert( constoblock, scipcons, (void*) ( size_t )( b + 1 ) ) );
         SCIP_CALL_ABORT( SCIPhashmapInsert( consindex, scipcons, (void*) (size_t) conscounter ) );
         conscounter ++;
      }
   }

   DECdecompSetSubscipconss( scip, * newdecomp, subscipconss, nsubscipconss );

   DECdecompSetConstoblock( * newdecomp, constoblock );
   DECdecompSetConsindex( * newdecomp, consindex );

   /* finished setting constraint data structures */
   /** now: set variables */
   SCIP_CALL_ABORT( SCIPallocBufferArray( scip, & nsubscipvars, seeed->getNBlocks() ) );
   SCIP_CALL_ABORT( SCIPallocBufferArray( scip, & subscipvars, seeed->getNBlocks() ) );
   SCIP_CALL_ABORT( SCIPallocBufferArray( scip, & stairlinkingvars, seeed->getNBlocks() ) );
   SCIP_CALL_ABORT( SCIPallocBufferArray( scip, & nstairlinkingvars, seeed->getNBlocks() ) );

   SCIP_CALL_ABORT( SCIPhashmapCreate( & vartoblock, SCIPblkmem( scip ), seeed->getNVars() ) );
   SCIP_CALL_ABORT( SCIPhashmapCreate( & varindex, SCIPblkmem( scip ), seeed->getNVars() ) );

   /** set linkingvars */
   nlinkingvars = seeed->getNLinkingvars() + seeed->getNMastervars() + seeed->getNTotalStairlinkingvars();

   if( nlinkingvars != 0 )
      SCIP_CALL_ABORT( SCIPallocBufferArray( scip, & linkingvars, nlinkingvars ) );
   else
      linkingvars = NULL;

   for( int v = 0; v < seeed->getNLinkingvars(); ++ v )
   {
      int var = seeed->getLinkingvars()[v];
      SCIP_VAR* scipvar = SCIPvarGetProbvar( varToScipVar[var] );
      assert( scipvar != NULL );

      linkingvars[v] = scipvar;
      SCIP_CALL_ABORT( SCIPhashmapInsert( vartoblock, scipvar, (void*) ( size_t )( seeed->getNBlocks() + 2 ) ) );
      SCIP_CALL_ABORT( SCIPhashmapInsert( varindex, scipvar, (void*) (size_t) varcounter ) );
      varcounter ++;
   }

   for( int v = 0; v < seeed->getNMastervars(); ++ v )
   {
      int var = seeed->getMastervars()[v];
      SCIP_VAR* scipvar = SCIPvarGetProbvar( varToScipVar[var] );
      linkingvars[v + seeed->getNLinkingvars()] = scipvar;
      SCIP_CALL_ABORT( SCIPhashmapInsert( vartoblock, scipvar, (void*) ( size_t )( seeed->getNBlocks() + 1 ) ) );
      SCIP_CALL_ABORT( SCIPhashmapInsert( varindex, scipvar, (void*) (size_t) varcounter ) );
      varcounter ++;
   }

   /* set block variables */
   for( int b = 0; b < seeed->getNBlocks(); ++ b )
   {
      if( seeed->getNVarsForBlock( b ) > 0 )
         SCIP_CALL_ABORT( SCIPallocBufferArray( scip, & subscipvars[b], seeed->getNVarsForBlock( b ) ) );
      else
         subscipvars[b] = NULL;

      if( seeed->getNStairlinkingvars( b ) > 0 )
         SCIP_CALL_ABORT( SCIPallocBufferArray( scip, & stairlinkingvars[b], seeed->getNStairlinkingvars( b ) ) );
      else
         stairlinkingvars[b] = NULL;

      nsubscipvars[b] = seeed->getNVarsForBlock( b );
      nstairlinkingvars[b] = seeed->getNStairlinkingvars( b );

      for( int v = 0; v < seeed->getNVarsForBlock( b ); ++ v )
      {
         int var = seeed->getVarsForBlock( b )[v];
         SCIP_VAR* scipvar = SCIPvarGetProbvar( varToScipVar[var] );
         assert( scipvar != NULL );

         subscipvars[b][v] = scipvar;
         SCIP_CALL_ABORT( SCIPhashmapInsert( vartoblock, scipvar, (void*) ( size_t )( b + 1 ) ) );
         SCIP_CALL_ABORT( SCIPhashmapInsert( varindex, scipvar, (void*) (size_t) varcounter ) );
         varcounter ++;
      }

      for( int v = 0; v < seeed->getNStairlinkingvars( b ); ++ v )
      {
         int var = seeed->getStairlinkingvars( b )[v];
         SCIP_VAR* scipvar = SCIPvarGetProbvar( varToScipVar[var] );
         assert( scipvar != NULL );

         stairlinkingvars[b][v] = scipvar;
         linkingvars[seeed->getNLinkingvars() + seeed->getNMastervars() + counterstairlinkingvars] = scipvar;
         SCIP_CALL_ABORT( SCIPhashmapInsert( vartoblock, scipvar, (void*) ( size_t )( seeed->getNBlocks() + 2 ) ) );
         SCIP_CALL_ABORT( SCIPhashmapInsert( varindex, scipvar, (void*) (size_t) varcounter ) );
         varcounter ++;
         counterstairlinkingvars ++;
      }
   }

   DECdecompSetSubscipvars( scip, * newdecomp, subscipvars, nsubscipvars );
   DECdecompSetStairlinkingvars( scip, * newdecomp, stairlinkingvars, nstairlinkingvars );
   DECdecompSetLinkingvars( scip, * newdecomp, linkingvars, nlinkingvars, seeed->getNMastervars() );
   DECdecompSetVarindex( * newdecomp, varindex );
   DECdecompSetVartoblock( * newdecomp, vartoblock );

   /** free stuff */

   /** free constraints */
   SCIPfreeBufferArrayNull( scip, & linkingconss );
   SCIPfreeBufferArrayNull( scip, & nsubscipconss );
   for( int b = seeed->getNBlocks() - 1; b >= 0; -- b )
   {
      SCIPfreeBufferArrayNull( scip, & ( subscipconss[b] ) );
   }
   SCIPfreeBufferArrayNull( scip, & ( subscipconss ) );

   /** free vars stuff */
   SCIPfreeBufferArrayNull( scip, & ( linkingvars ) );
   for( int b = seeed->getNBlocks() - 1; b >= 0; -- b )
   {
      if( nsubscipvars[b] != 0 )
      {
         SCIPfreeBufferArrayNull( scip, & ( subscipvars[b] ) );
      }
   }

   SCIPfreeBufferArrayNull( scip, & ( subscipvars ) );
   SCIPfreeBufferArrayNull( scip, & ( nsubscipvars ) );

   for( int b = seeed->getNBlocks() - 1; b >= 0; -- b )
   {
      if( nstairlinkingvars[b] != 0 )
      {
         SCIPfreeBufferArrayNull( scip, & ( stairlinkingvars[b] ) );
      }
   }
   SCIPfreeBufferArrayNull( scip, & ( stairlinkingvars ) );
   SCIPfreeBufferArrayNull( scip, & ( nstairlinkingvars ) );

   /** set detectorchain */
   int ndetectors = seeed->getNDetectors();
   ( * newdecomp )->sizedetectorchain = ndetectors;
   size = SCIPcalcMemGrowSize( scip, ( * newdecomp )->sizedetectorchain );
   SCIP_CALL_ABORT( SCIPallocBlockMemoryArray( scip, & ( * newdecomp )->detectorchain, size ) );
   for( int k = 0; k < ndetectors; ++ k )
   {
      if( k != ndetectors - 1 || ! seeed->getFinishedByFinisher() )
      {
         //          std::cout << " added detector of " << i << "-th seeed to its detetcor chain" << std::endl;
         ( * newdecomp )->detectorchain[k] = seeed->getDetectorchain()[k];
      }
      else
         ( * newdecomp )->detectorchain[k] = seeed->getDetectorchain()[k];
   }

   /** set statistical detector chain data */
   DECdecompSetSeeedID( * newdecomp, seeed->getID() );
   if( seeed->getNDetectors() > 0 )
   {
      DECdecompSetDetectorClockTimes( scip, * newdecomp, & ( seeed->detectorClockTimes[0] ) );
      DECdecompSetDetectorPctVarsToBorder( scip, * newdecomp, & ( seeed->pctVarsToBorder[0] ) );
      DECdecompSetDetectorPctVarsToBlock( scip, * newdecomp, & ( seeed->pctVarsToBlock[0] ) );
      DECdecompSetDetectorPctVarsFromOpen( scip, * newdecomp, & ( seeed->pctVarsFromFree[0] ) );
      DECdecompSetDetectorPctConssToBorder( scip, * newdecomp, & ( seeed->pctConssToBorder[0] ) );
      DECdecompSetDetectorPctConssToBlock( scip, * newdecomp, & ( seeed->pctConssToBlock[0] ) );
      DECdecompSetDetectorPctConssFromOpen( scip, * newdecomp, & ( seeed->pctConssFromFree[0] ) );
      DECdecompSetNNewBlocks( scip, * newdecomp, & ( seeed->nNewBlocks[0] ) );
   }


   /** set detector chain info string */
   SCIPsnprintf( detectorchaininfo, SCIP_MAXSTRLEN, "") ;
   if( seeed->usergiven == USERGIVEN::PARTIAL || seeed->usergiven == USERGIVEN::COMPLETE || seeed->usergiven == USERGIVEN::COMPLETED_CONSTOMASTER)
   {
      seeed->buildDecChainString();
   }
   SCIP_CALL( DECdecompSetDetectorChainString( scip, * newdecomp, seeed->detectorchainstring ) );

   /** set dectype */
   if( ( * newdecomp )->nlinkingvars == seeed->getNTotalStairlinkingvars() && ( * newdecomp )->nlinkingconss == 0
      && DECdecompGetNLinkingvars( * newdecomp ) > 0 )
   {
      ( * newdecomp )->type = DEC_DECTYPE_STAIRCASE;
   }
   else if( ( * newdecomp )->nlinkingvars > 0 || seeed->getNTotalStairlinkingvars() > 0 )
   {
      ( * newdecomp )->type = DEC_DECTYPE_ARROWHEAD;
   }
   else if( ( * newdecomp )->nlinkingconss > 0 )
   {
      ( * newdecomp )->type = DEC_DECTYPE_BORDERED;
   }
   else if( ( * newdecomp )->nlinkingconss == 0 && seeed->getNTotalStairlinkingvars() == 0 )
   {
      ( * newdecomp )->type = DEC_DECTYPE_DIAGONAL;
   }
   else
   {
      ( * newdecomp )->type = DEC_DECTYPE_UNKNOWN;
   }


   SCIP_CALL( DECevaluateDecomposition( scip, * newdecomp, & scores ) );

   assert( scores.maxwhitescore == seeed->getMaxWhiteScore() );
   assert( DECdecompCheckConsistency( scip, ( * newdecomp ) ) );
   assert( ! SCIPhashmapIsEmpty( ( * newdecomp )->constoblock ) );
   assert( ! SCIPhashmapIsEmpty( ( * newdecomp )->vartoblock ) );

   return SCIP_OKAY;
}

/** creates a seeed for a given decomposition */
SCIP_RETCODE Seeedpool::createSeeedFromDecomp(
   DEC_DECOMP* decomp,
   SeeedPtr* newseeed
   )
{
   *newseeed = new Seeed( scip, this->getNewIdForSeeed(), this->getNConss(), this->getNVars() );

   return SCIP_OKAY;
}

/** returns true if the matrix structure corresponds to the transformed problem */
SCIP_Bool Seeedpool::getTransformedInfo()
{
   return transformed;
}

} /* namespace gcg */<|MERGE_RESOLUTION|>--- conflicted
+++ resolved
@@ -28,7 +28,7 @@
 /**@file   class_seeedpool.cpp
  * @brief  class with functions for seeedpoolnTotalSeeeds
  * @author Michael Bastubbe
- *
+ * @author Julius Hense
  */
 
 /*---+----1----+----2----+----3----+----4----+----5----+----6----+----7----+----8----+----9----+----0----+----1----+----2*/
@@ -86,21 +86,6 @@
 
 /* @todo use structs in c++ or would it be better to create a (local) conshdlrData class? */
 /** constraint handler data */
-<<<<<<< HEAD
-struct SCIP_ConshdlrData
-{
-   DEC_DECOMP** decdecomps;      /**< array of decomposition structures */
-   DEC_DETECTOR** detectors;     /**< array of structure detectors */
-   int* priorities;              /**< priorities of the detectors */
-   int ndetectors;               /**< number of detectors */
-   SCIP_CLOCK* detectorclock;    /**< clock to measure detection time */
-   SCIP_Bool hasrun;             /**< flag to indicate whether we have already detected */
-   int ndecomps;                 /**< number of decomposition structures  */
-   SCIP_Bool createbasicdecomp;  /**< indicates whether to create a decomposition with all constraints in the
-                                   *< master if no other specified */
-   int nthreads;                 /**< number of threads in case OpenMP is used */
-};
-=======
 //struct SCIP_ConshdlrData
 //{
 //   DEC_DECOMP**          decdecomps;         /**< array of decomposition structures */
@@ -113,7 +98,6 @@
 //   SCIP_Bool             createbasicdecomp;  /**< indicates whether to create a decomposition with all constraints in the master if no other specified */
 //   int                   nthreads;
 //};
->>>>>>> fda41696
 
 namespace gcg{
 
@@ -331,17 +315,17 @@
    return ( i->getMaxWhiteScore() < j->getMaxWhiteScore() );
 }
 
+/** @todo comment */
 SCIP_Bool cmpSeeedsBorderArea(SeeedPtr i, SeeedPtr j)
 {
    return (i->borderareascore < j->borderareascore );
 }
 
-
+/** @todo comment */
 SCIP_Bool cmpSeeedsClassic(SeeedPtr i, SeeedPtr j)
 {
    return (i->score < j->score );
 }
-
 
 /* method to thin out the vector of given seeeds */
 std::vector<SeeedPtr> thinout(
@@ -511,13 +495,13 @@
 
 /** constructor */
 Seeedpool::Seeedpool(
-   SCIP* givenScip, /**< SCIP data structure */
+   SCIP* givenScip,
    const char* conshdlrName,
    SCIP_Bool _transformed
    ) :
-   scip( givenScip ), currSeeeds( 0 ), incompleteSeeeds( 0 ), ancestorseeeds( 0 ), nVars( SCIPgetNVars( givenScip ) ),
-   nConss( SCIPgetNConss( givenScip ) ), nnonzeros( 0 ), nDetectors( 0 ), nFinishingDetectors( 0 ),
-   candidatesNBlocks( 0 ), transformed( _transformed )
+   scip( givenScip ), nVars( SCIPgetNVars( givenScip ) ), nConss( SCIPgetNConss( givenScip ) ), nDetectors( 0 ),
+   nFinishingDetectors( 0 ), nnonzeros( 0 ), candidatesNBlocks( 0 ), transformed( _transformed ),
+   incompleteSeeeds( 0 ), currSeeeds( 0 ), ancestorseeeds( 0 )
 {
    SCIP_CONS** conss;
    SCIP_VAR** vars;
@@ -698,18 +682,14 @@
    /*  init  seeedpool with empty seeed */
    addSeeedToCurr( new Seeed( scip, - 1, nConss, nVars ) );
 
-<<<<<<< HEAD
+   for ( int i = 0; i < SCIPconshdlrDecompGetNBlockNumberCandidates(scip); ++i )
+   {
+         addUserCandidatesNBlocks(SCIPconshdlrDecompGetBlockNumberCandidate(scip, i) );
+   }
+
+
+
 } //end constructor
-=======
-   for ( int i = 0; i < SCIPconshdlrDecompGetNBlockNumberCandidates(scip); ++i )
-   {
-         addUserCandidatesNBlocks(SCIPconshdlrDecompGetBlockNumberCandidate(scip, i) );
-   }
-
-
-
-}//end constructor
->>>>>>> fda41696
 
 /** destructor */
 Seeedpool::~Seeedpool()
@@ -1373,6 +1353,44 @@
    }
 }*/
 
+/** adds a seeed to current seeeds */
+void Seeedpool::addSeeedToAncestor(
+   SeeedPtr seeed
+   )
+{
+   ancestorseeeds.push_back(seeed);
+}
+
+/** adds a seeed to current seeeds */
+void Seeedpool::addSeeedToCurr(
+   SeeedPtr seeed
+   )
+{
+   currSeeeds.push_back( seeed );
+}
+
+/** adds a seeed to finished seeeds */
+void Seeedpool::addSeeedToFinished(
+   SeeedPtr seeed
+   )
+{
+   finishedSeeeds.push_back( seeed );
+}
+
+/** adds a seeed to incomplete seeeds */
+void Seeedpool::addSeeedToIncomplete(
+   SeeedPtr seeed
+   )
+{
+   incompleteSeeeds.push_back(seeed);
+}
+
+/** clear ancestor seeed data structure */
+void Seeedpool::clearAncestorSeeeds()
+{
+   ancestorseeeds.clear();
+}
+
 /** clears current seeed data structure */
 void Seeedpool::clearCurrentSeeeds()
 {
@@ -1388,6 +1406,16 @@
 void Seeedpool::clearIncompleteSeeeds()
 {
    incompleteSeeeds.clear();
+}
+
+/** returns a seeed from ancestor seeed data structure */
+SeeedPtr Seeedpool::getAncestorSeeed(
+   int seeedindex /**< index of seeed in current (open) seeed data structure */
+   )
+{
+   assert( 0 <= seeedindex && seeedindex < (int) ancestorseeeds.size() );
+
+   return ancestorseeeds[seeedindex];
 }
 
 /** returns a seeed from current (open) seeed data structure */
@@ -1400,23 +1428,6 @@
    return currSeeeds[seeedindex];
 }
 
-/** adds a seeed to current seeeds */
-void Seeedpool::addSeeedToAncestor(
-   SeeedPtr seeed
-   )
-{
-   ancestorseeeds.push_back(seeed);
-}
-
-/** adds a seeed to incomplete seeeds */
-void Seeedpool::addSeeedToIncomplete(
-   SeeedPtr seeed
-   )
-{
-   incompleteSeeeds.push_back(seeed);
-}
-
-
 /** returns a seeed from finished seeed data structure */
 SeeedPtr Seeedpool::getFinishedSeeed(
    int seeedindex
@@ -1437,6 +1448,12 @@
    return incompleteSeeeds[seeedindex];
 }
 
+/** returns size of ancestor seeed data structure */
+int Seeedpool::getNAncestorSeeeds()
+{
+   return currSeeeds.size();
+}
+
 /** returns size of current (open) seeed data structure */
 int Seeedpool::getNCurrentSeeeds()
 {
@@ -1455,6 +1472,7 @@
    return incompleteSeeeds.size();
 
 }
+
 /** translates seeeds and classifiers if the index structure of the problem has changed, e.g. due to presolving */
 void Seeedpool::translateSeeedData(
    Seeedpool* origpool,
@@ -1515,13 +1533,6 @@
    newseeeds = getTranslatedSeeeds( origseeeds, rowothertothis, rowthistoother, colothertothis, colthistoother );
 }
 
-/** registers translated seeeds from the original problem */
-void Seeedpool::populate(
-   std::vector<SeeedPtr> seeeds
-   )
-{
-   seeedstopopulate = seeeds;
-}
 /** calculates necessary data for translating seeeds and classifiers */
 void Seeedpool::calcTranslationMapping(
    Seeedpool* origpool,
@@ -1806,6 +1817,14 @@
    return newclassifiers;
 }
 
+/** registers translated seeeds from the original problem */
+void Seeedpool::populate(
+   std::vector<SeeedPtr> seeeds
+   )
+{
+   seeedstopopulate = seeeds;
+}
+
 /** sorts the seeed and calculates a its implicit assignments, hashvalue and evaluation */
 SCIP_RETCODE Seeedpool::prepareSeeed(
    SeeedPtr seeed
@@ -1819,22 +1838,6 @@
    return SCIP_OKAY;
 }
 
-/** adds a seeed to current seeeds */
-void Seeedpool::addSeeedToCurr(
-   SeeedPtr seeed
-   )
-{
-   currSeeeds.push_back( seeed );
-}
-
-/** adds a seeed to finished seeeds */
-void Seeedpool::addSeeedToFinished(
-   SeeedPtr seeed
-   )
-{
-   finishedSeeeds.push_back( seeed );
-}
-
 /** sorts seeeds in allrelevantseeeds data structure by ascending id */
 void Seeedpool::sortAllRelevantSeeeds()
 {
@@ -2020,10 +2023,6 @@
    std::vector<int> toreturn( 0 );
    SCIP_Bool output = false;
 
-<<<<<<< HEAD
-   /** firstly: sort the current candidates by the number of occurences */
-   std::sort( candidatesNBlocks.begin(), candidatesNBlocks.end(), sort_decr() );
-=======
    /** first: get the block number candidates directly given by the user */
    if( output && !usercandidatesnblocks.empty() )
    {
@@ -2042,23 +2041,17 @@
    }
 
    /** second: sort the current candidates */
-   std::sort(candidatesNBlocks.begin(), candidatesNBlocks.end(), sort_decr() );
->>>>>>> fda41696
+   std::sort( candidatesNBlocks.begin(), candidatesNBlocks.end(), sort_decr() );
 
    /** optional: print sorted candidates */
    if( output )
    {
       std::cout << "nCandidates: " << candidatesNBlocks.size() << std::endl;
-<<<<<<< HEAD
+
+
       for( size_t i = 0; i < candidatesNBlocks.size(); ++ i )
          std::cout << "nblockcandides: " << candidatesNBlocks[i].first << " ; " << candidatesNBlocks[i].second
             << " times prop " << std::endl;
-=======
-
-
-      for( size_t i = 0; i < candidatesNBlocks.size(); ++i )
-         std::cout << "nblockcandides: " << candidatesNBlocks[i].first << " ; " << candidatesNBlocks[i].second << " times prop " << std::endl;
->>>>>>> fda41696
    }
 
    /** secondly: push candidates to output vector */
@@ -2093,41 +2086,34 @@
    }
 }
 
-<<<<<<< HEAD
-/** calculates and adds block size candidates using constraint classifications and variable classifications */
-=======
-
+/* @todo comment */
 void Seeedpool::addUserCandidatesNBlocks(
-   int                 candidate            /**< candidate for block size */
-   ){
-
+   int candidate
+   )
+{
    bool alreadyIn = false;
    for( size_t i = 0; i < candidatesNBlocks.size(); ++i )
    {
-      if( usercandidatesnblocks[i] == candidate)
-      {
-         std::cout <<  candidate <<  " is already given by the user as a block number candidate " << std::endl;
+      if( usercandidatesnblocks[i] == candidate )
+      {
+         std::cout << candidate << " is already given by the user as a block number candidate " << std::endl;
          return;
       }
    }
    if( !alreadyIn )
    {
       std::cout << "added user block number candidate : " << candidate << std::endl;
-      usercandidatesnblocks.push_back( candidate );
-   }
-
-
-   return;
-}
-
-int Seeedpool::getNUserCandidatesNBlocks(
-      ){
+      usercandidatesnblocks.push_back(candidate);
+   }
+}
+
+/** @todo comment! */
+int Seeedpool::getNUserCandidatesNBlocks()
+{
    return (int) usercandidatesnblocks.size();
 }
 
-
-
->>>>>>> fda41696
+/** calculates and adds block size candidates using constraint classifications and variable classifications */
 void Seeedpool::calcCandidatesNBlocks()
 {
    /* strategy: for every subset of constraint classes and variable classes calculate gcd (greatest common divisors)

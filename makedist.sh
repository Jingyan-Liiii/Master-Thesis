--- conflicted
+++ resolved
@@ -2,11 +2,7 @@
 
 # For release versions, only use VERSION="x.x.x".
 # For development versions, use VERSION="x.x.x.x" with subversion number.
-<<<<<<< HEAD
 VERSION="3.6.0"
-=======
-VERSION="3.5.2"
->>>>>>> 9890b5f9
 NAME="gcg-$VERSION"
 rm -f $NAME
 ln -s . $NAME

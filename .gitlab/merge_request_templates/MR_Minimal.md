## What does this MR do?

<!-- Briefly describe what this MR is about -->

## Related issues

<!-- Mention the issue(s) this MR closes or is related to -->

Closes 

## Author's checklist

- [ ] Apply the correct labels (and milestone)
- [ ] Crosslink this MR from other subject-related docs
- [ ] Update CHANGELOG
<<<<<<< HEAD
=======
- [ ] _For new features_: Append a TeX-file with a section for the SCIP release report in the description
- [ ] _For new features_: Add a description page in the GCG documentation
>>>>>>> 5ea86da8


## Review checklist

- [ ] Passed CI pipeline (required)
- [ ] Your team's review (required)
- [ ] _For new features or larger changes_: [Thorough experimental evaluation](https://git.or.rwth-aachen.de/gcg/gcg/-/wikis/GCG-Manuals-and-Guides/Git-Instructions-and-Guidelines#gcg-merge-request-guidelines-checklist)
- [ ] PM's review (recommended, but not a blocker)
<|MERGE_RESOLUTION|>--- conflicted
+++ resolved
@@ -13,11 +13,8 @@
 - [ ] Apply the correct labels (and milestone)
 - [ ] Crosslink this MR from other subject-related docs
 - [ ] Update CHANGELOG
-<<<<<<< HEAD
-=======
 - [ ] _For new features_: Append a TeX-file with a section for the SCIP release report in the description
 - [ ] _For new features_: Add a description page in the GCG documentation
->>>>>>> 5ea86da8
 
 
 ## Review checklist

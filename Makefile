--- conflicted
+++ resolved
@@ -161,20 +161,10 @@
 
 MAINNAME	=	gcg
 
-<<<<<<< HEAD
-LIBOBJ		=	reader_tex.o \
-			reader_blk.o \
-			reader_dec.o \
-			reader_ref.o \
-			gcgplugins.o \
-			relax_gcg.o \
-			pricer_gcg.o \
-			benders_gcg.o \
-=======
 LIBOBJ = \
 			branch_empty.o \
 			branch_generic.o \
->>>>>>> bab14391
+			benders_gcg.o \
 			branch_orig.o \
 			branch_relpsprob.o \
 			branch_ryanfoster.o \
@@ -269,51 +259,7 @@
 			heur_xpcrossover.o \
 			heur_xprins.o \
 			masterplugins.o \
-<<<<<<< HEAD
 			bendersplugins.o \
-			nodesel_master.o \
-			sepa_master.o \
-			sepa_basis.o \
-			disp_gcg.o \
-			disp_master.o \
-			dialog_gcg.o \
-			dialog_master.o \
-			event_bestsol.o \
-			event_mastersol.o \
-			event_relaxsol.o \
-			event_solvingstats.o \
-			event_display.o \
-			solver.o \
-			solver_mip.o \
-			solver_knapsack.o \
-			cons_decomp.o \
-			decomp.o \
-			dec_constype.o \
-			dec_stairheur.o \
-			dec_connected.o \
-			dec_consname.o \
-			dec_cutpacking.o \
-			dec_densemasterconss.o \
-			dec_staircase.o \
-			dec_staircase_lsp.o \
-			dec_random.o \
-			dec_colors.o \
-			dec_dbscan.o \
-			dec_mst.o \
-			dec_mcl.o \
-			dec_postprocess.o \
-			dec_compgreedily.o \
-			dec_mastersetcover.o \
-			dec_mastersetpack.o \
-			dec_mastersetpart.o \
-			dec_varclass.o \
-			gcggithash.o \
-			reader_gp.o \
-			reader_tex.o \
-			reader_cls.o \
-			scip_misc.o \
-=======
->>>>>>> bab14391
 			misc.o \
 			nodesel_master.o \
 			objdialog.o \

#* * * * * * * * * * * * * * * * * * * * * * * * * * * * * * * * * * * * * * *
#*                                                                           *
#*                  This file is part of the program                         *
#*          GCG --- Generic Column Generation                                *
#*                  a Dantzig-Wolfe decomposition based extension            *
#*                  of the branch-cut-and-price framework                    *
#*         SCIP --- Solving Constraint Integer Programs                      *
#*                                                                           *
#* Copyright (C) 2010-2017 Operations Research, RWTH Aachen University       *
#*                         Zuse Institute Berlin (ZIB)                       *
#*                                                                           *
#* This program is free software; you can redistribute it and/or             *
#* modify it under the terms of the GNU Lesser General Public License        *
#* as published by the Free Software Foundation; either version 3            *
#* of the License, or (at your option) any later version.                    *
#*                                                                           *
#* This program is distributed in the hope that it will be useful,           *
#* but WITHOUT ANY WARRANTY; without even the implied warranty of            *
#* MERCHANTABILITY or FITNESS FOR A PARTICULAR PURPOSE.  See the             *
#* GNU Lesser General Public License for more details.                       *
#*                                                                           *
#* You should have received a copy of the GNU Lesser General Public License  *
#* along with this program; if not, write to the Free Software               *
#* Foundation, Inc., 51 Franklin St, Fifth Floor, Boston, MA 02110-1301, USA.*
#*                                                                           *
#* * * * * * * * * * * * * * * * * * * * * * * * * * * * * * * * * * * * * * *

#@file    Makefile
#@brief   Makefile for generic column generation code using SCIP as a callable library
#@author  Gerald Gamrath
#@author  Martin Bergner
#@author  Christian Puchert

#-----------------------------------------------------------------------------
# paths
#-----------------------------------------------------------------------------
VERSION         :=	2.1.3
GCGGITHASH	=
SCIPDIR         =   lib/scip

#-----------------------------------------------------------------------------
# necessary information
#-----------------------------------------------------------------------------
LIBDIR          =	lib
DIRECTORIES     =	$(LIBDIR) $(LIBOBJDIR) $(LIBOBJSUBDIRS)
SOFTLINKS	=
MAKESOFTLINKS	=	true

SHELL		= 	bash
READ		=	read -e
LN_s		= 	ln -s
GCGDIR		=	$(realpath .)
TIME		=	3600
DIP			=	dip
MASTERSETTINGS	=	default

VALGRIND	=	false
MODE		=	readdec
PROJECT		=	none
GTEST		=	true
PARASCIP	= 	true
BLISS      	=   true
OPENMP      =   false
GSL         =   false
LASTSETTINGS	=	$(OBJDIR)/make.lastsettings
LINKSMARKERFILE	=	$(LIBDIR)/linkscreated.$(BLISS)

# overriding SCIP PARASCIP setting if compiled with OPENMP
ifeq ($(OPENMP),true)
override PARASCIP=true
endif

# overriding SCIP LPS setting if compiled with CPLEXSOLVER
ifeq ($(CPLEXSOLVER),true)
override LPS =  cpx
endif


#-----------------------------------------------------------------------------
# include default project Makefile from SCIP
#-----------------------------------------------------------------------------
-include $(SCIPDIR)/make/make.project

#-----------------------------------------------------------------------------
# BLISS
#-----------------------------------------------------------------------------

ifeq ($(BLISS),false)
FLAGS		+=	-DNBLISS
else
LDFLAGS		+= 	-lbliss
ifeq ($(COMP),gnu)
FLAGS		+=	-isystem$(LIBDIR)/blissinc
else
FLAGS		+=	-I$(LIBDIR)/blissinc
endif
SOFTLINKS	+=	$(LIBDIR)/blissinc
SOFTLINKS	+=	$(LIBDIR)/libbliss.$(STATICLIBEXT)
LINKMSG		+=	"bliss graph isomorphism framework (disable by compiling with \"make BLISS=false\"):\n"
LINKMSG		+=	" -> blissinc is the path to the bliss include files, e.g., \"bliss-0.72\"\n"
LINKMSG		+=	" -> \"libbliss.$(STATICLIBEXT)\" is the path to the bliss library, e.g., \"blissinc/libbliss.$(STATICLIBEXT)\"\n"
endif

#-----------------------------------------------------------------------------
# GSL
#-----------------------------------------------------------------------------
ifeq ($(GSL),true)
LDFLAGS                +=      -lgsl -lgslcblas -lm
FLAGS		           +=	   -DGSL
endif

#-----------------------------------------------------------------------------
# CPLEX pricing solver
#-----------------------------------------------------------------------------

ifeq ($(CPLEXSOLVER),true)
FLAGS		+=	-DCPLEXSOLVER -I$(SCIPDIR)/lib/include/cpxinc
else
FLAGS		+=	-DNCPLEXSOLVER
endif

#-----------------------------------------------------------------------------
# GCG statistics
#-----------------------------------------------------------------------------

ifeq ($(STATISTICS),true)
FLAGS		+=	-DSCIP_STATISTIC
endif

#-----------------------------------------------------------------------------
# Main Program
#-----------------------------------------------------------------------------

MAINNAME	=	gcg

LIBOBJ		=	reader_blk.o \
			reader_dec.o \
			reader_ref.o \
			gcgplugins.o \
			relax_gcg.o \
			pricer_gcg.o \
			branch_orig.o \
			branch_ryanfoster.o \
			branch_generic.o \
			cons_origbranch.o \
			cons_masterbranch.o \
			cons_integralorig.o \
			heur_gcgcoefdiving.o \
			heur_gcgdins.o \
			heur_gcgfeaspump.o \
			heur_gcgfracdiving.o \
			heur_gcgguideddiving.o \
			heur_gcglinesdiving.o \
			heur_gcgpscostdiving.o \
			heur_gcgrens.o \
			heur_gcgrins.o \
			heur_gcgrounding.o \
			heur_gcgsimplerounding.o \
			heur_gcgshifting.o \
			heur_gcgveclendiving.o \
			heur_gcgzirounding.o \
			heur_greedycolsel.o \
			heur_masterdiving.o \
			heur_mastercoefdiving.o \
			heur_masterfracdiving.o \
			heur_masterlinesdiving.o \
			heur_mastervecldiving.o \
			heur_origdiving.o \
			heur_relaxcolsel.o \
			heur_restmaster.o \
			heur_setcover.o \
			heur_xpcrossover.o \
			heur_xprins.o \
			branch_empty.o \
			branch_relpsprob.o \
			masterplugins.o \
			nodesel_master.o \
			sepa_master.o \
			sepa_basis.o \
			disp_gcg.o \
			disp_master.o \
			dialog_gcg.o \
			dialog_master.o \
			event_bestsol.o \
			event_mastersol.o \
			event_relaxsol.o \
			event_solvingstats.o \
			event_display.o \
			solver_mip.o \
			solver_knapsack.o \
			cons_decomp.o \
			decomp.o \
			dec_arrowheur.o \
			dec_stairheur.o \
			dec_connected.o \
			dec_consname.o \
			dec_cutpacking.o \
			dec_staircase.o \
			dec_random.o \
			dec_colors.o \
			gcggithash.o \
			reader_gp.o \
			scip_misc.o \
			misc.o \
			gcgheur.o \
			gcgvar.o \
			class_pricingtype.o \
			class_pricingcontroller.o \
			class_stabilization.o \
			graph/weights.o \
			graph/inst.o \
			graph/graph_tclique.o \
			stat.o \
			objdialog.o \
			dialog_graph.o \
			gcgpqueue.o \
			gcgcol.o \
<<<<<<< HEAD
			class_colpool.o \
			pricingjob.o
=======
			colpool.o \
			pricestore_gcg.o
>>>>>>> 6f116bd9

ifeq ($(BLISS),true)
LIBOBJ		+=	bliss_automorph.o \
			dec_isomorph.o \
			bliss.o
endif

ifeq ($(CPLEXSOLVER),true)
LIBOBJ		+=	solver_cplex.o
endif

MAINOBJ		=	main.o

MAINSRC		=	$(filter $(wildcard $(SRCDIR)/*.c),$(addprefix $(SRCDIR)/,$(MAINOBJ:.o=.c))) $(filter $(wildcard $(SRCDIR)/*.cpp),$(addprefix $(SRCDIR)/,$(MAINOBJ:.o=.cpp)))
MAINDEP		=	$(SRCDIR)/depend.cmain.$(OPT)

MAIN		=	$(MAINNAME)-$(VERSION).$(BASE).$(LPS)$(EXEEXTENSION)
MAINFILE	=	$(BINDIR)/$(MAIN)
MAINSHORTLINK	=	$(BINDIR)/$(MAINNAME)
MAINOBJFILES	=	$(addprefix $(OBJDIR)/,$(MAINOBJ))

# GCG Library
LIBOBJDIR	=	$(OBJDIR)/lib
OBJSUBDIRS	= 	graph
LIBOBJSUBDIRS   =       $(addprefix $(LIBOBJDIR)/,$(OBJSUBDIRS))

GCGLIBSHORTNAME =	gcg
GCGLIBNAME	=	$(GCGLIBSHORTNAME)-$(VERSION)

GCGLIBOBJ	=	${LIBOBJ}
GCGLIB		=	$(GCGLIBNAME).$(BASE)
GCGLIBFILE	=	$(LIBDIR)/lib$(GCGLIB).$(LIBEXT)
GCGLIBOBJFILES	=	$(addprefix $(LIBOBJDIR)/,$(GCGLIBOBJ))
GCGLIBSRC	=	$(filter $(wildcard $(SRCDIR)/*.c),$(addprefix $(SRCDIR)/,$(GCGLIBOBJ:.o=.c))) $(filter $(wildcard $(SRCDIR)/*.cpp),$(addprefix $(SRCDIR)/,$(GCGLIBOBJ:.o=.cpp)))
GCGLIBSRC	+=	$(filter $(wildcard $(SRCDIR)/*/*.c),$(addprefix $(SRCDIR)/,$(GCGLIBOBJ:.o=.c))) $(filter $(wildcard */*/*.cpp),$(addprefix $(SRCDIR)/,$(GCGLIBOBJ:.o=.cpp)))
GCGLIBDEP	=	$(SRCDIR)/depend.gcglib.$(OPT)
GCGLIBLINK	=	$(LIBDIR)/lib$(GCGLIBSHORTNAME).$(BASE).$(LIBEXT)
GCGLIBSHORTLINK = 	$(LIBDIR)/lib$(GCGLIBSHORTNAME).$(LIBEXT)

ALLSRC		=	$(MAINSRC) $(GCGLIBSRC)
LDFLAGS		+=	$(LINKCXX_L)$(LIBDIR)
SPLINT		=       splint
#SPLINTFLAGS	=	-UNDEBUG -UWITH_READLINE -UROUNDING_FE -UWITH_GMP -UWITH_ZLIB -preproc -formatcode +skip-sys-headers -weak +relaxtypes
SPLINTFLAGS	=	-UNDEBUG -UWITH_READLINE -UROUNDING_FE -UWITH_GMP -UWITH_ZLIB -which-lib -warn-posix-headers +skip-sys-headers -preproc -formatcode -weak \
			-redef +export-header +export-local +decl-undef +relaxtypes

GCGGITHASHFILE	= 	$(SRCDIR)/githash.c

#-----------------------------------------------------------------------------
# Flags
#-----------------------------------------------------------------------------

ifeq ($(OPENMP),true)
CFLAGS		+=	-fopenmp
LDFLAGS		+=	-fopenmp
CXXFLAGS	+=	-fopenmp
endif

ifeq ($(COMP),gnu)
CXXFLAGS	+=	-Wno-variadic-macros
endif

#-----------------------------------------------------------------------------
# Rules
#-----------------------------------------------------------------------------

.PHONY: all
all:       	$(SCIPDIR)
		@-$(MAKE) libs
		@-$(MAKE) mainfiles

.PHONY: mainfiles
mainfiles:
		@-$(MAKE) $(MAINFILE) $(MAINLINK) $(MAINSHORTLINK)

$(SCIPDIR)/make/make.project: |$(SCIPDIR)

-include make/local/make.targets

ifeq ($(VERBOSE),false)
.SILENT:	$(MAINFILE) $(MAINOBJFILES) $(MAINSHORTLINK) ${GCGLIBFILE} ${GCGLIB} $(GCGLIBLINK) ${GCGLIBSHORTLINK} ${TESTSHORTLINK} ${GCGLIBOBJFILES} $(TESTOBJFILES) ${TESTFILE} ${TESTMAIN}
endif

.PHONY: libs
libs:		$(LINKSMARKERFILE) makegcglibfile $(GCGLIBLINK) $(GCGLIBSHORTLINK)

.PHONY: lint
lint:		$(ALLSRC)
		-rm -f lint.out
ifeq ($(FILES),)
		$(SHELL) -ec 'for i in $^; \
			do \
			echo $$i; \
			$(LINT) lint/$(MAINNAME).lnt +os\(lint.out\) -u -zero \
			$(FLAGS) -UNDEBUG -UWITH_READLINE -UROUNDING_FE $$i; \
			done'
else
		$(SHELL) -ec  'for i in $(FILES); \
			do \
			echo $$i; \
			$(LINT) lint/$(MAINNAME).lnt +os\(lint.out\) -u -zero \
			$(FLAGS) -UNDEBUG -UWITH_READLINE -UROUNDING_FE $$i; \
			done'
endif

.PHONY: scip
scip:
		@$(MAKE) -C $(SCIPDIR) $^ libs

.PHONY: scip_clean
scip_clean:
		@$(MAKE) -C $(SCIPDIR) $^ clean

.PHONY: splint
splint:		$(ALLSRC)
		-rm -f splint.out
ifeq ($(FILES),)
		$(SHELL) -c '$(SPLINT) -I$(SRCDIR) -I/usr/include/linux $(FLAGS) $(SPLINTFLAGS)  $(filter %.c %.h,$^) &>> splint.out;'
else
		$(SHELL) -c '$(SPLINT) -I$(SRCDIR) -I/usr/include/linux $(FLAGS) $(SPLINTFLAGS) $(FILES %.c %.h,$^) &>> splint.out;'
endif

.PHONY: doc
doc:
		cd doc; $(DOXY) $(MAINNAME).dxy;

.PHONY: $(MAINSHORTLINK)
$(MAINSHORTLINK):	$(MAINFILE)
		@rm -f $@
		cd $(dir $@) && ln -s $(notdir $(MAINFILE)) $(notdir $@)

$(OBJDIR):
		@-mkdir -p $(OBJDIR)

$(BINDIR):
		@-mkdir -p $(BINDIR)

# include target to detect the current git hash
-include make/local/make.detectgithash

# this empty target is needed for the SCIP release versions
githash::   # do not remove the double-colon

.PHONY: test
test:
		cd check; \
		$(SHELL) ./check.sh $(TEST) $(MAINFILE) $(SETTINGS) $(MASTERSETTINGS) $(notdir $(BINDIR)/$(GCGLIBNAME).$(BASE).$(LPS)).$(HOSTNAME) $(TIME) $(NODES) $(MEM) $(THREADS) $(FEASTOL) $(DISPFREQ) $(CONTINUE) $(LOCK) $(VERSION) $(LPS) $(VALGRIND) $(MODE) $(SETCUTOFF) $(STATISTICS);

.PHONY: eval
eval:
		cd check; \
		$(SHELL) ./eval.sh $(TEST) $(MAINFILE) $(SETTINGS) $(notdir $(BINDIR)/$(GCGLIBNAME).$(BASE).$(LPS)).$(HOSTNAME) $(TIME) $(NODES) $(MEM) $(THREADS) $(FEASTOL) $(DISPFREQ) $(CONTINUE) $(LOCK) $(VERSION) $(LPS) $(VALGRIND);


.PHONY: cleanbin
cleanbin:       $(BINDIR)
		@echo "-> remove binary $(MAINFILE)"
		@-rm -f $(MAINFILE) $(MAINLINK) $(MAINSHORTLINK)

.PHONY: cleanlib
cleanlib:       $(LIBDIR)
		@echo "-> remove library $(GCGLIBFILE)"
		@-rm -f $(GCGLIBFILE) $(GCGLIBLINK) $(GCGLIBSHORTLINK)

.PHONY: cleantest
cleantest:
ifneq ($(OBJDIR),)
		@$(SHELL) -ec 'if test -d $(OBJDIR)/tests/; \
			then \
				echo "-> remove $(OBJDIR)/tests/"; \
				rm -f -f $(OBJDIR)/tests/*.o ; \
				cd $(OBJDIR) && rmdir tests ; \
			fi'
endif

.PHONY: clean
clean:          cleantest cleanlib cleanbin  $(DIRECTORIES)
		@-rm -f $(LASTSETTINGS)
ifneq ($(LIBOBJDIR),)
		@-(rm -f $(LIBOBJDIR)/*.o)
		@-(cd $(LIBOBJDIR) && rm -f */*.o && rmdir $(OBJSUBDIRS));
		@-rmdir $(LIBOBJDIR);
endif
ifneq ($(OBJDIR),)
		@-(rm -f $(OBJDIR)/*.o);
		@-(rmdir $(OBJDIR));
endif


.PHONY: tags
tags:
		cd src/; rm -f TAGS; etags *.cpp *.c *.h ../$(SCIPDIR)/src/scip/*.c ../$(SCIPDIR)/src/scip/*.h ../$(SCIPDIR)/src/objscip/*.cpp ../$(SCIPDIR)/src/objscip/*.h;

.PHONY: depend
depend:		gcglibdepend testdepend | $(SCIPDIR)
		$(SHELL) -ec '$(DCC) $(subst isystem,I,$(FLAGS)) $(DFLAGS) $(MAINSRC) \
		| sed '\''s|^\([0-9A-Za-z\_]\{1,\}\)\.o *: *$(SRCDIR)/\([0-9A-Za-z\_]*\).c|$$\(OBJDIR\)/\2.o: $(SRCDIR)/\2.c|g'\'' \
		>$(MAINDEP)'
-include	$(MAINDEP)

.PHONY: gcglibdepend
gcglibdepend:
		$(SHELL) -ec '$(DCC) $(subst isystem,I,$(FLAGS)) $(DFLAGS) $(GCGLIBSRC) \
		| sed '\''s|^\([0-9A-Za-z\_]\{1,\}\)\.o *: *$(SRCDIR)/\([0-9A-Za-z_/]*\).c|$$\(LIBOBJDIR\)/\2.o: $(SRCDIR)/\2.c|g'\'' \
		>$(GCGLIBDEP)'
-include	$(GCGLIBDEP)

.PHONY: testdepend
testdepend:: # do not remove double colon

tests:: #do not remove double colon

$(GCGLIBLINK):	$(GCGLIBFILE)
		@rm -f $@
		cd $(dir $@) && $(LN_s) $(notdir $(GCGLIBFILE)) $(notdir $@)


$(MAINFILE):	$(SCIPLIBFILE) $(LPILIBFILE) $(NLPILIBFILE) $(TPILIBFILE) $(MAINOBJFILES) $(GCGLIBFILE) | $(BINDIR)
		@echo "-> linking $@"
		$(LINKCXX) $(MAINOBJFILES) \
		$(LINKCXX_l)$(GCGLIB)$(LINKLIBSUFFIX) \
		$(LINKCXX_L)$(SCIPDIR)/lib/static $(LINKCXX_l)$(SCIPLIB)$(LINKLIBSUFFIX) \
                $(LINKCXX_l)$(OBJSCIPLIB)$(LINKLIBSUFFIX) $(LINKCXX_l)$(LPILIB)$(LINKLIBSUFFIX) \
		$(LINKCXX_l)$(NLPILIB)$(LINKLIBSUFFIX) $(LINKCXX_l)$(TPILIB)$(LINKLIBSUFFIX) \
		$(OFLAGS) $(LPSLDFLAGS) \
		$(LDFLAGS) $(LINKCXX_o)$@

$(LIBOBJDIR)/%.o:	$(SRCDIR)/%.c | $(LIBOBJDIR) $(LIBOBJSUBDIRS)
		@echo "-> compiling $@"
		$(CC) $(FLAGS) $(OFLAGS) $(LIBOFLAGS) $(CFLAGS) $(CC_c)$< $(CC_o)$@

$(LIBOBJDIR)/%.o:	$(SRCDIR)/%.cpp | $(LIBOBJDIR) $(LIBOBJSUBDIRS)
		@echo "-> compiling $@"
		$(CXX) $(FLAGS) $(OFLAGS) $(LIBOFLAGS) $(CXXFLAGS) $(CXX_c)$< $(CXX_o)$@

$(OBJDIR)/%.o:	$(SRCDIR)/%.c | $(OBJDIR) $(LIBOBJSUBDIRS)
		@echo "-> compiling $@"
		$(CC) $(FLAGS) $(OFLAGS) $(BINOFLAGS) $(CFLAGS) -c $< $(CC_o)$@

$(OBJDIR)/%.o:	$(SRCDIR)/%.cpp | $(OBJDIR) $(LIBOBJSUBDIRS)
		@echo "-> compiling $@"
		$(CXX) $(FLAGS) $(OFLAGS) $(BINOFLAGS) $(CXXFLAGS) -c $< $(CXX_o)$@

.PHONY: makegcglibfile
makegcglibfile:  touchexternal $(GCGLIBFILE)

$(GCGLIBFILE):	$(GCGLIBOBJFILES)
		@echo "-> generating library $@"
		-rm -f $@
		$(LIBBUILD) $(LIBBUILDFLAGS) $(LIBBUILD_o)$@ $(GCGLIBOBJFILES)
ifneq ($(RANLIB),)
		$(RANLIB) $@
endif

.PHONY: $(GCGLIBSHORTLINK)
$(GCGLIBSHORTLINK):	$(GCGLIBFILE)
		@rm -f $@
		cd $(dir $@) && $(LN_s) $(notdir $(GCGLIBFILE)) $(notdir $@)


$(LINKSMARKERFILE):
		@$(MAKE) links

.PHONY: links
links:		$(SOFTLINKS) | $(LIBDIR)
		@rm -f $(LINKSMARKERFILE)
		@echo "this is only a marker" > $(LINKSMARKERFILE)

$(DIRECTORIES):
		@echo
		@echo "- creating directory \"$@\""
		@-mkdir -p $@
-include $(LASTSETTINGS)

.PHONY: touchexternal
touchexternal: | $(LIBOBJDIR)
ifneq ($(LAST_CPLEXSOLVER),$(CPLEXSOLVER))
		@-touch $(SRCDIR)/solver_cplex.c
endif
ifneq ($(LAST_STATISTICS),$(STATISTICS))
		@-touch $(SRCDIR)/pricer_gcg.h
		@-touch $(SRCDIR)/pricer_gcg.cpp
		@-touch $(SRCDIR)/stat.c
		@-touch $(SRCDIR)/event_bestsol.h
endif

ifneq ($(LAST_BLISS),$(BLISS))
		@-touch $(SRCDIR)/dec_isomorph.cpp
		@-touch $(SRCDIR)/relax_gcg.c
		@-touch $(SRCDIR)/gcgplugins.c
endif
ifneq ($(USRFLAGS),$(LAST_USRFLAGS))
		@-touch $(ALLSRC)
endif
ifneq ($(USROFLAGS),$(LAST_USROFLAGS))
		@-touch $(ALLSRC)
endif
ifneq ($(USRCFLAGS),$(LAST_USRCFLAGS))
		@-touch $(ALLSRC)
endif
ifneq ($(USRCXXFLAGS),$(LAST_USRCXXFLAGS))
		@-touch $(ALLSRC)
endif
ifneq ($(USRLDFLAGS),$(LAST_USRLDFLAGS))
		@-touch -c $(GCGLIBOBJFILES) $(MAINOBJFILES)
endif
ifneq ($(USRARFLAGS),$(LAST_USRARFLAGS))
		@-touch -c $(GCGLIBOBJFILES) $(MAINOBJFILES)
endif
ifneq ($(OPENMP),$(LAST_OPENMP))
		@-touch $(ALLSRC)
endif
ifneq ($(GCGGITHASH),$(LAST_GCGGITHASH))
		@-$(MAKE) githash
endif
		@$(SHELL) -ec 'if test ! -e $(GCGGITHASHFILE) ; \
			then \
				echo "-> generating $(GCGGITHASHFILE)" ; \
				$(MAKE) githash ; \
			fi'
		@-rm -f $(LASTSETTINGS)
		@echo "LAST_GCGGITHASH=$(GCGGITHASH)" >> $(LASTSETTINGS)
		@echo "LAST_LPS=$(LPS)" >> $(LASTSETTINGS)
		@echo "LAST_BLISS=$(BLISS)" >> $(LASTSETTINGS)
		@echo "LAST_USRFLAGS=$(USRFLAGS)" >> $(LASTSETTINGS)
		@echo "LAST_USROFLAGS=$(USROFLAGS)" >> $(LASTSETTINGS)
		@echo "LAST_USRCFLAGS=$(USRCFLAGS)" >> $(LASTSETTINGS)
		@echo "LAST_USRCXXFLAGS=$(USRCXXFLAGS)" >> $(LASTSETTINGS)
		@echo "LAST_USRLDFLAGS=$(USRLDFLAGS)" >> $(LASTSETTINGS)
		@echo "LAST_USRARFLAGS=$(USRARFLAGS)" >> $(LASTSETTINGS)
		@echo "LAST_USRDFLAGS=$(USRDFLAGS)" >> $(LASTSETTINGS)
		@echo "LAST_OPENMP=$(OPENMP)" >> $(LASTSETTINGS)
		@echo "LAST_CPLEXSOLVER=$(CPLEXSOLVER)" >> $(LASTSETTINGS)
		@echo "LAST_STATISTICS=$(STATISTICS)" >> $(LASTSETTINGS)

.PHONY: $(SOFTLINKS)
$(SOFTLINKS):
ifeq ($(MAKESOFTLINKS), true)
		@$(SHELL) -ec 'if test ! -e $@ ; \
			then \
				DIRNAME=`dirname $@` ; \
				echo ; \
		                echo "* GCG needs links to external libraries" ; \
		                echo "* Please insert the paths to the libaries below." ; \
		                echo "* The links will be installed in the 'lib' directory." ; \
		                echo ; \
		                echo -e $(LINKMSG) ; \
				echo "> Enter soft-link target file or directory for \"$@\" (return if not needed): " ; \
				echo -n "> " ; \
				cd $$DIRNAME ; \
				eval $(READ) TARGET ; \
				cd $(GCGDIR) ; \
				if test "$$TARGET" != "" ; \
				then \
					echo "-> creating softlink \"$@\" -> \"$$TARGET\"" ; \
					pwd;\
					rm -f $@ ; \
					$(LN_s) $$TARGET $@ ; \
				else \
					echo "* skipped creation of softlink \"$@\". Call \"make links\" if needed later." ; \
				fi ; \
				echo ; \
			fi'
endif

$(SCIPDIR): |$(LIBDIR)
ifeq ($(MAKESOFTLINKS), true)
		@$(SHELL) -ec 'if test ! -e $@ ; \
			then \
				DIRNAME=`dirname $@` ; \
				echo ; \
		                echo "* GCG needs a link to SCIP" ; \
		                echo "* Please insert the paths to SCIP below." ; \
		                echo "* The link will be installed in the 'lib' directory." ; \
		                echo ; \
				echo "> Enter soft-link target file or directory for \"scip\" (e.g., scipoptsuite-4.0.0/scip-4.0.0):" ; \
				echo -n "> " ; \
				cd $$DIRNAME ; \
				eval $(READ) TARGET ; \
				cd $(GCGDIR) ; \
				if test "$$TARGET" != "" ; \
				then \
					echo "-> creating softlink \"$@\" -> \"$$TARGET\"" ; \
					pwd;\
					rm -f $@ ; \
					$(LN_s) $$TARGET $@ ; \
				else \
					echo "* skipped creation of softlink \"$@\". Call \"make links\" if needed later." ; \
				fi ; \
				echo ; \
			fi'
endif


#---- EOF --------------------------------------------------------------------<|MERGE_RESOLUTION|>--- conflicted
+++ resolved
@@ -215,13 +215,9 @@
 			dialog_graph.o \
 			gcgpqueue.o \
 			gcgcol.o \
-<<<<<<< HEAD
-			class_colpool.o \
+			colpool.o \
+			pricestore_gcg.o \
 			pricingjob.o
-=======
-			colpool.o \
-			pricestore_gcg.o
->>>>>>> 6f116bd9
 
 ifeq ($(BLISS),true)
 LIBOBJ		+=	bliss_automorph.o \

#* * * * * * * * * * * * * * * * * * * * * * * * * * * * * * * * * * * * * * *
#*                                                                           *
#*                  This file is part of the program                         *
#*          GCG --- Generic Column Generation                                *
#*                  a Dantzig-Wolfe decomposition based extension            *
#*                  of the branch-cut-and-price framework                    *
#*         SCIP --- Solving Constraint Integer Programs                      *
#*                                                                           *
#* * * * * * * * * * * * * * * * * * * * * * * * * * * * * * * * * * * * * * *

#@file    Makefile
#@brief   Makefile for generic column generation code using SCIP as a callable library
#@author  Gerald Gamrath
#@author  Martin Bergner
#@author  Christian Puchert


#-----------------------------------------------------------------------------
# paths
#-----------------------------------------------------------------------------
VERSION         :=	1.0.0.1
SCIPDIR         =       lib/scip
#-----------------------------------------------------------------------------
# necessary information
#-----------------------------------------------------------------------------


LIBDIR          =       lib
DIRECTORIES     =       $(LIBDIR)
MAKESOFTLINKS	=	true

SHELL		= 	bash
READ		=	read -e
LN_s		= 	ln -s
GCGDIR		=	$(realpath .)
TIME		=	3600
DIP		=	dip

VALGRIND        =       false
<<<<<<< HEAD
DECMODE		=	readdec
GTEST		=	true
=======
MODE		=	readdec

>>>>>>> 70497173
#-----------------------------------------------------------------------------
# include default project Makefile from SCIP
#-----------------------------------------------------------------------------
-include $(SCIPDIR)/make/make.project

#-----------------------------------------------------------------------------
# Main Program
#-----------------------------------------------------------------------------

MAINNAME	=	gcg
TESTNAME	=	gcg_test
LIBOBJ		=	reader_blk.o \
			reader_dec.o \
			reader_ref.o \
			gcgplugins.o \
			relax_gcg.o \
			pricer_gcg.o \
			branch_orig.o \
			branch_ryanfoster.o \
			cons_origbranch.o \
			cons_masterbranch.o \
			cons_integralorig.o \
			heur_gcgcoefdiving.o \
			heur_gcgfracdiving.o \
			heur_gcgguideddiving.o \
			heur_gcglinesdiving.o \
			heur_gcgpscostdiving.o \
			heur_gcgrens.o \
			heur_gcgrins.o \
			heur_gcgrounding.o \
			heur_gcgsimplerounding.o \
			heur_gcgshifting.o \
			heur_gcgveclendiving.o \
			heur_gcgzirounding.o \
			heur_greedycolsel.o \
			heur_relaxcolsel.o \
			heur_restmaster.o \
			heur_xpcrossover.o \
			heur_xprins.o \
			branch_master.o \
			branch_relpsprob.o \
			masterplugins.o \
			pricingplugins.o \
			nodesel_master.o \
			sepa_master.o \
			disp_gcg.o \
			disp_master.o \
			dialog_gcg.o \
			dialog_master.o \
			event_solvingstats.o \
			solver_mip.o \
			solver_knapsack.o \
			cons_decomp.o \
			decomp.o \
			dec_arrowheur.o \
			dec_borderheur.o \
			dec_stairheur.o \
			dec_connected.o \
			dec_cutpacking.o \
			dec_staircase.o \
			dec_random.o \
			gcggithash.o \
			reader_gp.o \
			scip_misc.o \
			misc.o \
			gcgvar.o \
			class_pricingtype.o \
			stat.o

MAINOBJ		=	main.o

TESTOBJ		=	tests/test.o
TESTSRCDIR  =   $(SRCDIR)/tests

MAINSRC		=	$(filter $(wildcard $(SRCDIR)/*.c),$(addprefix $(SRCDIR)/,$(MAINOBJ:.o=.c))) $(filter $(wildcard $(SRCDIR)/*.cpp),$(addprefix $(SRCDIR)/,$(MAINOBJ:.o=.cpp)))
MAINDEP		=	$(SRCDIR)/depend.cmain.$(OPT)

MAIN		=	$(MAINNAME).$(BASE).$(LPS)$(EXEEXTENSION)
MAINFILE	=	$(BINDIR)/$(MAIN)
MAINSHORTLINK	=	$(BINDIR)/$(MAINNAME)
MAINOBJFILES	=	$(addprefix $(OBJDIR)/,$(MAINOBJ))

TESTSRC		=	$(filter $(wildcard $(TESTSRCDIR)/*.c),$(addprefix $(SRCDIR)/,$(TESTOBJ:.o=.c))) $(filter $(wildcard $(TESTSRCDIR)/*.cpp),$(addprefix $(SRCDIR)/,$(TESTOBJ:.o=.cpp)))
TESTDEP		=	$(SRCDIR)/depend.tests.$(OPT)

TEST		=	$(TESTNAME).$(BASE).$(LPS)$(EXEEXTENSION)
TESTFILE	=	$(BINDIR)/$(TEST)
TESTSHORTLINK	=	$(BINDIR)/$(TESTNAME)
TESTOBJFILES	=	$(addprefix $(OBJDIR)/,$(TESTOBJ))
TESTOBJDIR      =	$(OBJDIR)/tests
TESTLDFLAGS		+=	$(LINKCXX_L)$(LIBDIR) $(LINKCXX_l)gtest

SOFTLINKS	+=	$(LIBDIR)/scip
LPIINSTMSG	=	"  -> \"scip\" is the path to the SCIP directory, e.g., \"scipoptsuite-3.0.0/scip-3.0.0/\""
LINKSMARKERFILE	=	$(LIBDIR)/linkscreated.scip

# GCG Library
LIBOBJDIR	=	$(OBJDIR)/lib
LIBOBJSUBDIRS	=       

GCGLIBSHORTNAME =	gcg
GCGLIBNAME	=	$(GCGLIBSHORTNAME)-$(VERSION)

GCGLIBOBJ	=	${LIBOBJ}
GCGLIB		=	$(GCGLIBNAME).$(BASE)
GCGLIBFILE	=	$(LIBDIR)/lib$(GCGLIB).$(LIBEXT)
GCGLIBOBJFILES	=	$(addprefix $(LIBOBJDIR)/,$(GCGLIBOBJ))
GCGLIBSRC	=	$(filter $(wildcard $(SRCDIR)/*.c),$(addprefix $(SRCDIR)/,$(GCGLIBOBJ:.o=.c))) $(filter $(wildcard $(SRCDIR)/*.cpp),$(addprefix $(SRCDIR)/,$(GCGLIBOBJ:.o=.cpp)))
GCGLIBDEP	=	$(SRCDIR)/depend.gcglib.$(OPT)
GCGLIBLINK	=	$(LIBDIR)/lib$(GCGLIBSHORTNAME).$(BASE).$(LIBEXT)
GCGLIBSHORTLINK = 	$(LIBDIR)/lib$(GCGLIBSHORTNAME).$(LIBEXT)

ALLSRC		=	$(MAINSRC) $(GCGLIBSRC)
LDFLAGS		+=	$(LINKCXX_L)$(LIBDIR)

#-----------------------------------------------------------------------------
# Rules
#-----------------------------------------------------------------------------


ifeq ($(VERBOSE),false)
.SILENT:	$(MAINFILE) $(MAINOBJFILES) $(MAINSHORTLINK) ${GCGLIBFILE} ${GCGLIB} ${GCGLIBSHORTLINK} ${TESTSHORTLINK} ${GCGLIBOBJFILES} $(TESTOBJFILES) ${TESTFILE} ${TESTMAIN}
endif

ifeq ($(OPENMP),true)
CFLAGS+=-fopenmp
LDFLAGS+=-fopenmp
CXXFLAGS+=-fopenmp
endif

ifeq ($(GTEST),true)
FLAGS+=-I$(LIBDIR)/gtest/
endif

.PHONY: all
all:       githash $(SCIPDIR) $(MAINFILE) $(MAINSHORTLINK)

$(SCIPDIR)/make/make.project: $(LINKSMARKERFILE);

.PHONY: libs
libs:		$(GCGLIBFILE) $(GCGLIBSHORTLINK)

.PHONY: lint
lint:		$(ALLSRC)
		-rm -f lint.out
ifeq ($(FILES),)
		$(SHELL) -ec 'for i in $^; \
			do \
			echo $$i; \
			$(LINT) lint/$(MAINNAME).lnt +os\(lint.out\) -u -zero \
			$(FLAGS) -UNDEBUG -UWITH_READLINE -UROUNDING_FE $$i; \
			done'
else
		$(SHELL) -ec  'for i in $(FILES); \
			do \
			echo $$i; \
			$(LINT) lint/$(MAINNAME).lnt +os\(lint.out\) -u -zero \
			$(FLAGS) -UNDEBUG -UWITH_READLINE -UROUNDING_FE $$i; \
			done'
endif

.PHONY: scip
scip:
		@$(MAKE) -C $(SCIPDIR) $^ libs

.PHONY: scip_clean
scip_clean:
		@$(MAKE) -C $(SCIPDIR) $^ clean


.PHONY: doc
doc:
		cd doc; $(DOXY) $(MAINNAME).dxy; cp tabs.css html/

$(MAINSHORTLINK):	$(MAINFILE)
		@rm -f $@
		cd $(dir $@) && ln -s $(notdir $(MAINFILE)) $(notdir $@)

$(OBJDIR):
		@-mkdir -p $(OBJDIR)

$(BINDIR):
		@-mkdir -p $(BINDIR)

# include target to detect the current git hash
-include make/local/make.detectgithash
-include make/local/make.targets

# this empty target is needed for the SCIP release versions
githash::   # do not remove the double-colon

.PHONY: test
test:
		cd check; \
		$(SHELL) ./check.sh $(TEST) $(BINDIR)/gcg.$(BASE).$(LPS) $(SETTINGS) $(notdir $(BINDIR)/gcg.$(BASE).$(LPS)).$(HOSTNAME) $(TIME) $(NODES) $(MEM) $(THREADS) $(FEASTOL) $(DISPFREQ) $(CONTINUE) $(LOCK) $(VERSION) $(LPS) $(VALGRIND) $(MODE);

.PHONY: tests
tests: 		$(TESTOBJDIR) $(TESTFILE) $(TESTSHORTLINK)

$(TESTSHORTLINK):	$(TESTFILE)
		@rm -f $@
		cd $(dir $@) && ln -s $(notdir $(TESTFILE)) $(notdir $@)

$(TESTFILE):	$(BINDIR) $(OBJDIR) $(SCIPLIBFILE) libs $(LPILIBFILE) $(NLPILIBFILE) $(TESTOBJFILES)
		@echo "-> linking $@"
		$(LINKCXX) $(TESTOBJFILES) $(LINKCXX_l)$(GCGLIB) \
		$(LINKCXX_L)$(SCIPDIR)/lib $(LINKCXX_l)$(SCIPLIB)$(LINKLIBSUFFIX) \
		$(LINKCXX_l)$(OBJSCIPLIB)$(LINKLIBSUFFIX) $(LINKCXX_l)$(LPILIB)$(LINKLIBSUFFIX) \
		$(LINKCXX_l)$(NLPILIB)$(LINKLIBSUFFIX) $(TESTLDFLAGS) \
		$(OFLAGS) $(LPSLDFLAGS) $(LDFLAGS) \
		$(LINKCXX_o)$@

.PHONY: eval
eval:
		cd check; \
		$(SHELL) ./eval.sh $(TEST) $(BINDIR)/gcg.$(BASE).$(LPS) $(SETTINGS) $(notdir $(BINDIR)/gcg.$(BASE).$(LPS)).$(HOSTNAME) $(TIME) $(NODES) $(MEM) $(THREADS) $(FEASTOL) $(DISPFREQ) $(CONTINUE) $(LOCK) $(VERSION) $(LPS) $(VALGRIND);

.PHONY: clean
clean:
ifneq ($(OBJDIR),)
		-(cd ./$(LIBOBJDIR) && rm -f *.o)
		-rmdir $(LIBOBJDIR)
		-(cd ./$(TESTOBJDIR) && rm -f *.o)
		-rmdir $(TESTOBJDIR)
		-(cd ./$(OBJDIR) && rm -f *.o)
		-rmdir $(OBJDIR)
endif
		-rm -f $(MAINFILE) $(MAINSHORTLINK) $(GCGLIBSHORTLINK) $(GCGLIBFILE) $(TESTFILE) $(TESTSHORTLINK)

.PHONY: tags
tags:
		cd src/; rm -f TAGS; etags *.cpp *.c *.h ../$(SCIPDIR)/src/scip/*.c ../$(SCIPDIR)/src/scip/*.h ../$(SCIPDIR)/src/objscip/*.cpp ../$(SCIPDIR)/src/objscip/*.h;

.PHONY: depend
depend:		$(SCIPDIR) gcglibdepend testdepend
		$(SHELL) -ec '$(DCC) $(FLAGS) $(DFLAGS) $(MAINSRC) \
		| sed '\''s|^\([0-9A-Za-z\_]\{1,\}\)\.o *: *$(SRCDIR)/\([0-9A-Za-z\_]*\).c|$$\(OBJDIR\)/\2.o: $(SRCDIR)/\2.c|g'\'' \
		>$(MAINDEP)'
-include	$(MAINDEP)

.PHONY: gcglibdepend
gcglibdepend:
		$(SHELL) -ec '$(DCC) $(FLAGS) $(DFLAGS) $(GCGLIBSRC) \
		| sed '\''s|^\([0-9A-Za-z\_]\{1,\}\)\.o *: *$(SRCDIR)/\([0-9A-Za-z_/]*\).c|$$\(LIBOBJDIR\)/\2.o: $(SRCDIR)/\2.c|g'\'' \
		>$(GCGLIBDEP)'
-include	$(GCGLIBDEP)

.PHONY: testdepend
testdepend:
		$(SHELL) -ec '$(DCC) $(FLAGS) -Ilib/gtest $(DFLAGS) $(TESTSRC) \
		| sed '\''s|^\([0-9A-Za-z\_]\{1,\}\)\.o *: *$(TESTSRCDIR)/\([0-9A-Za-z_/]*\).c|$$\(TESTOBJDIR\)/\2.o: $(TESTSRCDIR)/\2.c|g'\'' \
		>$(TESTDEP)'
-include	$(TESTDEP)

$(MAINFILE):	$(BINDIR) $(OBJDIR) $(SCIPLIBFILE) $(LPILIBFILE) $(NLPILIBFILE) $(MAINOBJFILES) libs
		@echo "-> linking $@"
		$(LINKCXX) $(MAINOBJFILES) \
		$(LINKCXX_l)$(GCGLIB) \
		$(LINKCXX_l)$(GCGLIB) \
		$(LINKCXX_L)$(SCIPDIR)/lib $(LINKCXX_l)$(SCIPLIB)$(LINKLIBSUFFIX) \
                $(LINKCXX_l)$(OBJSCIPLIB)$(LINKLIBSUFFIX) $(LINKCXX_l)$(LPILIB)$(LINKLIBSUFFIX) \
		$(LINKCXX_l)$(NLPILIB)$(LINKLIBSUFFIX) \
		$(OFLAGS) $(LPSLDFLAGS) \
		$(LDFLAGS) $(LINKCXX_o)$@

$(LIBOBJDIR)/%.o:	$(SRCDIR)/%.c
		@echo "-> compiling $@"
		$(CC) $(FLAGS) $(OFLAGS) $(LIBOFLAGS) $(CFLAGS) $(CC_c)$< $(CC_o)$@

$(LIBOBJDIR)/%.o:	$(SRCDIR)/%.cpp
		@echo "-> compiling $@"
		$(CXX) $(FLAGS) $(OFLAGS) $(LIBOFLAGS) $(CXXFLAGS) $(CXX_c)$< $(CXX_o)$@


$(OBJDIR)/%.o:	$(SRCDIR)/%.c
		@echo "-> compiling $@"
		$(CC) $(FLAGS) $(OFLAGS) $(BINOFLAGS) $(CFLAGS) -c $< $(CC_o)$@

$(OBJDIR)/%.o:	$(SRCDIR)/%.cpp
		@echo "-> compiling $@"
		$(CXX) $(FLAGS) $(OFLAGS) $(BINOFLAGS) $(CXXFLAGS) -c $< $(CXX_o)$@

$(GCGLIBFILE):	$(LIBOBJDIR) $(LIBDIR) $(LIBOBJSUBDIRS)  $(GCGLIBOBJFILES)
		@echo "-> generating library $@"
		-rm -f $@
		$(LIBBUILD) $(LIBBUILDFLAGS) $(LIBBUILD_o)$@ $(GCGLIBOBJFILES)
ifneq ($(RANLIB),)
		$(RANLIB) $@
endif

$(LIBOBJDIR):	$(OBJDIR)
		@-mkdir -p $(LIBOBJDIR)

$(TESTOBJDIR):	$(OBJDIR)
		@-mkdir -p $(TESTOBJDIR)

$(GCGLIBSHORTLINK):	$(GCGLIBFILE)
		@rm -f $@
		cd $(dir $@) && $(LN_s) $(notdir $(GCGLIBFILE)) $(notdir $@)


$(LINKSMARKERFILE): links
#		@$(MAKE) links

.PHONY: links
links:		$(LIBDIR) $(SOFTLINKS)
		@rm -f $(LINKSMARKERFILE)
		@echo "this is only a marker" > $(LINKSMARKERFILE)

$(DIRECTORIES):
		@echo
		@echo "- creating directory \"$@\""
		@-mkdir -p $@

.PHONY: $(SOFTLINKS)
$(SOFTLINKS):
ifeq ($(MAKESOFTLINKS), true)
		@$(SHELL) -ec 'if test ! -e $@ ; \
			then \
				DIRNAME=`dirname $@` ; \
				echo ; \
		                echo "* GCG needs a softlink to SCIP" ; \
		                echo "* Please insert the paths to scip below." ; \
		                echo "* The link will be installed in the 'lib' directory." ; \
		                echo "* For more information and if you experience problems see the INSTALL file." ; \
		                echo ; \
		                echo -e $(LPIINSTMSG) ; \
				echo "> Enter soft-link target file or directory for \"$@\" (return if not needed): " ; \
				echo -n "> " ; \
				cd $$DIRNAME ; \
				eval $(READ) TARGET ; \
				cd $(GCGDIR) ; \
				if test "$$TARGET" != "" ; \
				then \
					echo "-> creating softlink \"$@\" -> \"$$TARGET\"" ; \
					pwd;\
					rm -f $@ ; \
					$(LN_s) $$TARGET $@ ; \
				else \
					echo "* skipped creation of softlink \"$@\". Call \"make links\" if needed later." ; \
				fi ; \
				echo ; \
			fi'
endif


#---- EOF --------------------------------------------------------------------<|MERGE_RESOLUTION|>--- conflicted
+++ resolved
@@ -37,13 +37,8 @@
 DIP		=	dip
 
 VALGRIND        =       false
-<<<<<<< HEAD
-DECMODE		=	readdec
+MODE		=	readdec
 GTEST		=	true
-=======
-MODE		=	readdec
-
->>>>>>> 70497173
 #-----------------------------------------------------------------------------
 # include default project Makefile from SCIP
 #-----------------------------------------------------------------------------

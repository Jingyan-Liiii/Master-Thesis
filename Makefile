--- conflicted
+++ resolved
@@ -225,6 +225,7 @@
 			gcgheur.o \
 			gcgplugins.o \
 			gcgpqueue.o \
+			gcgsort.o \
 			gcgvar.o \
 			graph/graph_gcg.o \
 			graph/graph_tclique.o \
@@ -260,16 +261,6 @@
 			misc.o \
 			nodesel_master.o \
 			objdialog.o \
-<<<<<<< HEAD
-=======
-			dialog_graph.o \
-			gcgsort.o \
-			gcgpqueue.o \
-			gcgcol.o \
-			class_seeed.o \
-			class_seeedpool.o \
-			class_miscvisualization.o \
->>>>>>> c944f62c
 			params_visu.o \
 			presol_roundbound.o \
 			pricer_gcg.o \

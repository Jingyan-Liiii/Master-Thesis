--- conflicted
+++ resolved
@@ -214,9 +214,6 @@
 			gcgcol.o \
 			class_colpool.o \
 			class_seeed.o \
-<<<<<<< HEAD
-			class_seeedpool.o
-=======
 			class_seeedpool.o \
 			dec_compgreedily.o \
 			dec_mastersetcover.o \
@@ -227,7 +224,6 @@
 			dec_hrcgpartition.o \
 			dec_connectedbase.o \
 			dec_connected_noNewLinkingVars.o
->>>>>>> 83884b07
 
 ifeq ($(BLISS),true)
 LIBOBJ		+=	bliss_automorph.o \

# this local Makefile includes the cluster targets

OPTHOST      := $(shell uname -n | sed 's/\(.zib.de\)//g' | tr '[:upper:]' '[:lower:]' | tr -cd '[:alpha:].-')

-include make/local/make.$(OPTHOST)

PERMUTE		=	0

.PHONY: tlint
tlint:		$(ALLSRC)
		-rm -f lint.out
ifeq ($(FILES),)
		$(SHELL) -ec 'for i in $^; \
			do \
			echo $$i; \
			$(LINT) lint/co-gcc.lnt lint/$(MAINNAME)-test.lnt +os\(lint.out\) -u -zero \
			$(FLAGS) -dCPLEXSOLVER -UNDEBUG -UWITH_READLINE -UROUNDING_FE $$i; \
			done'
else
		$(SHELL) -ec  'for i in $(FILES); \
			do \
			echo $$i; \
			$(LINT) lint/co-gcc.lnt lint/$(MAINNAME)-test.lnt +os\(lint.out\) -u -zero \
			$(FLAGS) -dCPLEXSOLVER -UNDEBUG -UWITH_READLINE -UROUNDING_FE $$i; \
			done'
endif


.PHONY: testdip
testdip:
		cd check; \
		$(SHELL) ./check_dip.sh $(TEST) $(DIP) $(SETTINGS) \
		$(OSTYPE).$(ARCH).$(HOSTNAME) $(TIME) $(NODES) $(MEM) \
		$(THREADS) $(FEASTOL) $(CONTINUE);

.PHONY: testcluster
testcluster:
		cd check; \
		$(SHELL) ./check_cluster.sh $(TEST) $(MAINFILE) $(SETTINGS) $(MASTERSETTINGS) \
		$(notdir $(MAINFILE)).$(HOSTNAME) $(TIME) $(NODES) $(MEM) \
		$(THREADS) $(FEASTOL) $(LPS) $(DISPFREQ) $(CONTINUE) \
		$(QUEUETYPE) $(QUEUE) $(PPN) $(CLIENTTMPDIR) $(NOWAITCLUSTER) $(EXCLUSIVE) \
		$(PERMUTE) $(MODE) $(STATISTICS) $(PROJECT);

.PHONY: testclusterdip
testclusterdip:
		cd check; \
		$(SHELL) ./check_cluster_dip.sh $(TEST) $(DIP) $(SETTINGS) \
		$(OSTYPE).$(ARCH).$(HOSTNAME) $(TIME) $(NODES) $(MEM) \
		$(THREADS) $(FEASTOL) $(DISPFREQ) $(CONTINUE) \
		$(QUEUETYPE) $(QUEUE) $(PPN) $(CLIENTTMPDIR) $(NOWAITCLUSTER) $(EXCLUSIVE);

.PHONY: testclustercpx
testclustercpx:
		cd check; \
		$(SHELL) ./check_cluster_cplex.sh $(TEST) $(CPLEX) $(SETTINGS) \
		$(OSTYPE).$(ARCH).$(HOSTNAME) $(TIME) $(NODES) $(MEM) \
		$(THREADS) $(FEASTOL) $(DISPFREQ) $(CONTINUE) $(QUEUE) $(PPN) \
		$(CLIENTTMPDIR)  $(NOWAITCLUSTER);


.PHONY: testexamples
testexamples:
		@$(foreach EXAMPLE, $(SCIPEXAMPLES), $(MAKE) -C examples/$(EXAMPLE) $^ test || exit 1;)

# google testing framework
TESTNAME	=	gcg_test
TESTOBJ		=	tests/test.o \
			tests/graphtest.o \
			tests/bipartitegraph_test.o \
			tests/hyperrowcolgraph_test.o \
			tests/hypercolgraph_test.o \
			tests/hyperrowgraph_test.o \
			tests/weights_test.o \
			tests/aggregation_test.o \
			tests/statistic_test.o \
			tests/rowgraph_test.o \
			tests/columngraph_test.o \
			tests/decomp_test.o \
			tests/polish_test.o \
			tests/gcgvar_test.o \
			tests/graphalgorithm_test.o \
			tests/gcgcol_test.o \
			tests/colpool_test.o
#			tests/hypergraph_test.o \


TESTSRCDIR	=	$(SRCDIR)/tests

TESTSRC		=	$(filter $(wildcard $(TESTSRCDIR)/*.c),$(addprefix $(SRCDIR)/,$(TESTOBJ:.o=.c))) $(filter $(wildcard $(TESTSRCDIR)/*.cpp),$(addprefix $(SRCDIR)/,$(TESTOBJ:.o=.cpp)))
TESTDEP		=	$(SRCDIR)/depend.tests.$(OPT)

TESTMAIN	=	$(TESTNAME).$(BASE).$(LPS)$(EXEEXTENSION)
TESTFILE	=	$(BINDIR)/$(TESTMAIN)
TESTSHORTLINK	=	$(BINDIR)/$(TESTNAME)
TESTOBJFILES	=	$(addprefix $(OBJDIR)/,$(TESTOBJ))
TESTOBJDIR      =	$(OBJDIR)/tests
TESTLDFLAGS	+=	$(LINKCXX_L)$(LIBDIR) $(LINKCXX_l)pthread

ifeq ($(GTEST),true)
TESTLDFLAGS	+=	$(LINKCXX_l)gtest
SOFTLINKS	+=	$(LIBDIR)/gtest
SOFTLINKS	+=	$(LIBDIR)/libgtest.$(STATICLIBEXT)

LINKMSG		+=	"googletest testing framework links:\n"
LINKMSG		+=	" -> gtest is the path to the googletest include files, e.g., \"googletest-1.7.0/include\"\n"
LINKMSG		+=	" -> \"libgtest.$(STATICLIBEXT)\" is the path to the googletest library, e.g., \"googletest-1.7.0/build/libgtest.$(STATICLIBEXT)\"\n"
endif

.PHONY: testdepend
testdepend::
ifeq ($(GTEST),true)
		$(SHELL) -ec '$(DCC) $(subst isystem,I,$(FLAGS)) -Ilib/gtest $(DFLAGS) $(TESTSRC) \
		| sed '\''s|^\([0-9A-Za-z\_]\{1,\}\)\.o *: *$(TESTSRCDIR)/\([0-9A-Za-z_/]*\).c|$$\(TESTOBJDIR\)/\2.o: $(TESTSRCDIR)/\2.c|g'\'' \
		>$(TESTDEP)'
endif
-include	$(TESTDEP)

$(TESTOBJDIR):	$(OBJDIR)
		@-mkdir -p $(TESTOBJDIR)

.PHONY: googletest
googletest:
		-mkdir lib/googletest/build
		cd lib/googletest/build && cmake ../
		cd lib/googletest/build && make

.PHONY: bliss
bliss:
		@$(MAKE) -C lib/bliss

.PHONY: soplex
soplex:
		@$(MAKE) -C lib/soplex-git OPT=opt

ifeq ($(BLISS),true)
DEPS += bliss
endif
ifeq ($(CLIQUER),true)
DEPS += cliquer
endif
ifeq ($(GTEST),true)
DEPS += googletest
endif

.PHONY: deps
<<<<<<< HEAD
deps:		bliss googletest soplex scip
=======
deps:		$(DEPS) soplex scip
>>>>>>> 065a3be1

.PHONY: tests
tests::		$(TESTOBJDIR) $(TESTFILE) $(TESTSHORTLINK) $(GCGLIBFILE)



$(TESTSHORTLINK):	$(TESTFILE)
		@rm -f $@
		cd $(dir $@) && ln -s $(notdir $(TESTFILE)) $(notdir $@)

$(TESTFILE):	$(BINDIR) $(OBJDIR) $(SCIPLIBFILE) libs $(LPILIBFILE) $(NLPILIBFILE) $(TPILIBFILE) $(TESTOBJFILES)
		@echo "-> linking $@"
		$(LINKCXX) $(TESTOBJFILES) $(LINKCXX_l)$(GCGLIB) \
		$(LINKCXX_L)$(SCIPDIR)/lib/static $(LINKCXX_l)$(SCIPLIB)$(LINKLIBSUFFIX) \
		$(LINKCXX_l)$(OBJSCIPLIB)$(LINKLIBSUFFIX) $(LINKCXX_l)$(LPILIB)$(LINKLIBSUFFIX) \
		$(LINKCXX_l)$(NLPILIB)$(LINKLIBSUFFIX) $(LINKCXX_l)$(TPILIB)$(LINKLIBSUFFIX) $(TESTLDFLAGS) \
		$(OFLAGS) $(LPSLDFLAGS) $(LDFLAGS) \
		$(LINKCXX_o)$@

ifeq ($(GTEST),true)
ifeq ($(COMP),gnu)
FLAGS+=-isystem$(LIBDIR)/gtest/
else
FLAGS+=-I$(LIBDIR)/gtest/
endif
endif

.PHONY: coverage
coverage: tests
#		-ln -sf ../../../../src $(OBJDIR)/lib/graph/
		-ln -sf ../../../../lib $(OBJDIR)/lib/graph/
#		-ln -sf ../../../src $(OBJDIR)/lib/
		-ln -sf ../../../lib $(OBJDIR)/lib/
#		-ln -sf ../../../src $(OBJDIR)/tests/
		-ln -sf ../../../lib $(OBJDIR)/tests/
#		-ln -sf ../../src $(OBJDIR)/
		-mkdir -p gcov
		lcov -d $(OBJDIR) -z
		bin/gcg_test
		make  $^ test
		make  $^ TIME=60 TEST=regression test
		lcov --config-file lcovrc -d $(OBJDIR) -c >gcov/gcg.capture.tmp
		lcov --config-file lcovrc -r gcov/gcg.capture.tmp "/usr/include/*" > gcov/gcg.capture
		mv gcov/gcg.capture gcov/gcg.capture.tmp
		lcov --config-file lcovrc -r gcov/gcg.capture.tmp "*lib/scip/*" > gcov/gcg.capture
		mv gcov/gcg.capture gcov/gcg.capture.tmp
		lcov --config-file lcovrc -r gcov/gcg.capture.tmp "*lib/blissinc/*" > gcov/gcg.capture
		mv gcov/gcg.capture gcov/gcg.capture.tmp
		lcov --config-file lcovrc -r gcov/gcg.capture.tmp "*lib/gtest/*" > gcov/gcg.capture
		mv gcov/gcg.capture gcov/gcg.capture.tmp
		lcov --config-file lcovrc -r gcov/gcg.capture.tmp "src/tests/*" > gcov/gcg.capture
		genhtml --config-file lcovrc -o gcov gcov/gcg.capture<|MERGE_RESOLUTION|>--- conflicted
+++ resolved
@@ -144,11 +144,7 @@
 endif
 
 .PHONY: deps
-<<<<<<< HEAD
-deps:		bliss googletest soplex scip
-=======
 deps:		$(DEPS) soplex scip
->>>>>>> 065a3be1
 
 .PHONY: tests
 tests::		$(TESTOBJDIR) $(TESTFILE) $(TESTSHORTLINK) $(GCGLIBFILE)
